canvas {
   scalar width  = 800
   scalar height = 800
}

global {
   shape background = Image {
      href: "background.svg"
      center: (0,0)
      width: canvas.width
      height: canvas.height
      preserveAspectRatio: "none"
      ensureOnCanvas: false
   }
}

Colors {
   scalar a = .4
   vec4 clear           = rgba( 0., 0., 0., 0. )
   vec4 black           = rgba( 0., 0., 0., 1. )
   vec4 clearblack      = rgba( a, a, a, 1. )
   vec4 gray            = rgba( .5, .5, .5, 1. )
   vec4 cleargray       = rgba( .8, .8, .8, 1. )
   vec4 lightGray       = rgba( .9, .9, .9, 1. )
   vec4 white           = rgba( 1., 1., 1., 1. )
   vec4 red             = rgba( 1., 0., 0., 1. )
   vec4 clearred        = rgba( 1., a, a, 1. )
   vec4 green           = rgba( 0., .7, 0., 1. )
   vec4 cleargreen      = rgba( a, .7, a, 1. )
   vec4 blue            = rgba( 0., 0., 1., 1. )
   vec4 clearblue       = rgba( a, a, 1., 1. )
   vec4 darkRed         = rgba( .7, 0., 0., 1. )
   vec4 darkBlue        = rgba( 0., 0., .7, 1. )
   vec4 purple          = rgba( .66, .36, .95, 1. )
   vec4 clearpurple     = rgba( .86, .56, 1., 1. )
   vec4 turquoise       = rgba( .1, .7, .6, 1. )
}

Global {
   scalar atomRadius = 25.
   scalar bondLength = 60.

   scalar padding = 100.
}

forall Node n {

   scalar cx = ?
   scalar cy = ?
   vec2 n.center = (cx,cy)

   scalar R = Global.atomRadius

   shape n.icon = Circle {
      r : R
      center : n.center
      fillColor : Colors.white
      strokeColor : Colors.black
      strokeWidth : 3.
   }

   shape n.shading = Image {
      href: "node-shading.svg"
      center: n.icon.center
      width: 2*n.icon.r - n.icon.strokeWidth/2
      height: 2*n.icon.r - n.icon.strokeWidth/2
      ensureOnCanvas: false
   }

   shape n.shadow = Ellipse {
      rx : 2.*Global.atomRadius
      ry : Global.atomRadius
      center : (cx,cy) + (0.,-2.*R)
      fillColor : rgba( 0, 0, 0, 1 )
      strokeColor : Colors.clear
      strokeWidth : 3.
   }

   layer n.shading above n.icon
   layer n.icon above n.shadow
   layer n.shadow above global.background
}

collect Node n into nodes {

   shadows = listof shadow from nodes
   
   shape nodeShadows = Group {
      shapes: shadows
      opacity: .1
      style: "filter:blur(5px);"
   }
}

forall Node n
where n has label {
   shape n.labelText = Equation {
      string : n.label
      center : n.center
      fillColor : Colors.black
      fontSize : "18px"
      ensureOnCanvas: false
   }

   layer n.icon below n.labelText
}

forall FunctionalGroup g {
   override g.icon.fillColor = Colors.clear
   override g.icon.strokeColor = Colors.clear
   override g.labelText.fillColor = Colors.black
   override g.shadow.fillColor = Colors.clear

   g.box = Rectangle {
      center : g.center
      width : 3.*Global.atomRadius
      height : 1.5*Global.atomRadius
      fillColor : Colors.lightGray
      strokeColor : Colors.gray
      strokeWidth : 3.
      cornerRadius : 10.
   }

   layer g.shadow below g.box
}


forall FunctionalGroup g
where g has label {
   layer g.labelText above g.box
}

forall Oxygen a {
   override a.icon.fillColor = Colors.clearred
   override a.icon.strokeColor = Colors.red
   override a.labelText.fillColor = none()
}

forall Carbon a {
   override a.icon.fillColor = Colors.clearblack
   override a.icon.strokeColor = Colors.black
   override a.labelText.fillColor = none()
}

forall Nitrogen a {
   override a.icon.fillColor = Colors.clearblue
   override a.icon.strokeColor = Colors.blue
   override a.labelText.fillColor = none()
}

forall Hydrogen a {
   override a.icon.fillColor = Colors.cleargray
   override a.icon.strokeColor = Colors.gray
   override a.labelText.fillColor = none()

   -- make hydrogen atoms (and their shadows) smaller
   override a.icon.r = .75*Global.atomRadius
   override a.shadow.rx = .75*2.*Global.atomRadius
   override a.shadow.ry = .75*Global.atomRadius
}

forall Chlorine a {
   override a.icon.fillColor = Colors.cleargreen
   override a.icon.strokeColor = Colors.green
   override a.labelText.fillColor = none()
}

forall Sodium a {
   override a.icon.fillColor = Colors.clearpurple
   override a.icon.strokeColor = Colors.purple
   override a.labelText.fillColor = none()
}


forall Node n1; Node n2
where SingleBond( n1, n2 ) {

   vec2 x1 = n1.center
   vec2 x2 = n2.center
   vec2 u = unit(x1-x2)
   scalar r = Global.atomRadius

   shape line = Line {
      start : x1 - .5*r*u
        end : x2 + .5*r*u
      strokeWidth : 10.
      strokeColor : Colors.gray
      strokeLinecap: "round"
   }

   shape innerLine = Line {
      start : x1 - .5*r*u
        end : x2 + .5*r*u
      strokeWidth : 4.
      strokeColor : Colors.lightGray
      strokeLinecap: "round"
   }

   encourage equal( norm(x1-x2), Global.bondLength )

   layer line above n2.shading
   layer innerLine above line
   layer innerLine below n1.icon
}

forall Node n1; Node n2
where DoubleBond( n1, n2 ) {

   vec2 x1 = n1.center
   vec2 x2 = n2.center
   vec2 u = unit(x1-x2)
   vec2 v = ( -u[1], u[0] )
   scalar r = Global.atomRadius

   shape line1 = Line {
      start : x1 - .5*r*u - .25*r*v
        end : x2 + .5*r*u - .25*r*v
      strokeWidth : 10.
      strokeColor : Colors.gray
      strokeLinecap: "round"
   }

   shape innerLine1 = Line {
      start : x1 - .5*r*u - .25*r*v
        end : x2 + .5*r*u - .25*r*v
      strokeWidth : 4.
      strokeColor : Colors.lightGray
      strokeLinecap: "round"
   }

   shape line2 = Line {
      start : x1 - .5*r*u + .25*r*v
        end : x2 + .5*r*u + .25*r*v
      strokeWidth : 10.
      strokeColor : Colors.gray
      strokeLinecap: "round"
   }

   shape innerLine2 = Line {
      start : x1 - .5*r*u + .25*r*v
        end : x2 + .5*r*u + .25*r*v
      strokeWidth : 4.
      strokeColor : Colors.lightGray
      strokeLinecap: "round"
   }

   encourage equal( norm(x1-x2), Global.bondLength )

   layer line1 above n2.shading
   layer innerLine1 above line1
   layer innerLine1 below n1.icon

   layer line2 above n2.shading
   layer innerLine2 above line2
   layer innerLine2 below n1.icon

   layer line2 above innerLine1
}

forall Node n1; Node n2
where IonicBond( n1, n2 ) {

   vec2 x1 = n1.center
   vec2 x2 = n2.center
   vec2 u = unit(x1-x2)
   scalar r = Global.atomRadius

   shape line = Line {
      start : x1 - .5*r*u
        end : x2 + .5*r*u
      strokeWidth : 2.5
      strokeColor : Colors.turquoise
      strokeLinecap: "butt"
      style: "dashed"
   }

   encourage equal( norm(x1-x2), Global.bondLength )

   layer line below n1.icon
   layer line below n2.icon
}


-- make bonds with hydrogen shorter
forall Node n; Hydrogen h
where SingleBond(n,h) {
   vec2 x1 = n.center
   vec2 x2 = h.center
   encourage equal( 2.*norm(x1-x2), .5*Global.bondLength )
}

-- give water molecules a physical bond angle
forall Oxygen o; Hydrogen h1; Hydrogen h2
where SingleBond(o,h1); SingleBond(o,h2) {
   vec2 a = o.center
   vec2 b = h1.center
   vec2 c = h2.center
   encourage equal( angleBetween(b-a,c-a), toRadians(104.5) )
}

-- use a Coulomb-like force to prevent nodes from overlapping
forall Node n1; Node n2 {
   vec2 x1 = n1.center
   vec2 x2 = n2.center
   encourage equal( 200000./normsq(x1-x2), 0. )

   -- make sure shadows are drawn below all molecules
   layer n1.shadow below n2.icon
   layer n2.shadow below n1.icon
}

forall Title t
where t has label
{
   shape t.labelText = Text {
      string : t.label
      fillColor : Colors.black
      fontSize : "40px"
<<<<<<< HEAD
      fontFamily: "Roboto Condensed, Impact, Franklin Gothic Bold, Ubuntu Condensed, sans-serif"
=======
      fontFamily: "HelveticaNeue-CondensedBold, Helvetica Neue, Helvetica, Arial, sans-serif"
      fontWeight: "bold"
>>>>>>> 18b9218b
      center : (?,?)
   }
   layer t.labelText above global.background
}

forall Title t; Node n
where t has label {
   ensure disjoint( t.labelText, n.icon )
}

forall Molecule m; Node n
where Contains(m,n) {
   encourage near( m.box, n.icon )
   layer m.labelText above n.icon
}
<|MERGE_RESOLUTION|>--- conflicted
+++ resolved
@@ -316,12 +316,8 @@
       string : t.label
       fillColor : Colors.black
       fontSize : "40px"
-<<<<<<< HEAD
-      fontFamily: "Roboto Condensed, Impact, Franklin Gothic Bold, Ubuntu Condensed, sans-serif"
-=======
       fontFamily: "HelveticaNeue-CondensedBold, Helvetica Neue, Helvetica, Arial, sans-serif"
       fontWeight: "bold"
->>>>>>> 18b9218b
       center : (?,?)
    }
    layer t.labelText above global.background
