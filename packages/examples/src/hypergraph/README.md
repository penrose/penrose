--- conflicted
+++ resolved
@@ -2,8 +2,4 @@
 
 This example showcases a hypergraph constructed from a dataset with three categorical features. In the diagram, each line represents a node in the hypergraph and sample in the dataset. Each vertical line represents a feature and it's values define the grouping of nodes (hyperedge).
 
-<<<<<<< HEAD
-<img src="https://github.com/penrose/penrose/raw/ci/refs/heads/main/hypergraph-hypergraph.svg" width="480">
-=======
-<img src="example.svg" width="480">
->>>>>>> 05506951
+<img src="example.svg" width="480">