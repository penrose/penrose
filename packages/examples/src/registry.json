{
  "$schema": "./registry-schema.json",
  "root": "https://raw.githubusercontent.com/penrose/penrose/main/packages/examples/src/",
  "trios": [
    {
      "name": "Sets as Venn Diagram",
      "substance": "tree",
      "style": "venn",
      "domain": "set-theory",
      "variation": "PlumvilleCapybara104",
      "gallery": true
    },
    {
      "name": "Sets as Tree Diagram",
      "substance": "tree",
      "style": "tree",
      "domain": "set-theory",
      "variation": "",
      "gallery": true
    },
    {
      "name": "Sets as Venn Diagram in 2.5D",
      "substance": "tree",
      "style": "venn-3d",
      "domain": "set-theory",
      "variation": "",
      "gallery": true
    },
    {
      "name": "Quaternions as table",
      "substance": "quaternion-group",
      "style": "group-theory-multiplication-table",
      "domain": "group-theory",
      "variation": "MeadowbrookChimpanzee02726",
      "gallery": true
    },
    {
      "name": "Quaternions as Cayley graph",
      "substance": "quaternion-group",
      "style": "group-theory-cayley-graph",
      "domain": "group-theory",
      "variation": "MeadowbrookChimpanzee02726",
      "gallery": true
    },
    {
      "name": "Wet Floor",
      "substance": "wet-floor",
      "style": "atoms-and-bonds",
      "domain": "atoms-and-bonds",
      "variation": "SinisterPigeon34750",
      "gallery": true
    },
    {
      "name": "A Water Molecule",
      "substance": "one-water-molecule",
      "style": "atoms-and-bonds",
      "domain": "atoms-and-bonds",
      "variation": "PorcellanaFlamingo3169",
      "gallery": true
    },
    {
      "name": "Continous Map",
      "substance": "continuousmap",
      "style": "continuousmap",
      "domain": "functions",
      "variation": "",
      "gallery": true
    },
    {
      "name": "Two Perpendicular Vectors",
      "substance": "two-vectors-perp",
      "style": "vectors-dashed",
      "domain": "linear-algebra",
      "variation": "",
      "gallery": true
    },
    {
      "name": "Lewis Structure of Nitric Acid",
      "substance": "nitricacid",
      "style": "lewis",
      "domain": "molecules",
      "variation": "DeadlockWren0150",
      "gallery": true
    },
    {
      "substance": "vector-wedge",
      "style": "exterior-algebra",
      "domain": "exterior-algebra",
      "variation": "ArtemisCrane740"
    },
    {
      "substance": "allShapes",
      "style": "allShapes",
      "domain": "shape-spec",
      "variation": ""
    },
    {
      "substance": "arrowheads",
      "style": "arrowheads",
      "domain": "shape-spec",
      "variation": ""
    },
    {
      "substance": "computer-network-graph",
      "style": "simple-graph",
      "domain": "simple-graph",
      "variation": ""
    },
    {
      "substance": "computer-network-multiple-links-graph",
      "style": "pseudograph",
      "domain": "pseudograph",
      "variation": ""
    },
    {
      "substance": "computer-network-diagnostic-links-graph",
      "style": "pseudograph",
      "domain": "pseudograph",
      "variation": ""
    },
    {
      "substance": "communications-network-one-way-links-graph",
      "style": "simple-directed-graph",
      "domain": "simple-directed-graph",
      "variation": ""
    },
    {
      "substance": "computer-network-multiple-one-way-links-graph",
      "style": "directed-multigraph",
      "domain": "directed-multigraph",
      "variation": "ColumbineMosquito92625"
    },
    {
      "substance": "acquaintanceship-graph",
      "style": "simple-graph",
      "domain": "simple-graph",
      "variation": ""
    },
    {
      "substance": "influence-graph",
      "style": "simple-directed-graph",
      "domain": "simple-directed-graph",
      "variation": "BurdockWallaby5484"
    },
    {
      "substance": "call-directed-graph",
      "style": "directed-multigraph",
      "domain": "directed-multigraph",
      "variation": ""
    },
    {
      "substance": "call-undirected-graph",
      "style": "pseudograph",
      "domain": "pseudograph",
      "variation": ""
    },
    {
      "substance": "module-dependency-graph",
      "style": "simple-directed-graph",
      "domain": "simple-directed-graph",
      "variation": "TurquishMongoose642"
    },
    {
      "substance": "precedence-graph",
      "style": "simple-directed-graph",
      "domain": "simple-directed-graph",
      "variation": "WineberryGull921"
    },
    {
      "substance": "niche-overlap-graph",
      "style": "simple-graph",
      "domain": "simple-graph",
      "variation": "RustiqueOpossum386"
    },
    {
      "substance": "protein-interaction-graph",
      "style": "simple-graph",
      "domain": "simple-graph",
      "variation": "AtmosphereBear54663"
    },
    {
      "substance": "round-robin-graph",
      "style": "simple-directed-graph",
      "domain": "simple-directed-graph",
      "variation": "MetalShrew80769"
    },
    {
      "substance": "complete-graphs",
      "style": "simple-graph",
      "domain": "simple-graph",
      "variation": "PerfectionPorcupine953"
    },
    {
      "substance": "cycle-graphs",
      "style": "simple-graph",
      "domain": "simple-graph",
      "variation": "AutonomousPigeon86039"
    },
    {
      "substance": "wheel-graphs",
      "style": "simple-graph",
      "domain": "simple-graph",
      "variation": "IonianElephant37708"
    },
    {
      "substance": "cube-graphs",
      "style": "simple-graph",
      "domain": "simple-graph",
      "variation": ""
    },
    {
      "substance": "complete-bipartite-graphs",
      "style": "simple-graph",
      "domain": "simple-graph",
      "variation": ""
    },
    {
      "substance": "jobs-trained-matching-graph",
      "style": "simple-graph",
      "domain": "simple-graph",
      "variation": ""
    },
    {
      "substance": "jobs-trained-no-matching-graph",
      "style": "simple-graph",
      "domain": "simple-graph",
      "variation": ""
    },
    {
      "substance": "star-topology-graph",
      "style": "simple-graph",
      "domain": "simple-graph",
      "variation": "IonianElephant37708"
    },
    {
      "substance": "ring-topology-graph",
      "style": "simple-graph",
      "domain": "simple-graph",
      "variation": "IonianElephant37708"
    },
    {
      "substance": "hybrid-topology-graph",
      "style": "simple-graph",
      "domain": "simple-graph",
      "variation": "IonianElephant37708"
    },
    {
      "substance": "linear-array-graph",
      "style": "simple-graph",
      "domain": "simple-graph",
      "variation": "MelodySalmon16237"
    },
    {
      "substance": "mesh-network-graph",
      "style": "simple-graph",
      "domain": "simple-graph",
      "variation": "MelodySalmon16237"
    },
    {
      "substance": "hypercube-network-graph",
      "style": "simple-graph",
      "domain": "simple-graph",
      "variation": "TanagerTarsier789"
    },
    {
      "substance": "union-graph",
      "style": "simple-graph",
      "domain": "simple-graph",
      "variation": "WickerworkCrane44939"
    },
    {
      "name": "Triangle Incenter",
      "substance": "incenter-triangle",
      "style": "euclidean",
      "domain": "geometry",
      "variation": "RationalityZebra567",
      "gallery": true
    },
    {
      "name": "Collinear Points",
      "substance": "collinear",
      "style": "euclidean",
      "domain": "geometry",
      "variation": "GoldbrownFly7869",
      "gallery": true
    },
    {
      "substance": "parallel-lines",
      "style": "euclidean",
      "domain": "geometry",
      "variation": "LemongrassOyster4884"
    },
    {
      "substance": "midsegment-triangles",
      "style": "euclidean",
      "domain": "geometry",
      "variation": "FollyCamel2864"
    },
    {
      "substance": "congruent-triangles",
      "style": "euclidean",
      "domain": "geometry",
      "variation": "WaterspoutFish94072"
    },
    {
      "name": "Two 3D Triangles",
      "substance": "two-triangles",
      "style": "triangle-mesh-3d",
      "domain": "triangle-mesh-3d",
      "variation": "LightheartedCormorant8083",
      "gallery": true
    },
    {
      "substance": "circle-example",
      "style": "euclidean",
      "domain": "geometry",
      "variation": "CosmopolitanBeaver4985"
    },
    {
      "name": "Word Cloud",
      "substance": "word-cloud-example",
      "style": "word-cloud",
      "domain": "word-cloud",
      "variation": "JazlynMouse32496",
      "gallery": true
    },
    {
      "name": "SIGGRAPH teaser - Euclidean Geometry",
      "substance": "siggraph-teaser",
      "style": "euclidean-teaser",
      "domain": "geometry",
      "variation": "StromboliCat61816",
      "gallery": true
    },
    {
      "substance": "non-convex",
      "style": "non-convex",
      "domain": "non-convex",
      "variation": ""
    },
    {
      "name": "Lagrange Bases",
      "substance": "lagrange-bases",
      "style": "lagrange-bases",
      "domain": "lagrange-bases",
      "variation": "RainmakerMarten88256",
      "gallery": true
    },
    {
      "substance": "hypergraph",
      "style": "hypergraph",
      "domain": "hypergraph",
      "variation": "ConceptualMeerkat694"
    },
    {
      "name": "Persistent Homology",
      "substance": "persistent-homology",
      "style": "persistent-homology",
      "domain": "persistent-homology",
      "variation": "RainmakerMarten88256",
      "gallery": true
    },
    {
      "name": "Walk on Spheres - Laplace Estimator",
      "gallery": true,
      "substance": "wos-laplace-estimator",
      "style": "walk-on-spheres",
      "domain": "walk-on-spheres",
      "variation": "LilyDunlin3394"
    },
    {
      "name": "Walk on Spheres - Poisson Estimator",
      "substance": "wos-poisson-estimator",
      "style": "walk-on-spheres",
      "domain": "walk-on-spheres",
      "variation": "CoraletteStingray87534"
    },
    {
      "name": "Walk on Spheres - Nested Estimator",
      "substance": "wos-nested-estimator",
      "style": "walk-on-spheres",
      "domain": "walk-on-spheres",
      "variation": "ElmCrane34650"
    },
    {
      "name": "Walk on Spheres - Off-Center Estimator",
      "substance": "wos-offcenter-estimator",
      "style": "walk-on-spheres",
      "domain": "walk-on-spheres",
      "variation": "PlumburnPartridge8506"
    },
    {
      "substance": "points-around-star",
      "style": "shape-distance",
      "domain": "shape-distance",
      "variation": "ReformLapwing68793"
    },
    {
      "substance": "points-around-polyline",
      "style": "shape-distance",
      "domain": "shape-distance",
      "variation": "SharkskinWalrus24396"
    },
    {
      "substance": "points-around-line",
      "style": "shape-distance",
      "domain": "shape-distance",
      "variation": "GalapagosLocust418"
    },
    {
      "substance": "lines-around-rect",
      "style": "rect-line-dist",
      "domain": "shape-distance",
      "variation": ""
    },
    {
      "name": "Closest point test",
      "substance": "closest-point-test",
      "style": "closest-point",
      "domain": "closest-point",
      "variation": "MobileCalder1939",
      "gallery": false
    },
    {
      "substance": "3d-projection",
      "style": "fake-3d-linear-algebra",
      "domain": "fake-3d-linear-algebra",
      "variation": "PurpletiniSeahorse9761"
    },
    {
      "substance": "vector-wedge",
      "style": "exterior-algebra",
      "domain": "exterior-algebra",
      "variation": "ArtemisCrane740"
    },
    {
      "substance": "center-shrink-circle",
      "style": "animation",
      "domain": "animation",
      "variation": ""
    },
    {
      "name": "A Caffeine Molecule",
      "substance": "caffeine",
      "style": "structural-formula",
      "domain": "structural-formula",
      "variation": "",
      "gallery": true
    },
    {
      "substance": "mobius",
      "style": "mobius",
      "domain": "mobius",
      "variation": "BrimstoneAntelope3300"
    },
    {
      "substance": "glutamine",
      "style": "molecules-basic",
      "domain": "molecules",
      "variation": "MemoriesDeer750"
    },
    {
      "name": "Matrix-matrix addition",
      "substance": "matrix-matrix-addition",
      "style": "matrix-ops",
      "domain": "matrix-ops",
      "variation": "DoesNotMatter",
      "gallery": false
    },
    {
      "name": "Matrix-matrix division (elementwise)",
      "substance": "matrix-matrix-division-elementwise",
      "style": "matrix-ops",
      "domain": "matrix-ops",
      "variation": "DoesNotMatter",
      "gallery": false
    },
    {
      "name": "Matrix-matrix multiplication (elementwise)",
      "substance": "matrix-matrix-multiplication-elementwise",
      "style": "matrix-ops",
      "domain": "matrix-ops",
      "variation": "DoesNotMatter",
      "gallery": false
    },
    {
      "name": "Matrix-matrix multiplication",
      "substance": "matrix-matrix-multiplication",
      "style": "matrix-ops",
      "domain": "matrix-ops",
      "variation": "DoesNotMatter",
      "gallery": false
    },
    {
      "name": "Matrix-matrix subtraction",
      "substance": "matrix-matrix-subtraction",
      "style": "matrix-ops",
      "domain": "matrix-ops",
      "variation": "DoesNotMatter",
      "gallery": false
    },
    {
      "name": "Matrix transpose",
      "substance": "matrix-transpose",
      "style": "matrix-ops",
      "domain": "matrix-ops",
      "variation": "DoesNotMatter",
      "gallery": false
    },
    {
      "name": "Matrix-vector left multiplication",
      "substance": "matrix-vector-left-multiplication",
      "style": "matrix-ops",
      "domain": "matrix-ops",
      "variation": "DoesNotMatter",
      "gallery": false
    },
    {
      "name": "Matrix-vector right multiplication",
      "substance": "matrix-vector-right-multiplication",
      "style": "matrix-ops",
      "domain": "matrix-ops",
      "variation": "DoesNotMatter",
      "gallery": false
    },
    {
      "name": "Scalar-vector division",
      "substance": "scalar-vector-division",
      "style": "matrix-ops",
      "domain": "matrix-ops",
      "variation": "DoesNotMatter",
      "gallery": false
    },
    {
      "name": "Scalar-vector left multiplication",
      "substance": "scalar-vector-left-multiplication",
      "style": "matrix-ops",
      "domain": "matrix-ops",
      "variation": "DoesNotMatter",
      "gallery": false
    },
    {
      "name": "Scalar-vector right multiplication",
      "substance": "scalar-vector-right-multiplication",
      "style": "matrix-ops",
      "domain": "matrix-ops",
      "variation": "DoesNotMatter",
      "gallery": false
    },
    {
      "name": "Vector-vector addition",
      "substance": "vector-vector-addition",
      "style": "matrix-ops",
      "domain": "matrix-ops",
      "variation": "DoesNotMatter",
      "gallery": false
    },
    {
      "name": "Vector-vector division elementwise",
      "substance": "vector-vector-division-elementwise",
      "style": "matrix-ops",
      "domain": "matrix-ops",
      "variation": "DoesNotMatter",
      "gallery": false
    },
    {
      "name": "Vector-vector multiplication elementwise",
      "substance": "vector-vector-multiplication-elementwise",
      "style": "matrix-ops",
      "domain": "matrix-ops",
      "variation": "DoesNotMatter",
      "gallery": false
    },
    {
      "name": "Vector-vector outerproduct",
      "substance": "vector-vector-outerproduct",
      "style": "matrix-ops",
      "domain": "matrix-ops",
      "variation": "DoesNotMatter",
      "gallery": false
    },
    {
      "name": "Vector-vector subtraction",
      "substance": "vector-vector-subtraction",
      "style": "matrix-ops",
      "domain": "matrix-ops",
      "variation": "DoesNotMatter",
      "gallery": false
    },
    {
      "substance": "half-adder",
      "style": "distinctive-shape",
      "domain": "logic-gates",
      "variation": "CauliflowerDeer97138"
    },
    {
      "substance": "cubic-bezier",
      "style": "cubic-bezier",
      "domain": "curve-examples",
      "variation": "CauliflowerDeer97138"
    },
    {
      "name": "Cotan Formula",
      "substance": "cotan-formula",
      "style": "triangle-mesh-2d",
      "domain": "triangle-mesh-2d",
      "variation": "RamonaFly25691",
      "gallery": true
    },
    {
      "gallery": true,
      "name": "Concyclic Euclidean Edge Flip",
      "substance": "concyclic-pair",
      "style": "triangle-mesh-2d",
      "domain": "triangle-mesh-2d",
      "variation": "DamaskWeasel66717"
    },
    {
      "name": "Half Edge Mesh",
      "substance": "halfedge-mesh",
      "style": "triangle-mesh-2d",
      "domain": "triangle-mesh-2d",
      "variation": "BlackadderDogfish563",
      "gallery": true
    },
    {
      "substance": "relative-orientation",
      "style": "triangle-mesh-2d",
      "domain": "triangle-mesh-2d",
      "variation": "SylvanDolphin4902"
    },
    {
      "name": "Triangle Centers",
      "substance": "triangle-centers",
      "style": "triangle-mesh-2d",
      "domain": "triangle-mesh-2d",
      "variation": "ClamshellKookabura228"
    },
    {
      "name": "Rigid Conformal Mapping of a 2D Mesh",
      "substance": "angle-equivalence",
      "style": "triangle-mesh-2d",
      "domain": "triangle-mesh-2d",
      "variation": "ClamshellKookabura228"
    },
    {
      "name": "Curved graph example",
      "substance": "sec5-ex32",
      "style": "simple-curved-graph",
      "domain": "simple-graph",
      "variation": "CascaraKudu41689"
    },
    {
      "name": "Open elastic curve example",
      "substance": "cubic-bezier",
      "style": "open-elastic-curve",
      "domain": "curve-examples",
      "variation": "ClamshellKookabura228"
    },
    {
      "name": "Closed elastic curve example",
      "substance": "cubic-bezier",
      "style": "closed-elastic-curve",
      "domain": "curve-examples",
      "variation": "ClamshellKookabura228"
    },
    {
<<<<<<< HEAD
      "name": "Blobs",
      "substance": "blobs",
      "style": "blobs",
      "domain": "blobs",
      "variation": "LavendaireWombat86913"
=======
      "name": "Curved graph example with dots",
      "substance": "arpanet",
      "style": "simple-curved-graph-dots",
      "domain": "simple-graph",
      "variation": "CascaraKudu41689"
    },
    {
      "name": "Curved graph example with boxes",
      "substance": "nyc-subway",
      "style": "simple-curved-graph-boxes",
      "domain": "simple-graph",
      "variation": "BasilTapir4665"
>>>>>>> 44a90053
    }
  ],
  "domains": {
    "animation": {
      "URI": "animation/animation.domain"
    },
    "set-theory": {
      "URI": "set-theory-domain/setTheory.domain"
    },
    "group-theory": {
      "URI": "group-theory/Group.domain"
    },
    "functions": {
      "URI": "set-theory-domain/functions.domain"
    },
    "linear-algebra": {
      "URI": "linear-algebra-domain/linear-algebra.domain"
    },
    "exterior-algebra": {
      "URI": "exterior-algebra/exterior-algebra.domain"
    },
    "shape-spec": {
      "URI": "shape-spec/all-shapes.domain"
    },
    "simple-graph": {
      "URI": "graph-domain/simple-graph.domain"
    },
    "pseudograph": {
      "URI": "graph-domain/pseudograph.domain"
    },
    "simple-directed-graph": {
      "URI": "graph-domain/simple-directed-graph.domain"
    },
    "directed-multigraph": {
      "URI": "graph-domain/directed-multigraph.domain"
    },
    "geometry": {
      "URI": "geometry-domain/geometry.domain"
    },
    "closest-point": {
      "URI": "closest-point/closest-point.domain"
    },
    "triangle-mesh-3d": {
      "URI": "triangle-mesh-3d/triangle-mesh-3d.domain"
    },
    "triangle-mesh-2d": {
      "URI": "triangle-mesh-2d/triangle-mesh-2d.domain"
    },
    "word-cloud": {
      "URI": "word-cloud/word-cloud.domain"
    },
    "non-convex": {
      "URI": "minkowski-tests/maze/maze.domain"
    },
    "lagrange-bases": {
      "URI": "lagrange-bases/lagrange-bases.domain"
    },
    "hypergraph": {
      "URI": "hypergraph/hypergraph.domain"
    },
    "persistent-homology": {
      "URI": "persistent-homology/persistent-homology.domain"
    },
    "walk-on-spheres": {
      "URI": "walk-on-spheres/walk-on-spheres.domain"
    },
    "shape-distance": {
      "URI": "shape-distance/shapes.domain"
    },
    "fake-3d-linear-algebra": {
      "URI": "fake-3d-linear-algebra/fake3d.domain"
    },
    "atoms-and-bonds": {
      "URI": "atoms-and-bonds/atoms-and-bonds.domain"
    },
    "structural-formula": {
      "URI": "structural-formula/structural-formula.domain"
    },
    "mobius": {
      "URI": "mobius/mobius.domain"
    },
    "full-moon": {
      "URI": "full-moon/full-moon.domain"
    },
    "molecules": {
      "URI": "molecules/molecules.domain"
    },
    "matrix-ops": {
      "URI": "matrix-ops/matrix-ops.domain"
    },
    "logic-gates": {
      "URI": "logic-circuit-domain/logic-gates.domain"
    },
    "curve-examples": {
      "URI": "curve-examples/curves.domain"
    },
    "blobs": {
      "URI": "curve-examples/blobs.domain"
    }
  },
  "styles": {
    "venn": {
      "domain": "set-theory",
      "URI": "set-theory-domain/venn.style"
    },
    "tree": {
      "domain": "set-theory",
      "URI": "set-theory-domain/tree.style"
    },
    "group-theory-multiplication-table": {
      "domain": "group-theory",
      "URI": "group-theory/MultiplicationTable.style"
    },
    "group-theory-cayley-graph": {
      "domain": "group-theory",
      "URI": "group-theory/CayleyGraph.style"
    },
    "continuousmap": {
      "domain": "set-theory",
      "URI": "set-theory-domain/continuousmap.style"
    },
    "venn-3d": {
      "domain": "set-theory",
      "URI": "set-theory-domain/venn-3d.style"
    },
    "linear-algebra-simple": {
      "domain": "linear-algebra",
      "URI": "linear-algebra-domain/linear-algebra-paper-simple.style"
    },
    "allShapes": {
      "domain": "shape-spec",
      "URI": "shape-spec/shape-spec.style"
    },
    "arrowheads": {
      "domain": "shape-spec",
      "URI": "shape-spec/arrows.style"
    },
    "vectors-dashed": {
      "domain": "linear-algebra",
      "URI": "linear-algebra-domain/linearalgebra-paper-dashes.style"
    },
    "exterior-algebra": {
      "domain": "linear-algebra",
      "URI": "exterior-algebra/exterior-algebra.style"
    },
    "simple-graph": {
      "domain": "simple-graph",
      "URI": "graph-domain/simple-graph.style"
    },
    "pseudograph": {
      "domain": "pseudograph",
      "URI": "graph-domain/pseudograph.style"
    },
    "simple-directed-graph": {
      "domain": "simple-directed-graph",
      "URI": "graph-domain/simple-directed-graph.style"
    },
    "directed-multigraph": {
      "domain": "directed-multigraph",
      "URI": "graph-domain/directed-multigraph.style"
    },
    "euclidean": {
      "domain": "geometry",
      "URI": "geometry-domain/euclidean.style"
    },
    "closest-point": {
      "domain": "closest-point",
      "URI": "closest-point/closest-point.style"
    },
    "triangle-mesh-2d": {
      "domain": "triangle-mesh-2d",
      "URI": "triangle-mesh-2d/triangle-mesh-2d.style"
    },
    "triangle-mesh-3d": {
      "domain": "triangle-mesh-3d",
      "URI": "triangle-mesh-3d/triangle-mesh-3d.style"
    },
    "word-cloud": {
      "domain": "word-cloud",
      "URI": "word-cloud/word-cloud.style"
    },
    "euclidean-teaser": {
      "domain": "geometry",
      "URI": "geometry-domain/euclidean-teaser.style"
    },
    "non-convex": {
      "domain": "non-convex",
      "URI": "minkowski-tests/maze/maze.style"
    },
    "lagrange-bases": {
      "domain": "lagrange-bases",
      "URI": "lagrange-bases/lagrange-bases.style"
    },
    "hypergraph": {
      "domain": "hypergraph",
      "URI": "hypergraph/hypergraph.style"
    },
    "persistent-homology": {
      "domain": "persistent-homology",
      "URI": "persistent-homology/persistent-homology.style"
    },
    "walk-on-spheres": {
      "domain": "walk-on-spheres",
      "URI": "walk-on-spheres/walk-on-spheres.style"
    },
    "shape-distance": {
      "domain": "shape-distance",
      "URI": "shape-distance/shape-distance.style"
    },
    "rect-line-dist": {
      "domain": "shape-distance",
      "URI": "shape-distance/rect-line-dist.style"
    },
    "fake-3d-linear-algebra": {
      "domain": "fake-3d-linear-algebra",
      "URI": "fake-3d-linear-algebra/fake3d.style"
    },
    "atoms-and-bonds": {
      "domain": "atoms-and-bonds",
      "URI": "atoms-and-bonds/atoms-and-bonds.style"
    },
    "animation": {
      "domain": "animation",
      "URI": "animation/animation.style"
    },
    "structural-formula": {
      "domain": "structural-formula",
      "URI": "structural-formula/structural-formula.style"
    },
    "mobius": {
      "domain": "mobius",
      "URI": "mobius/mobius.style"
    },
    "full-moon": {
      "domain": "full-moon",
      "URI": "full-moon/full-moon.style"
    },
    "molecules-basic": {
      "domain": "molecules",
      "URI": "molecules/molecules-basic.style"
    },
    "lewis": {
      "domain": "molecules",
      "URI": "molecules/lewis.style"
    },
    "matrix-ops": {
      "domain": "matrix-ops",
      "URI": "matrix-ops/matrix-ops.style"
    },
    "distinctive-shape": {
      "domain": "logic-gates",
      "URI": "logic-circuit-domain/distinctive-shape.style"
    },
    "cubic-bezier": {
      "domain": "curve-examples",
      "URI": "curve-examples/cubic-bezier.style"
    },
    "simple-curved-graph": {
      "domain": "simple-curved-graph",
      "URI": "graph-domain/simple-curved-graph.style"
    },
    "simple-curved-graph-dots": {
      "domain": "simple-curved-graph",
      "URI": "graph-domain/simple-curved-graph-dots.style"
    },
    "simple-curved-graph-boxes": {
      "domain": "simple-curved-graph",
      "URI": "graph-domain/simple-curved-graph-boxes.style"
    },
    "open-elastic-curve": {
      "domain": "curve-examples",
      "URI": "curve-examples/open-elastic-curve.style"
    },
    "closed-elastic-curve": {
      "domain": "curve-examples",
      "URI": "curve-examples/closed-elastic-curve.style"
    },
    "blobs": {
      "domain": "blobs",
      "URI": "curve-examples/blobs.style"
    }
  },
  "substances": {
    "two-vectors-perp": {
      "domain": "linear-algebra",
      "URI": "linear-algebra-domain/twoVectorsPerp-unsugared.substance"
    },
    "vector-wedge": {
      "domain": "exterior-algebra",
      "URI": "exterior-algebra/vector-wedge.substance"
    },
    "quaternion-group": {
      "domain": "group-theory",
      "URI": "group-theory/groups/quaternions.substance"
    },
    "continuousmap": {
      "domain": "set-theory",
      "URI": "set-theory-domain/continuousmap.substance"
    },
    "nested": {
      "domain": "set-theory",
      "URI": "set-theory-domain/nested.substance"
    },
    "tree": {
      "domain": "set-theory",
      "URI": "set-theory-domain/tree.substance"
    },
    "allShapes": {
      "domain": "shape-spec",
      "URI": "shape-spec/all-shapes.substance"
    },
    "arrowheads": {
      "domain": "shape-spec",
      "URI": "shape-spec/arrows.substance"
    },
    "computer-network-graph": {
      "domain": "simple-graph",
      "URI": "graph-domain/textbook/sec1/fig1.substance"
    },
    "computer-network-multiple-links-graph": {
      "domain": "pseudograph",
      "URI": "graph-domain/textbook/sec1/fig2.substance"
    },
    "computer-network-diagnostic-links-graph": {
      "domain": "pseudograph",
      "URI": "graph-domain/textbook/sec1/fig3.substance"
    },
    "communications-network-one-way-links-graph": {
      "domain": "simple-directed-graph",
      "URI": "graph-domain/textbook/sec1/fig4.substance"
    },
    "computer-network-multiple-one-way-links-graph": {
      "domain": "directed-multigraph",
      "URI": "graph-domain/textbook/sec1/fig5.substance"
    },
    "acquaintanceship-graph": {
      "domain": "simple-graph",
      "URI": "graph-domain/textbook/sec1/fig6.substance"
    },
    "influence-graph": {
      "domain": "simple-directed-graph",
      "URI": "graph-domain/textbook/sec1/fig7.substance"
    },
    "call-directed-graph": {
      "domain": "directed-multigraph",
      "URI": "graph-domain/textbook/sec1/fig8a.substance"
    },
    "call-undirected-graph": {
      "domain": "pseudograph",
      "URI": "graph-domain/textbook/sec1/fig8b.substance"
    },
    "module-dependency-graph": {
      "domain": "simple-directed-graph",
      "URI": "graph-domain/textbook/sec1/fig9.substance"
    },
    "precedence-graph": {
      "domain": "simple-directed-graph",
      "URI": "graph-domain/textbook/sec1/fig10.substance"
    },
    "niche-overlap-graph": {
      "domain": "simple-graph",
      "URI": "graph-domain/textbook/sec1/fig11.substance"
    },
    "protein-interaction-graph": {
      "domain": "simple-graph",
      "URI": "graph-domain/textbook/sec1/fig12.substance"
    },
    "round-robin-graph": {
      "domain": "simple-directed-graph",
      "URI": "graph-domain/textbook/sec1/fig13.substance"
    },
    "complete-graphs": {
      "domain": "simple-graph",
      "URI": "graph-domain/textbook/sec2/fig3.substance"
    },
    "cycle-graphs": {
      "domain": "simple-graph",
      "URI": "graph-domain/textbook/sec2/fig4.substance"
    },
    "wheel-graphs": {
      "domain": "simple-graph",
      "URI": "graph-domain/textbook/sec2/fig5.substance"
    },
    "cube-graphs": {
      "domain": "simple-graph",
      "URI": "graph-domain/textbook/sec2/fig6.substance"
    },
    "complete-bipartite-graphs": {
      "domain": "simple-graph",
      "URI": "graph-domain/textbook/sec2/fig9.substance"
    },
    "jobs-trained-matching-graph": {
      "domain": "simple-graph",
      "URI": "graph-domain/textbook/sec2/fig10a.substance"
    },
    "jobs-trained-no-matching-graph": {
      "domain": "simple-graph",
      "URI": "graph-domain/textbook/sec2/fig10b.substance"
    },
    "star-topology-graph": {
      "domain": "simple-graph",
      "URI": "graph-domain/textbook/sec2/fig11a.substance"
    },
    "ring-topology-graph": {
      "domain": "simple-graph",
      "URI": "graph-domain/textbook/sec2/fig11b.substance"
    },
    "hybrid-topology-graph": {
      "domain": "simple-graph",
      "URI": "graph-domain/textbook/sec2/fig11c.substance"
    },
    "linear-array-graph": {
      "domain": "simple-graph",
      "URI": "graph-domain/textbook/sec2/fig12.substance"
    },
    "mesh-network-graph": {
      "domain": "simple-graph",
      "URI": "graph-domain/textbook/sec2/fig13.substance"
    },
    "hypercube-network-graph": {
      "domain": "simple-graph",
      "URI": "graph-domain/textbook/sec2/fig14.substance"
    },
    "union-graph": {
      "domain": "simple-graph",
      "URI": "graph-domain/textbook/sec2/fig16b.substance"
    },
    "siggraph-teaser": {
      "domain": "geometry",
      "URI": "geometry-domain/teaser.substance"
    },
    "collinear": {
      "domain": "geometry",
      "URI": "geometry-domain/textbook_problems/c01p01.substance"
    },
    "incenter-triangle": {
      "domain": "geometry",
      "URI": "geometry-domain/textbook_problems/c05p13.substance"
    },
    "parallel-lines": {
      "domain": "geometry",
      "URI": "geometry-domain/textbook_problems/c03p01.substance"
    },
    "midsegment-triangles": {
      "domain": "geometry",
      "URI": "geometry-domain/textbook_problems/c05p01.substance"
    },
    "congruent-triangles": {
      "domain": "geometry",
      "URI": "geometry-domain/textbook_problems/ex.substance"
    },
    "closest-point-test": {
      "domain": "closest-point",
      "URI": "closest-point/test.substance"
    },
    "circle-example": {
      "domain": "geometry",
      "URI": "geometry-domain/textbook_problems/c11p12.substance"
    },
    "word-cloud-example": {
      "domain": "word-cloud",
      "URI": "word-cloud/example.substance"
    },
    "non-convex": {
      "domain": "non-convex",
      "URI": "minkowski-tests/maze/maze.substance"
    },
    "two-triangles": {
      "domain": "triangle-mesh-3d",
      "URI": "triangle-mesh-3d/two-triangles.substance"
    },
    "lagrange-bases": {
      "domain": "lagrange-bases",
      "URI": "lagrange-bases/example.substance"
    },
    "hypergraph": {
      "domain": "hypergraph",
      "URI": "hypergraph/hypergraph.substance"
    },
    "persistent-homology": {
      "domain": "persistent-homology",
      "URI": "persistent-homology/persistent-homology.substance"
    },
    "wos-laplace-estimator": {
      "domain": "walk-on-spheres",
      "URI": "walk-on-spheres/Laplace.substance"
    },
    "wos-poisson-estimator": {
      "domain": "walk-on-spheres",
      "URI": "walk-on-spheres/Poisson.substance"
    },
    "wos-nested-estimator": {
      "domain": "walk-on-spheres",
      "URI": "walk-on-spheres/Nested.substance"
    },
    "wos-offcenter-estimator": {
      "domain": "walk-on-spheres",
      "URI": "walk-on-spheres/OffCenter.substance"
    },
    "points-around-star": {
      "domain": "shape-distance",
      "URI": "shape-distance/hundred-points-around-star.substance"
    },
    "points-around-polyline": {
      "domain": "shape-distance",
      "URI": "shape-distance/ninety-points-around-polyline.substance"
    },
    "points-around-line": {
      "domain": "shape-distance",
      "URI": "shape-distance/hundred-points-around-line.substance"
    },
    "lines-around-rect": {
      "domain": "shape-distance",
      "URI": "shape-distance/lines-around-rect.substance"
    },
    "3d-projection": {
      "domain": "fake-3d-linear-algebra",
      "URI": "fake-3d-linear-algebra/projection.substance"
    },
    "wet-floor": {
      "domain": "atoms-and-bonds",
      "URI": "atoms-and-bonds/wet-floor.substance"
    },
    "one-water-molecule": {
      "domain": "atoms-and-bonds",
      "URI": "atoms-and-bonds/one-water-molecule.substance"
    },
    "center-shrink-circle": {
      "domain": "animation",
      "URI": "animation/center-shrink-circle.substance"
    },
    "caffeine": {
      "domain": "structural-formula",
      "URI": "structural-formula/molecules/caffeine.substance"
    },
    "mobius": {
      "domain": "mobius",
      "URI": "mobius/mobius.substance"
    },
    "full-moon": {
      "domain": "full-moon",
      "URI": "full-moon/full-moon.substance"
    },
    "glutamine": {
      "domain": "molecules",
      "URI": "molecules/glutamine.substance"
    },
    "nitricacid": {
      "domain": "molecules",
      "URI": "molecules/nitricacid.substance"
    },
    "matrix-matrix-addition": {
      "domain": "matrix-ops",
      "URI": "matrix-ops/tests/matrix-matrix-addition.substance"
    },
    "matrix-matrix-division-elementwise": {
      "domain": "matrix-ops",
      "URI": "matrix-ops/tests/matrix-matrix-division-elementwise.substance"
    },
    "matrix-matrix-multiplication-elementwise": {
      "domain": "matrix-ops",
      "URI": "matrix-ops/tests/matrix-matrix-multiplication-elementwise.substance"
    },
    "matrix-matrix-multiplication": {
      "domain": "matrix-ops",
      "URI": "matrix-ops/tests/matrix-matrix-multiplication.substance"
    },
    "matrix-matrix-subtraction": {
      "domain": "matrix-ops",
      "URI": "matrix-ops/tests/matrix-matrix-subtraction.substance"
    },
    "matrix-transpose": {
      "domain": "matrix-ops",
      "URI": "matrix-ops/tests/matrix-transpose.substance"
    },
    "matrix-vector-left-multiplication": {
      "domain": "matrix-ops",
      "URI": "matrix-ops/tests/matrix-vector-left-multiplication.substance"
    },
    "matrix-vector-right-multiplication": {
      "domain": "matrix-ops",
      "URI": "matrix-ops/tests/matrix-vector-right-multiplication.substance"
    },
    "scalar-vector-division": {
      "domain": "matrix-ops",
      "URI": "matrix-ops/tests/scalar-vector-division.substance"
    },
    "scalar-vector-left-multiplication": {
      "domain": "matrix-ops",
      "URI": "matrix-ops/tests/scalar-vector-left-multiplication.substance"
    },
    "scalar-vector-right-multiplication": {
      "domain": "matrix-ops",
      "URI": "matrix-ops/tests/scalar-vector-right-multiplication.substance"
    },
    "vector-vector-addition": {
      "domain": "matrix-ops",
      "URI": "matrix-ops/tests/vector-vector-addition.substance"
    },
    "vector-vector-division-elementwise": {
      "domain": "matrix-ops",
      "URI": "matrix-ops/tests/vector-vector-division-elementwise.substance"
    },
    "vector-vector-multiplication-elementwise": {
      "domain": "matrix-ops",
      "URI": "matrix-ops/tests/vector-vector-multiplication-elementwise.substance"
    },
    "vector-vector-outerproduct": {
      "domain": "matrix-ops",
      "URI": "matrix-ops/tests/vector-vector-outerproduct.substance"
    },
    "vector-vector-subtraction": {
      "domain": "matrix-ops",
      "URI": "matrix-ops/tests/vector-vector-subtraction.substance"
    },
    "half-adder": {
      "domain": "logic-gates",
      "URI": "logic-circuit-domain/half-adder.substance"
    },
    "cubic-bezier": {
      "domain": "curve-examples",
      "URI": "curve-examples/cubic-bezier.substance"
    },
    "concyclic-pair": {
      "domain": "triangle-mesh-2d",
      "URI": "triangle-mesh-2d/diagrams/concyclic-pair.substance"
    },
    "cotan-formula": {
      "domain": "triangle-mesh-2d",
      "URI": "triangle-mesh-2d/diagrams/cotan-formula.substance"
    },
    "halfedge-mesh": {
      "domain": "triangle-mesh-2d",
      "URI": "triangle-mesh-2d/diagrams/halfedge-mesh.substance"
    },
    "relative-orientation": {
      "domain": "triangle-mesh-2d",
      "URI": "triangle-mesh-2d/diagrams/relative-orientation.substance"
    },
    "triangle-centers": {
      "domain": "triangle-mesh-2d",
      "URI": "triangle-mesh-2d/diagrams/triangleCenters.substance"
    },
    "angle-equivalence": {
      "domain": "triangle-mesh-2d",
      "URI": "triangle-mesh-2d/diagrams/angle-equivalence.substance"
    },
    "sec5-ex32": {
      "domain": "simple-directed-graph",
      "URI": "graph-domain/textbook/sec5/ex32.substance"
    },
<<<<<<< HEAD
    "blobs": {
      "domain": "blobs",
      "URI": "curve-examples/blobs.substance"
=======
    "arpanet": {
      "domain": "simple-graph",
      "URI": "graph-domain/other-examples/arpanet.substance"
    },
    "nyc-subway": {
      "domain": "simple-graph",
      "URI": "graph-domain/other-examples/nyc-subway.substance"
>>>>>>> 44a90053
    }
  }
}<|MERGE_RESOLUTION|>--- conflicted
+++ resolved
@@ -665,26 +665,25 @@
       "variation": "ClamshellKookabura228"
     },
     {
-<<<<<<< HEAD
+      "name": "Curved graph example with dots",
+      "substance": "arpanet",
+      "style": "simple-curved-graph-dots",
+      "domain": "simple-graph",
+      "variation": "CascaraKudu41689"
+    },
+    {
+      "name": "Curved graph example with boxes",
+      "substance": "nyc-subway",
+      "style": "simple-curved-graph-boxes",
+      "domain": "simple-graph",
+      "variation": "BasilTapir4665"
+    },
+    {
       "name": "Blobs",
       "substance": "blobs",
       "style": "blobs",
       "domain": "blobs",
       "variation": "LavendaireWombat86913"
-=======
-      "name": "Curved graph example with dots",
-      "substance": "arpanet",
-      "style": "simple-curved-graph-dots",
-      "domain": "simple-graph",
-      "variation": "CascaraKudu41689"
-    },
-    {
-      "name": "Curved graph example with boxes",
-      "substance": "nyc-subway",
-      "style": "simple-curved-graph-boxes",
-      "domain": "simple-graph",
-      "variation": "BasilTapir4665"
->>>>>>> 44a90053
     }
   ],
   "domains": {
@@ -1336,19 +1335,17 @@
       "domain": "simple-directed-graph",
       "URI": "graph-domain/textbook/sec5/ex32.substance"
     },
-<<<<<<< HEAD
+    "arpanet": {
+      "domain": "simple-graph",
+      "URI": "graph-domain/other-examples/arpanet.substance"
+    },
+    "nyc-subway": {
+      "domain": "simple-graph",
+      "URI": "graph-domain/other-examples/nyc-subway.substance"
+    },
     "blobs": {
       "domain": "blobs",
       "URI": "curve-examples/blobs.substance"
-=======
-    "arpanet": {
-      "domain": "simple-graph",
-      "URI": "graph-domain/other-examples/arpanet.substance"
-    },
-    "nyc-subway": {
-      "domain": "simple-graph",
-      "URI": "graph-domain/other-examples/nyc-subway.substance"
->>>>>>> 44a90053
     }
   }
 }