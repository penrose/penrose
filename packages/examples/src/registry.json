{
  "set-theory-domain/tree-euler": {
    "name": "Sets as Euler Diagram",
    "gallery": true
  },
  "set-theory-domain/tree-tree": {
    "name": "Sets as Tree Diagram",
    "gallery": false
  },
  "group-theory/quaternion-multiplication-table": {
    "name": "Quaternions as table",
    "gallery": true
  },
  "walk-on-spheres/SignedAngleOutside": {
    "name": "Walk on Stars - Signed Angle Outside",
    "gallery": true
  },
  "spectral-graphs/examples/hypercube": {
    "name": "Hypercube",
    "gallery": true
  },
  "group-theory/quaternion-cayley-graph": {
    "name": "Quaternions as Cayley graph",
    "gallery": true
  },
  "set-theory-domain/tree-euler-3d": {
    "name": "Sets as Euler Diagram in 2.5D",
    "gallery": true
  },
  "atoms-and-bonds/one-water-molecule": {
    "name": "A Water Molecule",
    "gallery": false
  },
  "structural-formula/molecules/caffeine": {
    "name": "A Caffeine Molecule",
    "gallery": true
  },
  "walk-on-spheres/walk-on-stars": {
    "name": "Walk on Stars - Laplace Estimator",
    "gallery": true
  },
  "set-theory-domain/continuousmap": {
    "name": "Continuous Map",
    "gallery": true
  },
  "mobius/mobius": {
    "name": "Mobius Transformation of Circles",
    "gallery": true
  },
  "linear-algebra-domain/two-vectors-perp": {
    "name": "Two Perpendicular Vectors",
    "gallery": false
  },
  "tutorials/tutorial1": { "name": "Tutorial 1 - Two Sets" },
  "tutorials/tutorial2": { "name": "Tutorial 2 - Subset" },
  "tutorials/tutorial3": { "name": "Tutorial 3 - Vector" },
  "molecules/nitricacid-lewis": {
    "name": "Lewis Structure of Nitric Acid",
    "gallery": false
  },
  "array-models/insertionSort": {
    "name": "Insertion Sort",
    "gallery": true
  },
  "exterior-algebra/vector-wedge": {
    "name": "Wedge Product",
    "gallery": true
  },
  "shape-spec/all-shapes": {},
  "shape-spec/arrowheads": {},
  "graph-domain/textbook/sec1/fig1": {
    "name": "Computer Network",
    "gallery": false
  },
  "graph-domain/textbook/sec1/fig2": {
    "name": "Computer Network with Multiple Links between Data Centers",
    "gallery": false
  },
  "graph-domain/textbook/sec1/fig3": {
    "name": "Computer Network with Diagnostic Links",
    "gallery": false
  },
  "graph-domain/textbook/sec1/fig4": {
    "name": "Communications Network with One-Way Communications Links",
    "gallery": false
  },
  "spectral-graphs/examples/hexagonal-lattice": {
    "name": "Hexagonal Lattice Graph",
    "gallery": true
  },
  "dinoshade/dinoshade": {
    "name": "3D Reflections and Shadows",
    "gallery": true
  },
  "spectral-graphs/examples/star-graph": {
    "name": "Star graph",
    "gallery": false
  },
  "spectral-graphs/examples/box": {
    "name": "4x4x4 Box",
    "gallery": false
  },
  "graph-domain/textbook/sec1/fig5": {
    "name": "Computer Network with Multiple One-Way Links",
    "gallery": true
  },
  "graph-domain/textbook/sec1/fig6": {
    "name": "Acquaintanceship Graph",
    "gallery": false
  },
  "graph-domain/textbook/sec1/fig7": {
    "name": "Influence Graph",
    "gallery": false
  },
  "graph-domain/textbook/sec1/fig8a": {
    "name": "Call Graph",
    "gallery": false
  },
  "graph-domain/textbook/sec1/fig8b": {
    "name": "Call Graph",
    "gallery": false
  },
  "graph-domain/textbook/sec1/fig9": {
    "name": "Module Dependency Graph",
    "gallery": false
  },
  "graph-domain/textbook/sec1/fig10": {
    "name": "Precedence Graph",
    "gallery": false
  },
  "graph-domain/textbook/sec1/fig11": {
    "name": "Niche Overlap Graph",
    "gallery": false
  },
  "graph-domain/textbook/sec1/fig12": {
    "name": "Module of a Protein Interaction Graph",
    "gallery": false
  },
  "graph-domain/textbook/sec1/fig13": {
    "name": "Graph Model of a Round-Robin Tournament",
    "gallery": false
  },
  "graph-domain/textbook/sec2/fig3": {
    "name": "Complete Graphs",
    "gallery": false
  },
  "graph-domain/textbook/sec2/fig4": {
    "name": "Cycle Graphs",
    "gallery": false
  },
  "graph-domain/textbook/sec2/fig5": {
    "name": "Wheel Graphs",
    "gallery": false
  },
  "graph-domain/textbook/sec2/fig6": {
    "name": "Cube Graphs",
    "gallery": false
  },
  "graph-domain/textbook/sec2/fig9": {
    "name": "Complete Bipartite Graphs",
    "gallery": false
  },
  "graph-domain/textbook/sec2/fig10a": {
    "name": "Modeling the Jobs for Which Employees Have Been Trained"
  },
  "graph-domain/textbook/sec2/fig10b": {
    "name": "Modeling the Jobs for Which Employees Have Been Trained",
    "gallery": false
  },
  "graph-domain/textbook/sec2/fig11a": {
    "name": "Star Topology for Local Area Network",
    "gallery": false
  },
  "graph-domain/textbook/sec2/fig11b": {
    "name": "Ring Topology for Local Area Network",
    "gallery": false
  },
  "graph-domain/textbook/sec2/fig11c": {
    "name": "Hybrid Topology for Local Area Network",
    "gallery": false
  },
  "graph-domain/textbook/sec2/fig12": {
    "name": "Linear Array for Six Processors",
    "gallery": false
  },
  "graph-domain/textbook/sec2/fig13": {
    "name": "Mesh Network for 16 Processors",
    "gallery": false
  },
  "graph-domain/textbook/sec2/fig14": {
    "name": "Hypercube Network for Eight Processors",
    "gallery": false
  },
  "graph-domain/textbook/sec2/fig16b": {},
  "geometry-domain/textbook_problems/c05p13": {
    "name": "Triangle Incenter",
    "gallery": false
  },
  "geometry-domain/textbook_problems/c01p01": {
    "name": "Collinear Points",
    "gallery": false
  },
  "geometry-domain/textbook_problems/c03p01": { "name": "Parallel Lines" },
  "geometry-domain/textbook_problems/c05p01": {
    "name": "Midsegment Triangles",
    "gallery": false
  },
  "geometry-domain/textbook_problems/ex": { "name": "Congruent Triangles" },
  "triangle-mesh-3d/two-triangles": {
    "name": "Two 3D Triangles",
    "gallery": true
  },
  "random-sampling/test": { "name": "Random Sampling", "gallery": true },
  "geometry-domain/textbook_problems/c11p12": {
    "name": "Circle Example",
    "gallery": true
  },
  "curve-examples/catmull-rom/catmull-rom": {
    "name": "Catmull-Rom Interpolation Test",
    "gallery": true
  },
  "word-cloud/example": { "name": "Word Cloud", "gallery": true },
  "geometry-domain/siggraph-teaser": {
    "name": "SIGGRAPH teaser - Euclidean Geometry",
    "gallery": true
  },
  "minkowski-tests/maze/non-convex": {},
  "lagrange-bases/lagrange-bases": {
    "name": "Lagrange Bases",
    "gallery": true
  },
  "hypergraph/hypergraph": { "name": "Hypergraph", "gallery": true },
  "persistent-homology/persistent-homology": {
    "name": "Persistent Homology",
    "gallery": true
  },
  "walk-on-spheres/laplace-estimator": {
    "name": "Walk on Spheres - Laplace Estimator",
    "gallery": true
  },
  "walk-on-spheres/poisson-estimator": {
    "name": "Walk on Spheres - Poisson Estimator",
    "gallery": false
  },
  "walk-on-spheres/nested-estimator": {
    "name": "Walk on Spheres - Nested Estimator",
    "gallery": false
  },
  "walk-on-spheres/offcenter-estimator": {
    "name": "Walk on Spheres - Off-Center Estimator",
    "gallery": false
  },
  "shape-distance/points-around-star": {},
  "shape-distance/points-around-polyline": {},
  "shape-distance/points-around-line": {},
  "shape-distance/lines-around-rect": {},
  "fake-3d-linear-algebra/projection": {},
  "animation/center-shrink-circle": {},
  "graph-domain/other-examples/hamiltonian-cycle": {
    "name": "Hamiltonian Cycle",
    "gallery": true
  },
  "structural-formula/reactions/methane-combustion": {
    "name": "Methane Combustion Reaction",
    "gallery": true
  },
  "molecules/glutamine": {},
  "matrix-ops/tests/matrix-matrix-addition": {
    "name": "Matrix-matrix addition",
    "gallery": false
  },
  "matrix-ops/tests/matrix-matrix-division-elementwise": {
    "name": "Matrix-matrix division (elementwise)",
    "gallery": false
  },
  "matrix-ops/tests/matrix-matrix-multiplication-elementwise": {
    "name": "Matrix-matrix multiplication (elementwise)",
    "gallery": false
  },
  "matrix-ops/tests/matrix-matrix-multiplication": {
    "name": "Matrix-matrix multiplication",
    "gallery": true
  },
  "matrix-ops/tests/matrix-matrix-subtraction": {
    "name": "Matrix-matrix subtraction",
    "gallery": false
  },
  "matrix-ops/tests/matrix-transpose": {
    "name": "Matrix transpose",
    "gallery": false
  },
  "matrix-ops/tests/matrix-vector-left-multiplication": {
    "name": "Matrix-vector left multiplication",
    "gallery": false
  },
  "matrix-ops/tests/matrix-vector-right-multiplication": {
    "name": "Matrix-vector right multiplication",
    "gallery": false
  },
  "matrix-ops/tests/scalar-vector-division": {
    "name": "Scalar-vector division",
    "gallery": false
  },
  "matrix-ops/tests/scalar-vector-left-multiplication": {
    "name": "Scalar-vector left multiplication",
    "gallery": false
  },
  "matrix-ops/tests/scalar-vector-right-multiplication": {
    "name": "Scalar-vector right multiplication",
    "gallery": false
  },
  "matrix-ops/tests/vector-vector-addition": {
    "name": "Vector-vector addition",
    "gallery": false
  },
  "matrix-ops/tests/vector-vector-division-elementwise": {
    "name": "Vector-vector division elementwise",
    "gallery": false
  },
  "matrix-ops/tests/vector-vector-multiplication-elementwise": {
    "name": "Vector-vector multiplication elementwise",
    "gallery": false
  },
  "matrix-ops/tests/vector-vector-outerproduct": {
    "name": "Vector-vector outerproduct",
    "gallery": false
  },
  "matrix-ops/tests/vector-vector-subtraction": {
    "name": "Vector-vector subtraction",
    "gallery": false
  },
  "logic-circuit-domain/half-adder": { "name": "Half Adder", "gallery": true },
  "curve-examples/cubic-bezier": {},
  "triangle-mesh-2d/diagrams/cotan-formula": {
    "name": "Cotan Formula",
    "gallery": true
  },
  "triangle-mesh-2d/diagrams/concyclic-pair": {
    "name": "Concyclic Euclidean Edge Flip",
    "gallery": true
  },
  "triangle-mesh-2d/diagrams/halfedge-mesh": {
    "name": "Half Edge Mesh",
    "gallery": false
  },
  "triangle-mesh-2d/diagrams/relative-orientation": {
    "name": "Relative Orientation",
    "gallery": false
  },
  "triangle-mesh-2d/diagrams/triangle-centers": {
    "name": "Triangle Centers",
    "gallery": false
  },
  "triangle-mesh-2d/diagrams/angle-equivalence": {
    "name": "Rigid Conformal Mapping of a 2D Mesh",
    "gallery": false
  },
  "timeline/penrose": { "name": "Penrose project timeline", "gallery": false },
  "graph-domain/textbook/sec5/ex32": {
    "name": "Curved graph example",
    "gallery": false
  },
  "curve-examples/open-elastic-curve": {
    "name": "Open elastic curve example",
    "gallery": false
  },
  "curve-examples/closed-elastic-curve": {
    "name": "Closed elastic curve example",
    "gallery": false
  },
  "graph-domain/other-examples/arpanet": {
    "name": "Curved graph example with dots",
    "gallery": true
  },
  "graph-domain/other-examples/nyc-subway": {
    "name": "Curved graph example with boxes",
    "gallery": false
  },
  "fancy-text/fancy-text": {
    "name": "Fancy Text + Equations",
    "gallery": true
  },
  "curve-examples/blobs": { "name": "Blobs", "gallery": true },
  "curve-examples/space-curves": { "name": "Space Curves", "gallery": false },
  "geometric-queries/ray-intersect/test-group": {
    "name": "Ray Casting",
    "gallery": true
  },
  "ray-tracing/path-trace": {
    "name": "Path Tracing",
    "gallery": false
  },
  "ray-tracing/bidirectional": {
    "name": "Bidirectional Path Tracing",
    "gallery": false
  },
  "ray-tracing/next-event-estimation": {
    "name": "Next Event Estimation",
    "gallery": true
  },
  "geometric-queries/test": {
    "name": "Geometric Queries",
    "gallery": true
  },
  "geometric-queries/closest-point/test-group": {
    "name": "Closest Point Queries",
    "gallery": true
  },
  "geometric-queries/closest-point/test": {
    "name": "More Closest Point Queries",
    "gallery": false
  },
  "geometric-queries/closest-silhouette-point/test": {
    "name": "Silhouette Point Queries",
    "gallery": false
  },
  "geometric-queries/ray-intersect/test": {
    "name": "Ray Intersection Tests",
    "gallery": false
  },
  "box-arrow-diagram/computer-architecture": {
    "name": "Computer Architecture Box-Arrow Diagram",
    "gallery": true
  },
  "stochastic-process/stochastic-process": {
    "name": "Brownian Motion in a Ball",
    "gallery": true
  },
  "stochastic-process/epsilon-shell/AbsorbingBoundary": {
    "name": "Brownian Motion Absorbed at Boundary",
    "gallery": true
  },
  "solid/eigenspace": { "trio": false },
  "solid/triangles": { "trio": false },
  "solid/vectors": { "trio": false },
  "tsne/tsne": {
    "name": "T-SNE Test"
  },
  "spectral-graphs/examples/4x4-sudoku-graph": {
    "name": "4 x 4 Sudoku Graph",
    "gallery": false
  },
  "spectral-graphs/examples/dodecahedral-graph": {
    "name": "Dodecahedral Graph",
    "gallery": true
  },
  "matrix-library/crossProductMatrix": {},
  "matrix-library/diagonal2d": {},
  "matrix-library/diagonal3d": {},
  "matrix-library/identity2d": {},
  "matrix-library/identity3d": {},
  "matrix-library/inverse2d": {},
  "matrix-library/inverse3d": {},
  "matrix-library/matrix2d": {},
  "matrix-library/matrix3d": {},
  "matrix-library/outerProduct2d": {},
  "matrix-library/outerProduct3d": {},
  "matrix-library/rotate": {},
  "matrix-library/rotate2d": {},
  "matrix-library/rotate3d": {},
  "matrix-library/rotate3dh": {},
  "matrix-library/scale2d": {},
  "matrix-library/scale3d": {},
  "matrix-library/shear2d": {},
  "matrix-library/shear3d": {},
  "matrix-library/skew2d": {},
  "matrix-library/translate2d": {},
  "matrix-library/translate3dh": {},
  "atoms-and-bonds/wet-floor": { "name": "Wet Floor", "gallery": false },
  "curve-examples/offset": {
    "name": "Offset Curve",
    "gallery": false
  },
  "curve-examples/frenet-frame": {
    "name": "Frenet Frame",
    "gallery": false
  },
  "curve-examples/osculating-circle": {
    "name": "Osculating Circle",
    "gallery": false
  },
  "curve-examples/evolute-of-cardioid": {
    "name": "Evolute of Cardioid",
    "gallery": false
  },
  "spectral-graphs/examples/truncated-cube-graph": {
    "name": "Truncated Cube Graph",
    "gallery": false
  },
  "spectral-graphs/examples/torus": {
    "name": "Periodic 2D Grid",
    "gallery": false
  },
  "spectral-graphs/examples/mobius": {
    "name": "Mobius Strip",
    "gallery": true
  },
  "impossible-ngon/ngon": {
    "name": "Impossible Polygons",
    "gallery": true
  },
  "impossible-ngon/parameters": {
    "name": "Parameters for Penrose Logo",
    "gallery": false
  },
  "impossible-ngon/nsides-chirality": {
    "name": "nSides and Chirality for Penrose Logo",
    "gallery": false
  },
  "spectral-graphs/examples/periodic-hexagonal-lattice": {
    "name": "Periodic Hexagonal Grid",
    "gallery": false
  },
  "alloy-models/dining-philosophers": {
    "name": "Alloy: Dining Philosophers Problem",
    "gallery": false
  },
  "alloy-models/message-passing": {
    "name": "Alloy: Conversation between Four Parties",
    "gallery": false
  },
  "alloy-models/ring-leader-election": {
    "name": "Alloy: Leader Election in Ring",
    "gallery": false
  },
  "alloy-models/river-crossing": {
    "name": "Alloy: River Crossing",
    "gallery": false
  },
  "alloy-models/workstations": {
    "name": "Alloy: Workstations",
    "gallery": false
  },
  "alloy-models/generic": {
    "name": "Alloy: Generic Style",
    "gallery": false
  },
  "Dynamics/Lyapunov": {
    "name": "Lyapunov Exponent",
    "gallery": true
  },
  "fractals/chaos-game/sierpinski-triangle": {
    "name": "Chaos Game: Sierpinski Triangle",
    "gallery": true
  },
  "fractals/chaos-game/vicsek-fractal": {
    "name": "Chaos Game: Vicsek Fractal",
    "gallery": false
  },
  "fractals/l-systems/tree": {
    "name": "L-System",
    "gallery": false
  },
  "fractals/ifs/ifs": {
    "name": "Iterated Functions System",
    "gallery": true
  },
  "envelopes/nephroid": {
    "name": "Nephroid as Envelope of Circles",
    "gallery": true
  },
  "dataviz/linearreg": {
    "name": "Linear Regression",
    "gallery": true
  },
  "dataviz/residual": {
    "name": "Linear Regression Residuals",
    "gallery": false
  },
<<<<<<< HEAD
  "geometry-domain/complementary-angles": {
    "name": "Complementary angles",
    "gallery": false
=======
  "alloy-models/icicle-plot-file-system": {
    "name": "File System Icicle Plot",
    "gallery": false
  },
  "interactive/ellipse-rays": {
    "name": "Ellipse Rays",
    "gallery": true
  },
  "interactive/viewport": {
    "name": "Viewport",
    "gallery": true
  },
  "interactive/planets": {
    "name": "Planets",
    "gallery": true
>>>>>>> 39f88c47
  }
}<|MERGE_RESOLUTION|>--- conflicted
+++ resolved
@@ -567,11 +567,10 @@
     "name": "Linear Regression Residuals",
     "gallery": false
   },
-<<<<<<< HEAD
   "geometry-domain/complementary-angles": {
     "name": "Complementary angles",
     "gallery": false
-=======
+  },
   "alloy-models/icicle-plot-file-system": {
     "name": "File System Icicle Plot",
     "gallery": false
@@ -587,6 +586,5 @@
   "interactive/planets": {
     "name": "Planets",
     "gallery": true
->>>>>>> 39f88c47
   }
 }