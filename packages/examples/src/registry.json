--- conflicted
+++ resolved
@@ -104,7 +104,6 @@
       "substance": "computer-network-graph",
       "style": "graph",
       "domain": "graph",
-<<<<<<< HEAD
       "variation": ""
     },
     {
@@ -138,41 +137,6 @@
       "variation": ""
     },
     {
-=======
-      "variation": ""
-    },
-    {
-      "substance": "computer-network-multiple-links-graph",
-      "style": "graph",
-      "domain": "graph",
-      "variation": ""
-    },
-    {
-      "substance": "computer-network-diagnostic-links-graph",
-      "style": "graph",
-      "domain": "graph",
-      "variation": ""
-    },
-    {
-      "substance": "communications-network-one-way-links-graph",
-      "style": "graph",
-      "domain": "graph",
-      "variation": ""
-    },
-    {
-      "substance": "computer-network-multiple-one-way-links-graph",
-      "style": "graph",
-      "domain": "graph",
-      "variation": "ColumbineMosquito92625"
-    },
-    {
-      "substance": "acquaintanceship-graph",
-      "style": "graph",
-      "domain": "graph",
-      "variation": ""
-    },
-    {
->>>>>>> 2f1f6241
       "substance": "influence-graph",
       "style": "graph",
       "domain": "graph",
