{
  "set-theory-domain/tree-venn": {
    "name": "Sets as Venn Diagram",
    "gallery": true
  },
  "set-theory-domain/tree-tree": {
    "name": "Sets as Tree Diagram",
    "gallery": false
  },
  "group-theory/quaternion-multiplication-table": {
    "name": "Quaternions as table",
    "gallery": true
  },
  "walk-on-spheres/SignedAngleOutside": {
    "name": "Walk on Stars - Signed Angle Outside",
    "gallery": true
  },
  "spectral-graphs/examples/hypercube": {
    "name": "Hypercube",
    "gallery": true
  },
  "group-theory/quaternion-cayley-graph": {
    "name": "Quaternions as Cayley graph",
    "gallery": true
  },
  "set-theory-domain/tree-venn-3d": {
    "name": "Sets as Venn Diagram in 2.5D",
    "gallery": true
  },
  "atoms-and-bonds/one-water-molecule": {
    "name": "A Water Molecule",
    "gallery": false
  },
  "structural-formula/molecules/caffeine": {
    "name": "A Caffeine Molecule",
    "gallery": true
  },
  "walk-on-spheres/walk-on-stars": {
    "name": "Walk on Stars - Laplace Estimator",
    "gallery": true
  },
  "set-theory-domain/continuousmap": {
    "name": "Continuous Map",
    "gallery": true
  },
  "mobius/mobius": {
    "name": "Mobius Transformation of Circles",
    "gallery": true
  },
  "linear-algebra-domain/two-vectors-perp": {
    "name": "Two Perpendicular Vectors",
    "gallery": false
  },
  "tutorials/tutorial1": { "name": "Tutorial 1 - Two Sets" },
  "tutorials/tutorial2": { "name": "Tutorial 2 - Subset" },
  "tutorials/tutorial3": { "name": "Tutorial 3 - Vector" },
  "molecules/nitricacid-lewis": {
    "name": "Lewis Structure of Nitric Acid",
    "gallery": false
  },
  "exterior-algebra/vector-wedge": {
    "name": "Wedge Product",
    "gallery": true
  },
  "shape-spec/all-shapes": {},
  "shape-spec/arrowheads": {},
  "graph-domain/textbook/sec1/fig1": {
    "name": "Computer Network",
    "gallery": false
  },
  "graph-domain/textbook/sec1/fig2": {
    "name": "Computer Network with Multiple Links between Data Centers",
    "gallery": false
  },
  "graph-domain/textbook/sec1/fig3": {
    "name": "Computer Network with Diagnostic Links",
    "gallery": false
  },
  "graph-domain/textbook/sec1/fig4": {
    "name": "Communications Network with One-Way Communications Links",
    "gallery": false
  },
  "spectral-graphs/examples/hexagonal-lattice": {
    "name": "Hexagonal Lattice Graph",
    "gallery": true
  },
  "graph-domain/textbook/sec1/fig5": {
    "name": "Computer Network with Multiple One-Way Links",
    "gallery": true
  },
  "graph-domain/textbook/sec1/fig6": {
    "name": "Acquaintanceship Graph",
    "gallery": false
  },
  "graph-domain/textbook/sec1/fig7": {
    "name": "Influence Graph",
    "gallery": false
  },
  "graph-domain/textbook/sec1/fig8a": {
    "name": "Call Graph",
    "gallery": false
  },
  "graph-domain/textbook/sec1/fig8b": {
    "name": "Call Graph",
    "gallery": false
  },
  "graph-domain/textbook/sec1/fig9": {
    "name": "Module Dependency Graph",
    "gallery": false
  },
  "graph-domain/textbook/sec1/fig10": {
    "name": "Precedence Graph",
    "gallery": false
  },
  "graph-domain/textbook/sec1/fig11": {
    "name": "Niche Overlap Graph",
    "gallery": false
  },
  "graph-domain/textbook/sec1/fig12": {
    "name": "Module of a Protein Interaction Graph",
    "gallery": false
  },
  "graph-domain/textbook/sec1/fig13": {
    "name": "Graph Model of a Round-Robin Tournament",
    "gallery": false
  },
  "graph-domain/textbook/sec2/fig3": {
    "name": "Complete Graphs",
    "gallery": false
  },
  "graph-domain/textbook/sec2/fig4": {
    "name": "Cycle Graphs",
    "gallery": false
  },
  "graph-domain/textbook/sec2/fig5": {
    "name": "Wheel Graphs",
    "gallery": false
  },
  "graph-domain/textbook/sec2/fig6": {
    "name": "Cube Graphs",
    "gallery": false
  },
  "graph-domain/textbook/sec2/fig9": {
    "name": "Complete Bipartite Graphs",
    "gallery": false
  },
  "graph-domain/textbook/sec2/fig10a": {
    "name": "Modeling the Jobs for Which Employees Have Been Trained"
  },
  "graph-domain/textbook/sec2/fig10b": {
    "name": "Modeling the Jobs for Which Employees Have Been Trained",
    "gallery": false
  },
  "graph-domain/textbook/sec2/fig11a": {
    "name": "Star Topology for Local Area Network",
    "gallery": false
  },
  "graph-domain/textbook/sec2/fig11b": {
    "name": "Ring Topology for Local Area Network",
    "gallery": false
  },
  "graph-domain/textbook/sec2/fig11c": {
    "name": "Hybrid Topology for Local Area Network",
    "gallery": false
  },
  "graph-domain/textbook/sec2/fig12": {
    "name": "Linear Array for Six Processors",
    "gallery": false
  },
  "graph-domain/textbook/sec2/fig13": {
    "name": "Mesh Network for 16 Processors",
    "gallery": false
  },
  "graph-domain/textbook/sec2/fig14": {
    "name": "Hypercube Network for Eight Processors",
    "gallery": false
  },
  "graph-domain/textbook/sec2/fig16b": {},
  "geometry-domain/textbook_problems/c05p13": {
    "name": "Triangle Incenter",
    "gallery": false
  },
  "geometry-domain/textbook_problems/c01p01": {
    "name": "Collinear Points",
    "gallery": false
  },
  "geometry-domain/textbook_problems/c03p01": { "name": "Parallel Lines" },
  "geometry-domain/textbook_problems/c05p01": {
    "name": "Midsegment Triangles",
    "gallery": false
  },
  "geometry-domain/textbook_problems/ex": { "name": "Congruent Triangles" },
  "triangle-mesh-3d/two-triangles": {
    "name": "Two 3D Triangles",
    "gallery": true
  },
  "random-sampling/test": { "name": "Random Sampling", "gallery": true },
  "geometry-domain/textbook_problems/c11p12": {
    "name": "Circle Example",
    "gallery": true
  },
  "curve-examples/catmull-rom/catmull-rom": {
    "name": "Catmull-Rom Interpolation Test",
    "gallery": true
  },
  "word-cloud/example": { "name": "Word Cloud", "gallery": true },
  "geometry-domain/siggraph-teaser": {
    "name": "SIGGRAPH teaser - Euclidean Geometry",
    "gallery": true
  },
  "minkowski-tests/maze/non-convex": {},
  "lagrange-bases/lagrange-bases": {
    "name": "Lagrange Bases",
    "gallery": true
  },
  "hypergraph/hypergraph": { "name": "Hypergraph", "gallery": true },
  "persistent-homology/persistent-homology": {
    "name": "Persistent Homology",
    "gallery": true
  },
  "walk-on-spheres/laplace-estimator": {
    "name": "Walk on Spheres - Laplace Estimator",
    "gallery": true
  },
  "walk-on-spheres/poisson-estimator": {
    "name": "Walk on Spheres - Poisson Estimator",
    "gallery": false
  },
  "walk-on-spheres/nested-estimator": {
    "name": "Walk on Spheres - Nested Estimator",
    "gallery": false
  },
  "walk-on-spheres/offcenter-estimator": {
    "name": "Walk on Spheres - Off-Center Estimator",
    "gallery": false
  },
  "shape-distance/points-around-star": {},
  "shape-distance/points-around-polyline": {},
  "shape-distance/points-around-line": {},
  "shape-distance/lines-around-rect": {},
  "fake-3d-linear-algebra/projection": {},
  "animation/center-shrink-circle": {},
  "graph-domain/other-examples/hamiltonian-cycle": {
    "name": "Hamiltonian Cycle",
    "gallery": true
  },
  "structural-formula/reactions/methane-combustion": {
    "name": "Methane Combustion Reaction",
    "gallery": true
  },
  "mobius/mobius": {},
  "molecules/glutamine": {},
  "matrix-ops/tests/matrix-matrix-addition": {
    "name": "Matrix-matrix addition",
    "gallery": false
  },
  "matrix-ops/tests/matrix-matrix-division-elementwise": {
    "name": "Matrix-matrix division (elementwise)",
    "gallery": false
  },
  "matrix-ops/tests/matrix-matrix-multiplication-elementwise": {
    "name": "Matrix-matrix multiplication (elementwise)",
    "gallery": false
  },
  "matrix-ops/tests/matrix-matrix-multiplication": {
    "name": "Matrix-matrix multiplication",
    "gallery": true
  },
  "matrix-ops/tests/matrix-matrix-subtraction": {
    "name": "Matrix-matrix subtraction",
    "gallery": false
  },
  "matrix-ops/tests/matrix-transpose": {
    "name": "Matrix transpose",
    "gallery": false
  },
  "matrix-ops/tests/matrix-vector-left-multiplication": {
    "name": "Matrix-vector left multiplication",
    "gallery": false
  },
  "matrix-ops/tests/matrix-vector-right-multiplication": {
    "name": "Matrix-vector right multiplication",
    "gallery": false
  },
  "matrix-ops/tests/scalar-vector-division": {
    "name": "Scalar-vector division",
    "gallery": false
  },
  "matrix-ops/tests/scalar-vector-left-multiplication": {
    "name": "Scalar-vector left multiplication",
    "gallery": false
  },
  "matrix-ops/tests/scalar-vector-right-multiplication": {
    "name": "Scalar-vector right multiplication",
    "gallery": false
  },
  "matrix-ops/tests/vector-vector-addition": {
    "name": "Vector-vector addition",
    "gallery": false
  },
  "matrix-ops/tests/vector-vector-division-elementwise": {
    "name": "Vector-vector division elementwise",
    "gallery": false
  },
  "matrix-ops/tests/vector-vector-multiplication-elementwise": {
    "name": "Vector-vector multiplication elementwise",
    "gallery": false
  },
  "matrix-ops/tests/vector-vector-outerproduct": {
    "name": "Vector-vector outerproduct",
    "gallery": false
  },
  "matrix-ops/tests/vector-vector-subtraction": {
    "name": "Vector-vector subtraction",
    "gallery": false
  },
  "logic-circuit-domain/half-adder": { "name": "Half Adder", "gallery": true },
  "curve-examples/cubic-bezier": {},
  "triangle-mesh-2d/diagrams/cotan-formula": {
    "name": "Cotan Formula",
    "gallery": true
  },
  "triangle-mesh-2d/diagrams/concyclic-pair": {
    "name": "Concyclic Euclidean Edge Flip",
    "gallery": true
  },
  "triangle-mesh-2d/diagrams/halfedge-mesh": {
    "name": "Half Edge Mesh",
    "gallery": false
  },
  "triangle-mesh-2d/diagrams/relative-orientation": {
    "name": "Relative Orientation",
    "gallery": false
  },
  "triangle-mesh-2d/diagrams/triangle-centers": {
    "name": "Triangle Centers",
    "gallery": false
  },
  "triangle-mesh-2d/diagrams/angle-equivalence": {
    "name": "Rigid Conformal Mapping of a 2D Mesh",
    "gallery": false
  },
  "timeline/penrose": { "name": "Penrose project timeline", "gallery": false },
  "graph-domain/textbook/sec5/ex32": {
    "name": "Curved graph example",
    "gallery": false
  },
  "curve-examples/open-elastic-curve": {
    "name": "Open elastic curve example",
    "gallery": false
  },
  "curve-examples/closed-elastic-curve": {
    "name": "Closed elastic curve example",
    "gallery": false
  },
  "graph-domain/other-examples/arpanet": {
    "name": "Curved graph example with dots",
    "gallery": true
  },
  "graph-domain/other-examples/nyc-subway": {
    "name": "Curved graph example with boxes",
    "gallery": false
  },
  "fancy-text/fancy-text": {
    "name": "Fancy Text + Equations",
    "gallery": true
  },
  "curve-examples/blobs": { "name": "Blobs", "gallery": true },
  "curve-examples/space-curves": { "name": "Space Curves", "gallery": false },
  "geometric-queries/ray-intersect/test-group": {
    "name": "Ray Casting",
    "gallery": true
  },
  "ray-tracing/path-trace": {
    "name": "Path Tracing",
    "gallery": false
  },
  "ray-tracing/bidirectional": {
    "name": "Bidirectional Path Tracing",
    "gallery": false
  },
  "ray-tracing/next-event-estimation": {
    "name": "Next Event Estimation",
    "gallery": true
  },
  "geometric-queries/test": {
    "name": "Geometric Queries",
    "gallery": true
  },
  "geometric-queries/closest-point/test-group": {
    "name": "Closest Point Queries",
    "gallery": true
  },
  "geometric-queries/closest-point/test": {
    "name": "More Closest Point Queries",
    "gallery": false
  },
  "geometric-queries/closest-silhouette-point/test": {
    "name": "Silhouette Point Queries",
    "gallery": false
  },
  "geometric-queries/ray-intersect/test": {
    "name": "Ray Intersection Tests",
    "gallery": false
  },
  "box-arrow-diagram/computer-architecture": {
    "name": "Computer Architecture Box-Arrow Diagram",
    "gallery": true
  },
  "stochastic-process/stochastic-process": {
    "name": "Brownian Motion in a Ball",
    "gallery": true
  },
  "stochastic-process/epsilon-shell/AbsorbingBoundary": {
    "name": "Brownian Motion Absorbed at Boundary",
    "gallery": true
  },
  "solid/eigenspace": { "trio": false },
  "solid/triangles": { "trio": false },
  "solid/vectors": { "trio": false },
  "tsne/tsne": {
    "name": "T-SNE Test"
  },
  "spectral-graphs/examples/4x4-sudoku-graph": {
    "name": "4 x 4 Sudoku Graph",
    "gallery": false
  },
  "spectral-graphs/examples/dodecahedral-graph": {
    "name": "Dodecahedral Graph",
    "gallery": true
  },
<<<<<<< HEAD
  "matrix-library/crossProductMatrix": {},
  "matrix-library/diagonal2d": {},
  "matrix-library/diagonal3d": {},
  "matrix-library/identity2d": {},
  "matrix-library/identity3d": {},
  "matrix-library/inverse2d": {},
  "matrix-library/inverse3d": {},
  "matrix-library/matrix2d": {},
  "matrix-library/matrix3d": {},
  "matrix-library/outerProduct2d": {},
  "matrix-library/outerProduct3d": {},
  "matrix-library/rotate": {},
  "matrix-library/rotate2d": {},
  "matrix-library/rotate3d": {},
  "matrix-library/rotate3dh": {},
  "matrix-library/scale2d": {},
  "matrix-library/scale3d": {},
  "matrix-library/shear2d": {},
  "matrix-library/shear3d": {},
  "matrix-library/skew2d": {},
  "matrix-library/translate2d": {},
  "matrix-library/translate3dh": {},
  "atoms-and-bonds/wet-floor": { "name": "Wet Floor", "gallery": true }
=======
  "atoms-and-bonds/wet-floor": { "name": "Wet Floor", "gallery": true },
  "curve-examples/offset": {
    "name": "Offset Curve",
    "gallery": false
  },
  "curve-examples/frenet-frame": {
    "name": "Frenet Frame",
    "gallery": false
  },
  "curve-examples/osculating-circle": {
    "name": "Osculating Circle",
    "gallery": false
  },
  "curve-examples/evolute-of-cardioid": {
    "name": "Evolute of Cardioid",
    "gallery": false
  },
  "spectral-graphs/examples/truncated-cube-graph": {
    "name": "Truncated Cube Graph",
    "gallery": false
  },
  "spectral-graphs/examples/torus": {
    "name": "Periodic 2D Grid",
    "gallery": false
  },
  "spectral-graphs/examples/periodic-hexagonal-lattice": {
    "name": "Periodic Hexagonal Grid",
    "gallery": false
  },
  "alloy-models/dining-philosophers": {
    "name": "Alloy: Dining Philosophers Problem",
    "gallery": false
  },
  "alloy-models/message-passing": {
    "name": "Alloy: Conversation between Four Parties",
    "gallery": false
  },
  "alloy-models/ring-leader-election": {
    "name": "Alloy: Leader Election in Ring",
    "gallery": false
  },
  "alloy-models/river-crossing": {
    "name": "Alloy: River Crossing",
    "gallery": false
  },
  "alloy-models/workstations": {
    "name": "Alloy: Workstations",
    "gallery": false
  },
  "alloy-models/generic": {
    "name": "Alloy: Generic Style",
    "gallery": false
  }
>>>>>>> 95ab946e
}<|MERGE_RESOLUTION|>--- conflicted
+++ resolved
@@ -429,7 +429,6 @@
     "name": "Dodecahedral Graph",
     "gallery": true
   },
-<<<<<<< HEAD
   "matrix-library/crossProductMatrix": {},
   "matrix-library/diagonal2d": {},
   "matrix-library/diagonal3d": {},
@@ -452,9 +451,7 @@
   "matrix-library/skew2d": {},
   "matrix-library/translate2d": {},
   "matrix-library/translate3dh": {},
-  "atoms-and-bonds/wet-floor": { "name": "Wet Floor", "gallery": true }
-=======
-  "atoms-and-bonds/wet-floor": { "name": "Wet Floor", "gallery": true },
+  "atoms-and-bonds/wet-floor": { "name": "Wet Floor", "gallery": false },
   "curve-examples/offset": {
     "name": "Offset Curve",
     "gallery": false
@@ -507,5 +504,4 @@
     "name": "Alloy: Generic Style",
     "gallery": false
   }
->>>>>>> 95ab946e
 }