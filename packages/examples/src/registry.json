--- conflicted
+++ resolved
@@ -294,11 +294,10 @@
     "name": "Ray Intersection Tests",
     "gallery": false
   },
-<<<<<<< HEAD
   "box-arrow-diagram/computer-architecture": {
     "name": "Computer Architecture Box-Arrow Diagram",
     "gallery": true
-=======
+  },
   "curve-examples/catmull-rom/catmull-rom": {
     "name": "Catmull-Rom Interpolation Test",
     "gallery": false
@@ -306,7 +305,6 @@
   "stochastic-process/stochastic-process": {
     "name": "Stochastic Process Test",
     "gallery": false
->>>>>>> daa593d0
   },
   "solid/eigenspace": { "trio": false },
   "solid/triangles": { "trio": false },
