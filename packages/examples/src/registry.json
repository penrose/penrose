{
  "root": "https://raw.githubusercontent.com/penrose/penrose/main/packages/examples/src/",
  "trios": [
    {
      "substance": "tree",
      "style": "venn",
      "domain": "set-theory",
      "variation": "PlumvilleCapybara104"
    },
    {
      "substance": "tree",
      "style": "tree",
      "domain": "set-theory",
      "variation": ""
    },
    {
      "substance": "tree",
      "style": "venn-3d",
      "domain": "set-theory",
      "variation": ""
    },
    {
      "substance": "wet-floor",
      "style": "atoms-and-bonds",
      "domain": "atoms-and-bonds",
      "variation": "SinisterPigeon34750"
    },
    {
      "substance": "one-water-molecule",
      "style": "atoms-and-bonds",
      "domain": "atoms-and-bonds",
      "variation": "PorcellanaFlamingo3169"
    },
    {
      "substance": "continuousmap",
      "style": "continuousmap",
      "domain": "functions",
      "variation": ""
    },
    {
      "substance": "two-vectors-perp",
      "style": "vectors-dashed",
      "domain": "linear-algebra",
      "variation": ""
    },
    {
      "substance": "vector-wedge",
      "style": "exterior-algebra",
      "domain": "exterior-algebra",
      "variation": "ArtemisCrane740"
    },
    {
      "substance": "allShapes",
      "style": "allShapes",
      "domain": "shape-spec",
      "variation": ""
    },
    {
      "substance": "arrowheads",
      "style": "arrowheads",
      "domain": "shape-spec",
      "variation": ""
    },
    {
      "substance": "small-graph",
      "style": "disjoint-rects",
      "domain": "graph-theory",
      "variation": ""
    },
    {
      "substance": "small-graph",
      "style": "disjoint-rect-line-horiz",
      "domain": "graph-theory",
      "variation": "BriocheChamois5430"
    },
    {
      "substance": "small-graph",
      "style": "disjoint-rects-small-canvas",
      "domain": "graph-theory",
      "variation": ""
    },
    {
      "substance": "small-graph",
      "style": "disjoint-rects-large-canvas",
      "domain": "graph-theory",
      "variation": ""
    },
    {
      "substance": "incenter-triangle",
      "style": "euclidean",
      "domain": "geometry",
      "variation": ""
    },
    {
      "substance": "collinear",
      "style": "euclidean",
      "domain": "geometry",
      "variation": "HighlighterChicken10318"
    },
    {
      "substance": "parallel-lines",
      "style": "euclidean",
      "domain": "geometry",
      "variation": "SuluHippopotamus665"
    },
    {
      "substance": "midsegment-triangles",
      "style": "euclidean",
      "domain": "geometry",
      "variation": "FollyCamel2864"
    },
    {
      "substance": "congruent-triangles",
      "style": "euclidean",
      "domain": "geometry",
      "variation": "OspreySkunk922"
    },
    {
      "substance": "circle-example",
      "style": "euclidean",
      "domain": "geometry",
      "variation": "ShiitakeEchidna6061"
    },
    {
      "substance": "word-cloud-example",
      "style": "word-cloud",
      "domain": "word-cloud",
      "variation": "JazlynMouse32496"
    },
    {
      "substance": "siggraph-teaser",
      "style": "euclidean-teaser",
      "domain": "geometry",
      "variation": "StromboliCat61816"
    },
    {
      "substance": "non-convex",
      "style": "non-convex",
      "domain": "non-convex",
      "variation": ""
    },
    {
      "substance": "lagrange-bases",
      "style": "lagrange-bases",
      "domain": "lagrange-bases",
      "variation": "RainmakerMarten88256"
    },
    {
      "substance": "hypergraph",
      "style": "hypergraph",
      "domain": "hypergraph",
      "variation": "ConceptualMeerkat694"
    },
    {
      "substance": "persistent-homology",
      "style": "persistent-homology",
      "domain": "persistent-homology",
      "variation": "RainmakerMarten88256"
    },
    {
      "substance": "wos-laplace-estimator",
      "style": "walk-on-spheres",
      "domain": "walk-on-spheres",
      "variation": "LilyDunlin3394"
    },
    {
      "substance": "wos-poisson-estimator",
      "style": "walk-on-spheres",
      "domain": "walk-on-spheres",
      "variation": "CoraletteStingray87534"
    },
    {
      "substance": "wos-nested-estimator",
      "style": "walk-on-spheres",
      "domain": "walk-on-spheres",
      "variation": "ElmCrane34650"
    },
    {
      "substance": "wos-offcenter-estimator",
      "style": "walk-on-spheres",
      "domain": "walk-on-spheres",
      "variation": "PlumburnPartridge8506"
    },
    {
      "substance": "points-around-star",
      "style": "shape-distance",
      "domain": "shape-distance",
      "variation": "ReformLapwing68793"
    },
    {
      "substance": "points-around-polyline",
      "style": "shape-distance",
      "domain": "shape-distance",
      "variation": "SharkskinWalrus24396"
    },
    {
      "substance": "points-around-line",
      "style": "shape-distance",
      "domain": "shape-distance",
      "variation": "GalapagosLocust418"
    },
    {
      "substance": "3d-projection",
      "style": "fake-3d-linear-algebra",
      "domain": "fake-3d-linear-algebra",
      "variation": "ConceptualMeerkat694"
    },
    {
      "substance": "vector-wedge",
      "style": "exterior-algebra",
      "domain": "exterior-algebra",
      "variation": "ArtemisCrane740"
    },
    {
      "substance": "full-moon",
      "style": "full-moon",
      "domain": "full-moon",
      "variation": "RinseElk0268"
    },
    {
      "substance": "glutamine",
      "style": "molecules-basic",
      "domain": "molecules",
      "variation": "MemoriesDeer750"
    },
    {
      "substance": "half-adder",
      "style": "distinctive-shape",
      "domain": "logic-gates",
      "variation": "CauliflowerDeer97138"
    },
    {
      "substance": "center-shrink-circle",
      "style": "animation",
      "domain": "animation",
      "variation": ""
    },
    {
<<<<<<< HEAD
      "substance": "mobius",
      "style": "mobius",
      "domain": "mobius",
      "variation": "RodeoBoar3795"
=======
      "substance": "caffeine",
      "style": "structural-formula",
      "domain": "structural-formula",
      "variation": ""
>>>>>>> cb3585d6
    }
  ],
  "domains": {
    "animation": {
      "name": "Staged Animations",
      "URI": "animation/animation.dsl"
    },
    "set-theory": {
      "name": "Set Theory",
      "URI": "set-theory-domain/setTheory.dsl"
    },
    "functions": {
      "name": "Functions",
      "URI": "set-theory-domain/functions.dsl"
    },
    "linear-algebra": {
      "name": "Linear Algebra",
      "URI": "linear-algebra-domain/linear-algebra.dsl"
    },
    "exterior-algebra": {
      "name": "Exterior Algebra",
      "URI": "exterior-algebra/exterior-algebra.dsl"
    },
    "shape-spec": {
      "name": "Shapes",
      "URI": "shape-spec/all-shapes.dsl"
    },
    "graph-theory": {
      "name": "Graph Theory",
      "URI": "graph-domain/graph-theory.dsl"
    },
    "geometry": {
      "name": "Geometry",
      "URI": "geometry-domain/geometry.dsl"
    },
    "word-cloud": {
      "name": "Word Cloud",
      "URI": "word-cloud/word-cloud.dsl"
    },
    "non-convex": {
      "name": "Non-convex Shape",
      "URI": "minkowski-tests/maze/maze.dsl"
    },
    "lagrange-bases": {
      "name": "Lagrange Bases",
      "URI": "lagrange-bases/lagrange-bases.dsl"
    },
    "hypergraph": {
      "name": "Hypergraph",
      "URI": "hypergraph/hypergraph.dsl"
    },
    "persistent-homology": {
      "name": "Persistent Homology",
      "URI": "persistent-homology/persistent-homology.dsl"
    },
    "walk-on-spheres": {
      "name": "Walk on Spheres",
      "URI": "walk-on-spheres/walk-on-spheres.dsl"
    },
    "shape-distance": {
      "name": "Signed Distance Function",
      "URI": "shape-distance/shapes.dsl"
    },
    "fake-3d-linear-algebra": {
      "name": "Fake 3d Linear Algebra",
      "URI": "fake-3d-linear-algebra/fake3d.dsl"
    },
    "atoms-and-bonds": {
      "name": "Atoms and Bonds",
      "URI": "atoms-and-bonds/atoms-and-bonds.dsl"
    },
<<<<<<< HEAD
    "full-moon": {
      "name": "Full moon art",
      "URI": "full-moon/full-moon.dsl"
    },
    "molecules": {
      "name": "Organic chemistry diagrams",
      "URI": "molecules/molecules.dsl"
    },
    "logic-gates": {
      "name": "Logic gates",
      "URI": "logic-circuit-domain/logic-gates.dsl"
    },
    "mobius": {
      "name": "Mobius transformation",
      "URI": "mobius/mobius.dsl"
=======
    "structural-formula": {
      "name": "Structural Formula",
      "URI": "structural-formula/structural-formula.dsl"
>>>>>>> cb3585d6
    }
  },
  "styles": {
    "venn": {
      "domain": "set-theory",
      "name": "Venn",
      "URI": "set-theory-domain/venn.sty"
    },
    "tree": {
      "domain": "set-theory",
      "name": "Tree",
      "URI": "set-theory-domain/tree.sty"
    },
    "continuousmap": {
      "domain": "set-theory",
      "name": "Continuous Map",
      "URI": "set-theory-domain/continuousmap.sty"
    },
    "venn-3d": {
      "domain": "set-theory",
      "name": "Venn 3D",
      "URI": "set-theory-domain/venn-3d.sty"
    },
    "linear-algebra-simple": {
      "domain": "linear-algebra",
      "name": "Linear Algebra 2D",
      "URI": "linear-algebra-domain/linear-algebra-paper-simple.sty"
    },
    "allShapes": {
      "domain": "shape-spec",
      "name": "Shapes with Default Properties",
      "URI": "shape-spec/shape-spec.sty"
    },
    "arrowheads": {
      "domain": "shape-spec",
      "name": "Arrowhead Styles",
      "URI": "shape-spec/arrows.sty"
    },
    "vectors-dashed": {
      "domain": "linear-algebra",
      "name": "Vectors with Dashed Arrows",
      "URI": "linear-algebra-domain/linearalgebra-paper-dashes.sty"
    },
    "exterior-algebra": {
      "domain": "linear-algebra",
      "name": "Operations on k-vectors from exterior algebra",
      "URI": "exterior-algebra/exterior-algebra.sty"
    },
    "disjoint-rects": {
      "domain": "graph-theory",
      "name": "Disjoint rectangles in box",
      "URI": "graph-domain/disjoint-rects.sty"
    },
    "disjoint-rect-line-horiz": {
      "domain": "graph-theory",
      "name": "Disjoint rectangles and lines in box",
      "URI": "graph-domain/disjoint-rect-line-horiz.sty"
    },
    "disjoint-rects-small-canvas": {
      "domain": "graph-theory",
      "name": "Disjoint rectangles in a small box",
      "URI": "graph-domain/disjoint-rects-small-canvas.sty"
    },
    "disjoint-rects-large-canvas": {
      "domain": "graph-theory",
      "name": "Disjoint rectangles in a large box",
      "URI": "graph-domain/disjoint-rects-large-canvas.sty"
    },
    "euclidean": {
      "domain": "geometry",
      "name": "Euclidean 2D Geometry",
      "URI": "geometry-domain/euclidean.sty"
    },
    "word-cloud": {
      "domain": "word-cloud",
      "name": "Word Cloud",
      "URI": "word-cloud/word-cloud.sty"
    },
    "euclidean-teaser": {
      "domain": "geometry",
      "name": "Euclidean - SIGGRAPH teaser",
      "URI": "geometry-domain/euclidean-teaser.sty"
    },
    "non-convex": {
      "domain": "non-convex",
      "name": "Non-convex Shape",
      "URI": "minkowski-tests/maze/maze.sty"
    },
    "lagrange-bases": {
      "domain": "lagrange-bases",
      "name": "Lagrange Bases",
      "URI": "lagrange-bases/lagrange-bases.sty"
    },
    "hypergraph": {
      "domain": "hypergraph",
      "name": "Hypergraph",
      "URI": "hypergraph/hypergraph.sty"
    },
    "persistent-homology": {
      "domain": "persistent-homology",
      "name": "Persistent Homology",
      "URI": "persistent-homology/persistent-homology.sty"
    },
    "walk-on-spheres": {
      "name": "Walk on Spheres",
      "URI": "walk-on-spheres/walk-on-spheres.sty"
    },
    "shape-distance": {
      "domain": "shape-distance",
      "name": "Sign Distance Functions",
      "URI": "shape-distance/shape-distance.sty"
    },
    "fake-3d-linear-algebra": {
      "domain": "fake-3d-linear-algebra",
      "name": "Fake 3d Linear Algebra",
      "URI": "fake-3d-linear-algebra/fake3d.sty"
    },
    "atoms-and-bonds": {
      "domain": "atoms-and-bonds",
      "name": "atoms-and-bonds",
      "URI": "atoms-and-bonds/atoms-and-bonds.sty"
    },
    "full-moon": {
      "domain": "full-moon",
      "name": "Full moon art",
      "URI": "full-moon/full-moon.sty"
    },
    "molecules-basic": {
      "domain": "molecules",
      "name": "Organic chemistry diagrams",
      "URI": "molecules/molecules-basic.sty"
    },
    "distinctive-shape": {
      "domain": "logic-gates",
      "name": "Logic gates",
      "URI": "logic-circuit-domain/distinctive-shape.sty"
    },
    "animation": {
      "domain": "animation",
      "name": "animation",
      "URI": "animation/animation.sty"
    },
<<<<<<< HEAD
    "mobius": {
      "domain": "mobius",
      "name": "Mobius transformation",
      "URI": "mobius/mobius.sty"
=======
    "structural-formula": {
      "domain": "structural-formula",
      "name": "Structural Formula",
      "URI": "structural-formula/structural-formula.sty"
>>>>>>> cb3585d6
    }
  },
  "substances": {
    "two-vectors-perp": {
      "domain": "linear-algebra",
      "name": "Two Perpendicular Vectors",
      "URI": "linear-algebra-domain/twoVectorsPerp-unsugared.sub"
    },
    "vector-wedge": {
      "domain": "exterior-algebra",
      "name": "Wedge product of three Vectors",
      "URI": "exterior-algebra/vector-wedge.sub"
    },
    "continuousmap": {
      "domain": "set-theory",
      "name": "Continuous Map",
      "URI": "set-theory-domain/continuousmap.sub"
    },
    "nested": {
      "domain": "set-theory",
      "name": "Nested",
      "URI": "set-theory-domain/nested.sub"
    },
    "tree": {
      "domain": "set-theory",
      "name": "Tree",
      "URI": "set-theory-domain/tree.sub"
    },
    "allShapes": {
      "domain": "shape-spec",
      "name": "All Shapes",
      "URI": "shape-spec/all-shapes.sub"
    },
    "arrowheads": {
      "domain": "shape-spec",
      "name": "All Arrowhead Styles",
      "URI": "shape-spec/arrows.sub"
    },
    "small-graph": {
      "domain": "graph-theory",
      "name": "Small graph",
      "URI": "graph-domain/small-graph.sub"
    },
    "siggraph-teaser": {
      "domain": "geometry",
      "name": "SIGGRAPH teaser",
      "URI": "geometry-domain/teaser.sub"
    },
    "collinear": {
      "domain": "geometry",
      "name": "Collinear Points Example",
      "URI": "geometry-domain/textbook_problems/c01p01.sub"
    },
    "incenter-triangle": {
      "domain": "geometry",
      "name": "Triangle with Incenter and Right Angle Marker",
      "URI": "geometry-domain/textbook_problems/c05p13.sub"
    },
    "parallel-lines": {
      "domain": "geometry",
      "name": "Parallel Lines with Marker",
      "URI": "geometry-domain/textbook_problems/c03p01.sub"
    },
    "midsegment-triangles": {
      "domain": "geometry",
      "name": "Nested Triangles with Incenters",
      "URI": "geometry-domain/textbook_problems/c05p01.sub"
    },
    "congruent-triangles": {
      "domain": "geometry",
      "name": "Congruent Triangles with Markers",
      "URI": "geometry-domain/textbook_problems/ex.sub"
    },
    "circle-example": {
      "domain": "geometry",
      "name": "Circle with Chords, Radii, Diameters",
      "URI": "geometry-domain/textbook_problems/c11p12.sub"
    },
    "word-cloud-example": {
      "domain": "word-cloud",
      "name": "Word Cloud",
      "URI": "word-cloud/example.sub"
    },
    "non-convex": {
      "domain": "non-convex",
      "name": "Non-convex Shape",
      "URI": "minkowski-tests/maze/maze.sub"
    },
    "lagrange-bases": {
      "domain": "lagrange-bases",
      "name": "Lagrange Bases",
      "URI": "lagrange-bases/example.sub"
    },
    "hypergraph": {
      "domain": "hypergraph",
      "name": "Hypergraph",
      "URI": "hypergraph/hypergraph.sub"
    },
    "persistent-homology": {
      "domain": "persistent-homology",
      "name": "Persistent Homology",
      "URI": "persistent-homology/persistent-homology.sub"
    },
    "wos-laplace-estimator": {
      "domain": "walk-on-spheres",
      "name": "WoS Laplace Estimator",
      "URI": "walk-on-spheres/Laplace.sub"
    },
    "wos-poisson-estimator": {
      "domain": "walk-on-spheres",
      "name": "WoS Laplace Estimator",
      "URI": "walk-on-spheres/Poisson.sub"
    },
    "wos-nested-estimator": {
      "domain": "walk-on-spheres",
      "name": "WoS Laplace Estimator",
      "URI": "walk-on-spheres/Nested.sub"
    },
    "wos-offcenter-estimator": {
      "domain": "walk-on-spheres",
      "name": "WoS Laplace Estimator",
      "URI": "walk-on-spheres/OffCenter.sub"
    },
    "points-around-star": {
      "domain": "shape-distance",
      "name": "Points around a Star",
      "URI": "shape-distance/hundred-points-around-star.sub"
    },
    "points-around-polyline": {
      "domain": "shape-distance",
      "name": "Points around a Polyline",
      "URI": "shape-distance/ninety-points-around-polyline.sub"
    },
    "points-around-line": {
      "domain": "shape-distance",
      "name": "Points around a Line",
      "URI": "shape-distance/hundred-points-around-line.sub"
    },
    "3d-projection": {
      "domain": "fake-3d-linear-algebra",
      "name": "Projection onto Subspace and its Orthogonal Complement",
      "URI": "fake-3d-linear-algebra/projection.sub"
    },
    "wet-floor": {
      "domain": "atoms-and-bonds",
      "name": "Three Water Molecules drawn using strong and weak bonds, using symmetry and aliasing",
      "URI": "atoms-and-bonds/wet-floor.sub"
    },
    "one-water-molecule": {
      "domain": "atoms-and-bonds",
      "name": "One water molecule drawn using symmetric bonds",
      "URI": "atoms-and-bonds/one-water-molecule.sub"
    },
    "full-moon": {
      "domain": "full-moon",
      "name": "Full moon art",
      "URI": "full-moon/full-moon.sub"
    },
    "glutamine": {
      "domain": "molecules",
      "name": "Organic chemistry diagrams",
      "URI": "molecules/glutamine.sub"
    },
    "half-adder": {
      "domain": "logic-gates",
      "name": "Logic gates",
      "URI": "logic-circuit-domain/half-adder.sub"
    },
    "center-shrink-circle": {
      "domain": "animation",
      "name": "A circle centering in two steps and shrink in the last step",
      "URI": "animation/center-shrink-circle.sub"
    },
<<<<<<< HEAD
    "mobius": {
      "domain": "mobius",
      "name": "Mobius transformation",
      "URI": "mobius/mobius.sub"
=======
    "caffeine": {
      "domain": "structural-formula",
      "name": "Caffeine molecule",
      "URI": "structural-formula/molecules/caffeine.sub"
>>>>>>> cb3585d6
    }
  }
}<|MERGE_RESOLUTION|>--- conflicted
+++ resolved
@@ -236,17 +236,16 @@
       "variation": ""
     },
     {
-<<<<<<< HEAD
       "substance": "mobius",
       "style": "mobius",
       "domain": "mobius",
       "variation": "RodeoBoar3795"
-=======
+    },
+    {
       "substance": "caffeine",
       "style": "structural-formula",
       "domain": "structural-formula",
       "variation": ""
->>>>>>> cb3585d6
     }
   ],
   "domains": {
@@ -318,7 +317,6 @@
       "name": "Atoms and Bonds",
       "URI": "atoms-and-bonds/atoms-and-bonds.dsl"
     },
-<<<<<<< HEAD
     "full-moon": {
       "name": "Full moon art",
       "URI": "full-moon/full-moon.dsl"
@@ -334,11 +332,10 @@
     "mobius": {
       "name": "Mobius transformation",
       "URI": "mobius/mobius.dsl"
-=======
+    },
     "structural-formula": {
       "name": "Structural Formula",
       "URI": "structural-formula/structural-formula.dsl"
->>>>>>> cb3585d6
     }
   },
   "styles": {
@@ -481,17 +478,15 @@
       "name": "animation",
       "URI": "animation/animation.sty"
     },
-<<<<<<< HEAD
     "mobius": {
       "domain": "mobius",
       "name": "Mobius transformation",
       "URI": "mobius/mobius.sty"
-=======
+    },
     "structural-formula": {
       "domain": "structural-formula",
       "name": "Structural Formula",
       "URI": "structural-formula/structural-formula.sty"
->>>>>>> cb3585d6
     }
   },
   "substances": {
@@ -652,12 +647,12 @@
     },
     "glutamine": {
       "domain": "molecules",
-      "name": "Organic chemistry diagrams",
+      "name": "Glucose molecule",
       "URI": "molecules/glutamine.sub"
     },
     "half-adder": {
       "domain": "logic-gates",
-      "name": "Logic gates",
+      "name": "Half adder",
       "URI": "logic-circuit-domain/half-adder.sub"
     },
     "center-shrink-circle": {
@@ -665,17 +660,15 @@
       "name": "A circle centering in two steps and shrink in the last step",
       "URI": "animation/center-shrink-circle.sub"
     },
-<<<<<<< HEAD
     "mobius": {
       "domain": "mobius",
       "name": "Mobius transformation",
       "URI": "mobius/mobius.sub"
-=======
+    },
     "caffeine": {
       "domain": "structural-formula",
       "name": "Caffeine molecule",
       "URI": "structural-formula/molecules/caffeine.sub"
->>>>>>> cb3585d6
     }
   }
 }