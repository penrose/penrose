{
  "set-theory-domain/tree-venn": {
    "name": "Sets as Venn Diagram",
    "gallery": true
  },
  "set-theory-domain/tree-tree": {
    "name": "Sets as Tree Diagram",
    "gallery": true
  },
  "set-theory-domain/tree-venn-3d": {
    "name": "Sets as Venn Diagram in 2.5D",
    "gallery": true
  },
  "group-theory/quaternion-multiplication-table": {
    "name": "Quaternions as table",
    "gallery": true
  },
  "group-theory/quaternion-cayley-graph": {
    "name": "Quaternions as Cayley graph",
    "gallery": true
  },
  "atoms-and-bonds/wet-floor": { "name": "Wet Floor", "gallery": true },
  "atoms-and-bonds/one-water-molecule": {
    "name": "A Water Molecule",
    "gallery": true
  },
  "set-theory-domain/continuousmap": {
    "name": "Continous Map",
    "gallery": true
  },
  "linear-algebra-domain/two-vectors-perp": {
    "name": "Two Perpendicular Vectors",
    "gallery": true
  },
  "molecules/nitricacid-lewis": {
    "name": "Lewis Structure of Nitric Acid",
    "gallery": true
  },
  "exterior-algebra/vector-wedge": {},
  "shape-spec/all-shapes": {},
  "shape-spec/arrowheads": {},
  "graph-domain/textbook/sec1/fig1": { "name": "Computer Network" },
  "graph-domain/textbook/sec1/fig2": {
    "name": "Computer Network with Multiple Links between Data Centers"
  },
  "graph-domain/textbook/sec1/fig3": {
    "name": "Computer Network with Diagnostic Links"
  },
  "graph-domain/textbook/sec1/fig4": {
    "name": "Communications Network with One-Way Communications Links"
  },
  "graph-domain/textbook/sec1/fig5": {
    "name": "Computer Network with Multiple One-Way Links"
  },
  "graph-domain/textbook/sec1/fig6": { "name": "Acquaintanceship Graph" },
  "graph-domain/textbook/sec1/fig7": { "name": "Influence Graph" },
  "graph-domain/textbook/sec1/fig8a": { "name": "Call Graph" },
  "graph-domain/textbook/sec1/fig8b": { "name": "Call Graph" },
  "graph-domain/textbook/sec1/fig9": { "name": "Module Dependency Graph" },
  "graph-domain/textbook/sec1/fig10": { "name": "Precedence Graph" },
  "graph-domain/textbook/sec1/fig11": { "name": "Niche Overlap Graph" },
  "graph-domain/textbook/sec1/fig12": {
    "name": "Module of a Protein Interaction Graph"
  },
  "graph-domain/textbook/sec1/fig13": {
    "name": "Graph Model of a Round-Robin Tournament"
  },
  "graph-domain/textbook/sec2/fig3": { "name": "Complete Graphs" },
  "graph-domain/textbook/sec2/fig4": { "name": "Cycle Graphs" },
  "graph-domain/textbook/sec2/fig5": { "name": "Wheel Graphs" },
  "graph-domain/textbook/sec2/fig6": { "name": "Cube Graphs" },
  "graph-domain/textbook/sec2/fig9": { "name": "Complete Bipartite Graphs" },
  "graph-domain/textbook/sec2/fig10a": {
    "name": "Modeling the Jobs for Which Employees Have Been Trained"
  },
  "graph-domain/textbook/sec2/fig10b": {
    "name": "Modeling the Jobs for Which Employees Have Been Trained"
  },
  "graph-domain/textbook/sec2/fig11a": {
    "name": "Star Topology for Local Area Network"
  },
  "graph-domain/textbook/sec2/fig11b": {
    "name": "Ring Topology for Local Area Network"
  },
  "graph-domain/textbook/sec2/fig11c": {
    "name": "Hybrid Topology for Local Area Network"
  },
  "graph-domain/textbook/sec2/fig12": {
    "name": "Linear Array for Six Processors"
  },
  "graph-domain/textbook/sec2/fig13": {
    "name": "Mesh Network for 16 Processors"
  },
  "graph-domain/textbook/sec2/fig14": {
    "name": "Hypercube Network for Eight Processors"
  },
  "graph-domain/textbook/sec2/fig16b": {},
  "geometry-domain/textbook_problems/c05p13": {
    "name": "Triangle Incenter",
    "gallery": true
  },
  "geometry-domain/textbook_problems/c01p01": {
    "name": "Collinear Points",
    "gallery": true
  },
  "geometry-domain/textbook_problems/c03p01": { "name": "Parallel Lines" },
  "geometry-domain/textbook_problems/c05p01": {
    "name": "Midsegment Triangles"
  },
  "geometry-domain/textbook_problems/ex": { "name": "Congruent Triangles" },
  "triangle-mesh-3d/two-triangles": {
    "name": "Two 3D Triangles",
    "gallery": true
  },
  "random-sampling/test": { "name": "Random Sampling", "gallery": true },
  "geometry-domain/textbook_problems/c11p12": { "name": "Circle Example" },
  "word-cloud/example": { "name": "Word Cloud", "gallery": true },
  "geometry-domain/siggraph-teaser": {
    "name": "SIGGRAPH teaser - Euclidean Geometry",
    "gallery": true
  },
  "minkowski-tests/maze/non-convex": {},
  "lagrange-bases/lagrange-bases": {
    "name": "Lagrange Bases",
    "gallery": true
  },
  "hypergraph/hypergraph": {},
  "persistent-homology/persistent-homology": {
    "name": "Persistent Homology",
    "gallery": true
  },
  "walk-on-spheres/laplace-estimator": {
    "name": "Walk on Spheres - Laplace Estimator",
    "gallery": true
  },
  "walk-on-spheres/poisson-estimator": {
    "name": "Walk on Spheres - Poisson Estimator"
  },
  "walk-on-spheres/nested-estimator": {
    "name": "Walk on Spheres - Nested Estimator"
  },
  "walk-on-spheres/offcenter-estimator": {
    "name": "Walk on Spheres - Off-Center Estimator"
  },
  "shape-distance/points-around-star": {},
  "shape-distance/points-around-polyline": {},
  "shape-distance/points-around-line": {},
  "shape-distance/lines-around-rect": {},
  "fake-3d-linear-algebra/projection": {},
  "animation/center-shrink-circle": {},
  "structural-formula/molecules/caffeine": {
    "name": "A Caffeine Molecule",
    "gallery": true
  },
  "mobius/mobius": {},
  "molecules/glutamine": {},
  "matrix-ops/tests/matrix-matrix-addition": {
    "name": "Matrix-matrix addition",
    "gallery": false
  },
  "matrix-ops/tests/matrix-matrix-division-elementwise": {
    "name": "Matrix-matrix division (elementwise)",
    "gallery": false
  },
  "matrix-ops/tests/matrix-matrix-multiplication-elementwise": {
    "name": "Matrix-matrix multiplication (elementwise)",
    "gallery": false
  },
  "matrix-ops/tests/matrix-matrix-multiplication": {
    "name": "Matrix-matrix multiplication",
    "gallery": false
  },
  "matrix-ops/tests/matrix-matrix-subtraction": {
    "name": "Matrix-matrix subtraction",
    "gallery": false
  },
  "matrix-ops/tests/matrix-transpose": {
    "name": "Matrix transpose",
    "gallery": false
  },
  "matrix-ops/tests/matrix-vector-left-multiplication": {
    "name": "Matrix-vector left multiplication",
    "gallery": false
  },
  "matrix-ops/tests/matrix-vector-right-multiplication": {
    "name": "Matrix-vector right multiplication",
    "gallery": false
  },
  "matrix-ops/tests/scalar-vector-division": {
    "name": "Scalar-vector division",
    "gallery": false
  },
  "matrix-ops/tests/scalar-vector-left-multiplication": {
    "name": "Scalar-vector left multiplication",
    "gallery": false
  },
  "matrix-ops/tests/scalar-vector-right-multiplication": {
    "name": "Scalar-vector right multiplication",
    "gallery": false
  },
  "matrix-ops/tests/vector-vector-addition": {
    "name": "Vector-vector addition",
    "gallery": false
  },
  "matrix-ops/tests/vector-vector-division-elementwise": {
    "name": "Vector-vector division elementwise",
    "gallery": false
  },
  "matrix-ops/tests/vector-vector-multiplication-elementwise": {
    "name": "Vector-vector multiplication elementwise",
    "gallery": false
  },
  "matrix-ops/tests/vector-vector-outerproduct": {
    "name": "Vector-vector outerproduct",
    "gallery": false
  },
  "matrix-ops/tests/vector-vector-subtraction": {
    "name": "Vector-vector subtraction",
    "gallery": false
  },
  "logic-circuit-domain/half-adder": {},
  "curve-examples/cubic-bezier": {},
  "triangle-mesh-2d/diagrams/cotan-formula": {
    "name": "Cotan Formula",
    "gallery": true
  },
  "triangle-mesh-2d/diagrams/concyclic-pair": {
    "name": "Concyclic Euclidean Edge Flip",
    "gallery": true
  },
  "triangle-mesh-2d/diagrams/halfedge-mesh": {
    "name": "Half Edge Mesh",
    "gallery": true
  },
  "triangle-mesh-2d/diagrams/relative-orientation": {},
  "triangle-mesh-2d/diagrams/triangle-centers": { "name": "Triangle Centers" },
  "triangle-mesh-2d/diagrams/angle-equivalence": {
    "name": "Rigid Conformal Mapping of a 2D Mesh"
  },
  "timeline/penrose": { "name": "Penrose project timeline" },
  "graph-domain/textbook/sec5/ex32": { "name": "Curved graph example" },
  "curve-examples/open-elastic-curve": { "name": "Open elastic curve example" },
  "curve-examples/closed-elastic-curve": {
    "name": "Closed elastic curve example"
  },
  "graph-domain/other-examples/arpanet": {
    "name": "Curved graph example with dots"
  },
  "graph-domain/other-examples/nyc-subway": {
    "name": "Curved graph example with boxes"
  },
  "curve-examples/blobs": { "name": "Blobs" },
  "curve-examples/space-curves": { "name": "Space curves" },
  "geometric-queries/ray-intersect/test-group": {
    "name": "Ray Casting",
    "gallery": true
  },
  "ray-tracing/path-trace": {
    "name": "Path Tracing",
    "gallery": true
  },
  "ray-tracing/bidirectional": {
    "name": "Bidirectional Path Tracing",
    "gallery": true
  },
  "ray-tracing/next-event-estimation": {
    "name": "Next Event Estimation",
    "gallery": false
  },
  "geometric-queries/test": {
    "name": "Geometric Queries",
    "gallery": true
  },
  "geometric-queries/closest-point/test-group": {
    "name": "Closest Point Queries",
    "gallery": true
  },
  "geometric-queries/closest-point/test": {
    "name": "More Closest Point Queries",
    "gallery": false
  },
  "geometric-queries/closest-silhouette-point/test": {
    "name": "Silhouette Point Queries",
    "gallery": false
  },
  "geometric-queries/ray-intersect/test": {
    "name": "Ray Intersection Tests",
    "gallery": false
  },
<<<<<<< HEAD
  "tsne/tsne": {
    "name": "T-SNE Test",
    "gallery": false
  }
=======
  "solid/eigenspace": { "trio": false },
  "solid/triangles": { "trio": false },
  "solid/vectors": { "trio": false }
>>>>>>> 3234243d
}<|MERGE_RESOLUTION|>--- conflicted
+++ resolved
@@ -287,14 +287,11 @@
     "name": "Ray Intersection Tests",
     "gallery": false
   },
-<<<<<<< HEAD
+  "solid/eigenspace": { "trio": false },
+  "solid/triangles": { "trio": false },
+  "solid/vectors": { "trio": false },
   "tsne/tsne": {
     "name": "T-SNE Test",
     "gallery": false
   }
-=======
-  "solid/eigenspace": { "trio": false },
-  "solid/triangles": { "trio": false },
-  "solid/vectors": { "trio": false }
->>>>>>> 3234243d
 }