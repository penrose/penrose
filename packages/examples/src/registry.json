{
  "root": "https://raw.githubusercontent.com/penrose/penrose/main/packages/examples/src/",
  "trios": [
    {
      "substance": "tree",
      "style": "venn",
      "domain": "set-theory",
      "variation": "PlumvilleCapybara104"
    },
    {
      "substance": "tree",
      "style": "tree",
      "domain": "set-theory",
      "variation": ""
    },
    {
      "substance": "tree",
      "style": "venn-3d",
      "domain": "set-theory",
      "variation": ""
    },
    {
      "substance": "wet-floor",
      "style": "atoms-and-bonds",
      "domain": "atoms-and-bonds",
      "variation": "SinisterPigeon34750"
    },
    {
      "substance": "one-water-molecule",
      "style": "atoms-and-bonds",
      "domain": "atoms-and-bonds",
      "variation": "PorcellanaFlamingo3169"
    },
    {
      "substance": "continuousmap",
      "style": "continuousmap",
      "domain": "functions",
      "variation": ""
    },
    {
      "substance": "two-vectors-perp",
      "style": "vectors-dashed",
      "domain": "linear-algebra",
      "variation": ""
    },
    {
      "substance": "vector-wedge",
      "style": "exterior-algebra",
      "domain": "exterior-algebra",
      "variation": "ArtemisCrane740"
    },
    {
      "substance": "allShapes",
      "style": "allShapes",
      "domain": "shape-spec",
      "variation": ""
    },
    {
      "substance": "arrowheads",
      "style": "arrowheads",
      "domain": "shape-spec",
      "variation": ""
    },
    {
      "substance": "small-graph",
      "style": "disjoint-rects",
      "domain": "graph-theory",
      "variation": ""
    },
    {
      "substance": "small-graph",
      "style": "disjoint-rect-line-horiz",
      "domain": "graph-theory",
      "variation": "BriocheChamois5430"
    },
    {
      "substance": "small-graph",
      "style": "disjoint-rects-small-canvas",
      "domain": "graph-theory",
      "variation": ""
    },
    {
      "substance": "small-graph",
      "style": "disjoint-rects-large-canvas",
      "domain": "graph-theory",
      "variation": ""
    },
    {
      "substance": "incenter-triangle",
      "style": "euclidean",
      "domain": "geometry",
      "variation": ""
    },
    {
      "substance": "collinear",
      "style": "euclidean",
      "domain": "geometry",
      "variation": "HighlighterChicken10318"
    },
    {
      "substance": "parallel-lines",
      "style": "euclidean",
      "domain": "geometry",
      "variation": "SuluHippopotamus665"
    },
    {
      "substance": "midsegment-triangles",
      "style": "euclidean",
      "domain": "geometry",
      "variation": "FollyCamel2864"
    },
    {
      "substance": "congruent-triangles",
      "style": "euclidean",
      "domain": "geometry",
      "variation": "OspreySkunk922"
    },
    {
      "substance": "circle-example",
      "style": "euclidean",
      "domain": "geometry",
      "variation": "ShiitakeEchidna6061"
    },
    {
      "substance": "word-cloud-example",
      "style": "word-cloud",
      "domain": "word-cloud",
      "variation": "JazlynMouse32496"
    },
    {
      "substance": "siggraph-teaser",
      "style": "euclidean-teaser",
      "domain": "geometry",
      "variation": "StromboliCat61816"
    },
    {
      "substance": "non-convex",
      "style": "non-convex",
      "domain": "non-convex",
      "variation": ""
    },
    {
      "substance": "lagrange-bases",
      "style": "lagrange-bases",
      "domain": "lagrange-bases",
      "variation": "RainmakerMarten88256"
    },
    {
      "substance": "hypergraph",
      "style": "hypergraph",
      "domain": "hypergraph",
      "variation": "ConceptualMeerkat694"
    },
    {
      "substance": "persistent-homology",
      "style": "persistent-homology",
      "domain": "persistent-homology",
      "variation": "RainmakerMarten88256"
    },
    {
      "substance": "wos-laplace-estimator",
      "style": "walk-on-spheres",
      "domain": "walk-on-spheres",
      "variation": "RainmakerMarten88256"
    },
    {
      "substance": "wos-poisson-estimator",
      "style": "walk-on-spheres",
      "domain": "walk-on-spheres",
      "variation": "TideHawk3699"
    },
    {
      "substance": "wos-nested-estimator",
      "style": "walk-on-spheres",
      "domain": "walk-on-spheres",
      "variation": "WhiteoutSnail17459"
    },
    {
      "substance": "wos-offcenter-estimator",
      "style": "walk-on-spheres",
      "domain": "walk-on-spheres",
      "variation": "ShireStork246"
    },
    {
      "substance": "points-around-star",
      "style": "shape-distance",
      "domain": "shape-distance",
      "variation": "ReformLapwing68793"
    },
    {
      "substance": "points-around-polyline",
      "style": "shape-distance",
      "domain": "shape-distance",
      "variation": "SharkskinWalrus24396"
    },
    {
      "substance": "points-around-line",
      "style": "shape-distance",
      "domain": "shape-distance",
      "variation": "GalapagosLocust418"
    },
    {
      "substance": "3d-projection",
      "style": "fake-3d-linear-algebra",
      "domain": "fake-3d-linear-algebra",
      "variation": "ConceptualMeerkat694"
    },
    {
      "substance": "vector-wedge",
      "style": "exterior-algebra",
      "domain": "exterior-algebra",
      "variation": "ArtemisCrane740"
    },
    {
<<<<<<< HEAD
      "substance": "full-moon",
      "style": "full-moon",
      "domain": "full-moon",
      "variation": "RinseElk0268"
    },
    {
      "substance": "homotopy",
      "style": "homotopy",
      "domain": "homotopy",
      "variation": "PlumvilleCapybara104"
    },
    {
      "substance": "cubic-bezier",
      "style": "cubic-bezier",
      "domain": "cubic-bezier",
      "variation": "PlumvilleCapybara104"
    },
    {
      "substance": "caffeine",
      "style": "molecules-basic",
      "domain": "molecules",
      "variation": "MachineryRat162"
    },
    {
      "substance": "half-adder",
      "style": "distinctive-shape",
      "domain": "logic-gates",
      "variation": "DubarryCamel356"
=======
      "substance": "center-shrink-circle",
      "style": "animation",
      "domain": "animation",
      "variation": ""
>>>>>>> d22602a7
    }
  ],
  "domains": {
    "animation": {
      "name": "Staged Animations",
      "URI": "animation/animation.dsl"
    },
    "set-theory": {
      "name": "Set Theory",
      "URI": "set-theory-domain/setTheory.dsl"
    },
    "functions": {
      "name": "Functions",
      "URI": "set-theory-domain/functions.dsl"
    },
    "linear-algebra": {
      "name": "Linear Algebra",
      "URI": "linear-algebra-domain/linear-algebra.dsl"
    },
    "exterior-algebra": {
      "name": "Exterior Algebra",
      "URI": "exterior-algebra/exterior-algebra.dsl"
    },
    "shape-spec": {
      "name": "Shapes",
      "URI": "shape-spec/all-shapes.dsl"
    },
    "graph-theory": {
      "name": "Graph Theory",
      "URI": "graph-domain/graph-theory.dsl"
    },
    "geometry": {
      "name": "Geometry",
      "URI": "geometry-domain/geometry.dsl"
    },
    "word-cloud": {
      "name": "Word Cloud",
      "URI": "word-cloud/word-cloud.dsl"
    },
    "non-convex": {
      "name": "Non-convex Shape",
      "URI": "minkowski-tests/maze/maze.dsl"
    },
    "lagrange-bases": {
      "name": "Lagrange Bases",
      "URI": "lagrange-bases/lagrange-bases.dsl"
    },
    "hypergraph": {
      "name": "Hypergraph",
      "URI": "hypergraph/hypergraph.dsl"
    },
    "persistent-homology": {
      "name": "Persistent Homology",
      "URI": "persistent-homology/persistent-homology.dsl"
    },
    "walk-on-spheres": {
      "name": "Walk on Spheres",
      "URI": "walk-on-spheres/walk-on-spheres.dsl"
    },
    "shape-distance": {
      "name": "Signed Distance Function",
      "URI": "shape-distance/shapes.dsl"
    },
    "fake-3d-linear-algebra": {
      "name": "Fake 3d Linear Algebra",
      "URI": "fake-3d-linear-algebra/fake3d.dsl"
    },
    "atoms-and-bonds": {
      "name": "Atoms and Bonds",
      "URI": "atoms-and-bonds/atoms-and-bonds.dsl"
    },
    "full-moon": {
      "name": "Full moon art",
      "URI": "full-moon/full-moon.dsl"
    },
    "homotopy": {
      "name": "Curve homotopy",
      "URI": "homotopy/homotopy.dsl"
    },
    "cubic-bezier": {
      "name": "Cubic Bezier curve construction",
      "URI": "cubic-bezier/cubic-bezier.dsl"
    },
    "molecules": {
      "name": "Organic chemistry diagrams",
      "URI": "molecules/molecules.dsl"
    },
    "logic-gates": {
      "name": "Logic gates",
      "URI": "logic-circuit-domain/logic-gates.dsl"
    }
  },
  "styles": {
    "venn": {
      "domain": "set-theory",
      "name": "Venn",
      "URI": "set-theory-domain/venn.sty"
    },
    "tree": {
      "domain": "set-theory",
      "name": "Tree",
      "URI": "set-theory-domain/tree.sty"
    },
    "continuousmap": {
      "domain": "set-theory",
      "name": "Continuous Map",
      "URI": "set-theory-domain/continuousmap.sty"
    },
    "venn-3d": {
      "domain": "set-theory",
      "name": "Venn 3D",
      "URI": "set-theory-domain/venn-3d.sty"
    },
    "linear-algebra-simple": {
      "domain": "linear-algebra",
      "name": "Linear Algebra 2D",
      "URI": "linear-algebra-domain/linear-algebra-paper-simple.sty"
    },
    "allShapes": {
      "domain": "shape-spec",
      "name": "Shapes with Default Properties",
      "URI": "shape-spec/shape-spec.sty"
    },
    "arrowheads": {
      "domain": "shape-spec",
      "name": "Arrowhead Styles",
      "URI": "shape-spec/arrows.sty"
    },
    "vectors-dashed": {
      "domain": "linear-algebra",
      "name": "Vectors with Dashed Arrows",
      "URI": "linear-algebra-domain/linearalgebra-paper-dashes.sty"
    },
    "exterior-algebra": {
      "domain": "linear-algebra",
      "name": "Operations on k-vectors from exterior algebra",
      "URI": "exterior-algebra/exterior-algebra.sty"
    },
    "disjoint-rects": {
      "domain": "graph-theory",
      "name": "Disjoint rectangles in box",
      "URI": "graph-domain/disjoint-rects.sty"
    },
    "disjoint-rect-line-horiz": {
      "domain": "graph-theory",
      "name": "Disjoint rectangles and lines in box",
      "URI": "graph-domain/disjoint-rect-line-horiz.sty"
    },
    "disjoint-rects-small-canvas": {
      "domain": "graph-theory",
      "name": "Disjoint rectangles in a small box",
      "URI": "graph-domain/disjoint-rects-small-canvas.sty"
    },
    "disjoint-rects-large-canvas": {
      "domain": "graph-theory",
      "name": "Disjoint rectangles in a large box",
      "URI": "graph-domain/disjoint-rects-large-canvas.sty"
    },
    "euclidean": {
      "domain": "geometry",
      "name": "Euclidean 2D Geometry",
      "URI": "geometry-domain/euclidean.sty"
    },
    "word-cloud": {
      "domain": "word-cloud",
      "name": "Word Cloud",
      "URI": "word-cloud/word-cloud.sty"
    },
    "euclidean-teaser": {
      "domain": "geometry",
      "name": "Euclidean - SIGGRAPH teaser",
      "URI": "geometry-domain/euclidean-teaser.sty"
    },
    "non-convex": {
      "domain": "non-convex",
      "name": "Non-convex Shape",
      "URI": "minkowski-tests/maze/maze.sty"
    },
    "lagrange-bases": {
      "domain": "lagrange-bases",
      "name": "Lagrange Bases",
      "URI": "lagrange-bases/lagrange-bases.sty"
    },
    "hypergraph": {
      "domain": "hypergraph",
      "name": "Hypergraph",
      "URI": "hypergraph/hypergraph.sty"
    },
    "persistent-homology": {
      "domain": "persistent-homology",
      "name": "Persistent Homology",
      "URI": "persistent-homology/persistent-homology.sty"
    },
    "walk-on-spheres": {
      "name": "Walk on Spheres",
      "URI": "walk-on-spheres/walk-on-spheres.sty"
    },
    "shape-distance": {
      "domain": "shape-distance",
      "name": "Sign Distance Functions",
      "URI": "shape-distance/shape-distance.sty"
    },
    "fake-3d-linear-algebra": {
      "domain": "fake-3d-linear-algebra",
      "name": "Fake 3d Linear Algebra",
      "URI": "fake-3d-linear-algebra/fake3d.sty"
    },
    "atoms-and-bonds": {
      "domain": "atoms-and-bonds",
      "name": "atoms-and-bonds",
      "URI": "atoms-and-bonds/atoms-and-bonds.sty"
    },
<<<<<<< HEAD
    "full-moon": {
      "domain": "full-moon",
      "name": "Full moon art",
      "URI": "full-moon/full-moon.sty"
    },
    "homotopy": {
      "domain": "homotopy",
      "name": "Curve homotopy",
      "URI": "homotopy/homotopy.sty"
    },
    "cubic-bezier": {
      "domain": "cubic-bezier",
      "name": "Cubic Bezier curve construction",
      "URI": "cubic-bezier/cubic-bezier.sty"
    },
    "molecules-basic": {
      "domain": "molecules",
      "name": "Organic chemistry diagrams",
      "URI": "molecules/molecules-basic.sty"
    },
    "distinctive-shape": {
      "domain": "logic-gates",
      "name": "Logic gates",
      "URI": "logic-circuit-domain/logic-gates.dsl"
=======
    "animation": {
      "domain": "animation",
      "name": "animation",
      "URI": "animation/animation.sty"
>>>>>>> d22602a7
    }
  },
  "substances": {
    "two-vectors-perp": {
      "domain": "linear-algebra",
      "name": "Two Perpendicular Vectors",
      "URI": "linear-algebra-domain/twoVectorsPerp-unsugared.sub"
    },
    "vector-wedge": {
      "domain": "exterior-algebra",
      "name": "Wedge product of three Vectors",
      "URI": "exterior-algebra/vector-wedge.sub"
    },
    "continuousmap": {
      "domain": "set-theory",
      "name": "Continuous Map",
      "URI": "set-theory-domain/continuousmap.sub"
    },
    "nested": {
      "domain": "set-theory",
      "name": "Nested",
      "URI": "set-theory-domain/nested.sub"
    },
    "tree": {
      "domain": "set-theory",
      "name": "Tree",
      "URI": "set-theory-domain/tree.sub"
    },
    "allShapes": {
      "domain": "shape-spec",
      "name": "All Shapes",
      "URI": "shape-spec/all-shapes.sub"
    },
    "arrowheads": {
      "domain": "shape-spec",
      "name": "All Arrowhead Styles",
      "URI": "shape-spec/arrows.sub"
    },
    "small-graph": {
      "domain": "graph-theory",
      "name": "Small graph",
      "URI": "graph-domain/small-graph.sub"
    },
    "siggraph-teaser": {
      "domain": "geometry",
      "name": "SIGGRAPH teaser",
      "URI": "geometry-domain/teaser.sub"
    },
    "collinear": {
      "domain": "geometry",
      "name": "Collinear Points Example",
      "URI": "geometry-domain/textbook_problems/c01p01.sub"
    },
    "incenter-triangle": {
      "domain": "geometry",
      "name": "Triangle with Incenter and Right Angle Marker",
      "URI": "geometry-domain/textbook_problems/c05p13.sub"
    },
    "parallel-lines": {
      "domain": "geometry",
      "name": "Parallel Lines with Marker",
      "URI": "geometry-domain/textbook_problems/c03p01.sub"
    },
    "midsegment-triangles": {
      "domain": "geometry",
      "name": "Nested Triangles with Incenters",
      "URI": "geometry-domain/textbook_problems/c05p01.sub"
    },
    "congruent-triangles": {
      "domain": "geometry",
      "name": "Congruent Triangles with Markers",
      "URI": "geometry-domain/textbook_problems/ex.sub"
    },
    "circle-example": {
      "domain": "geometry",
      "name": "Circle with Chords, Radii, Diameters",
      "URI": "geometry-domain/textbook_problems/c11p12.sub"
    },
    "word-cloud-example": {
      "domain": "word-cloud",
      "name": "Word Cloud",
      "URI": "word-cloud/example.sub"
    },
    "non-convex": {
      "domain": "non-convex",
      "name": "Non-convex Shape",
      "URI": "minkowski-tests/maze/maze.sub"
    },
    "lagrange-bases": {
      "domain": "lagrange-bases",
      "name": "Lagrange Bases",
      "URI": "lagrange-bases/example.sub"
    },
    "hypergraph": {
      "domain": "hypergraph",
      "name": "Hypergraph",
      "URI": "hypergraph/hypergraph.sub"
    },
    "persistent-homology": {
      "domain": "persistent-homology",
      "name": "Persistent Homology",
      "URI": "persistent-homology/persistent-homology.sub"
    },
    "wos-laplace-estimator": {
      "domain": "walk-on-spheres",
      "name": "WoS Laplace Estimator",
      "URI": "walk-on-spheres/Laplace.sub"
    },
    "wos-poisson-estimator": {
      "domain": "walk-on-spheres",
      "name": "WoS Laplace Estimator",
      "URI": "walk-on-spheres/Poisson.sub"
    },
    "wos-nested-estimator": {
      "domain": "walk-on-spheres",
      "name": "WoS Laplace Estimator",
      "URI": "walk-on-spheres/Nested.sub"
    },
    "wos-offcenter-estimator": {
      "domain": "walk-on-spheres",
      "name": "WoS Laplace Estimator",
      "URI": "walk-on-spheres/OffCenter.sub"
    },
    "points-around-star": {
      "domain": "shape-distance",
      "name": "Points around a Star",
      "URI": "shape-distance/hundred-points-around-star.sub"
    },
    "points-around-polyline": {
      "domain": "shape-distance",
      "name": "Points around a Polyline",
      "URI": "shape-distance/ninety-points-around-polyline.sub"
    },
    "points-around-line": {
      "domain": "shape-distance",
      "name": "Points around a Line",
      "URI": "shape-distance/hundred-points-around-line.sub"
    },
    "3d-projection": {
      "domain": "fake-3d-linear-algebra",
      "name": "Projection onto Subspace and its Orthogonal Complement",
      "URI": "fake-3d-linear-algebra/projection.sub"
    },
    "wet-floor": {
      "domain": "atoms-and-bonds",
      "name": "Three Water Molecules drawn using strong and weak bonds, using symmetry and aliasing",
      "URI": "atoms-and-bonds/wet-floor.sub"
    },
    "one-water-molecule": {
      "domain": "atoms-and-bonds",
      "name": "One water molecule drawn using symmetric bonds",
      "URI": "atoms-and-bonds/one-water-molecule.sub"
    },
<<<<<<< HEAD
    "full-moon": {
      "domain": "full-moon",
      "name": "Full moon art",
      "URI": "full-moon/full-moon.sub"
    },
    "homotopy": {
      "domain": "homotopy",
      "name": "Curve homotopy",
      "URI": "homotopy/homotopy.sub"
    },
    "cubic-bezier": {
      "domain": "cubic-bezier",
      "name": "Cubic Bezier curve construction",
      "URI": "cubic-bezier/cubic-bezier.sub"
    },
    "caffeine": {
      "domain": "molecules",
      "name": "Organic chemistry diagrams",
      "URI": "molecules/caffeine.sub"
    },
    "half-adder": {
      "domain": "logic-gates",
      "name": "Logic gates",
      "URI": "logic-circuit-domain/half-adder.sub"
=======
    "center-shrink-circle": {
      "domain": "animation",
      "name": "A circle centering in two steps and shrink in the last step",
      "URI": "animation/center-shrink-circle.sub"
>>>>>>> d22602a7
    }
  }
}<|MERGE_RESOLUTION|>--- conflicted
+++ resolved
@@ -212,7 +212,6 @@
       "variation": "ArtemisCrane740"
     },
     {
-<<<<<<< HEAD
       "substance": "full-moon",
       "style": "full-moon",
       "domain": "full-moon",
@@ -241,12 +240,12 @@
       "style": "distinctive-shape",
       "domain": "logic-gates",
       "variation": "DubarryCamel356"
-=======
+    },
+    {
       "substance": "center-shrink-circle",
       "style": "animation",
       "domain": "animation",
       "variation": ""
->>>>>>> d22602a7
     }
   ],
   "domains": {
@@ -459,7 +458,6 @@
       "name": "atoms-and-bonds",
       "URI": "atoms-and-bonds/atoms-and-bonds.sty"
     },
-<<<<<<< HEAD
     "full-moon": {
       "domain": "full-moon",
       "name": "Full moon art",
@@ -484,12 +482,11 @@
       "domain": "logic-gates",
       "name": "Logic gates",
       "URI": "logic-circuit-domain/logic-gates.dsl"
-=======
+    },
     "animation": {
       "domain": "animation",
       "name": "animation",
       "URI": "animation/animation.sty"
->>>>>>> d22602a7
     }
   },
   "substances": {
@@ -643,7 +640,6 @@
       "name": "One water molecule drawn using symmetric bonds",
       "URI": "atoms-and-bonds/one-water-molecule.sub"
     },
-<<<<<<< HEAD
     "full-moon": {
       "domain": "full-moon",
       "name": "Full moon art",
@@ -668,12 +664,11 @@
       "domain": "logic-gates",
       "name": "Logic gates",
       "URI": "logic-circuit-domain/half-adder.sub"
-=======
+    },
     "center-shrink-circle": {
       "domain": "animation",
       "name": "A circle centering in two steps and shrink in the last step",
       "URI": "animation/center-shrink-circle.sub"
->>>>>>> d22602a7
     }
   }
 }