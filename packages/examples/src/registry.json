--- conflicted
+++ resolved
@@ -116,7 +116,6 @@
       "variation": "RainmakerMarten88256"
     },
     {
-<<<<<<< HEAD
       "substance": "wos-laplace-estimator",
       "style": "walk-on-spheres",
       "domain": "walk-on-spheres",
@@ -139,7 +138,8 @@
       "style": "walk-on-spheres",
       "domain": "walk-on-spheres",
       "variation": "GumdropsElk9023"
-=======
+    },
+    {
       "substance": "points-around-star",
       "style": "shape-distance",
       "domain": "shape-distance",
@@ -156,7 +156,6 @@
       "style": "shape-distance",
       "domain": "shape-distance",
       "variation": "GalapagosLocust418"
->>>>>>> 1a00e4c1
     }
   ],
   "domains": {
@@ -200,15 +199,13 @@
       "name": "Persistent Homology",
       "URI": "persistent-homology/persistent-homology.dsl"
     },
-<<<<<<< HEAD
     "walk-on-spheres": {
       "name": "Walk on Spheres",
       "URI": "walk-on-spheres/walk-on-spheres.dsl"
-=======
+    },
     "shape-distance": {
       "name": "Signed Distance Function",
       "URI": "shape-distance/shapes.dsl"
->>>>>>> 1a00e4c1
     }
   },
   "styles": {
@@ -292,16 +289,14 @@
       "name": "Persistent Homology",
       "URI": "persistent-homology/persistent-homology.sty"
     },
-<<<<<<< HEAD
     "walk-on-spheres": {
       "name": "Walk on Spheres",
       "URI": "walk-on-spheres/walk-on-spheres.sty"
-=======
+    },
     "shape-distance": {
       "domain": "shape-distance",
       "name": "Sign Distance Functions",
       "URI": "shape-distance/shape-distance.sty"
->>>>>>> 1a00e4c1
     }
   },
   "substances": {
@@ -385,7 +380,6 @@
       "name": "Persistent Homology",
       "URI": "persistent-homology/persistent-homology.sub"
     },
-<<<<<<< HEAD
     "wos-laplace-estimator": {
       "domain": "walk-on-spheres",
       "name": "WoS Laplace Estimator",
@@ -405,7 +399,7 @@
       "domain": "walk-on-spheres",
       "name": "WoS Laplace Estimator",
       "URI": "walk-on-spheres/OffCenter.sub"
-=======
+    },
     "points-around-star": {
       "domain": "shape-distance",
       "name": "Points around a Star",
@@ -420,7 +414,6 @@
       "domain": "shape-distance",
       "name": "Points around a Line",
       "URI": "shape-distance/hundred-points-around-line.sub"
->>>>>>> 1a00e4c1
     }
   }
 }