--- conflicted
+++ resolved
@@ -250,9 +250,6 @@
     "name": "Curved graph example with boxes"
   },
   "curve-examples/blobs": { "name": "Blobs" },
-<<<<<<< HEAD
-  "curve-examples/space-curves": { "name": "Space curves" }
-=======
+  "curve-examples/space-curves": { "name": "Space curves" },
   "solid/example": { "trio": false }
->>>>>>> 6f23aae2
 }