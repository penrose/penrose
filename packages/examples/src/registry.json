{
  "set-theory-domain/tree-venn": {
    "name": "Sets as Venn Diagram",
    "gallery": true
  },
  "set-theory-domain/tree-tree": {
    "name": "Sets as Tree Diagram",
    "gallery": false
  },
  "group-theory/quaternion-multiplication-table": {
    "name": "Quaternions as table",
    "gallery": true
  },
  "walk-on-spheres/SignedAngleOutside": {
    "name": "Walk on Stars - Signed Angle Outside",
    "gallery": true
  },
  "spectral-graphs/examples/hypercube": {
    "name": "Hypercube",
    "gallery": true
  },
  "group-theory/quaternion-cayley-graph": {
    "name": "Quaternions as Cayley graph",
    "gallery": true
  },
  "set-theory-domain/tree-venn-3d": {
    "name": "Sets as Venn Diagram in 2.5D",
    "gallery": true
  },
  "atoms-and-bonds/one-water-molecule": {
    "name": "A Water Molecule",
    "gallery": false
  },
  "structural-formula/molecules/caffeine": {
    "name": "A Caffeine Molecule",
    "gallery": true
  },
  "walk-on-spheres/walk-on-stars": {
    "name": "Walk on Stars - Laplace Estimator",
    "gallery": true
  },
  "set-theory-domain/continuousmap": {
    "name": "Continuous Map",
    "gallery": true
  },
  "mobius/mobius": {
    "name": "Mobius Transformation of Circles",
    "gallery": true
  },
  "linear-algebra-domain/two-vectors-perp": {
    "name": "Two Perpendicular Vectors",
    "gallery": false
  },
  "tutorials/tutorial1": { "name": "Tutorial 1 - Two Sets" },
  "tutorials/tutorial2": { "name": "Tutorial 2 - Subset" },
  "tutorials/tutorial3": { "name": "Tutorial 3 - Vector" },
  "molecules/nitricacid-lewis": {
    "name": "Lewis Structure of Nitric Acid",
    "gallery": false
  },
  "array-models/insertionSort": {
    "name": "Insertion Sort",
    "gallery": true
  },
  "exterior-algebra/vector-wedge": {
    "name": "Wedge Product",
    "gallery": true
  },
  "shape-spec/all-shapes": {},
  "shape-spec/arrowheads": {},
  "graph-domain/textbook/sec1/fig1": {
    "name": "Computer Network",
    "gallery": false
  },
  "graph-domain/textbook/sec1/fig2": {
    "name": "Computer Network with Multiple Links between Data Centers",
    "gallery": false
  },
  "graph-domain/textbook/sec1/fig3": {
    "name": "Computer Network with Diagnostic Links",
    "gallery": false
  },
  "graph-domain/textbook/sec1/fig4": {
    "name": "Communications Network with One-Way Communications Links",
    "gallery": false
  },
  "spectral-graphs/examples/hexagonal-lattice": {
    "name": "Hexagonal Lattice Graph",
    "gallery": true
  },
  "dinoshade/dinoshade": {
    "name": "3D Reflections and Shadows",
    "gallery": true
  },
  "spectral-graphs/examples/star-graph": {
    "name": "Star graph",
    "gallery": false
  },
  "spectral-graphs/examples/box": {
    "name": "4x4x4 Box",
    "gallery": false
  },
  "graph-domain/textbook/sec1/fig5": {
    "name": "Computer Network with Multiple One-Way Links",
    "gallery": true
  },
  "graph-domain/textbook/sec1/fig6": {
    "name": "Acquaintanceship Graph",
    "gallery": false
  },
  "graph-domain/textbook/sec1/fig7": {
    "name": "Influence Graph",
    "gallery": false
  },
  "graph-domain/textbook/sec1/fig8a": {
    "name": "Call Graph",
    "gallery": false
  },
  "graph-domain/textbook/sec1/fig8b": {
    "name": "Call Graph",
    "gallery": false
  },
  "graph-domain/textbook/sec1/fig9": {
    "name": "Module Dependency Graph",
    "gallery": false
  },
  "graph-domain/textbook/sec1/fig10": {
    "name": "Precedence Graph",
    "gallery": false
  },
  "graph-domain/textbook/sec1/fig11": {
    "name": "Niche Overlap Graph",
    "gallery": false
  },
  "graph-domain/textbook/sec1/fig12": {
    "name": "Module of a Protein Interaction Graph",
    "gallery": false
  },
  "graph-domain/textbook/sec1/fig13": {
    "name": "Graph Model of a Round-Robin Tournament",
    "gallery": false
  },
  "graph-domain/textbook/sec2/fig3": {
    "name": "Complete Graphs",
    "gallery": false
  },
  "graph-domain/textbook/sec2/fig4": {
    "name": "Cycle Graphs",
    "gallery": false
  },
  "graph-domain/textbook/sec2/fig5": {
    "name": "Wheel Graphs",
    "gallery": false
  },
  "graph-domain/textbook/sec2/fig6": {
    "name": "Cube Graphs",
    "gallery": false
  },
  "graph-domain/textbook/sec2/fig9": {
    "name": "Complete Bipartite Graphs",
    "gallery": false
  },
  "graph-domain/textbook/sec2/fig10a": {
    "name": "Modeling the Jobs for Which Employees Have Been Trained"
  },
  "graph-domain/textbook/sec2/fig10b": {
    "name": "Modeling the Jobs for Which Employees Have Been Trained",
    "gallery": false
  },
  "graph-domain/textbook/sec2/fig11a": {
    "name": "Star Topology for Local Area Network",
    "gallery": false
  },
  "graph-domain/textbook/sec2/fig11b": {
    "name": "Ring Topology for Local Area Network",
    "gallery": false
  },
  "graph-domain/textbook/sec2/fig11c": {
    "name": "Hybrid Topology for Local Area Network",
    "gallery": false
  },
  "graph-domain/textbook/sec2/fig12": {
    "name": "Linear Array for Six Processors",
    "gallery": false
  },
  "graph-domain/textbook/sec2/fig13": {
    "name": "Mesh Network for 16 Processors",
    "gallery": false
  },
  "graph-domain/textbook/sec2/fig14": {
    "name": "Hypercube Network for Eight Processors",
    "gallery": false
  },
  "graph-domain/textbook/sec2/fig16b": {},
  "geometry-domain/textbook_problems/c05p13": {
    "name": "Triangle Incenter",
    "gallery": false
  },
  "geometry-domain/textbook_problems/c01p01": {
    "name": "Collinear Points",
    "gallery": false
  },
  "geometry-domain/textbook_problems/c03p01": { "name": "Parallel Lines" },
  "geometry-domain/textbook_problems/c05p01": {
    "name": "Midsegment Triangles",
    "gallery": false
  },
  "geometry-domain/textbook_problems/ex": { "name": "Congruent Triangles" },
  "triangle-mesh-3d/two-triangles": {
    "name": "Two 3D Triangles",
    "gallery": true
  },
  "random-sampling/test": { "name": "Random Sampling", "gallery": true },
  "geometry-domain/textbook_problems/c11p12": {
    "name": "Circle Example",
    "gallery": true
  },
  "curve-examples/catmull-rom/catmull-rom": {
    "name": "Catmull-Rom Interpolation Test",
    "gallery": true
  },
  "word-cloud/example": { "name": "Word Cloud", "gallery": true },
  "geometry-domain/siggraph-teaser": {
    "name": "SIGGRAPH teaser - Euclidean Geometry",
    "gallery": true
  },
  "minkowski-tests/maze/non-convex": {},
  "lagrange-bases/lagrange-bases": {
    "name": "Lagrange Bases",
    "gallery": true
  },
  "hypergraph/hypergraph": { "name": "Hypergraph", "gallery": true },
  "persistent-homology/persistent-homology": {
    "name": "Persistent Homology",
    "gallery": true
  },
  "walk-on-spheres/laplace-estimator": {
    "name": "Walk on Spheres - Laplace Estimator",
    "gallery": true
  },
  "walk-on-spheres/poisson-estimator": {
    "name": "Walk on Spheres - Poisson Estimator",
    "gallery": false
  },
  "walk-on-spheres/nested-estimator": {
    "name": "Walk on Spheres - Nested Estimator",
    "gallery": false
  },
  "walk-on-spheres/offcenter-estimator": {
    "name": "Walk on Spheres - Off-Center Estimator",
    "gallery": false
  },
  "shape-distance/points-around-star": {},
  "shape-distance/points-around-polyline": {},
  "shape-distance/points-around-line": {},
  "shape-distance/lines-around-rect": {},
  "fake-3d-linear-algebra/projection": {},
  "animation/center-shrink-circle": {},
  "graph-domain/other-examples/hamiltonian-cycle": {
    "name": "Hamiltonian Cycle",
    "gallery": true
  },
  "structural-formula/reactions/methane-combustion": {
    "name": "Methane Combustion Reaction",
    "gallery": true
  },
  "molecules/glutamine": {},
  "matrix-ops/tests/matrix-matrix-addition": {
    "name": "Matrix-matrix addition",
    "gallery": false
  },
  "matrix-ops/tests/matrix-matrix-division-elementwise": {
    "name": "Matrix-matrix division (elementwise)",
    "gallery": false
  },
  "matrix-ops/tests/matrix-matrix-multiplication-elementwise": {
    "name": "Matrix-matrix multiplication (elementwise)",
    "gallery": false
  },
  "matrix-ops/tests/matrix-matrix-multiplication": {
    "name": "Matrix-matrix multiplication",
    "gallery": true
  },
  "matrix-ops/tests/matrix-matrix-subtraction": {
    "name": "Matrix-matrix subtraction",
    "gallery": false
  },
  "matrix-ops/tests/matrix-transpose": {
    "name": "Matrix transpose",
    "gallery": false
  },
  "matrix-ops/tests/matrix-vector-left-multiplication": {
    "name": "Matrix-vector left multiplication",
    "gallery": false
  },
  "matrix-ops/tests/matrix-vector-right-multiplication": {
    "name": "Matrix-vector right multiplication",
    "gallery": false
  },
  "matrix-ops/tests/scalar-vector-division": {
    "name": "Scalar-vector division",
    "gallery": false
  },
  "matrix-ops/tests/scalar-vector-left-multiplication": {
    "name": "Scalar-vector left multiplication",
    "gallery": false
  },
  "matrix-ops/tests/scalar-vector-right-multiplication": {
    "name": "Scalar-vector right multiplication",
    "gallery": false
  },
  "matrix-ops/tests/vector-vector-addition": {
    "name": "Vector-vector addition",
    "gallery": false
  },
  "matrix-ops/tests/vector-vector-division-elementwise": {
    "name": "Vector-vector division elementwise",
    "gallery": false
  },
  "matrix-ops/tests/vector-vector-multiplication-elementwise": {
    "name": "Vector-vector multiplication elementwise",
    "gallery": false
  },
  "matrix-ops/tests/vector-vector-outerproduct": {
    "name": "Vector-vector outerproduct",
    "gallery": false
  },
  "matrix-ops/tests/vector-vector-subtraction": {
    "name": "Vector-vector subtraction",
    "gallery": false
  },
  "logic-circuit-domain/half-adder": { "name": "Half Adder", "gallery": true },
  "curve-examples/cubic-bezier": {},
  "triangle-mesh-2d/diagrams/cotan-formula": {
    "name": "Cotan Formula",
    "gallery": true
  },
  "triangle-mesh-2d/diagrams/concyclic-pair": {
    "name": "Concyclic Euclidean Edge Flip",
    "gallery": true
  },
  "triangle-mesh-2d/diagrams/halfedge-mesh": {
    "name": "Half Edge Mesh",
    "gallery": false
  },
  "triangle-mesh-2d/diagrams/relative-orientation": {
    "name": "Relative Orientation",
    "gallery": false
  },
  "triangle-mesh-2d/diagrams/triangle-centers": {
    "name": "Triangle Centers",
    "gallery": false
  },
  "triangle-mesh-2d/diagrams/angle-equivalence": {
    "name": "Rigid Conformal Mapping of a 2D Mesh",
    "gallery": false
  },
  "timeline/penrose": { "name": "Penrose project timeline", "gallery": false },
  "graph-domain/textbook/sec5/ex32": {
    "name": "Curved graph example",
    "gallery": false
  },
  "curve-examples/open-elastic-curve": {
    "name": "Open elastic curve example",
    "gallery": false
  },
  "curve-examples/closed-elastic-curve": {
    "name": "Closed elastic curve example",
    "gallery": false
  },
  "graph-domain/other-examples/arpanet": {
    "name": "Curved graph example with dots",
    "gallery": true
  },
  "graph-domain/other-examples/nyc-subway": {
    "name": "Curved graph example with boxes",
    "gallery": false
  },
  "fancy-text/fancy-text": {
    "name": "Fancy Text + Equations",
    "gallery": true
  },
  "curve-examples/blobs": { "name": "Blobs", "gallery": true },
  "curve-examples/space-curves": { "name": "Space Curves", "gallery": false },
  "geometric-queries/ray-intersect/test-group": {
    "name": "Ray Casting",
    "gallery": true
  },
  "ray-tracing/path-trace": {
    "name": "Path Tracing",
    "gallery": false
  },
  "ray-tracing/bidirectional": {
    "name": "Bidirectional Path Tracing",
    "gallery": false
  },
  "ray-tracing/next-event-estimation": {
    "name": "Next Event Estimation",
    "gallery": true
  },
  "geometric-queries/test": {
    "name": "Geometric Queries",
    "gallery": true
  },
  "geometric-queries/closest-point/test-group": {
    "name": "Closest Point Queries",
    "gallery": true
  },
  "geometric-queries/closest-point/test": {
    "name": "More Closest Point Queries",
    "gallery": false
  },
  "geometric-queries/closest-silhouette-point/test": {
    "name": "Silhouette Point Queries",
    "gallery": false
  },
  "geometric-queries/ray-intersect/test": {
    "name": "Ray Intersection Tests",
    "gallery": false
  },
  "box-arrow-diagram/computer-architecture": {
    "name": "Computer Architecture Box-Arrow Diagram",
    "gallery": true
  },
  "stochastic-process/stochastic-process": {
    "name": "Brownian Motion in a Ball",
    "gallery": true
  },
  "stochastic-process/epsilon-shell/AbsorbingBoundary": {
    "name": "Brownian Motion Absorbed at Boundary",
    "gallery": true
  },
  "solid/eigenspace": { "trio": false },
  "solid/triangles": { "trio": false },
  "solid/vectors": { "trio": false },
  "tsne/tsne": {
    "name": "T-SNE Test"
  },
  "spectral-graphs/examples/4x4-sudoku-graph": {
    "name": "4 x 4 Sudoku Graph",
    "gallery": false
  },
  "spectral-graphs/examples/dodecahedral-graph": {
    "name": "Dodecahedral Graph",
    "gallery": true
  },
  "matrix-library/crossProductMatrix": {},
  "matrix-library/diagonal2d": {},
  "matrix-library/diagonal3d": {},
  "matrix-library/identity2d": {},
  "matrix-library/identity3d": {},
  "matrix-library/inverse2d": {},
  "matrix-library/inverse3d": {},
  "matrix-library/matrix2d": {},
  "matrix-library/matrix3d": {},
  "matrix-library/outerProduct2d": {},
  "matrix-library/outerProduct3d": {},
  "matrix-library/rotate": {},
  "matrix-library/rotate2d": {},
  "matrix-library/rotate3d": {},
  "matrix-library/rotate3dh": {},
  "matrix-library/scale2d": {},
  "matrix-library/scale3d": {},
  "matrix-library/shear2d": {},
  "matrix-library/shear3d": {},
  "matrix-library/skew2d": {},
  "matrix-library/translate2d": {},
  "matrix-library/translate3dh": {},
  "atoms-and-bonds/wet-floor": { "name": "Wet Floor", "gallery": false },
  "curve-examples/offset": {
    "name": "Offset Curve",
    "gallery": false
  },
  "curve-examples/frenet-frame": {
    "name": "Frenet Frame",
    "gallery": false
  },
  "curve-examples/osculating-circle": {
    "name": "Osculating Circle",
    "gallery": false
  },
  "curve-examples/evolute-of-cardioid": {
    "name": "Evolute of Cardioid",
    "gallery": false
  },
  "spectral-graphs/examples/truncated-cube-graph": {
    "name": "Truncated Cube Graph",
    "gallery": false
  },
  "spectral-graphs/examples/torus": {
    "name": "Periodic 2D Grid",
    "gallery": false
  },
  "spectral-graphs/examples/mobius": {
    "name": "Mobius Strip",
    "gallery": true
  },
  "impossible-ngon/ngon": {
    "name": "Impossible Polygons",
    "gallery": true
  },
  "impossible-ngon/parameters": {
    "name": "Parameters for Penrose Logo",
    "gallery": false
  },
  "impossible-ngon/nsides-chirality": {
    "name": "nSides and Chirality for Penrose Logo",
    "gallery": false
  },
  "spectral-graphs/examples/periodic-hexagonal-lattice": {
    "name": "Periodic Hexagonal Grid",
    "gallery": false
  },
  "alloy-models/dining-philosophers": {
    "name": "Alloy: Dining Philosophers Problem",
    "gallery": false
  },
  "alloy-models/message-passing": {
    "name": "Alloy: Conversation between Four Parties",
    "gallery": false
  },
  "alloy-models/ring-leader-election": {
    "name": "Alloy: Leader Election in Ring",
    "gallery": false
  },
  "alloy-models/river-crossing": {
    "name": "Alloy: River Crossing",
    "gallery": false
  },
  "alloy-models/workstations": {
    "name": "Alloy: Workstations",
    "gallery": false
  },
  "alloy-models/generic": {
    "name": "Alloy: Generic Style",
    "gallery": false
  },
  "Dynamics/Lyapunov": {
    "name": "Lyapunov Exponent",
    "gallery": true
  },
  "fractals/chaos-game/sierpinski-triangle": {
    "name": "Chaos Game: Sierpinski Triangle",
    "gallery": true
  },
  "fractals/chaos-game/vicsek-fractal": {
    "name": "Chaos Game: Vicsek Fractal",
    "gallery": false
  },
  "fractals/l-systems/tree": {
    "name": "L-System",
    "gallery": false
  },
  "fractals/ifs/ifs": {
    "name": "Iterated Functions System",
    "gallery": true
  },
<<<<<<< HEAD
  "envelopes/nephroid": {
    "name": "Nephroid as Envelope of Circles",
    "gallery": true
=======
  "dataviz/linearreg": {
    "name": "Linear Regression",
    "gallery": true
  },
  "dataviz/residual": {
    "name": "Linear Regression Residuals",
    "gallery": false
>>>>>>> a7c9d4d5
  }
}<|MERGE_RESOLUTION|>--- conflicted
+++ resolved
@@ -555,11 +555,10 @@
     "name": "Iterated Functions System",
     "gallery": true
   },
-<<<<<<< HEAD
   "envelopes/nephroid": {
     "name": "Nephroid as Envelope of Circles",
     "gallery": true
-=======
+  },
   "dataviz/linearreg": {
     "name": "Linear Regression",
     "gallery": true
@@ -567,6 +566,5 @@
   "dataviz/residual": {
     "name": "Linear Regression Residuals",
     "gallery": false
->>>>>>> a7c9d4d5
   }
 }