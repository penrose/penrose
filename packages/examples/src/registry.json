{
  "$schema": "./registry-schema.json",
  "root": "https://raw.githubusercontent.com/penrose/penrose/main/packages/examples/src/",
  "trios": [
    {
      "name": "Sets as Venn Diagram",
      "substance": "tree",
      "style": "venn",
      "domain": "set-theory",
      "variation": "PlumvilleCapybara104",
      "gallery": true
    },
    {
      "name": "Sets as Tree Diagram",
      "substance": "tree",
      "style": "tree",
      "domain": "set-theory",
      "variation": "",
      "gallery": true
    },
    {
      "name": "Sets as Venn Diagram in 2.5D",
      "substance": "tree",
      "style": "venn-3d",
      "domain": "set-theory",
      "variation": "",
      "gallery": true
    },
    {
      "name": "Quaternions as table",
      "substance": "quaternion-group",
      "style": "group-theory-multiplication-table",
      "domain": "group-theory",
      "variation": "MeadowbrookChimpanzee02726",
      "gallery": true
    },
    {
      "name": "Quaternions as Cayley graph",
      "substance": "quaternion-group",
      "style": "group-theory-cayley-graph",
      "domain": "group-theory",
      "variation": "MeadowbrookChimpanzee02726",
      "gallery": true
    },
    {
      "name": "Wet Floor",
      "substance": "wet-floor",
      "style": "atoms-and-bonds",
      "domain": "atoms-and-bonds",
      "variation": "SinisterPigeon34750",
      "gallery": true
    },
    {
      "name": "A Water Molecule",
      "substance": "one-water-molecule",
      "style": "atoms-and-bonds",
      "domain": "atoms-and-bonds",
      "variation": "PorcellanaFlamingo3169",
      "gallery": true
    },
    {
      "name": "Continous Map",
      "substance": "continuousmap",
      "style": "continuousmap",
      "domain": "functions",
      "variation": "",
      "gallery": true
    },
    {
      "name": "Two Perpendicular Vectors",
      "substance": "two-vectors-perp",
      "style": "vectors-dashed",
      "domain": "linear-algebra",
      "variation": "",
      "gallery": true
    },
    {
      "name": "Lewis Structure of Nitric Acid",
      "substance": "nitricacid",
      "style": "lewis",
      "domain": "molecules",
      "variation": "KilimanjaroSpider637",
      "gallery": true
    },
    {
      "substance": "vector-wedge",
      "style": "exterior-algebra",
      "domain": "exterior-algebra",
      "variation": "ArtemisCrane740"
    },
    {
      "substance": "allShapes",
      "style": "allShapes",
      "domain": "shape-spec",
      "variation": ""
    },
    {
      "substance": "arrowheads",
      "style": "arrowheads",
      "domain": "shape-spec",
      "variation": ""
    },
    {
      "substance": "small-graph",
      "style": "disjoint-rects",
      "domain": "graph-theory",
      "variation": ""
    },
    {
      "substance": "small-graph",
      "style": "disjoint-rect-line-horiz",
      "domain": "graph-theory",
      "variation": "BriocheChamois5430"
    },
    {
      "substance": "small-graph",
      "style": "disjoint-rects-small-canvas",
      "domain": "graph-theory",
      "variation": ""
    },
    {
      "substance": "small-graph",
      "style": "disjoint-rects-large-canvas",
      "domain": "graph-theory",
      "variation": ""
    },
    {
      "name": "Triangle Incenter",
      "substance": "incenter-triangle",
      "style": "euclidean",
      "domain": "geometry",
      "variation": "RationalityZebra567",
      "gallery": true
    },
    {
      "name": "Collinear Points",
      "substance": "collinear",
      "style": "euclidean",
      "domain": "geometry",
      "variation": "HighlighterChicken10318",
      "gallery": true
    },
    {
      "substance": "parallel-lines",
      "style": "euclidean",
      "domain": "geometry",
      "variation": "LemongrassOyster4884"
    },
    {
      "substance": "midsegment-triangles",
      "style": "euclidean",
      "domain": "geometry",
      "variation": "FollyCamel2864"
    },
    {
      "substance": "congruent-triangles",
      "style": "euclidean",
      "domain": "geometry",
      "variation": "OspreySkunk922"
    },
    {
      "name": "Two 3D Triangles",
      "substance": "two-triangles",
      "style": "triangle-mesh-3d",
      "domain": "triangle-mesh-3d",
      "variation": "LightheartedCormorant8083",
      "gallery": true
    },
    {
      "substance": "circle-example",
      "style": "euclidean",
      "domain": "geometry",
<<<<<<< HEAD
      "variation": "CosmopolitanBeaver4985"
=======
      "variation": "FantasiaKangaroo337"
>>>>>>> 5411f35d
    },
    {
      "name": "Word Cloud",
      "substance": "word-cloud-example",
      "style": "word-cloud",
      "domain": "word-cloud",
      "variation": "JazlynMouse32496",
      "gallery": true
    },
    {
      "name": "SIGGRAPH teaser - Euclidean Geometry",
      "substance": "siggraph-teaser",
      "style": "euclidean-teaser",
      "domain": "geometry",
      "variation": "StromboliCat61816",
      "gallery": true
    },
    {
      "substance": "non-convex",
      "style": "non-convex",
      "domain": "non-convex",
      "variation": ""
    },
    {
      "name": "Lagrange Bases",
      "substance": "lagrange-bases",
      "style": "lagrange-bases",
      "domain": "lagrange-bases",
      "variation": "RainmakerMarten88256",
      "gallery": true
    },
    {
      "substance": "hypergraph",
      "style": "hypergraph",
      "domain": "hypergraph",
      "variation": "ConceptualMeerkat694"
    },
    {
      "name": "Persistent Homology",
      "substance": "persistent-homology",
      "style": "persistent-homology",
      "domain": "persistent-homology",
      "variation": "RainmakerMarten88256",
      "gallery": true
    },
    {
      "name": "Walk on Spheres - Laplace Estimator",
      "gallery": true,
      "substance": "wos-laplace-estimator",
      "style": "walk-on-spheres",
      "domain": "walk-on-spheres",
      "variation": "LilyDunlin3394"
    },
    {
      "name": "Walk on Spheres - Poisson Estimator",
      "substance": "wos-poisson-estimator",
      "style": "walk-on-spheres",
      "domain": "walk-on-spheres",
      "variation": "CoraletteStingray87534"
    },
    {
      "name": "Walk on Spheres - Nested Estimator",
      "substance": "wos-nested-estimator",
      "style": "walk-on-spheres",
      "domain": "walk-on-spheres",
      "variation": "ElmCrane34650"
    },
    {
      "name": "Walk on Spheres - Off-Center Estimator",
      "substance": "wos-offcenter-estimator",
      "style": "walk-on-spheres",
      "domain": "walk-on-spheres",
      "variation": "PlumburnPartridge8506"
    },
    {
      "substance": "points-around-star",
      "style": "shape-distance",
      "domain": "shape-distance",
      "variation": "ReformLapwing68793"
    },
    {
      "substance": "points-around-polyline",
      "style": "shape-distance",
      "domain": "shape-distance",
      "variation": "SharkskinWalrus24396"
    },
    {
      "substance": "points-around-line",
      "style": "shape-distance",
      "domain": "shape-distance",
      "variation": "GalapagosLocust418"
    },
    {
      "substance": "lines-around-rect",
      "style": "rect-line-dist",
      "domain": "shape-distance",
      "variation": ""
    },
    {
      "name": "Closest point test",
      "substance": "closest-point-test",
      "style": "closest-point",
      "domain": "closest-point",
      "variation": "MobileCalder1939",
      "gallery": false
    },
    {
      "substance": "3d-projection",
      "style": "fake-3d-linear-algebra",
      "domain": "fake-3d-linear-algebra",
      "variation": "PurpletiniSeahorse9761"
    },
    {
      "substance": "vector-wedge",
      "style": "exterior-algebra",
      "domain": "exterior-algebra",
      "variation": "ArtemisCrane740"
    },
    {
      "substance": "center-shrink-circle",
      "style": "animation",
      "domain": "animation",
      "variation": ""
    },
    {
      "name": "A Caffeine Molecule",
      "substance": "caffeine",
      "style": "structural-formula",
      "domain": "structural-formula",
      "variation": "",
      "gallery": true
    },
    {
      "substance": "mobius",
      "style": "mobius",
      "domain": "mobius",
      "variation": "BrimstoneAntelope3300"
    },
    {
      "substance": "glutamine",
      "style": "molecules-basic",
      "domain": "molecules",
      "variation": "MemoriesDeer750"
    },
    {
      "name": "Matrix-matrix addition",
      "substance": "matrix-matrix-addition",
      "style": "matrix-ops",
      "domain": "matrix-ops",
      "variation": "DoesNotMatter",
      "gallery": false
    },
    {
      "name": "Matrix-matrix division (elementwise)",
      "substance": "matrix-matrix-division-elementwise",
      "style": "matrix-ops",
      "domain": "matrix-ops",
      "variation": "DoesNotMatter",
      "gallery": false
    },
    {
      "name": "Matrix-matrix multiplication (elementwise)",
      "substance": "matrix-matrix-multiplication-elementwise",
      "style": "matrix-ops",
      "domain": "matrix-ops",
      "variation": "DoesNotMatter",
      "gallery": false
    },
    {
      "name": "Matrix-matrix multiplication",
      "substance": "matrix-matrix-multiplication",
      "style": "matrix-ops",
      "domain": "matrix-ops",
      "variation": "DoesNotMatter",
      "gallery": false
    },
    {
      "name": "Matrix-matrix subtraction",
      "substance": "matrix-matrix-subtraction",
      "style": "matrix-ops",
      "domain": "matrix-ops",
      "variation": "DoesNotMatter",
      "gallery": false
    },
    {
      "name": "Matrix transpose",
      "substance": "matrix-transpose",
      "style": "matrix-ops",
      "domain": "matrix-ops",
      "variation": "DoesNotMatter",
      "gallery": false
    },
    {
      "name": "Matrix-vector left multiplication",
      "substance": "matrix-vector-left-multiplication",
      "style": "matrix-ops",
      "domain": "matrix-ops",
      "variation": "DoesNotMatter",
      "gallery": false
    },
    {
      "name": "Matrix-vector right multiplication",
      "substance": "matrix-vector-right-multiplication",
      "style": "matrix-ops",
      "domain": "matrix-ops",
      "variation": "DoesNotMatter",
      "gallery": false
    },
    {
      "name": "Scalar-vector division",
      "substance": "scalar-vector-division",
      "style": "matrix-ops",
      "domain": "matrix-ops",
      "variation": "DoesNotMatter",
      "gallery": false
    },
    {
      "name": "Scalar-vector left multiplication",
      "substance": "scalar-vector-left-multiplication",
      "style": "matrix-ops",
      "domain": "matrix-ops",
      "variation": "DoesNotMatter",
      "gallery": false
    },
    {
      "name": "Scalar-vector right multiplication",
      "substance": "scalar-vector-right-multiplication",
      "style": "matrix-ops",
      "domain": "matrix-ops",
      "variation": "DoesNotMatter",
      "gallery": false
    },
    {
      "name": "Vector-vector addition",
      "substance": "vector-vector-addition",
      "style": "matrix-ops",
      "domain": "matrix-ops",
      "variation": "DoesNotMatter",
      "gallery": false
    },
    {
      "name": "Vector-vector division elementwise",
      "substance": "vector-vector-division-elementwise",
      "style": "matrix-ops",
      "domain": "matrix-ops",
      "variation": "DoesNotMatter",
      "gallery": false
    },
    {
      "name": "Vector-vector multiplication elementwise",
      "substance": "vector-vector-multiplication-elementwise",
      "style": "matrix-ops",
      "domain": "matrix-ops",
      "variation": "DoesNotMatter",
      "gallery": false
    },
    {
      "name": "Vector-vector outerproduct",
      "substance": "vector-vector-outerproduct",
      "style": "matrix-ops",
      "domain": "matrix-ops",
      "variation": "DoesNotMatter",
      "gallery": false
    },
    {
      "name": "Vector-vector subtraction",
      "substance": "vector-vector-subtraction",
      "style": "matrix-ops",
      "domain": "matrix-ops",
      "variation": "DoesNotMatter",
      "gallery": false
    },
    {
      "substance": "half-adder",
      "style": "distinctive-shape",
      "domain": "logic-gates",
      "variation": "CauliflowerDeer97138"
    },
    {
      "substance": "cubic-bezier",
      "style": "cubic-bezier",
      "domain": "curve-examples",
      "variation": "CauliflowerDeer97138"
    }
  ],
  "domains": {
    "animation": {
      "URI": "animation/animation.domain"
    },
    "set-theory": {
      "URI": "set-theory-domain/setTheory.domain"
    },
    "group-theory": {
      "URI": "group-theory/Group.domain"
    },
    "functions": {
      "URI": "set-theory-domain/functions.domain"
    },
    "linear-algebra": {
      "URI": "linear-algebra-domain/linear-algebra.domain"
    },
    "exterior-algebra": {
      "URI": "exterior-algebra/exterior-algebra.domain"
    },
    "shape-spec": {
      "URI": "shape-spec/all-shapes.domain"
    },
    "graph-theory": {
      "URI": "graph-domain/graph-theory.domain"
    },
    "geometry": {
      "URI": "geometry-domain/geometry.domain"
    },
    "closest-point": {
      "URI": "closest-point/closest-point.domain"
    },
    "triangle-mesh-3d": {
      "URI": "triangle-mesh-3d/triangle-mesh-3d.domain"
    },
    "word-cloud": {
      "URI": "word-cloud/word-cloud.domain"
    },
    "non-convex": {
      "URI": "minkowski-tests/maze/maze.domain"
    },
    "lagrange-bases": {
      "URI": "lagrange-bases/lagrange-bases.domain"
    },
    "hypergraph": {
      "URI": "hypergraph/hypergraph.domain"
    },
    "persistent-homology": {
      "URI": "persistent-homology/persistent-homology.domain"
    },
    "walk-on-spheres": {
      "URI": "walk-on-spheres/walk-on-spheres.domain"
    },
    "shape-distance": {
      "URI": "shape-distance/shapes.domain"
    },
    "fake-3d-linear-algebra": {
      "URI": "fake-3d-linear-algebra/fake3d.domain"
    },
    "atoms-and-bonds": {
      "URI": "atoms-and-bonds/atoms-and-bonds.domain"
    },
    "structural-formula": {
      "URI": "structural-formula/structural-formula.domain"
    },
    "mobius": {
      "URI": "mobius/mobius.domain"
    },
    "full-moon": {
      "URI": "full-moon/full-moon.domain"
    },
    "molecules": {
      "URI": "molecules/molecules.domain"
    },
    "matrix-ops": {
      "URI": "matrix-ops/matrix-ops.domain"
    },
    "logic-gates": {
      "URI": "logic-circuit-domain/logic-gates.domain"
    },
    "curve-examples": {
      "URI": "curve-examples/curves.domain"
    }
  },
  "styles": {
    "venn": {
      "domain": "set-theory",
      "URI": "set-theory-domain/venn.style"
    },
    "tree": {
      "domain": "set-theory",
      "URI": "set-theory-domain/tree.style"
    },
    "group-theory-multiplication-table": {
      "domain": "group-theory",
      "URI": "group-theory/MultiplicationTable.style"
    },
    "group-theory-cayley-graph": {
      "domain": "group-theory",
      "URI": "group-theory/CayleyGraph.style"
    },
    "continuousmap": {
      "domain": "set-theory",
      "URI": "set-theory-domain/continuousmap.style"
    },
    "venn-3d": {
      "domain": "set-theory",
      "URI": "set-theory-domain/venn-3d.style"
    },
    "linear-algebra-simple": {
      "domain": "linear-algebra",
      "URI": "linear-algebra-domain/linear-algebra-paper-simple.style"
    },
    "allShapes": {
      "domain": "shape-spec",
      "URI": "shape-spec/shape-spec.style"
    },
    "arrowheads": {
      "domain": "shape-spec",
      "URI": "shape-spec/arrows.style"
    },
    "vectors-dashed": {
      "domain": "linear-algebra",
      "URI": "linear-algebra-domain/linearalgebra-paper-dashes.style"
    },
    "exterior-algebra": {
      "domain": "linear-algebra",
      "URI": "exterior-algebra/exterior-algebra.style"
    },
    "disjoint-rects": {
      "domain": "graph-theory",
      "URI": "graph-domain/disjoint-rects.style"
    },
    "disjoint-rect-line-horiz": {
      "domain": "graph-theory",
      "URI": "graph-domain/disjoint-rect-line-horiz.style"
    },
    "disjoint-rects-small-canvas": {
      "domain": "graph-theory",
      "URI": "graph-domain/disjoint-rects-small-canvas.style"
    },
    "disjoint-rects-large-canvas": {
      "domain": "graph-theory",
      "URI": "graph-domain/disjoint-rects-large-canvas.style"
    },
    "euclidean": {
      "domain": "geometry",
      "URI": "geometry-domain/euclidean.style"
    },
    "closest-point": {
      "domain": "closest-point",
      "URI": "closest-point/closest-point.style"
    },
    "triangle-mesh-3d": {
      "domain": "triangle-mesh-3d",
      "URI": "triangle-mesh-3d/triangle-mesh-3d.style"
    },
    "word-cloud": {
      "domain": "word-cloud",
      "URI": "word-cloud/word-cloud.style"
    },
    "euclidean-teaser": {
      "domain": "geometry",
      "URI": "geometry-domain/euclidean-teaser.style"
    },
    "non-convex": {
      "domain": "non-convex",
      "URI": "minkowski-tests/maze/maze.style"
    },
    "lagrange-bases": {
      "domain": "lagrange-bases",
      "URI": "lagrange-bases/lagrange-bases.style"
    },
    "hypergraph": {
      "domain": "hypergraph",
      "URI": "hypergraph/hypergraph.style"
    },
    "persistent-homology": {
      "domain": "persistent-homology",
      "URI": "persistent-homology/persistent-homology.style"
    },
    "walk-on-spheres": {
      "domain": "walk-on-spheres",
      "URI": "walk-on-spheres/walk-on-spheres.style"
    },
    "shape-distance": {
      "domain": "shape-distance",
      "URI": "shape-distance/shape-distance.style"
    },
    "rect-line-dist": {
      "domain": "shape-distance",
      "URI": "shape-distance/rect-line-dist.style"
    },
    "fake-3d-linear-algebra": {
      "domain": "fake-3d-linear-algebra",
      "URI": "fake-3d-linear-algebra/fake3d.style"
    },
    "atoms-and-bonds": {
      "domain": "atoms-and-bonds",
      "URI": "atoms-and-bonds/atoms-and-bonds.style"
    },
    "animation": {
      "domain": "animation",
      "URI": "animation/animation.style"
    },
    "structural-formula": {
      "domain": "structural-formula",
      "URI": "structural-formula/structural-formula.style"
    },
    "mobius": {
      "domain": "mobius",
      "URI": "mobius/mobius.style"
    },
    "full-moon": {
      "domain": "full-moon",
      "URI": "full-moon/full-moon.style"
    },
    "molecules-basic": {
      "domain": "molecules",
      "URI": "molecules/molecules-basic.style"
    },
    "lewis": {
      "domain": "molecules",
      "URI": "molecules/lewis.style"
    },
    "matrix-ops": {
      "domain": "matrix-ops",
      "URI": "matrix-ops/matrix-ops.style"
    },
    "distinctive-shape": {
      "domain": "logic-gates",
      "URI": "logic-circuit-domain/distinctive-shape.style"
    },
    "cubic-bezier": {
      "domain": "curve-examples",
      "URI": "curve-examples/cubic-bezier.style"
    }
  },
  "substances": {
    "two-vectors-perp": {
      "domain": "linear-algebra",
      "URI": "linear-algebra-domain/twoVectorsPerp-unsugared.substance"
    },
    "vector-wedge": {
      "domain": "exterior-algebra",
      "URI": "exterior-algebra/vector-wedge.substance"
    },
    "quaternion-group": {
      "domain": "group-theory",
      "URI": "group-theory/groups/quaternions.substance"
    },
    "continuousmap": {
      "domain": "set-theory",
      "URI": "set-theory-domain/continuousmap.substance"
    },
    "nested": {
      "domain": "set-theory",
      "URI": "set-theory-domain/nested.substance"
    },
    "tree": {
      "domain": "set-theory",
      "URI": "set-theory-domain/tree.substance"
    },
    "allShapes": {
      "domain": "shape-spec",
      "URI": "shape-spec/all-shapes.substance"
    },
    "arrowheads": {
      "domain": "shape-spec",
      "URI": "shape-spec/arrows.substance"
    },
    "small-graph": {
      "domain": "graph-theory",
      "URI": "graph-domain/small-graph.substance"
    },
    "siggraph-teaser": {
      "domain": "geometry",
      "URI": "geometry-domain/teaser.substance"
    },
    "collinear": {
      "domain": "geometry",
      "URI": "geometry-domain/textbook_problems/c01p01.substance"
    },
    "incenter-triangle": {
      "domain": "geometry",
      "URI": "geometry-domain/textbook_problems/c05p13.substance"
    },
    "parallel-lines": {
      "domain": "geometry",
      "URI": "geometry-domain/textbook_problems/c03p01.substance"
    },
    "midsegment-triangles": {
      "domain": "geometry",
      "URI": "geometry-domain/textbook_problems/c05p01.substance"
    },
    "congruent-triangles": {
      "domain": "geometry",
      "URI": "geometry-domain/textbook_problems/ex.substance"
    },
    "closest-point-test": {
      "domain": "closest-point",
      "URI": "closest-point/test.substance"
    },
    "circle-example": {
      "domain": "geometry",
      "URI": "geometry-domain/textbook_problems/c11p12.substance"
    },
    "word-cloud-example": {
      "domain": "word-cloud",
      "URI": "word-cloud/example.substance"
    },
    "non-convex": {
      "domain": "non-convex",
      "URI": "minkowski-tests/maze/maze.substance"
    },
    "two-triangles": {
      "domain": "triangle-mesh-3d",
      "URI": "triangle-mesh-3d/two-triangles.substance"
    },
    "lagrange-bases": {
      "domain": "lagrange-bases",
      "URI": "lagrange-bases/example.substance"
    },
    "hypergraph": {
      "domain": "hypergraph",
      "URI": "hypergraph/hypergraph.substance"
    },
    "persistent-homology": {
      "domain": "persistent-homology",
      "URI": "persistent-homology/persistent-homology.substance"
    },
    "wos-laplace-estimator": {
      "domain": "walk-on-spheres",
      "URI": "walk-on-spheres/Laplace.substance"
    },
    "wos-poisson-estimator": {
      "domain": "walk-on-spheres",
      "URI": "walk-on-spheres/Poisson.substance"
    },
    "wos-nested-estimator": {
      "domain": "walk-on-spheres",
      "URI": "walk-on-spheres/Nested.substance"
    },
    "wos-offcenter-estimator": {
      "domain": "walk-on-spheres",
      "URI": "walk-on-spheres/OffCenter.substance"
    },
    "points-around-star": {
      "domain": "shape-distance",
      "URI": "shape-distance/hundred-points-around-star.substance"
    },
    "points-around-polyline": {
      "domain": "shape-distance",
      "URI": "shape-distance/ninety-points-around-polyline.substance"
    },
    "points-around-line": {
      "domain": "shape-distance",
      "URI": "shape-distance/hundred-points-around-line.substance"
    },
    "lines-around-rect": {
      "domain": "shape-distance",
      "URI": "shape-distance/lines-around-rect.substance"
    },
    "3d-projection": {
      "domain": "fake-3d-linear-algebra",
      "URI": "fake-3d-linear-algebra/projection.substance"
    },
    "wet-floor": {
      "domain": "atoms-and-bonds",
      "URI": "atoms-and-bonds/wet-floor.substance"
    },
    "one-water-molecule": {
      "domain": "atoms-and-bonds",
      "URI": "atoms-and-bonds/one-water-molecule.substance"
    },
    "center-shrink-circle": {
      "domain": "animation",
      "URI": "animation/center-shrink-circle.substance"
    },
    "caffeine": {
      "domain": "structural-formula",
      "URI": "structural-formula/molecules/caffeine.substance"
    },
    "mobius": {
      "domain": "mobius",
      "URI": "mobius/mobius.substance"
    },
    "full-moon": {
      "domain": "full-moon",
      "URI": "full-moon/full-moon.substance"
    },
    "glutamine": {
      "domain": "molecules",
      "URI": "molecules/glutamine.substance"
    },
    "nitricacid": {
      "domain": "molecules",
      "URI": "molecules/nitricacid.substance"
    },
    "matrix-matrix-addition": {
      "domain": "matrix-ops",
      "URI": "matrix-ops/tests/matrix-matrix-addition.substance"
    },
    "matrix-matrix-division-elementwise": {
      "domain": "matrix-ops",
      "URI": "matrix-ops/tests/matrix-matrix-division-elementwise.substance"
    },
    "matrix-matrix-multiplication-elementwise": {
      "domain": "matrix-ops",
      "URI": "matrix-ops/tests/matrix-matrix-multiplication-elementwise.substance"
    },
    "matrix-matrix-multiplication": {
      "domain": "matrix-ops",
      "URI": "matrix-ops/tests/matrix-matrix-multiplication.substance"
    },
    "matrix-matrix-subtraction": {
      "domain": "matrix-ops",
      "URI": "matrix-ops/tests/matrix-matrix-subtraction.substance"
    },
    "matrix-transpose": {
      "domain": "matrix-ops",
      "URI": "matrix-ops/tests/matrix-transpose.substance"
    },
    "matrix-vector-left-multiplication": {
      "domain": "matrix-ops",
      "URI": "matrix-ops/tests/matrix-vector-left-multiplication.substance"
    },
    "matrix-vector-right-multiplication": {
      "domain": "matrix-ops",
      "URI": "matrix-ops/tests/matrix-vector-right-multiplication.substance"
    },
    "scalar-vector-division": {
      "domain": "matrix-ops",
      "URI": "matrix-ops/tests/scalar-vector-division.substance"
    },
    "scalar-vector-left-multiplication": {
      "domain": "matrix-ops",
      "URI": "matrix-ops/tests/scalar-vector-left-multiplication.substance"
    },
    "scalar-vector-right-multiplication": {
      "domain": "matrix-ops",
      "URI": "matrix-ops/tests/scalar-vector-right-multiplication.substance"
    },
    "vector-vector-addition": {
      "domain": "matrix-ops",
      "URI": "matrix-ops/tests/vector-vector-addition.substance"
    },
    "vector-vector-division-elementwise": {
      "domain": "matrix-ops",
      "URI": "matrix-ops/tests/vector-vector-division-elementwise.substance"
    },
    "vector-vector-multiplication-elementwise": {
      "domain": "matrix-ops",
      "URI": "matrix-ops/tests/vector-vector-multiplication-elementwise.substance"
    },
    "vector-vector-outerproduct": {
      "domain": "matrix-ops",
      "URI": "matrix-ops/tests/vector-vector-outerproduct.substance"
    },
    "vector-vector-subtraction": {
      "domain": "matrix-ops",
      "URI": "matrix-ops/tests/vector-vector-subtraction.substance"
    },
    "half-adder": {
      "domain": "logic-gates",
      "URI": "logic-circuit-domain/half-adder.substance"
    },
    "cubic-bezier": {
      "domain": "curve-examples",
      "URI": "curve-examples/cubic-bezier.substance"
    }
  }
}<|MERGE_RESOLUTION|>--- conflicted
+++ resolved
@@ -170,11 +170,7 @@
       "substance": "circle-example",
       "style": "euclidean",
       "domain": "geometry",
-<<<<<<< HEAD
       "variation": "CosmopolitanBeaver4985"
-=======
-      "variation": "FantasiaKangaroo337"
->>>>>>> 5411f35d
     },
     {
       "name": "Word Cloud",
