canvas {
    width = 400
    height = 400
}

const {
  scalar dotSize = 3
  scalar atomSize = 30
  scalar k = 1 -- spring stiffness
  scalar L = 5  -- rest length
  scalar symmetryWeight = 1
  scalar symmetryDegree = 3
}

-- generated element list

forall Hydrogen x {
  override x.symbol = "H"
  override x.id = 1
}

forall Helium x {
  override x.symbol = "He"
  override x.id = 2
}

forall Lithium x {
  override x.symbol = "Li"
  override x.id = 3
}

forall Beryllium x {
  override x.symbol = "Be"
  override x.id = 4
}

forall Boron x {
  override x.symbol = "B"
  override x.id = 5
}

forall Carbon x {
  override x.symbol = "C"
  override x.id = 6
}

forall Nitrogen x {
  override x.symbol = "N"
  override x.id = 7
}

forall Oxygen x {
  override x.symbol = "O"
  override x.id = 8
}

forall Fluorine x {
  override x.symbol = "F"
  override x.id = 9
}

forall Neon x {
  override x.symbol = "Ne"
  override x.id = 10
}

forall Sodium x {
  override x.symbol = "Na"
  override x.id = 11
}

forall Magnesium x {
  override x.symbol = "Mg"
  override x.id = 12
}

forall Aluminium x {
  override x.symbol = "Al"
  override x.id = 13
}

forall Silicon x {
  override x.symbol = "Si"
  override x.id = 14
}

forall Phosphorus x {
  override x.symbol = "P"
  override x.id = 15
}

forall Sulfur x {
  override x.symbol = "S"
  override x.id = 16
}

forall Chlorine x {
  override x.symbol = "Cl"
  override x.id = 17
}

forall Argon x {
  override x.symbol = "Ar"
  override x.id = 18
}

forall Potassium x {
  override x.symbol = "K"
  override x.id = 19
}

forall Calcium x {
  override x.symbol = "Ca"
  override x.id = 20
}

forall Scandium x {
  override x.symbol = "Sc"
  override x.id = 21
}

forall Titanium x {
  override x.symbol = "Ti"
  override x.id = 22
}

forall Vanadium x {
  override x.symbol = "V"
  override x.id = 23
}

forall Chromium x {
  override x.symbol = "Cr"
  override x.id = 24
}

forall Manganese x {
  override x.symbol = "Mn"
  override x.id = 25
}

forall Iron x {
  override x.symbol = "Fe"
  override x.id = 26
}

forall Cobalt x {
  override x.symbol = "Co"
  override x.id = 27
}

forall Nickel x {
  override x.symbol = "Ni"
  override x.id = 28
}

forall Copper x {
  override x.symbol = "Cu"
  override x.id = 29
}

forall Zinc x {
  override x.symbol = "Zn"
  override x.id = 30
}

forall Gallium x {
  override x.symbol = "Ga"
  override x.id = 31
}

forall Germanium x {
  override x.symbol = "Ge"
  override x.id = 32
}

forall Arsenic x {
  override x.symbol = "As"
  override x.id = 33
}

forall Selenium x {
  override x.symbol = "Se"
  override x.id = 34
}

forall Bromine x {
  override x.symbol = "Br"
  override x.id = 35
}

forall Krypton x {
  override x.symbol = "Kr"
  override x.id = 36
}

forall Rubidium x {
  override x.symbol = "Rb"
  override x.id = 37
}

forall Strontium x {
  override x.symbol = "Sr"
  override x.id = 38
}

forall Yttrium x {
  override x.symbol = "Y"
  override x.id = 39
}

forall Zirconium x {
  override x.symbol = "Zr"
  override x.id = 40
}

forall Niobium x {
  override x.symbol = "Nb"
  override x.id = 41
}

forall Molybdenum x {
  override x.symbol = "Mo"
  override x.id = 42
}

forall Technetium x {
  override x.symbol = "Tc"
  override x.id = 43
}

forall Ruthenium x {
  override x.symbol = "Ru"
  override x.id = 44
}

forall Rhodium x {
  override x.symbol = "Rh"
  override x.id = 45
}

forall Palladium x {
  override x.symbol = "Pd"
  override x.id = 46
}

forall Silver x {
  override x.symbol = "Ag"
  override x.id = 47
}

forall Cadmium x {
  override x.symbol = "Cd"
  override x.id = 48
}

forall Indium x {
  override x.symbol = "In"
  override x.id = 49
}

forall Tin x {
  override x.symbol = "Sn"
  override x.id = 50
}

forall Antimony x {
  override x.symbol = "Sb"
  override x.id = 51
}

forall Tellurium x {
  override x.symbol = "Te"
  override x.id = 52
}

forall Iodine x {
  override x.symbol = "I"
  override x.id = 53
}

forall Xenon x {
  override x.symbol = "Xe"
  override x.id = 54
}

forall Cesium x {
  override x.symbol = "Cs"
  override x.id = 55
}

forall Barium x {
  override x.symbol = "Ba"
  override x.id = 56
}

forall Lanthanum x {
  override x.symbol = "La"
  override x.id = 57
}

forall Cerium x {
  override x.symbol = "Ce"
  override x.id = 58
}

forall Praseodymium x {
  override x.symbol = "Pr"
  override x.id = 59
}

forall Neodymium x {
  override x.symbol = "Nd"
  override x.id = 60
}

forall Promethium x {
  override x.symbol = "Pm"
  override x.id = 61
}

forall Samarium x {
  override x.symbol = "Sm"
  override x.id = 62
}

forall Europium x {
  override x.symbol = "Eu"
  override x.id = 63
}

forall Gadolinium x {
  override x.symbol = "Gd"
  override x.id = 64
}

forall Terbium x {
  override x.symbol = "Tb"
  override x.id = 65
}

forall Dysprosium x {
  override x.symbol = "Dy"
  override x.id = 66
}

forall Holmium x {
  override x.symbol = "Ho"
  override x.id = 67
}

forall Erbium x {
  override x.symbol = "Er"
  override x.id = 68
}

forall Thulium x {
  override x.symbol = "Tm"
  override x.id = 69
}

forall Ytterbium x {
  override x.symbol = "Yb"
  override x.id = 70
}

forall Lutetium x {
  override x.symbol = "Lu"
  override x.id = 71
}

forall Hafnium x {
  override x.symbol = "Hf"
  override x.id = 72
}

forall Tantalum x {
  override x.symbol = "Ta"
  override x.id = 73
}

forall Tungsten x {
  override x.symbol = "W"
  override x.id = 74
}

forall Rhenium x {
  override x.symbol = "Re"
  override x.id = 75
}

forall Osmium x {
  override x.symbol = "Os"
  override x.id = 76
}

forall Iridium x {
  override x.symbol = "Ir"
  override x.id = 77
}

forall Platinum x {
  override x.symbol = "Pt"
  override x.id = 78
}

forall Gold x {
  override x.symbol = "Au"
  override x.id = 79
}

forall Mercury x {
  override x.symbol = "Hg"
  override x.id = 80
}

forall Thallium x {
  override x.symbol = "Tl"
  override x.id = 81
}

forall Lead x {
  override x.symbol = "Pb"
  override x.id = 82
}

forall Bismuth x {
  override x.symbol = "Bi"
  override x.id = 83
}

forall Polonium x {
  override x.symbol = "Po"
  override x.id = 84
}

forall Astatine x {
  override x.symbol = "At"
  override x.id = 85
}

forall Radon x {
  override x.symbol = "Rn"
  override x.id = 86
}

forall Francium x {
  override x.symbol = "Fr"
  override x.id = 87
}

forall Radium x {
  override x.symbol = "Ra"
  override x.id = 88
}

forall Actinium x {
  override x.symbol = "Ac"
  override x.id = 89
}

forall Thorium x {
  override x.symbol = "Th"
  override x.id = 90
}

forall Protactinium x {
  override x.symbol = "Pa"
  override x.id = 91
}

forall Uranium x {
  override x.symbol = "U"
  override x.id = 92
}

forall Neptunium x {
  override x.symbol = "Np"
  override x.id = 93
}

forall Plutonium x {
  override x.symbol = "Pu"
  override x.id = 94
}

forall Americium x {
  override x.symbol = "Am"
  override x.id = 95
}

forall Curium x {
  override x.symbol = "Cm"
  override x.id = 96
}

forall Berkelium x {
  override x.symbol = "Bk"
  override x.id = 97
}

forall Californium x {
  override x.symbol = "Cf"
  override x.id = 98
}

forall Einsteinium x {
  override x.symbol = "Es"
  override x.id = 99
}

forall Fermium x {
  override x.symbol = "Fm"
  override x.id = 100
}

forall Mendelevium x {
  override x.symbol = "Md"
  override x.id = 101
}

forall Nobelium x {
  override x.symbol = "No"
  override x.id = 102
}

forall Lawrencium x {
  override x.symbol = "Lr"
  override x.id = 103
}

forall Rutherfordium x {
  override x.symbol = "Rf"
  override x.id = 104
}

forall Dubnium x {
  override x.symbol = "Db"
  override x.id = 105
}

forall Seaborgium x {
  override x.symbol = "Sg"
  override x.id = 106
}

forall Bohrium x {
  override x.symbol = "Bh"
  override x.id = 107
}

forall Hassium x {
  override x.symbol = "Hs"
  override x.id = 108
}

forall Meitnerium x {
  override x.symbol = "Mt"
  override x.id = 109
}

forall Darmstadtium x {
  override x.symbol = "Ds"
  override x.id = 110
}

forall Roentgenium x {
  override x.symbol = "Rg"
  override x.id = 111
}

forall Copernicium x {
  override x.symbol = "Cn"
  override x.id = 112
}

-- Atoms

forall Atom x {
    shape x.icon = Circle {
        strokeWidth : 0.0
        r : const.atomSize / 2
        fillColor : #fff
        -- fillColor : #ff000060 -- DEBUG
        center: (? except electron, ? except electron)
    }
    -- shape x.icon = Rectangle {
    --     strokeWidth : 0.0
    --     width : const.atomSize 
    --     height : const.atomSize 
    --     fillColor : #fff
    --     -- fillColor : #ff000060
    --     center: (? except electron, ? except electron)
    -- }
    shape x.text = Text {
        string : x.symbol
        rotation : 0.0
        center : x.icon.center
        fillColor: #000
        fontSize: "15pt"
    }
    x.layering = x.text above x.icon
}



-- Bonds

forall Bond b
where b := MakeSingleBond(x, y)
with Atom x; Atom y {
    vec2 b.vec = y.icon.center - x.icon.center
    vec2 b.dir = normalize(b.vec)
    vec2 paddingVec = b.dir * const.atomSize/2
    shape b.icon = Line {
        start : x.icon.center + paddingVec
        end : y.icon.center - paddingVec
        strokeColor : rgba(0.0, 0.0, 0.0, 1.0)
        strokeWidth: 2.0
    }
    encourage equal(vdist(x.icon.center, y.icon.center), 60.0)
    b.icon below x.icon, y.icon
}

forall Bond b
where b := MakeDoubleBond(x, y)
with Atom x; Atom y {
    vec2 b.vec = y.icon.center - x.icon.center
    vec2 b.dir = normalize(b.vec)
    vec2 paddingVec = b.dir * const.atomSize/2
    shape b.icon = Line {
        start : x.icon.center + paddingVec
        end : y.icon.center - paddingVec
        strokeColor : rgba(0.0, 0.0, 0.0, 1.0)
        strokeWidth: 6.0
    }
    shape b.line2 = Line {
        start : x.icon.center + paddingVec
        end : y.icon.center - paddingVec
        strokeColor : rgba(1.0, 1.0, 1.0, 1.0)
        strokeWidth: 2.0
    }
    b.line2 above b.icon, x.icon, y.icon
    ensure equal(vdist(b.icon.start, b.icon.end), 60.0)
}

forall Bond b
where b := MakeTripleBond(x, y)
with Atom x; Atom y {
    vec2 b.vec = y.icon.center - x.icon.center
    vec2 b.dir = normalize(b.vec)
    vec2 paddingVec = b.dir * const.atomSize/2
    shape b.icon = Line {
        start : x.icon.center + paddingVec
        end : y.icon.center - paddingVec
        strokeColor : #000
        strokeWidth: 10.0
    }
    shape b.line2 = Line {
        start : x.icon.center + paddingVec
        end : y.icon.center - paddingVec
        strokeColor : #fff
        strokeWidth: 6.0
    }
    shape b.line3 = Line {
        start : x.icon.center + paddingVec
        end : y.icon.center - paddingVec
        strokeColor : #000
        strokeWidth: 2.0
    }
    b.line3 above b.line2
    b.line2 above b.icon
    b.icon below x.icon, y.icon
    ensure equal(vdist(b.icon.start, b.icon.end), 60.0)
}

-- Repulsion and disjoint-ness

forall Atom x; Atom y {
    encourage notTooClose(x.icon, y.icon)
    ensure disjoint(x.icon, y.icon) 
}

forall Bond x; Bond y {
    ensure disjoint(x.icon, y.icon) 
}

-- valance

forall ElectronPair e 
where e := ValenceElectronPair(a)
with Atom a {
  e.icon = Group {
    shapes: [e.circle1, e.circle2]
  }
  e.center = (?, ?)
  centerVec = normalize(a.icon.center - e.center)
  e.circle1 = Circle {
    center: e.center + rot90(centerVec) * 4
    r: const.dotSize / 2
    strokeWidth: 0
    fillColor: #000
  }
  e.circle2 = Circle {
    center: e.center + rot90(-centerVec) * 4
    r: const.dotSize / 2
    strokeWidth: 0
    fillColor: #000
  }
  -- debug = Circle {
  --   center: e.center
  --   fillColor: #f00
  --   r: const.dotSize / 2
  -- }
  ensure contains(a.icon, e.circle1)
  ensure contains(a.icon, e.circle2)
  ensure disjoint(a.text, e.circle1)
  ensure disjoint(a.text, e.circle2) in electro
  encourage 1/normsq(e.center - a.text.center) == 0 in electron
  a.icon below e.icon
} 

forall ElectronPair e1; ElectronPair e2
where e1 := ValenceElectronPair(a); e2 := ValenceElectronPair(a)
with Atom a {
  -- encourage 1000/vdist(e1.center, e2.center)^2 == 1000 in electron
    encourage notTooClose(e1.icon, e2.icon) in electron
}


-- single bond
forall Bond b; ElectronPair e
where e := ValenceElectronPair(y); b := MakeSingleBond(x, y)
with Atom x, y {
  -- attract all electrons to the opposite of the bond
  vec2 x1 = y.icon.center + normalize(b.vec) * const.atomSize / 2
  -- debug = Circle {
  --   center: x1
  --   fillColor: #0f0
  --   r: const.dotSize
  -- }
  vec2 x2 = e.center
  scalar d = norm( x1 - x2 )
  encourage const.k*(d - const.L)*(d - const.L)/2 == 0 in electron -- minimize ½ k(d-L)²
} 
forall Bond b; ElectronPair e
where e := ValenceElectronPair(x); b := MakeSingleBond(x, y)
with Atom x, y {
  -- attract all electrons to the opposite of the bond
  vec2 x1 = x.icon.center + normalize(-b.vec) * const.atomSize / 2
  -- debug = Circle {
  --   center: x1
  --   fillColor: #0f0
  --   r: const.dotSize
  -- }
  vec2 x2 = e.center
  scalar d = norm( x1 - x2 )
  encourage const.k*(d - const.L)*(d - const.L)/2 == 0 in electron -- minimize ½ k(d-L)²
} 

-- double bond
forall Bond b; ElectronPair e
where e := ValenceElectronPair(x); b := MakeDoubleBond(x, y)
with Atom x, y {
  -- attract all electrons to the opposite of the bond
  vec2 x1 = y.icon.center + normalize(-b.vec) * const.atomSize / 2
  vec2 x2 = e.center
  -- debug = Circle {
  --   center: x1
  --   fillColor: #0f0
  --   r: const.dotSize
  -- }
  scalar d = norm( x1 - x2 )
  encourage const.k*(d - const.L)*(d - const.L)/2 == 0 in electron -- minimize ½ k(d-L)²
}
forall Bond b; ElectronPair e
where e := ValenceElectronPair(y); b := MakeDoubleBond(x, y)
with Atom x, y {
  -- attract all electrons to the opposite of the bond
  vec2 x1 = y.icon.center + normalize(b.vec) * const.atomSize / 2
  vec2 x2 = e.center
  -- debug = Circle {
  --   center: x1
  --   fillColor: #0f0
  --   r: const.dotSize
  -- }
  scalar d = norm( x1 - x2 )
  encourage const.k*(d - const.L)*(d - const.L)/2 == 0 in electron -- minimize ½ k(d-L)²
}

-- Triple bond
forall Bond b; ElectronPair e
where e := ValenceElectronPair(x); b := MakeTripleBond(x, y)
with Atom x, y {
  -- attract all electrons to the opposite of the bond
  vec2 x1 = y.icon.center + normalize(-b.vec) * const.atomSize / 2
  vec2 x2 = e.center
  scalar d = norm( x1 - x2 )
  encourage const.k*(d - const.L)*(d - const.L)/2 == 0 in electron -- minimize ½ k(d-L)²
  -- debug = Circle {
  --   center: x1
  --   fillColor: #0f0
  --   r: const.dotSize
  -- }
}
forall Bond b; ElectronPair e
where e := ValenceElectronPair(y); b := MakeTripleBond(x, y)
with Atom x, y {
  -- attract all electrons to the opposite of the bond
  vec2 x1 = y.icon.center + normalize(b.vec) * const.atomSize / 2
  vec2 x2 = e.center
  scalar d = norm( x1 - x2 )
  encourage const.k*(d - const.L)*(d - const.L)/2 == 0 in electron -- minimize ½ k(d-L)²
  -- debug = Circle {
  --   center: x1
  --   fillColor: #0f0
  --   r: const.dotSize
  -- }
}




layout = [general, symmetry, electron]

-- layout directives
<<<<<<< HEAD
-- forall Bond b
-- where b := MakeSingleBond(x, y) 
-- with Atom x, y {
--   scalar k = 3 -- symmetry degree
--   vec2 u = b.icon.end - b.icon.start
--   scalar theta = atan2( u[0], u[1] )
--   encourage sin( MathPI() + k*theta ) == -1
-- }

-- forall Bond b
-- where b := MakeDoubleBond(x, y) 
-- with Atom x, y {
--   scalar weight = 10000
--   scalar k = 3 -- symmetry degree
--   vec2 u = b.icon.end - b.icon.start
--   scalar theta = atan2( u[0], u[1] )
--   encourage sin( MathPI() + k*theta ) * weight == 1 * weight in symmetry
-- }

-- forall Bond b
-- where b := MakeTripleBond(x, y) 
-- with Atom x, y {
--   scalar weight = 10000
--   scalar k = 3 -- symmetry degree
--   vec2 u = b.icon.end - b.icon.start
--   scalar theta = atan2( u[0], u[1] )
--   encourage sin( MathPI() + k*theta ) * weight == 1 * weight in symmetry
-- }

-- forall Atom a, b, c
-- where Collinear(a, b, c) {
--   ensure collinear(a.icon.center, b.icon.center, c.icon.center)
-- }
-- forall Atom a, b
-- where VerticalAlign(a, b) {
--   ensure a.icon.center[0] == b.icon.center[0]
-- }
-- forall Atom a, b
-- where HorizontalAlign(a, b) {
--   ensure a.icon.center[1] == b.icon.center[1]
-- }
=======
forall Bond b
where b := MakeSingleBond(x, y) 
with Atom x, y {
  scalar weight = const.symmetryWeight
  scalar k = const.symmetryDegree
  vec2 u = b.dir
  scalar theta = atan2( u[0], u[1] )
  encourage sin( MathPI() + k*theta ) * weight == -1 * weight in symmetry
}

forall Bond b
where b := MakeDoubleBond(x, y) 
with Atom x, y {
  scalar weight = const.symmetryWeight
  scalar k = const.symmetryDegree
  vec2 u = b.icon.end - b.icon.start
  scalar theta = atan2( u[0], u[1] )
  encourage sin( MathPI() + k*theta ) * weight == -1 * weight in symmetry
}

forall Bond b
where b := MakeTripleBond(x, y) 
with Atom x, y {
  scalar weight = const.symmetryWeight
  scalar k = const.symmetryDegree
  vec2 u = b.dir
  scalar theta = atan2( u[0], u[1] )
  encourage sin( MathPI() + k*theta ) * weight == -1 * weight in symmetry
}

forall Atom a, b, c
where Collinear(a, b, c) {
  ensure collinear(a.icon.center, b.icon.center, c.icon.center)
}
forall Atom a, b
where VerticalAlign(a, b) {
  ensure a.icon.center[0] == b.icon.center[0]
}
forall Atom a, b
where HorizontalAlign(a, b) {
  ensure a.icon.center[1] == b.icon.center[1]
}
>>>>>>> 5e6c57ea
<|MERGE_RESOLUTION|>--- conflicted
+++ resolved
@@ -824,35 +824,35 @@
 layout = [general, symmetry, electron]
 
 -- layout directives
-<<<<<<< HEAD
--- forall Bond b
--- where b := MakeSingleBond(x, y) 
--- with Atom x, y {
---   scalar k = 3 -- symmetry degree
---   vec2 u = b.icon.end - b.icon.start
---   scalar theta = atan2( u[0], u[1] )
---   encourage sin( MathPI() + k*theta ) == -1
--- }
-
--- forall Bond b
--- where b := MakeDoubleBond(x, y) 
--- with Atom x, y {
---   scalar weight = 10000
---   scalar k = 3 -- symmetry degree
---   vec2 u = b.icon.end - b.icon.start
---   scalar theta = atan2( u[0], u[1] )
---   encourage sin( MathPI() + k*theta ) * weight == 1 * weight in symmetry
--- }
-
--- forall Bond b
--- where b := MakeTripleBond(x, y) 
--- with Atom x, y {
---   scalar weight = 10000
---   scalar k = 3 -- symmetry degree
---   vec2 u = b.icon.end - b.icon.start
---   scalar theta = atan2( u[0], u[1] )
---   encourage sin( MathPI() + k*theta ) * weight == 1 * weight in symmetry
--- }
+forall Bond b
+where b := MakeSingleBond(x, y) 
+with Atom x, y {
+  scalar weight = const.symmetryWeight
+  scalar k = const.symmetryDegree
+  vec2 u = b.dir
+  scalar theta = atan2( u[0], u[1] )
+  encourage sin( MathPI() + k*theta ) * weight == -1 * weight in symmetry
+}
+
+forall Bond b
+where b := MakeDoubleBond(x, y) 
+with Atom x, y {
+  scalar weight = const.symmetryWeight
+  scalar k = const.symmetryDegree
+  vec2 u = b.icon.end - b.icon.start
+  scalar theta = atan2( u[0], u[1] )
+  encourage sin( MathPI() + k*theta ) * weight == -1 * weight in symmetry
+}
+
+forall Bond b
+where b := MakeTripleBond(x, y) 
+with Atom x, y {
+  scalar weight = const.symmetryWeight
+  scalar k = const.symmetryDegree
+  vec2 u = b.dir
+  scalar theta = atan2( u[0], u[1] )
+  encourage sin( MathPI() + k*theta ) * weight == -1 * weight in symmetry
+}
 
 -- forall Atom a, b, c
 -- where Collinear(a, b, c) {
@@ -865,48 +865,4 @@
 -- forall Atom a, b
 -- where HorizontalAlign(a, b) {
 --   ensure a.icon.center[1] == b.icon.center[1]
--- }
-=======
-forall Bond b
-where b := MakeSingleBond(x, y) 
-with Atom x, y {
-  scalar weight = const.symmetryWeight
-  scalar k = const.symmetryDegree
-  vec2 u = b.dir
-  scalar theta = atan2( u[0], u[1] )
-  encourage sin( MathPI() + k*theta ) * weight == -1 * weight in symmetry
-}
-
-forall Bond b
-where b := MakeDoubleBond(x, y) 
-with Atom x, y {
-  scalar weight = const.symmetryWeight
-  scalar k = const.symmetryDegree
-  vec2 u = b.icon.end - b.icon.start
-  scalar theta = atan2( u[0], u[1] )
-  encourage sin( MathPI() + k*theta ) * weight == -1 * weight in symmetry
-}
-
-forall Bond b
-where b := MakeTripleBond(x, y) 
-with Atom x, y {
-  scalar weight = const.symmetryWeight
-  scalar k = const.symmetryDegree
-  vec2 u = b.dir
-  scalar theta = atan2( u[0], u[1] )
-  encourage sin( MathPI() + k*theta ) * weight == -1 * weight in symmetry
-}
-
-forall Atom a, b, c
-where Collinear(a, b, c) {
-  ensure collinear(a.icon.center, b.icon.center, c.icon.center)
-}
-forall Atom a, b
-where VerticalAlign(a, b) {
-  ensure a.icon.center[0] == b.icon.center[0]
-}
-forall Atom a, b
-where HorizontalAlign(a, b) {
-  ensure a.icon.center[1] == b.icon.center[1]
-}
->>>>>>> 5e6c57ea
+-- }