# lagrange-bases

`lagrange-bases` is a stub for a package that draws meshes made of higher-order Lagrange finite elements. Currently it supports only linear triangular and quadratic elements, because quadratic quadrilateral elements, and other higher-order elements, require so many constructor arguments that we run into the [exponential scaling bug in Style selectors](https://github.com/penrose/penrose/issues/566).

<<<<<<< HEAD
The basic idea is that `Nodes` can be connected by `Elements` of any order. The rule for elements of type `QuadraticTriangle` in `lagrange-bases.sty` serves as a nice simple example of drawing quadratic Bézier curves; note that because we use the function `interpolateQuadraticFromPoints` rather than `quadraticCurveFromPoints`, these curves interpolate the three given points (rather than using the middle point as an approximated control point). There are some other cool things we could in principle do here (like automatically restricting edges that belong to multiple elements to polynomials of the lower degree), but see again the note about the bug above, which makes it hard to use long selectors.
=======
The basic idea is that `Nodes` can be connected by `Elements` of any order. The rule for elements of type `QuadraticTriangle` in `lagrange-bases.sty` serves as a nice simple example of drawing quadratic Bézier curves; note that because we use the function `interpolateQuadraticFromPoints` rather than `quadraticCurveFromPoints`, these curves interpolate the three given points (rather than using the middle point as an approximated control point). There are some other cool things we could in principle do here (like automatically restricting edges that belong to multiple elements to polynomials of the lower degree), but see again the note about the bug above, which makes it hard to use long selectors.

A basic example is shown below.

<img src="example.svg" width="480">
>>>>>>> 05506951
<|MERGE_RESOLUTION|>--- conflicted
+++ resolved
@@ -2,12 +2,8 @@
 
 `lagrange-bases` is a stub for a package that draws meshes made of higher-order Lagrange finite elements. Currently it supports only linear triangular and quadratic elements, because quadratic quadrilateral elements, and other higher-order elements, require so many constructor arguments that we run into the [exponential scaling bug in Style selectors](https://github.com/penrose/penrose/issues/566).
 
-<<<<<<< HEAD
-The basic idea is that `Nodes` can be connected by `Elements` of any order. The rule for elements of type `QuadraticTriangle` in `lagrange-bases.sty` serves as a nice simple example of drawing quadratic Bézier curves; note that because we use the function `interpolateQuadraticFromPoints` rather than `quadraticCurveFromPoints`, these curves interpolate the three given points (rather than using the middle point as an approximated control point). There are some other cool things we could in principle do here (like automatically restricting edges that belong to multiple elements to polynomials of the lower degree), but see again the note about the bug above, which makes it hard to use long selectors.
-=======
 The basic idea is that `Nodes` can be connected by `Elements` of any order. The rule for elements of type `QuadraticTriangle` in `lagrange-bases.sty` serves as a nice simple example of drawing quadratic Bézier curves; note that because we use the function `interpolateQuadraticFromPoints` rather than `quadraticCurveFromPoints`, these curves interpolate the three given points (rather than using the middle point as an approximated control point). There are some other cool things we could in principle do here (like automatically restricting edges that belong to multiple elements to polynomials of the lower degree), but see again the note about the bug above, which makes it hard to use long selectors.
 
 A basic example is shown below.
 
-<img src="example.svg" width="480">
->>>>>>> 05506951
+<img src="example.svg" width="480">