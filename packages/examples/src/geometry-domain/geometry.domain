-- ~~~~~~~~~~~~~~~~ TYPES ~~~~~~~~~~~~~~~~
type Shape
type Point <: Shape -- This type describes a point. Example usage: 
-- Point A, B, C
-- AutoLabel A, B, C
type Linelike <: Shape -- This type describes a plane. Example usage: 
-- Plane p
-- AutoLabel p
type Ray <: Linelike -- This type describes a ray. See construction of a ray below.
type Line <: Linelike -- This type describes a line. See construction of a line below.
type Segment <: Linelike -- This type describes a line segment. See construction of a line segment below.

type Angle <: Shape -- This type describes an angle. See construction of an angle below.

type Triangle <: Shape -- This type describes a triangle. See construction of a triangle below.
type Quadrilateral <: Shape -- This type describes a quadrilateral. See construction of a quadrilateral below.
type Rectangle <: Quadrilateral -- This type describes a rectangle. See construction of a rectangle below.
type Circle <: Shape -- This type describes a circle. See construction of a circle below.

type Plane <: Shape -- This type describes a plane. Example usage: 
-- Plane p
-- AutoLabel p

-- ~~~~~~~~~~~~~~~~ CONSTRUCTORS ~~~~~~~~~~~~~~~~
-- Lines and Points
constructor Segment(Point p, Point q) -- This constructor creates a line segment from two points. Example usage: 
-- Point A, B
-- Segment AB := Segment(A, B)
-- AutoLabel A, B
constructor Ray(Point base, Point direction) -- This constructor creates a ray from two points, a base and a direction point. Example usage: 
-- Point A, B
-- Ray rayAB := Ray(A, B)
-- AutoLabel A, B
constructor Line(Point p, Point q) -- This constructor creates a line from two points. Example usage: 
-- Point A, B
-- Line lineAB := Line(A, B)
-- AutoLabel A, B
constructor Midpoint(Linelike l) -> Point -- This constructor creates a point as the midpoint of a line. Example usage: 
-- Point A, B
-- Segment segmentAB
-- segmentAB := Segment(A, B)
-- Point midpointAB := Midpoint(AB)
-- AutoLabel A, B, midpointAB

-- Angles
constructor InteriorAngle(Point p, Point q, Point r) -> Angle -- This constructor creates an angle from three points. Example usage: 
-- Point A, B, C
-- Angle angleABC := InteriorAngle(A, B, C)
-- AutoLabel A, B, C

-- Polygons/Shapes
<<<<<<< HEAD
constructor Triangle(Point p, Point q, Point r)
constructor Rectangle(Point p, Point q, Point r, Point s)
constructor Quadrilateral(Point p, Point q, Point r, Point s)
constructor CircleR(Point center, Point radius) -> Circle
=======
constructor Triangle(Point p, Point q, Point r) -- This constructor creates a triangle from three points. Example usage: 
-- Point A, B, C
-- Triangle triangleABC := Triangle(A, B, C)
-- AutoLabel A, B, C
constructor Rectangle(Point p, Point q, Point r, Point s) -- This constructor creates a rectangle from four points. Example usage: 
-- Point A, B, C, D
-- Rectangle rectangleABCD := Rectangle(A, B, C, D)
-- AutoLabel A, B, C, D
constructor Quadrilateral(Point p, Point q, Point r, Point s) -- This function creates a quadrilateral from four points. Example usage: 
-- Point A, B, C, D
-- Quadrilateral quadrilateralABCD := Quadrilateral(A, B, C, D)
-- AutoLabel A, B, C, D
constructor CircleR(Point center, Point radius) -> Circle -- This constructor creates a circle from a center point and a radius point. Example usage: 
-- Point A, B
-- Circle circleAB := CircleR(A, B)
-- AutoLabel A, B
>>>>>>> a7c9d4d5

-- ~~~~~~~~~~~~~~~~ FUNCTIONS ~~~~~~~~~~~~~~~~
-- Lines and Points
function Bisector(Angle) -> Ray -- This function creates a ray as the angle bisector of an angle. Example usage: 
-- Point A, B, C
-- Angle angleABC
-- angleABC := InteriorAngle(A, B, C)
-- Ray bisectorABC := Bisector(angleABC)
-- AutoLabel A, B, C, bisectorABC
function PerpendicularBisector(Segment, Point) -> Segment -- This function creates a perpendicular bisector from a line segment. Example usage: 
-- Point A, B, C
-- Segment AB
-- AB := Segment(A, B)
-- Segment perpendicularBisectorAB := PerpendicularBisector(AB, C)
-- AutoLabel A, B, C
function PerpendicularBisectorLabelPts(Segment, Point, Point) -> Segment -- This function creates a perpendicular bisector from a segment to bisect, a base point, and a direction point. Example usage: 
-- Point A, B, C, D, d
-- Segment AB, CD
-- AB := Segment(A, B)
-- CD := Segment(C, D)
-- PerpendicularBisectorLabelPts(AB, C, d)
-- AutoLabel A, B, C, D, d

-- Polygons/Shapes
<<<<<<< HEAD
function MidSegment(Triangle, Point, Point) -> Segment
function Median(Triangle, Point) -> Segment
function Radius(Circle c, Point p) -> Segment
function Chord(Circle c, Point p, Point q) -> Segment
function Diameter(Circle c, Point p, Point q) -> Segment
=======
function MidSegment(Triangle, Point, Point) -> Segment -- This function creates a midsegment from a triangle and two points on the triangle. Example usage: 
-- Point A, B, C, D, E
-- Triangle triangleABC := Triangle(A, B, C)
-- Segment midsegmentDE := MidSegment(triangleABC, D, E)
-- AutoLabel A, B, C, D, E
function Radius(Circle c, Point p) -> Segment -- This function creates a radius from a circle and a point on the circle. Example usage: 
-- Point A, B
-- Circle circleAB
-- circleAB := CircleR(A, B)
-- Segment radiusAB := Radius(circleAB, B)
-- AutoLabel A, B
function Chord(Circle c, Point p, Point q) -> Segment -- This function creates a chord from a circle and two points on the circle. Example usage: 
-- Point A, B, C
-- Circle circleAB
-- circleAB := CircleR(A, B)
-- Segment chordAC := Chord(circleAB, A, C)
-- AutoLabel A, B, C
function Diameter(Circle c, Point p, Point q) -> Segment -- This function creates a diameter from a circle and two points. Example usage: 
-- Point A, B
-- Circle circleAB
-- 
-- Segment diameterAC := Diameter(circleAB, A, B)
-- AutoLabel A, B
>>>>>>> a7c9d4d5

-- ~~~~~~~~~~~~~~~~ PREDICATES ~~~~~~~~~~~~~~~~
-- Lines and Points
predicate On(Point, Linelike) -- This predicate makes a point be on a line. Example usage: 
-- Point A, B
-- Line lineAB
-- lineAB := Line(A, B)
-- On(A, lineAB)
-- AutoLabel A, B
predicate In(Point, Plane) -- This predicate makes a point be in a plane. Example usage: 
-- Point A, B
-- Plane planeAB
-- planeAB := Plane(A, B)
-- In(A, planeAB)
-- AutoLabel A, B
predicate Midpoint(Linelike, Point) -- This predicate makes a point be the midpoint of a line. Example usage: 
-- Point A, B, C
-- Segment segmentAB
-- segmentAB := Segment(A, B)
-- Midpoint(segmentAB, C)
-- AutoLabel A, B, C
predicate Collinear(Point, Point, Point) -- This predicate makes three points collinear. Example usage: 
-- Point A, B, C
-- Segment AB, BC
-- AB := Segment(A, B)
-- BC := Segment(B, C)
-- Collinear(A, B, C)
predicate ParallelMarker1(Linelike, Linelike) -- This predicate marks two lines parallel. Only use if Parallel precedes it. Example usage: 
-- Point A, B, C, D
-- Line lineAB, lineCD
-- lineAB := Line(A, B)
-- lineCD := Line(C, D)
-- Parallel(lineAB, lineCD)
-- ParallelMarker1(lineAB, lineCD)
-- AutoLabel A, B, C, D
predicate EqualLengthMarker(Linelike, Linelike) -- This predicate only marks two segments with a tick indicating that they have equal length. Only use if EqualLength precedes it. Example usage: 
-- Point A, B, C, D
-- Segment segmentAB, segmentCD
-- segmentAB := Segment(A, B)
-- segmentCD := Segment(C, D)
-- EqualLength(segmentAB, segmentCD)
-- EqualLengthMarker(segmentAB, segmentCD)
-- AutoLabel A, B, C, D
predicate EqualLength(Linelike, Linelike) -- This predicate makes two segments have equal length. Example usage: 
-- Point A, B, C, D
-- Segment segmentAB, segmentCD
-- segmentAB := Segment(A, B)
-- segmentCD := Segment(C, D)
-- EqualLength(segmentAB, segmentCD)
-- AutoLabel A, B, C, D
predicate Parallel(Linelike, Linelike) -- This predicate makes two lines parallel. Example usage: 
-- Point A, B, C, D
-- Line lineAB, lineCD
-- lineAB := Line(A, B)
-- lineCD := Line(C, D)
-- Parallel(lineAB, lineCD)
-- AutoLabel A, B, C, D

-- Angles
predicate Acute(Angle) -- This predicate makes an angle acute. Example usage: 
-- Point A, B, C
-- Angle angleABC
-- angleABC := InteriorAngle(A, B, C)
-- Acute(angleABC)
-- AutoLabel A, B, C
predicate Obtuse(Angle) -- This predicate makes an angle obtuse. Example usage: 
-- Point A, B, C
-- Angle angleABC
-- angleABC := InteriorAngle(A, B, C)
-- Obtuse(angleABC)
-- AutoLabel A, B, C
predicate RightMarked(Angle) -- This predicate makes an angle right and marks it with a square. Example usage: 
-- Point A, B, C
-- Angle angleABC
-- angleABC := InteriorAngle(A, B, C)
-- RightMarked(angleABC)
-- AutoLabel A, B, C
predicate RightUnmarked(Angle) -- This predicate makes an angle right and does not mark it with a square. Example usage: 
-- Point A, B, C
-- Angle angleABC
-- angleABC := InteriorAngle(A, B, C)
-- RightUnmarked(angleABC)
-- AutoLabel A, B, C
predicate AngleBisector(Angle, Linelike) -- This predicate makes a ray be the angle bisector of an angle. Example usage: 
-- Point A, B, C
-- Angle angleABC
-- angleABC := InteriorAngle(A, B, C)
-- Ray rayABC
-- rayABC := Ray(A, B)
-- AngleBisector(angleABC, rayABC)
-- AutoLabel A, B, C
predicate EqualAngleMarker(Angle, Angle) -- This predicate only marks two angles with a tick indicating that they have equal measure. Only use if EqualAngle precedes it. Example usage: 
-- Point A, B, C, D, E, F
-- Angle angleABC, angleDEF
-- angleABC := InteriorAngle(A, B, C)
-- angleDEF := InteriorAngle(D, E, F)
-- EqualAngle(angleABC, angleDEF)
-- EqualAngleMarker(angleABC, angleDEF)
-- AutoLabel A, B, C, D, E, F
predicate EqualAngle(Angle, Angle) -- This predicate makes two angles have equal measure. Example usage: 
-- Point A, B, C, D, E, F
-- Angle angleABC, angleDEF
-- angleABC := InteriorAngle(A, B, C)
-- angleDEF := InteriorAngle(D, E, F)
-- EqualAngle(angleABC, angleDEF)
-- AutoLabel A, B, C, D, E, F

-- Polygons/Shapes
<<<<<<< HEAD
predicate Parallelogram(Quadrilateral)
predicate OnCircle(Circle, Point)
predicate CircleCenter(Circle, Point)
predicate Incenter(Point, Triangle)
predicate Orthocenter(Point, Triangle)
predicate Centroid(Point, Triangle)
predicate Circumcenter(Point, Triangle)
=======
predicate Parallelogram(Quadrilateral) -- This predicate makes a quadrilateral a parallelogram. Example usage: 
-- Point A, B, C, D
-- Quadrilateral quadrilateralABCD
-- quadrilateralABCD := Quadrilateral(A, B, C, D)
-- Parallelogram(quadrilateralABCD)
-- AutoLabel A, B, C, D
predicate OnCircle(Circle, Point) -- This predicate makes a point be on a circle. Example usage: 
-- Point A, B, C
-- Circle circleAB
-- circleAB := CircleR(A, B)
-- OnCircle(circleAB, C)
-- AutoLabel A, B, C
predicate CircleCenter(Circle, Point) -- Do not use.
predicate Incenter(Point, Triangle) -- This predicate makes a point be the incenter of a triangle. Example usage: 
-- Point A, B, C, D
-- Triangle triangleABC
-- triangleABC := Triangle(A, B, C)
-- Incenter(D, triangleABC)
-- AutoLabel A, B, C, D
predicate Orthocenter(Point, Triangle) -- This predicate makes a point be the orthocenter of a triangle. Example usage: 
-- Point A, B, C, D
-- Triangle triangleABC
-- triangleABC := Triangle(A, B, C)
-- Orthocenter(D, triangleABC)
-- AutoLabel A, B, C, D
predicate Centroid(Point, Triangle) -- This predicate makes a point be the centroid of a triangle. Example usage: 
-- Point A, B, C, D
-- Triangle triangleABC
-- triangleABC := Triangle(A, B, C)
-- Centroid(D, triangleABC)
-- AutoLabel A, B, C, D
predicate Circumcenter(Point, Triangle) -- This predicate makes a point be the circumcenter of a triangle. Example usage: 
-- Point A, B, C, D
-- Triangle triangleABC
-- triangleABC := Triangle(A, B, C)
-- Circumcenter(D, triangleABC)
-- AutoLabel A, B, C, D
>>>>>>> a7c9d4d5
<|MERGE_RESOLUTION|>--- conflicted
+++ resolved
@@ -49,12 +49,6 @@
 -- AutoLabel A, B, C
 
 -- Polygons/Shapes
-<<<<<<< HEAD
-constructor Triangle(Point p, Point q, Point r)
-constructor Rectangle(Point p, Point q, Point r, Point s)
-constructor Quadrilateral(Point p, Point q, Point r, Point s)
-constructor CircleR(Point center, Point radius) -> Circle
-=======
 constructor Triangle(Point p, Point q, Point r) -- This constructor creates a triangle from three points. Example usage: 
 -- Point A, B, C
 -- Triangle triangleABC := Triangle(A, B, C)
@@ -71,7 +65,6 @@
 -- Point A, B
 -- Circle circleAB := CircleR(A, B)
 -- AutoLabel A, B
->>>>>>> a7c9d4d5
 
 -- ~~~~~~~~~~~~~~~~ FUNCTIONS ~~~~~~~~~~~~~~~~
 -- Lines and Points
@@ -96,13 +89,6 @@
 -- AutoLabel A, B, C, D, d
 
 -- Polygons/Shapes
-<<<<<<< HEAD
-function MidSegment(Triangle, Point, Point) -> Segment
-function Median(Triangle, Point) -> Segment
-function Radius(Circle c, Point p) -> Segment
-function Chord(Circle c, Point p, Point q) -> Segment
-function Diameter(Circle c, Point p, Point q) -> Segment
-=======
 function MidSegment(Triangle, Point, Point) -> Segment -- This function creates a midsegment from a triangle and two points on the triangle. Example usage: 
 -- Point A, B, C, D, E
 -- Triangle triangleABC := Triangle(A, B, C)
@@ -126,7 +112,6 @@
 -- 
 -- Segment diameterAC := Diameter(circleAB, A, B)
 -- AutoLabel A, B
->>>>>>> a7c9d4d5
 
 -- ~~~~~~~~~~~~~~~~ PREDICATES ~~~~~~~~~~~~~~~~
 -- Lines and Points
@@ -235,15 +220,6 @@
 -- AutoLabel A, B, C, D, E, F
 
 -- Polygons/Shapes
-<<<<<<< HEAD
-predicate Parallelogram(Quadrilateral)
-predicate OnCircle(Circle, Point)
-predicate CircleCenter(Circle, Point)
-predicate Incenter(Point, Triangle)
-predicate Orthocenter(Point, Triangle)
-predicate Centroid(Point, Triangle)
-predicate Circumcenter(Point, Triangle)
-=======
 predicate Parallelogram(Quadrilateral) -- This predicate makes a quadrilateral a parallelogram. Example usage: 
 -- Point A, B, C, D
 -- Quadrilateral quadrilateralABCD
@@ -280,5 +256,4 @@
 -- Triangle triangleABC
 -- triangleABC := Triangle(A, B, C)
 -- Circumcenter(D, triangleABC)
--- AutoLabel A, B, C, D
->>>>>>> a7c9d4d5
+-- AutoLabel A, B, C, D