--- conflicted
+++ resolved
@@ -163,23 +163,18 @@
             )}
         </div>
       )}
-<<<<<<< HEAD
-      <div>
+      <HeaderButtonContainer>
+        <BlueButton disabled={running} onClick={useDownloadSvg()}>
+          save Penrose SVG
+        </BlueButton>
+        <ExportButton />
         <BlueButton disabled={running} onClick={compileDiagram}>
           compile ▶
         </BlueButton>
         <BlueButton disabled={running} onClick={resampleDiagram}>
           resample
         </BlueButton>
-      </div>
-=======
-      <HeaderButtonContainer>
-        <BlueButton onClick={useDownloadSvg()}>save Penrose SVG</BlueButton>
-        <ExportButton />
-        <BlueButton onClick={compileDiagram}>compile ▶</BlueButton>
-        <BlueButton onClick={resampleDiagram}>resample</BlueButton>
       </HeaderButtonContainer>
->>>>>>> 7ad14e7d
     </nav>
   );
 }