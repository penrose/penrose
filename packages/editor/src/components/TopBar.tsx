import { useCallback, useState } from "react";
import { useRecoilCallback, useRecoilValue } from "recoil";
import styled from "styled-components";
import {
  currentWorkspaceState,
  diagramWorkerState,
  settingsState,
} from "../state/atoms.js";
import {
  autosaveHook,
  saveShortcutHook,
  useCompileDiagram,
  useDownloadSvg,
  useIsUnsaved,
  useNewWorkspace,
  usePublishGist,
  useResampleDiagram,
  useSaveNewWorkspace,
  useSaveWorkspace,
} from "../state/callbacks.js";
import BlueButton from "./BlueButton.js";
import ExportButton from "./ExportButton.js";

const UnsavedIcon = styled.div`
  background-color: #dddddd;
  padding: 2px 4px;
  border-radius: 2px;
  font-size: 10px;
  color: #111111;
`;

const TitleBox = styled.div`
  padding: 5px 10px;
  cursor: text;
  box-sizing: border-box;
  border: 1px solid rgba(0, 0, 0, 0);
  font-size: 15px;
  :hover {
    border: 1px solid gray;
    border-radius: 5px;
  }
`;

const AuthorBox = styled.div`
  border-radius: 5px;
  transition: 0.2s;
  display: flex;
  flex-direction: row;
  align-items: center;
  margin: 2px;
  padding: 2px 5px;
  :hover {
    transition: 0.2s;
    background-color: rgba(0, 0, 0, 0.1);
  }
`;

const InputBox = styled.input`
  padding: 5px 10px;
  cursor: text;
  box-sizing: border-box;
  border: 1px solid rgba(0, 0, 0, 0);
  font-size: 15px;
`;

const HeaderButtonContainer = styled.div`
  display: flex;
  flex-direction: row;
  align-items: center;
`;

function EditableTitle() {
  const [editing, setEditing] = useState(false);
  const currentWorkspace = useRecoilValue(currentWorkspaceState);
  const saveWorkspace = useSaveWorkspace();
  const onChange = useRecoilCallback(
    ({ set }) =>
      (e: React.ChangeEvent<HTMLInputElement>) => {
        set(currentWorkspaceState, (state) => ({
          ...state,
          metadata: {
            ...state.metadata,
            name: e.target.value,
          },
        }));
      },
  );

  const onFinish = () => {
    if (currentWorkspace.metadata.location.kind == "stored") {
      saveWorkspace();
    }
    setEditing(false);
  };

  const onKey = useCallback(
    (e: React.KeyboardEvent) => {
      if (e.key === "Enter" || e.key === "Escape") {
        if (currentWorkspace.metadata.location.kind == "stored") {
          saveWorkspace();
        }
        setEditing(false);
      }
    },
    [currentWorkspace],
  );
  if (editing) {
    return (
      <InputBox
        type="text"
        value={currentWorkspace.metadata.name}
        autoFocus={true}
        onFocus={(e) => e.target.select()}
        onBlur={onFinish}
        onKeyDown={onKey}
        onChange={onChange}
      />
    );
  }
  return (
    <TitleBox onClick={() => setEditing(true)}>
      {currentWorkspace.metadata.name}
    </TitleBox>
  );
}

export default function TopBar() {
  const compileDiagram = useCompileDiagram();
  const resampleDiagram = useResampleDiagram();
  const currentWorkspace = useRecoilValue(currentWorkspaceState);
  const settings = useRecoilValue(settingsState);
  const publishGist = usePublishGist();
<<<<<<< HEAD
  const { optimizing } = useRecoilValue(diagramWorkerState);
=======
  const { optimizing, compiling } = useRecoilValue(diagramWorkerState);
>>>>>>> 4076594b
  const isUnsaved = useIsUnsaved();
  const newWorkspace = useNewWorkspace();
  const saveWorkspace = useSaveWorkspace();
  const saveNewWorkspace = useSaveNewWorkspace();

  /**
   * These hooks are here because 1) In App, the call to get value of
   * currentWorkspace in autosaveHook creates a noticable slowdown. 2) This
   * component exists on all loads (why we put here and not SavedBrowser)
   */
  saveShortcutHook();
  autosaveHook();

  return (
    <nav
      style={{
        display: "flex",
        width: "100%",
        backgroundColor: "#F4F4F4",
        justifyContent: "space-between",
        alignItems: "center",
        padding: "10px",
        boxSizing: "border-box",
      }}
    >
      {currentWorkspace.metadata.location.kind === "roger" ? (
        <div>loaded from filesystem via Roger</div>
      ) : (
        <div
          style={{
            display: "flex",
            flexDirection: "row",
            alignItems: "center",
          }}
        >
          <EditableTitle />
          {isUnsaved() ? <UnsavedIcon>unsaved</UnsavedIcon> : ""}
          {currentWorkspace.metadata.location.kind === "gist" && (
            <a
              style={{ textDecoration: "none", color: "inherit" }}
              href={`https://github.com/${currentWorkspace.metadata.location.author}`}
            >
              <AuthorBox>
                <div
                  style={{
                    width: "25px",
                    height: "25px",
                    margin: "5px",
                    backgroundImage: `url(${currentWorkspace.metadata.location.avatar})`,
                    borderRadius: "50%",
                    backgroundSize: "cover",
                    display: "inline-block",
                  }}
                />{" "}
                {currentWorkspace.metadata.location.author}
              </AuthorBox>
            </a>
          )}
          {currentWorkspace.metadata.location.kind == "local" && (
            <BlueButton
              onClick={() => saveNewWorkspace(currentWorkspace.metadata.id)}
            >
              save
            </BlueButton>
          )}
          {currentWorkspace.metadata.location.kind === "stored" &&
            !currentWorkspace.metadata.location.saved && (
              <BlueButton onClick={() => saveWorkspace()}>save</BlueButton>
            )}
          {currentWorkspace.metadata.location.kind === "stored" &&
            currentWorkspace.metadata.location.saved &&
            settings.githubAccessToken !== null && (
              <BlueButton onClick={publishGist}>share</BlueButton>
            )}

          <BlueButton onClick={newWorkspace}>new workspace</BlueButton>
        </div>
      )}
      <HeaderButtonContainer>
<<<<<<< HEAD
        <BlueButton disabled={optimizing} onClick={useDownloadSvg()}>
          save Penrose SVG
        </BlueButton>
        <ExportButton />
        <BlueButton onClick={compileDiagram}>compile ▶</BlueButton>
        <BlueButton onClick={resampleDiagram}>resample</BlueButton>
=======
        <BlueButton disabled={compiling} onClick={useDownloadSvg()}>
          save Penrose SVG
        </BlueButton>
        <ExportButton />
        <BlueButton disabled={compiling} onClick={compileDiagram}>
          compile ▶
        </BlueButton>
        <BlueButton disabled={compiling} onClick={resampleDiagram}>
          resample
        </BlueButton>
>>>>>>> 4076594b
      </HeaderButtonContainer>
    </nav>
  );
}<|MERGE_RESOLUTION|>--- conflicted
+++ resolved
@@ -130,11 +130,7 @@
   const currentWorkspace = useRecoilValue(currentWorkspaceState);
   const settings = useRecoilValue(settingsState);
   const publishGist = usePublishGist();
-<<<<<<< HEAD
-  const { optimizing } = useRecoilValue(diagramWorkerState);
-=======
   const { optimizing, compiling } = useRecoilValue(diagramWorkerState);
->>>>>>> 4076594b
   const isUnsaved = useIsUnsaved();
   const newWorkspace = useNewWorkspace();
   const saveWorkspace = useSaveWorkspace();
@@ -214,14 +210,6 @@
         </div>
       )}
       <HeaderButtonContainer>
-<<<<<<< HEAD
-        <BlueButton disabled={optimizing} onClick={useDownloadSvg()}>
-          save Penrose SVG
-        </BlueButton>
-        <ExportButton />
-        <BlueButton onClick={compileDiagram}>compile ▶</BlueButton>
-        <BlueButton onClick={resampleDiagram}>resample</BlueButton>
-=======
         <BlueButton disabled={compiling} onClick={useDownloadSvg()}>
           save Penrose SVG
         </BlueButton>
@@ -232,7 +220,6 @@
         <BlueButton disabled={compiling} onClick={resampleDiagram}>
           resample
         </BlueButton>
->>>>>>> 4076594b
       </HeaderButtonContainer>
     </nav>
   );
