--- conflicted
+++ resolved
@@ -5,12 +5,9 @@
   canvasState,
   currentRogerState,
   diagramState,
-<<<<<<< HEAD
-  texRenderer,
-=======
   layoutTimelineState,
   optimizer,
->>>>>>> 42a657dc
+  texRenderer,
   workspaceMetadataSelector,
 } from "../state/atoms.js";
 import { pathResolver } from "../utils/downloadUtils.js";
@@ -35,42 +32,19 @@
     setCanvasState({ ref: canvasRef }); // required for downloading/exporting diagrams
     if (state !== null && cur !== null) {
       (async () => {
-<<<<<<< HEAD
-        // render the current frame
-        const rendered = interactive
-          ? await toInteractiveSVG(
-              state,
-              (newState: PenroseState) => {
-                setDiagram({
-                  ...diagram,
-                  state: newState,
-                });
-                step();
-              },
-              (path) => pathResolver(path, rogerState, workspace),
-              "diagramPanel",
-              {
-                tag: "RenderTeX",
-                renderer: texRenderer,
-              },
-            )
-          : await toSVG(
-              state,
-              (path) => pathResolver(path, rogerState, workspace),
-              "diagramPanel",
-              {
-                tag: "RenderTeX",
-                renderer: texRenderer,
-              },
-            );
-=======
-        const rendered = await stateToSVG(state, {
-          pathResolver: (path: string) =>
-            pathResolver(path, rogerState, workspace),
-          width: "100%",
-          height: "100%",
-        });
->>>>>>> 42a657dc
+        const rendered = await stateToSVG(
+          state,
+          {
+            pathResolver: (path: string) =>
+              pathResolver(path, rogerState, workspace),
+            width: "100%",
+            height: "100%",
+          },
+          {
+            tag: "RenderTeX",
+            renderer: texRenderer,
+          },
+        );
         rendered.setAttribute("width", "100%");
         rendered.setAttribute("height", "100%");
         if (cur.firstElementChild) {
