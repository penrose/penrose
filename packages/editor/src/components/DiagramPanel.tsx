import { isPenroseError, runtimeError, showError } from "@penrose/core";
import { useEffect, useRef, useState } from "react";
<<<<<<< HEAD
import { useRecoilState, useRecoilStateLoadable, useRecoilValue } from "recoil";
=======
import { useRecoilState, useRecoilValue } from "recoil";
import { isErr, showOptimizerError } from "../optimizer/common.js";
>>>>>>> f711e9df
import {
  Diagram,
  canvasState,
  currentRogerState,
  diagramState,
  diagramWorkerState,
  layoutTimelineState,
  optimizer,
  settingsState,
  workspaceMetadataSelector,
} from "../state/atoms.js";
import { pathResolver } from "../utils/downloadUtils.js";
import { stateToSVG } from "../utils/renderUtils.js";
import { UpdateInfo } from "../worker/OptimizerWorker";
import InteractivityOverlay from "./InteractivityOverlay";
import { LayoutTimelineSlider } from "./LayoutTimelineSlider.js";

export default function DiagramPanel() {
  const canvasRef = useRef<HTMLDivElement>(null);
  const [diagram, setDiagram] = useRecoilState(diagramState);
  const [_, setCanvasState] = useRecoilState(canvasState);
  const { state, error, warnings, metadata } = diagram;
  const [showEasterEgg, setShowEasterEgg] = useState(false);
  const workspace = useRecoilValue(workspaceMetadataSelector);
  const rogerState = useRecoilValue(currentRogerState);
  const [workerState, setWorkerState] = useRecoilState(diagramWorkerState);
<<<<<<< HEAD
  const [settings, setSettings] = useRecoilStateLoadable(settingsState);

  useEffect(() => {
    const onUpdate = (info: UpdateInfo) => {
      setDiagram((state: Diagram) => ({
        ...state,
        error: null,
        state: info.state,
      }));
    };
    optimizer.setOnUpdate(onUpdate);
  }, []);
=======
  const [computeLayoutRunning, setComputeLayoutRunning] = useState(false);

  const computeLayoutShouldStop = useRef(false);
>>>>>>> f711e9df

  useEffect(() => {
    const cur = canvasRef.current;
    setCanvasState({ ref: canvasRef }); // required for downloading/exporting diagrams

    if (state !== null && cur !== null) {
      (async () => {
        const rendered = await stateToSVG(state, {
          pathResolver: (path: string) =>
            pathResolver(path, rogerState, workspace),
          width: "100%",
          height: "100%",
          texLabels: false,
        });
        rendered.setAttribute("width", "100%");
        rendered.setAttribute("height", "100%");
        if (cur.firstElementChild) {
          cur.replaceChild(rendered, cur.firstElementChild);
        } else {
          cur.appendChild(rendered);
        }
<<<<<<< HEAD
        setDiagram((state) => ({
          ...state,
          svg: rendered,
=======
      })();
    } else if (state === null && cur !== null) {
      cur.innerHTML = "";
    }
  }, [diagram.state]);

  // starts a chain of callbacks, running every animation frame, to compute the
  // most recent shapes, until it sees that the step sequence it was given has
  // finished optimizing, or `computeLayoutShouldStop` is set.
  const runComputeLayout = async (
    diagramId: number,
    stepSequenceId: number,
  ) => {
    if (computeLayoutShouldStop.current) {
      setComputeLayoutRunning(false);
      return;
    }

    // get updated history info for the diagram
    const pollResult = await optimizer.poll(diagramId);
    if (isErr(pollResult)) {
      setDiagram((diagram) => ({
        ...diagram,
        error: runtimeError(showOptimizerError(pollResult.error)),
      }));
      setComputeLayoutRunning(false);
      return;
    }

    // get history of the current step sequence
    const stepSequenceInfo = pollResult.value.get(stepSequenceId);
    if (!stepSequenceInfo) {
      setDiagram((diagram) => ({
        ...diagram,
        error: runtimeError(
          `Invalid step sequence id ${diagram.stepSequenceId} for diagram`,
        ),
      }));
      setComputeLayoutRunning(false);
      return;
    }

    // set layout stats for use by timeline slider
    setDiagram((diagram) => ({
      ...diagram,
      layoutStats: stepSequenceInfo.layoutStats,
    }));

    // compute the most recent shapes for the step sequence
    const layoutResult = await optimizer.computeLayout(diagramId, {
      sequenceId: stepSequenceId,
      frame: stepSequenceInfo.layoutStats.at(-1)!.cumulativeFrames - 1,
    });

    if (layoutResult.isErr()) {
      setDiagram((diagram) => ({
        ...diagram,
        error: isPenroseError(layoutResult.error)
          ? layoutResult.error
          : runtimeError(showOptimizerError(layoutResult.error)),
      }));
      // don't return here, since we want to check whether the step sequence has
      // stopped optimizing, and set the diagram state accordingly
    } else {
      setDiagram((diagram) => ({
        ...diagram,
        state: layoutResult.value,
      }));
    }

    if (stepSequenceInfo.state.tag == "Pending") {
      requestAnimationFrame(() => runComputeLayout(diagramId, stepSequenceId));
    } else {
      // state is either "done" or an OptimizationError; either case we quit
      setWorkerState((worker) => ({
        ...worker,
        optimizing: false,
      }));
      setComputeLayoutRunning(false);

      if (stepSequenceInfo.state.tag === "OptimizationError") {
        const error = stepSequenceInfo.state;
        setDiagram((diagram) => ({
          ...diagram,
          error: runtimeError(showOptimizerError(error)),
>>>>>>> f711e9df
        }));
      })();
    } else if (state === null && cur !== null) {
      cur.innerHTML = "";
    }
  }, [state]);

  // stop whenever either active id changes (but we will restart very quickly)
  useEffect(() => {
    computeLayoutShouldStop.current = true;
  }, [diagram.diagramId, diagram.stepSequenceId]);

  useEffect(() => {
    if (
      !computeLayoutRunning &&
      workerState.optimizing &&
      diagram.diagramId !== null &&
      diagram.stepSequenceId !== null
    ) {
      setComputeLayoutRunning(true);
      computeLayoutShouldStop.current = false;

      requestAnimationFrame(() =>
        runComputeLayout(diagram.diagramId!, diagram.stepSequenceId!),
      );
    }
  }, [computeLayoutRunning, workerState, diagram]);

  const layoutTimeline = useRecoilValue(layoutTimelineState);
  const unexcludedWarnings = warnings.filter(
    (w) => metadata.excludeWarnings.find((s) => w.tag === s) === undefined,
  );

  return (
    <div style={{ display: "flex", flexDirection: "row", height: "100%" }}>
      <div
        style={{
          display: "flex",
          flexDirection: "column",
          maxHeight: "100%",
          width: "100%",
        }}
      >
        {state === null && (
          <span onClick={() => setShowEasterEgg((s) => !s)}>
            press compile to see diagram
          </span>
        )}
        {error && (
          <div
            style={{
              bottom: 0,
              backgroundColor: "#ffdada",
              maxHeight: "100%",
              maxWidth: "100%",
              minHeight: "100px",
              overflow: "auto",
              padding: "10px",
              boxSizing: "border-box",
            }}
          >
            <span
              style={{ fontWeight: "bold", color: "#ee4e4e", fontSize: 14 }}
            >
              error ({error.errorType})
            </span>
            <pre style={{ whiteSpace: "pre-wrap" }}>
              {showError(error).toString()}
            </pre>
          </div>
        )}
        {unexcludedWarnings.length > 0 && (
          <div
            style={{
              bottom: 0,
              backgroundColor: "#FFF2C5",
              maxHeight: "100%",
              maxWidth: "100%",
              minHeight: "100px",
              overflow: "auto",
              padding: "10px",
              boxSizing: "border-box",
            }}
          >
            <span
              style={{ fontWeight: "bold", color: "#F0C324", fontSize: 14 }}
            >
              warnings
            </span>
            <pre style={{ whiteSpace: "pre-wrap" }}>
              {unexcludedWarnings
                .map((w) => showError(w).toString())
                .join("\n")}
            </pre>
          </div>
        )}
        <div
          style={{
            display: "flex",
            minHeight: "60%",
            maxHeight: "100%",
            margin: "10px",
            justifyContent: "center",
          }}
          ref={canvasRef}
        >
          {diagram.svg &&
            state &&
            !workerState.compiling &&
            !workerState.resampling &&
            settings.contents.interactive && (
              <InteractivityOverlay diagramSVG={diagram.svg} state={state} />
            )}
        </div>

        {showEasterEgg && (
          <iframe
            width="100%"
            height="600"
            src="https://www.youtube.com/embed/ofFLYfUEPVE?start=9&amp;autoplay=1"
            title="YouTube video player"
            frameBorder="0"
            allow="accelerometer; autoplay; clipboard-write; encrypted-media; gyroscope; picture-in-picture"
          ></iframe>
        )}
        <LayoutTimelineSlider />
      </div>
    </div>
  );
}<|MERGE_RESOLUTION|>--- conflicted
+++ resolved
@@ -1,11 +1,7 @@
 import { isPenroseError, runtimeError, showError } from "@penrose/core";
 import { useEffect, useRef, useState } from "react";
-<<<<<<< HEAD
-import { useRecoilState, useRecoilStateLoadable, useRecoilValue } from "recoil";
-=======
-import { useRecoilState, useRecoilValue } from "recoil";
+import { useRecoilState, useRecoilValue, useRecoilStateLoadable } from "recoil";
 import { isErr, showOptimizerError } from "../optimizer/common.js";
->>>>>>> f711e9df
 import {
   Diagram,
   canvasState,
@@ -32,24 +28,10 @@
   const workspace = useRecoilValue(workspaceMetadataSelector);
   const rogerState = useRecoilValue(currentRogerState);
   const [workerState, setWorkerState] = useRecoilState(diagramWorkerState);
-<<<<<<< HEAD
+  const [computeLayoutRunning, setComputeLayoutRunning] = useState(false);
   const [settings, setSettings] = useRecoilStateLoadable(settingsState);
 
-  useEffect(() => {
-    const onUpdate = (info: UpdateInfo) => {
-      setDiagram((state: Diagram) => ({
-        ...state,
-        error: null,
-        state: info.state,
-      }));
-    };
-    optimizer.setOnUpdate(onUpdate);
-  }, []);
-=======
-  const [computeLayoutRunning, setComputeLayoutRunning] = useState(false);
-
   const computeLayoutShouldStop = useRef(false);
->>>>>>> f711e9df
 
   useEffect(() => {
     const cur = canvasRef.current;
@@ -71,16 +53,15 @@
         } else {
           cur.appendChild(rendered);
         }
-<<<<<<< HEAD
         setDiagram((state) => ({
           ...state,
           svg: rendered,
-=======
+        }));
       })();
     } else if (state === null && cur !== null) {
       cur.innerHTML = "";
     }
-  }, [diagram.state]);
+  }, [state]);
 
   // starts a chain of callbacks, running every animation frame, to compute the
   // most recent shapes, until it sees that the step sequence it was given has
@@ -161,13 +142,10 @@
         setDiagram((diagram) => ({
           ...diagram,
           error: runtimeError(showOptimizerError(error)),
->>>>>>> f711e9df
         }));
-      })();
-    } else if (state === null && cur !== null) {
-      cur.innerHTML = "";
-    }
-  }, [state]);
+      }
+    }
+  };
 
   // stop whenever either active id changes (but we will restart very quickly)
   useEffect(() => {
