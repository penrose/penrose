import { isPenroseError, runtimeError, showError } from "@penrose/core";
import { useEffect, useRef, useState } from "react";
import { useRecoilState, useRecoilValue } from "recoil";
import {
  canvasState,
  currentRogerState,
  diagramState,
  diagramWorkerState,
  layoutTimelineState,
  optimizer,
  workspaceMetadataSelector
} from "../state/atoms.js";
import { pathResolver } from "../utils/downloadUtils.js";
import { stateToSVG } from "../utils/renderUtils.js";
import { LayoutTimelineSlider } from "./LayoutTimelineSlider.js";

export default function DiagramPanel() {
  const canvasRef = useRef<HTMLDivElement>(null);
  const [diagram, setDiagram] = useRecoilState(diagramState);
  const [_, setCanvasState] = useRecoilState(canvasState);
  const [worker, __] = useRecoilState(diagramWorkerState);
  const { state, error, warnings, metadata } = diagram;
  const [showEasterEgg, setShowEasterEgg] = useState(false);
  const workspace = useRecoilValue(workspaceMetadataSelector);
  const rogerState = useRecoilValue(currentRogerState);
<<<<<<< HEAD
  const [workerState, setWorkerState] = useRecoilState(diagramWorkerState);
=======
  const workerState = useRecoilValue(diagramWorkerState);
>>>>>>> 74c49f81

  const requestRef = useRef<number>();

  useEffect(() => {
    const cur = canvasRef.current;
    setCanvasState({ ref: canvasRef }); // required for downloading/exporting diagrams

    const onError = (error: any) => {
      if (!isPenroseError(error)) {
        error = runtimeError(String(error));
      }
      console.error(showError(error));
      if (optimizer.getState() == "Error") {
        console.error("OptimizerWorker latching error: " + showError(error));
      }
      setDiagram((state) => ({
        ...state,
        error,
      }));
      setWorkerState((state) => ({
        ...state,
        compiling: false,
        optimizing: false,
      }));
    }

    const onDrag = async (shapePath: string, dx: number, dy: number) => {
      try {
        const { onStart, onFinish } =
          await optimizer.dragShape(shapePath, dx, dy);

        onFinish
          .then((info) => {
            setDiagram((state) => ({
              ...state,
              state: info.state,
            }));
            setWorkerState((state) => ({
              ...state,
              optimizing: false,
            }));
          })
          .catch(onError);

        await onStart;
        setWorkerState({
          ...workerState,
          optimizing: true,
        });

        const info = await optimizer.pollForUpdate();
        if (info !== null) {
          setDiagram((state) => ({
            ...state,
            state: info.state,
          }));
        }
      } catch (error: any) {
        onError(error);
      }
    }

    if (state !== null && cur !== null) {
      (async () => {
        const rendered = await stateToSVG(state, {
          pathResolver: (path: string) =>
            pathResolver(path, rogerState, workspace),
          width: "100%",
          height: "100%",
          texLabels: false,
        }, onDrag);
        rendered.setAttribute("width", "100%");
        rendered.setAttribute("height", "100%");
        if (cur.firstElementChild) {
          cur.replaceChild(rendered, cur.firstElementChild);
        } else {
          cur.appendChild(rendered);
        }
      })();
    } else if (state === null && cur !== null) {
      cur.innerHTML = "";
    }
  }, [diagram.state]);

  // TODO: since the diagram state is updated by the `onUpdate` callback provided to the worker, this effect will get triggered every time the diagram state updates, which in turn triggers another `onUpdate` again. Perhaps this is okay?
  useEffect(() => {
    if (workerState.optimizing) {
      // request the next frame if the diagram state updates
      requestRef.current = requestAnimationFrame(step);
      // Make sure the effect runs only once. Otherwise there might be other `step` calls running in the background causing race conditions
      return () => cancelAnimationFrame(requestRef.current!);
    }
  }, [diagram.state]);

  const step = async () => {
    if (state) {
      try {
        const info = await optimizer.pollForUpdate();
        if (info !== null) {
          setDiagram({
            ...diagram,
            error: null,
            state: info.state,
          });
        }
      } catch (error: any) {
        setDiagram({
          ...diagram,
          error,
        });
      }
    }
  };

  const layoutTimeline = useRecoilValue(layoutTimelineState);
  const unexcludedWarnings = warnings.filter(
    (w) => metadata.excludeWarnings.find((s) => w.tag === s) === undefined,
  );

  return (
    <div style={{ display: "flex", flexDirection: "row", height: "100%" }}>
      <div
        style={{
          display: "flex",
          flexDirection: "column",
          maxHeight: "100%",
          width: "100%",
        }}
      >
        {state === null && (
          <span onClick={() => setShowEasterEgg((s) => !s)}>
            press compile to see diagram
          </span>
        )}
        {error && (
          <div
            style={{
              bottom: 0,
              backgroundColor: "#ffdada",
              maxHeight: "100%",
              maxWidth: "100%",
              minHeight: "100px",
              overflow: "auto",
              padding: "10px",
              boxSizing: "border-box",
            }}
          >
            <span
              style={{ fontWeight: "bold", color: "#ee4e4e", fontSize: 14 }}
            >
              error ({error.errorType})
            </span>
            <pre style={{ whiteSpace: "pre-wrap" }}>
              {showError(error).toString()}
            </pre>
          </div>
        )}
        {unexcludedWarnings.length > 0 && (
          <div
            style={{
              bottom: 0,
              backgroundColor: "#FFF2C5",
              maxHeight: "100%",
              maxWidth: "100%",
              minHeight: "100px",
              overflow: "auto",
              padding: "10px",
              boxSizing: "border-box",
            }}
          >
            <span
              style={{ fontWeight: "bold", color: "#F0C324", fontSize: 14 }}
            >
              warnings
            </span>
            <pre style={{ whiteSpace: "pre-wrap" }}>
              {unexcludedWarnings
                .map((w) => showError(w).toString())
                .join("\n")}
            </pre>
          </div>
        )}
        <div
          style={{
            display: "flex",
            minHeight: "60%",
            maxHeight: "100%",
            justifyContent: "center",
          }}
          ref={canvasRef}
        />

        {showEasterEgg && (
          <iframe
            width="100%"
            height="600"
            src="https://www.youtube.com/embed/ofFLYfUEPVE?start=9&amp;autoplay=1"
            title="YouTube video player"
            frameBorder="0"
            allow="accelerometer; autoplay; clipboard-write; encrypted-media; gyroscope; picture-in-picture"
          ></iframe>
        )}
        <LayoutTimelineSlider />
      </div>
    </div>
  );
}<|MERGE_RESOLUTION|>--- conflicted
+++ resolved
@@ -23,11 +23,7 @@
   const [showEasterEgg, setShowEasterEgg] = useState(false);
   const workspace = useRecoilValue(workspaceMetadataSelector);
   const rogerState = useRecoilValue(currentRogerState);
-<<<<<<< HEAD
   const [workerState, setWorkerState] = useRecoilState(diagramWorkerState);
-=======
-  const workerState = useRecoilValue(diagramWorkerState);
->>>>>>> 74c49f81
 
   const requestRef = useRef<number>();
 
