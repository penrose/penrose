--- conflicted
+++ resolved
@@ -6,10 +6,6 @@
   isOptimized,
   LabelMeasurements,
   nextStage,
-<<<<<<< HEAD
-  PenroseError,
-=======
->>>>>>> 4076594b
   PenroseState,
   resample,
   runtimeError,
@@ -26,10 +22,7 @@
   stateToLayoutState,
   WorkerState,
 } from "./common.js";
-<<<<<<< HEAD
-=======
 import { WorkerError } from "./errors.js";
->>>>>>> 4076594b
 
 type Frame = number[];
 
@@ -62,11 +55,8 @@
   postMessage(response);
 };
 
-<<<<<<< HEAD
-const respondError = (error: PenroseError) => {
-=======
+
 const respondError = (error: WorkerError) => {
->>>>>>> 4076594b
   respond({
     tag: "ErrorResp",
     error,
@@ -75,12 +65,6 @@
 
 self.onmessage = async ({ data }: MessageEvent<Req>) => {
   const badStateError = () => {
-<<<<<<< HEAD
-    respondError(
-      runtimeError(`Cannot receive ${data.tag} in worker state ${workerState}`),
-    );
-  };
-=======
     respondError({
       tag: "BadStateError",
       request: data.tag,
@@ -89,7 +73,6 @@
     });
   };
 
->>>>>>> 4076594b
   switch (workerState) {
     case WorkerState.Init:
       switch (data.tag) {
@@ -127,24 +110,7 @@
 
         case "ComputeShapesReq":
           log.info("Received ComputeShapesReq in state Compiled");
-<<<<<<< HEAD
-          if (data.index >= history.length) {
-            respondError(
-              runtimeError(`Index ${data.index} too large for history`),
-            );
-            break;
-          }
-          {
-            const state = optState ?? unoptState;
-            const newShapes: LayoutState = stateToLayoutState({
-              ...state,
-              varyingValues: history[data.index],
-            });
-            respondUpdate(newShapes, stats);
-          }
-=======
           respondShapes(data.index);
->>>>>>> 4076594b
           break;
 
         case "CompiledReq":
@@ -158,10 +124,7 @@
           // resample can fail, but doesn't return a result. Hence, try/catch
           try {
             const resampled = resample({ ...unoptState, variation });
-<<<<<<< HEAD
-=======
             workerState = WorkerState.Optimizing;
->>>>>>> 4076594b
             respondOptimizing();
             optimize(insertPending(resampled));
           } catch (err: any) {
@@ -184,16 +147,10 @@
       log.info("Received request during optimization");
 
       if (optState === null) {
-<<<<<<< HEAD
-        respondError(
-          runtimeError(`OptState was null on request during optimizing`),
-        );
-=======
         respondError({
           tag: "FatalWorkerError",
           error: runtimeError("OptState was null during optimization"),
         });
->>>>>>> 4076594b
         return;
       }
 
@@ -205,15 +162,7 @@
 
         case "ComputeShapesReq":
           log.info("Received ComputeShapesReq in state Optimizing");
-<<<<<<< HEAD
-          const newShapes: LayoutState = stateToLayoutState({
-            ...unoptState,
-            varyingValues: history[data.index],
-          });
-          respondUpdate(newShapes, stats);
-=======
           respondShapes(data.index);
->>>>>>> 4076594b
           break;
 
         case "InterruptReq":
@@ -231,12 +180,6 @@
 
 const compileAndRespond = async (data: CompiledReq) => {
   const { domain, substance, style, variation, jobId } = data;
-
-<<<<<<< HEAD
-  // save the id for the current task
-  currentTask = jobId;
-=======
->>>>>>> 4076594b
   const compileResult = await compileTrio({
     domain,
     substance,
@@ -245,10 +188,6 @@
   });
 
   if (compileResult.isErr()) {
-<<<<<<< HEAD
-    respondError(compileResult.error);
-  } else {
-=======
     respondError({
       tag: "CompileError",
       error: compileResult.error,
@@ -257,15 +196,10 @@
   } else {
     // save the id for the current task
     currentTask = jobId;
->>>>>>> 4076594b
     unoptState = compileResult.value;
     workerState = WorkerState.Compiled;
     respondCompiled(jobId, unoptState);
   }
-<<<<<<< HEAD
-=======
-};
-
 const respondShapes = (index: number) => {
   if (index >= history.length) {
     respondError({
@@ -284,7 +218,6 @@
     });
     respondUpdate(newShapes, stats);
   }
->>>>>>> 4076594b
 };
 
 const respondInit = () => {
@@ -298,10 +231,7 @@
     tag: "CompiledResp",
     jobId: id,
     shapes: state.shapes,
-<<<<<<< HEAD
-=======
     warnings: state.warnings,
->>>>>>> 4076594b
   });
 };
 
@@ -353,11 +283,8 @@
         // set by onmessage if we need to stop
         log.info("Optimization finishing early");
         shouldFinish = false;
-<<<<<<< HEAD
-=======
         workerState = WorkerState.Compiled;
         respondFinished(state, stats);
->>>>>>> 4076594b
         return;
       }
 
@@ -403,15 +330,11 @@
       log.info("Optimization failed. Quitting without finishing...");
       workerState = WorkerState.Compiled;
       optState = null;
-<<<<<<< HEAD
-      respondError(err);
-=======
       respondError({
         tag: "OptimizationError",
         error: err,
         nextWorkerState: WorkerState.Compiled,
       });
->>>>>>> 4076594b
       return;
     }
   };
