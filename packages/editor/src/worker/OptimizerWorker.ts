import {
  collectLabels,
  LabelMeasurements,
  mathjaxInit,
  PenroseError,
  runtimeError,
} from "@penrose/core";
import consola from "consola";
import { v4 as uuid } from "uuid";
import {
  CompiledReq,
  layoutStateToRenderState,
  LayoutStats,
  OptimizingReq,
  RenderState,
  Req,
  ResampleReq,
  Resp,
<<<<<<< HEAD
  layoutStateToRenderState,
  separateRenderedLabels
} from "./message.js";
=======
  separateRenderedLabels,
} from "./common.js";

/* State types */

export type Init = {
  tag: "Init";
};

export type Compiled = {
  tag: "Compiled";
  svgCache: Map<string, HTMLElement>;
  layoutStats: LayoutStats;
  labelCache: LabelMeasurements;
  polled: boolean;
};

export type Optimizing = {
  tag: "Optimizing";
  svgCache: Map<string, HTMLElement>;
  labelCache: LabelMeasurements;
  layoutStats: LayoutStats;
  finishReject: (error: PenroseError) => void;
  finishResolve: (info: UpdateInfo) => void;
};

// unrecoverable error state
export type Error = {
  tag: "Error";
  error: PenroseError;
};

export type StableState = Init | Compiled | Optimizing | Error;

export type WaitingForInit = {
  tag: "WaitingForInit";
  waiting: true;
  resolve: () => void;
  reject: (e: PenroseError) => void;
};

export type InitToCompiled = {
  tag: "InitToCompiled";
  waiting: true;
  previous: Init | Compiled;
  resolve: (jobId: string) => void;
  reject: (e: PenroseError) => void;
};

export type CompiledToOptimizing = {
  tag: "CompiledToOptimizing";
  waiting: true;
  previous: Compiled;
  finishReject: (error: PenroseError) => void;
  finishResolve: (info: UpdateInfo) => void;
  resolve: () => void;
  reject: (e: PenroseError) => void;
};

export type OptimizingToCompiled = {
  tag: "OptimizingToCompiled";
  waiting: true;
  previous: Optimizing;
  resolve: () => void;
  reject: (e: PenroseError) => void;
};

export type WaitingForUpdate = {
  tag: "WaitingForUpdate";
  waiting: true;
  previous: Optimizing | Compiled;
  resolve: (info: UpdateInfo) => void;
  reject: (e: PenroseError) => void;
};

export type WaitingForShapes = {
  tag: "WaitingForShapes";
  waiting: true;
  previous: Optimizing | Compiled;
  resolve: (state: RenderState) => void;
  reject: (e: PenroseError) => void;
};

export type WaitingState =
  | WaitingForInit
  | InitToCompiled
  | CompiledToOptimizing
  | OptimizingToCompiled
  | WaitingForUpdate
  | WaitingForShapes;

export type OWState = StableState | WaitingState;

/* Module helpers */
>>>>>>> 3383139c

const log = (consola as any)
  .create({ level: (consola as any).LogLevel.Info })
  .withScope("worker:client");

const isWaiting = (state: OWState): state is WaitingState => {
  return "waiting" in state;
};

/* Exported Members */

export interface UpdateInfo {
  state: RenderState;
  stats: LayoutStats;
}

export interface OptimizerPromises {
  onStart: Promise<void>;
  onFinish: Promise<UpdateInfo>;
}

const generateOptimizerPromises = async (
  helper: (
    finishResolve: (info: UpdateInfo) => void,
    finishReject: (e: PenroseError) => void,
  ) => Promise<void>,
): Promise<OptimizerPromises> => {
  let finishResolve: ((info: UpdateInfo) => void) | undefined;
  let finishReject: ((e: PenroseError) => void) | undefined;
  let onFinish: Promise<UpdateInfo> | undefined;

  await new Promise<void>((resolve) => {
    onFinish = new Promise<UpdateInfo>((finishResolve_, finishReject_) => {
      finishResolve = finishResolve_;
      finishReject = finishReject_;
      resolve();
    });
  });

  if (
    finishResolve === undefined ||
    finishReject === undefined ||
    onFinish === undefined
  ) {
    throw runtimeError("Could not generate optimizer promise pair");
  }

  const onStart = helper(finishResolve, finishReject);
  return { onStart, onFinish };
};

/**
 * Wrapper for parallel diagram optimization.
 */
export default class OptimizerWorker {
  private state: OWState;
  private worker: Worker;
  private nextStatePromise: Promise<void>;
  private nextStatePromiseResolve: () => void;

  constructor() {
    this.state = {
      tag: "WaitingForInit",
      waiting: true,
      resolve: () => {},
      reject: () => {},
    };

<<<<<<< HEAD
  async ƒ(index: number): Promise<RenderState> {
    return new Promise((resolve, reject) => {
      log.debug("Worker computing shapes...");
      this.request({
        tag: "ComputeShapes",
        index,
      });
      const messageHandler = async ({ data }: MessageEvent<Resp>) => {
        if (data.tag === "Update") {
          worker.removeEventListener("message", messageHandler);
          resolve(layoutStateToRenderState(data.state, this.svgCache));
        } else {
          worker.removeEventListener("message", messageHandler);
          // Shouldn't happen, but ignore other messages
          console.error(`Unknown Response: ${data.tag}`);
        }
      };
=======
    this.worker = new Worker(new URL("./worker.ts", import.meta.url), {
      type: "module",
    });
    this.worker.onmessage = this.onMessage.bind(this);
>>>>>>> 3383139c

    // can't call set state because fields need to be definitively assigned
    this.nextStatePromiseResolve = () => {};
    this.nextStatePromise = new Promise((resolve) => {
      this.nextStatePromiseResolve = resolve;
    });
  }

  private setState(state: OWState) {
    log.info(`New worker client state ${state.tag}`);
    this.state = state;

    // signal to await-ers that we have switched states, and reset promise for
    // the next state
    this.nextStatePromiseResolve();
    this.nextStatePromise = new Promise((resolve) => {
      this.nextStatePromiseResolve = resolve;
    });
  }

  private async waitForNextState() {
    await this.nextStatePromise;
  }

  /**
   * Handles messages from the worker thread.
   * @param data Message from worker thread
   * @private
   */
  private async onMessage({ data }: MessageEvent<Resp>) {
    // Handle errors first: simplifies switch statement some
    // we can either drop down a state if the error is recoverable,
    // or move into a latching "Error" state
    if (data.tag === "ErrorResp") {
      switch (this.state.tag) {
        case "InitToCompiled":
          this.state.reject(data.error);
          this.setState({
            tag: "Init",
          });
          break;

        case "CompiledToOptimizing":
          this.state.reject(data.error);
          this.setState({
            ...this.state.previous,
            tag: "Compiled",
          });
          break;

        case "Optimizing":
          this.state.finishReject(data.error);
          this.setState({
            ...this.state,
            tag: "Compiled",
            polled: false,
          });
          break;

        default:
          if ("waiting" in this.state) {
            this.state.reject(data.error);
          }
          this.setState({
            tag: "Error",
            error: data.error,
          });
          break;
      }
      return;
    }

    switch (this.state.tag) {
      case "Compiled":
        switch (data.tag) {
          case "UpdateResp":
            // a leftover that occurs if optimization stops before an update request is processed
            // but tough to catch on the worker side. So we just ignore it.
            log.info("Received UpdateResp in state compiled. Ignoring...");
            break;

          default:
            throw runtimeError(`Worker received ${data.tag} in state compiled`);
        }
        break;

      case "Optimizing":
        switch (data.tag) {
          case "FinishedResp":
            log.info("Received FinishedResp in state Optimizing");
            this.state.finishResolve({
              state: layoutStateToRenderState(data.state, this.state.svgCache),
              stats: data.stats,
            });
            this.setState({
              ...this.state,
              tag: "Compiled",
              layoutStats: data.stats,
              polled: false,
            });
            break;

          default:
            throw runtimeError(`Worker responded ${data.tag} while optimizing`);
        }
        break;

      case "WaitingForInit":
        switch (data.tag) {
          case "InitResp":
            log.info("Received InitResp in state WaitingForInit");
            this.state.resolve();
            this.setState({
              tag: "Init",
            });
            break;

          default:
            this.state.reject(
              runtimeError(`Worker responded ${data.tag} while Off => Init`),
            );
            break;
        }
        break;

      case "InitToCompiled":
        switch (data.tag) {
          case "CompiledResp":
            log.info("Received CompiledResp in state InitToCompiled");
            const convert = mathjaxInit();
            const labelCache = await collectLabels(data.shapes, convert);

            if (labelCache.isErr()) {
              this.state.reject(labelCache.error);
              return;
            } else {
              this.state.resolve(data.jobId);
            }

            const { optLabelCache, svgCache } = separateRenderedLabels(
              labelCache.value,
            );
            this.setState({
              ...this.state.previous,
              tag: "Compiled",
              svgCache,
              labelCache: optLabelCache,
              layoutStats: [],
              polled: false,
            });
            break;

          default:
            this.state.reject(
              runtimeError(
                `Worker responded ${data.tag} while Init => Compiled`,
              ),
            );
            break;
        }
        break;

      case "CompiledToOptimizing":
        switch (data.tag) {
          case "OptimizingResp":
            log.info("Received OptimizingResp in state CompiledToOptimizing");
            this.state.resolve();
            this.setState({
              ...this.state.previous,
              tag: "Optimizing",
              finishResolve: this.state.finishResolve,
              finishReject: this.state.finishReject,
            });
            break;

          default:
            this.state.reject(
              runtimeError(
                `Worker responded ${data.tag} while Compiled => Optimizing`,
              ),
            );
            break;
        }
        break;

      case "OptimizingToCompiled":
        switch (data.tag) {
          case "FinishedResp":
            log.info("Received FinishedResp in state OptimizingToCompiled");
            this.state.previous.finishResolve({
              state: layoutStateToRenderState(
                data.state,
                this.state.previous.svgCache,
              ),
              stats: data.stats,
            });
            this.state.resolve();
            this.setState({
              ...this.state.previous,
              tag: "Compiled",
              layoutStats: data.stats,
              polled: false,
            });
            break;
        }
        break;

      case "WaitingForUpdate":
      case "WaitingForShapes":
        switch (data.tag) {
          case "UpdateResp":
          case "FinishedResp":
            log.info(`Received ${data.tag} in state WaitingForUpdate`);
            const updateInfo = {
              state: layoutStateToRenderState(
                data.state,
                this.state.previous.svgCache,
              ),
              stats: data.stats,
            };

            if (this.state.tag === "WaitingForUpdate") {
              this.state.resolve(updateInfo);
            } else {
              this.state.resolve(updateInfo.state);
            }

            if (data.tag === "FinishedResp") {
              if (this.state.previous.tag === "Optimizing") {
                this.state.previous.finishResolve(updateInfo);
              }
              this.setState({
                ...this.state.previous,
                tag: "Compiled",
                layoutStats: data.stats,
                polled: false,
              });
            } else {
              this.setState({
                ...this.state.previous,
                layoutStats: data.stats,
              });
            }
            break;

          default:
            this.state.reject(
              runtimeError(
                `Worker responded ${data.tag} while waiting for update`,
              ),
            );
        }
        break;

      default:
        throw runtimeError(
          `Cannot receive message ${data.tag} in state ${this.state.tag}`,
        );
    }
  }

  private request(req: Req) {
    this.worker.postMessage(req);
  }

  /**
   * Return whether the worker thread is ready to accept messages.
   */
  isInit() {
    return this.state.tag !== "WaitingForInit";
  }

  /**
   * Get the current state of the worker
   */
  getState() {
    return this.state.tag;
  }

  /**
   * If the optimizer is in an error state, return the error
   * @returns PenroseError if in error state, null otherwise
   */
  getError(): PenroseError | null {
    if (this.state.tag === "Error") {
      return this.state.error;
    } else {
      return null;
    }
  }

  /**
   * Terminate the optimizer. Places optimizer in error state, and a new
   * one must be constructed if optimization is needed.
   */
  terminate() {
    this.state = {
      tag: "Error",
      error: runtimeError("Worker terminated"),
    };
    this.worker.terminate();
  }

  /**
   * Wait for the optimizer to be ready to compile
   */
  async waitForInit() {
    return new Promise<void>((resolve, reject) => {
      if (this.state.tag !== "WaitingForInit") {
        resolve();
      } else {
        this.state.resolve = resolve;
        this.state.reject = reject;
      }
    });
  }

  /**
   * Compile a diagram. Places optimizer into 'Compiled' state.
   * @param domain
   * @param style
   * @param substance
   * @param variation
   */
  async compile(
    domain: string,
    style: string,
    substance: string,
    variation: string,
  ): Promise<string> {
    log.info(`compile called from state ${this.state.tag}`);
    return new Promise(async (resolve, reject) => {
      while (isWaiting(this.state)) await this.waitForNextState();

      log.info(`compile running from state ${this.state.tag}`);
      switch (this.state.tag) {
        case "Init":
        case "Compiled": {
          const jobId: string = uuid();
          const req: CompiledReq = {
            tag: "CompiledReq",
            substance,
            style,
            domain,
            variation,
            jobId,
          };
          this.setState({
            tag: "InitToCompiled",
            waiting: true,
            previous: this.state,
            resolve,
            reject,
          });
          this.request(req);
          break;
        }

        case "Optimizing": {
          await this.interruptOptimizing();
          const jobId = await this.compile(domain, style, substance, variation);
          resolve(jobId);
          break;
        }

        // exhaustive
      }
    });
  }

  private async startOptimizingHelper(
    finishResolve: (info: UpdateInfo) => void,
    finishReject: (e: PenroseError) => void,
  ) {
    return new Promise<void>(async (startResolve, startReject) => {
      while (isWaiting(this.state)) await this.waitForNextState();

      log.info(`startOptimize running from state ${this.state.tag}`);
      switch (this.state.tag) {
        case "Compiled":
          const req: OptimizingReq = {
            tag: "OptimizingReq",
            labelCache: this.state.labelCache,
          };
          this.setState({
            tag: "CompiledToOptimizing",
            waiting: true,
            previous: this.state,
            finishResolve,
            finishReject,
            resolve: startResolve,
            reject: startReject,
          });
          this.request(req);
          break;

        default:
          startReject(
            runtimeError(`Cannot start optimizing in state ${this.state.tag}`),
          );
      }
    });
  }

  /**
   * Start optimizing a previously compiled diagram. Must be in 'Compiled' state, and
   * an error is thrown if requested before compilation or after optimization starts.
   *
   * @returns Promises `{ onStart, onFinish }` such that `onStart` resolves once optimization begins
   *  and `onFinish` resolves once optimization finishes. If `onStart` rejects,
   * `onFinish` will remain pending.
   */
  async startOptimizing(): Promise<OptimizerPromises> {
    return generateOptimizerPromises(this.startOptimizingHelper.bind(this));
  }

  /**
   * Stop optimizing. An error is thrown if an interrupt is requested when optimization
   * is not occurring.
   */
  async interruptOptimizing(): Promise<void> {
    log.info(`interruptOptimizing called from state ${this.state.tag}`);
    return new Promise<void>(async (resolve, reject) => {
      while (isWaiting(this.state)) await this.waitForNextState();
      log.info(`interruptOptimizing running from state ${this.state.tag}`);
      switch (this.state.tag) {
        case "Optimizing":
          this.setState({
            tag: "OptimizingToCompiled",
            waiting: true,
            previous: this.state,
            resolve,
            reject,
          });
          this.request({
            tag: "InterruptReq",
          });
          break;

        default:
          reject(
            runtimeError(`Cannot receive message in state ${this.state.tag}`),
          );
          break;
      }
    });
  }

  private async resampleHelper(
    jobId: string,
    variation: string,
<<<<<<< HEAD
    onUpdate: OnUpdate,
    onComplete: onComplete,
  ) => {
    const request: Req = {
      tag: "Resample",
      variation,
      id,
    };
    log.info(`Start resampling for ${id}, ${variation}`);
    if (this.running) {
      // Let worker know we want them to stop optimizing and get
      // ready to receive a new trio
      Atomics.store(this.sharedMemory, 1, 1);
      log.info("Worker asked to stop");
      this._queue(request, onUpdate, () => {}, onComplete);
    } else {
      this.running = true;
      // call `onComplete` before swapping out the update function
      this.onComplete();
      this.onComplete = onComplete;
      this.onUpdate = onUpdate;
      this.request(request);
    }
  };

  onDrag = (
    id: string,
    shapeId: number,
    dx: number,
    dy: number,
    onUpdate: OnUpdate,
    onComplete: onComplete,
  ) => {
    const request: Req = {
      tag: "OnDrag",
      shapeId, dx, dy,
      id
    };
    log.info(`Start reoptimizing after drag`);
    if (this.running) {
      Atomics.store(this.sharedMemory, 1, 1);
      log.info("Worker asked to stop");
      this._queue(request, onUpdate, () => {}, onComplete);
    } else {
      this.running = true;
      this.onComplete();
      this.onComplete = onComplete;
      this.onUpdate = onUpdate;
      this.request(request);
    }
  }

  terminate() {
    worker.terminate();
=======
    finishResolve: (info: UpdateInfo) => void,
    finishReject: (err: PenroseError) => void,
  ) {
    return new Promise<void>(async (startResolve, startReject) => {
      while (isWaiting(this.state)) await this.waitForNextState();

      log.info(`resample running from state ${this.state.tag}`);
      switch (this.state.tag) {
        case "Optimizing":
          try {
            await this.interruptOptimizing();
            const { onStart, onFinish } = await this.resample(jobId, variation);
            onFinish.then(finishResolve, finishReject);
            await onStart;
            startResolve();
          } catch (error: unknown) {
            startReject(error);
          }
          break;

        case "Compiled":
          const req: ResampleReq = {
            tag: "ResampleReq",
            variation,
            jobId,
          };
          this.setState({
            tag: "CompiledToOptimizing",
            waiting: true,
            previous: this.state,
            finishResolve,
            finishReject,
            resolve: startResolve,
            reject: startReject,
          });
          this.request(req);
          break;

        default:
          startReject(
            runtimeError(`Cannot resample from state ${this.state.tag}`),
          );
          break;
      }
    });
  }

  /**
   * Resample a diagram. Must be previously compiled, but resampling in progress
   * optimization is valid and will simply interrupt the current optimization.
   * @param jobId Id returned by `compile`
   * @param variation
   */
  async resample(jobId: string, variation: string): Promise<OptimizerPromises> {
    return generateOptimizerPromises((finishResolve, finishReject) => {
      return this.resampleHelper(jobId, variation, finishResolve, finishReject);
    });
  }

  /**
   * Poll the worker for diagram updates. Must only be called after compilation.
   * @returns UpdateInfo if the diagram has changed, otherwise null
   */
  async pollForUpdate(): Promise<UpdateInfo | null> {
    log.info(`pollForUpdate called from state ${this.state.tag}`);
    return new Promise<UpdateInfo | null>(async (resolve, reject) => {
      while (isWaiting(this.state)) await this.waitForNextState();

      log.info(`pollForUpdate running from state ${this.state.tag}`);
      switch (this.state.tag) {
        case "Optimizing":
        case "Compiled":
          if (this.state.tag === "Compiled") {
            if (this.state.polled) {
              log.info("Already polled. Continuing...");
              resolve(null);
              break;
            } else {
              this.state.polled = true;
            }
          }

          this.setState({
            tag: "WaitingForUpdate",
            waiting: true,
            previous: this.state,
            resolve,
            reject,
          });
          this.request({
            tag: "UpdateReq",
          });
          break;

        default:
          reject(
            runtimeError(`Cannot pollForUpdate from state ${this.state.tag}`),
          );
          break;
      }
    });
  }

  /**
   * Ask for the diagram at optimization state `i`. Must only be called after
   * compilation.
   * @param i Optimization step from which to compute shapes
   */
  async computeShapesAtIndex(i: number): Promise<RenderState> {
    log.info(`computeShapesAtIndex called from state ${this.state.tag}`);
    return new Promise<RenderState>(async (resolve, reject) => {
      while (isWaiting(this.state)) await this.waitForNextState();

      log.info(`computeShapesAtIndex running from state ${this.state.tag}`);
      switch (this.state.tag) {
        case "Optimizing":
          this.setState({
            tag: "WaitingForShapes",
            waiting: true,
            previous: this.state,
            resolve,
            reject,
          });
          this.request({
            tag: "ComputeShapesReq",
            index: i,
          });
          break;

        case "Compiled":
          this.setState({
            tag: "WaitingForShapes",
            waiting: true,
            previous: this.state,
            resolve,
            reject,
          });
          this.request({
            tag: "ComputeShapesReq",
            index: i,
          });
          break;

        default:
          reject(
            runtimeError(`Cannot compute shapes from state ${this.state.tag}`),
          );
      }
    });
  }

  /**
   * Get layout stats
   */
  getStats() {
    if ("layoutStats" in this.state) {
      return this.state.layoutStats;
    } else if (
      "previous" in this.state &&
      "layoutStats" in this.state.previous
    ) {
      return this.state.previous.layoutStats;
    } else {
      return [];
    }
>>>>>>> 3383139c
  }
}<|MERGE_RESOLUTION|>--- conflicted
+++ resolved
@@ -16,11 +16,6 @@
   Req,
   ResampleReq,
   Resp,
-<<<<<<< HEAD
-  layoutStateToRenderState,
-  separateRenderedLabels
-} from "./message.js";
-=======
   separateRenderedLabels,
 } from "./common.js";
 
@@ -115,7 +110,6 @@
 export type OWState = StableState | WaitingState;
 
 /* Module helpers */
->>>>>>> 3383139c
 
 const log = (consola as any)
   .create({ level: (consola as any).LogLevel.Info })
@@ -184,30 +178,10 @@
       reject: () => {},
     };
 
-<<<<<<< HEAD
-  async ƒ(index: number): Promise<RenderState> {
-    return new Promise((resolve, reject) => {
-      log.debug("Worker computing shapes...");
-      this.request({
-        tag: "ComputeShapes",
-        index,
-      });
-      const messageHandler = async ({ data }: MessageEvent<Resp>) => {
-        if (data.tag === "Update") {
-          worker.removeEventListener("message", messageHandler);
-          resolve(layoutStateToRenderState(data.state, this.svgCache));
-        } else {
-          worker.removeEventListener("message", messageHandler);
-          // Shouldn't happen, but ignore other messages
-          console.error(`Unknown Response: ${data.tag}`);
-        }
-      };
-=======
     this.worker = new Worker(new URL("./worker.ts", import.meta.url), {
       type: "module",
     });
     this.worker.onmessage = this.onMessage.bind(this);
->>>>>>> 3383139c
 
     // can't call set state because fields need to be definitively assigned
     this.nextStatePromiseResolve = () => {};
@@ -659,62 +633,6 @@
   private async resampleHelper(
     jobId: string,
     variation: string,
-<<<<<<< HEAD
-    onUpdate: OnUpdate,
-    onComplete: onComplete,
-  ) => {
-    const request: Req = {
-      tag: "Resample",
-      variation,
-      id,
-    };
-    log.info(`Start resampling for ${id}, ${variation}`);
-    if (this.running) {
-      // Let worker know we want them to stop optimizing and get
-      // ready to receive a new trio
-      Atomics.store(this.sharedMemory, 1, 1);
-      log.info("Worker asked to stop");
-      this._queue(request, onUpdate, () => {}, onComplete);
-    } else {
-      this.running = true;
-      // call `onComplete` before swapping out the update function
-      this.onComplete();
-      this.onComplete = onComplete;
-      this.onUpdate = onUpdate;
-      this.request(request);
-    }
-  };
-
-  onDrag = (
-    id: string,
-    shapeId: number,
-    dx: number,
-    dy: number,
-    onUpdate: OnUpdate,
-    onComplete: onComplete,
-  ) => {
-    const request: Req = {
-      tag: "OnDrag",
-      shapeId, dx, dy,
-      id
-    };
-    log.info(`Start reoptimizing after drag`);
-    if (this.running) {
-      Atomics.store(this.sharedMemory, 1, 1);
-      log.info("Worker asked to stop");
-      this._queue(request, onUpdate, () => {}, onComplete);
-    } else {
-      this.running = true;
-      this.onComplete();
-      this.onComplete = onComplete;
-      this.onUpdate = onUpdate;
-      this.request(request);
-    }
-  }
-
-  terminate() {
-    worker.terminate();
-=======
     finishResolve: (info: UpdateInfo) => void,
     finishReject: (err: PenroseError) => void,
   ) {
@@ -880,6 +798,5 @@
     } else {
       return [];
     }
->>>>>>> 3383139c
   }
 }