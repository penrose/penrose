import {
  Canvas, IdsByPath,
  LabelCache,
  LabelData,
  LabelMeasurements,
  Num,
<<<<<<< HEAD
=======
  PenroseWarning,
>>>>>>> 74c49f81
  Shape,
  State
} from "@penrose/core";
import { WorkerError } from "./errors.js";

export enum WorkerState {
  Init = "Init",
  Compiled = "Compiled",
  Optimizing = "Optimizing",
  Error = "Error",
}

export type InitResp = {
  tag: "InitResp";
};

export type CompiledResp = {
  tag: "CompiledResp";
  jobId: string;
  warnings: PenroseWarning[];
  shapes: Shape<Num>[];
};

export type OptimizingResp = {
  tag: "OptimizingResp";
};

export type FinishedResp = {
  tag: "FinishedResp";
  state: LayoutState;
  stats: LayoutStats;
};

export type UpdateResp = {
  tag: "UpdateResp";
  state: LayoutState;
  stats: LayoutStats;
};

export type ErrorResp = {
  tag: "ErrorResp";
  error: WorkerError;
};

export type Resp =
  | InitResp
  | CompiledResp
  | OptimizingResp
  | FinishedResp
  | UpdateResp
  | ErrorResp;

export type CompiledReq = {
  tag: "CompiledReq";
  domain: string;
  style: string;
  substance: string;
  variation: string;
  jobId: string;
};

export type OptimizingReq = {
  tag: "OptimizingReq";
  labelCache: LabelMeasurements;
};

export type UpdateReq = {
  tag: "UpdateReq";
};

export type ResampleReq = {
  tag: "ResampleReq";
  variation: string;
  jobId: string;
};

export type ComputeShapesReq = {
  tag: "ComputeShapesReq";
  index: number;
};

export type DragShapeReq = {
  tag: "DragShapeReq";
  shapePath: string;
  dx: number;
  dy: number;
}

export type InterruptReq = {
  tag: "InterruptReq";
};

export type Req =
  | CompiledReq
  | OptimizingReq
  | UpdateReq
  | ResampleReq
  | ComputeShapesReq
  | InterruptReq
  | DragShapeReq;

// state passed from the worker to the main thread.
// NOTE: there is no DOM element or functions in this state because they cannot be transferred between threads.
export interface LayoutState {
  varyingValues: number[];
  variation: string;
  labelCache: LabelMeasurements;
  canvas: Canvas;
  shapes: Shape<number>[];
  optStages: string[];
  currentStageIndex: number;
  inputIdsByFieldPath: IdsByPath;
  draggableShapePaths: Set<string>
}

// state maintained by the main thread for rendering
export interface RenderState {
  variation: string;
  labelCache: LabelCache;
  canvas: Canvas;
  shapes: Shape<number>[];
  varyingValues: number[];
  optStages: string[];
  currentStageIndex: number;
  inputIdsByFieldPath: IdsByPath;
  draggableShapePaths: Set<string>;
}

// translate from the entire state to the state that is passed to the main thread
export const stateToLayoutState = (state: State): LayoutState => {
  return {
    variation: state.variation,
    labelCache: separateRenderedLabels(state.labelCache).optLabelCache,
    canvas: state.canvas,
    shapes: state.computeShapes(state.varyingValues),
    varyingValues: state.varyingValues,
    optStages: state.optStages,
    currentStageIndex: state.currentStageIndex,
    inputIdsByFieldPath: state.inputIdsByFieldPath,
    draggableShapePaths: state.draggableShapePaths,
  };
};

const removeRenderedLabels = <T extends LabelData>(labelData: T): LabelData => {
  if (labelData.tag === "EquationData") {
    return {
      tag: "EquationData",
      width: labelData.width,
      height: labelData.height,
      descent: labelData.descent,
      ascent: labelData.ascent,
    };
  } else {
    return labelData;
  }
};

export const separateRenderedLabels = (
  labelCache: LabelCache,
): { optLabelCache: LabelMeasurements; svgCache: Map<string, HTMLElement> } => {
  const optLabelCache: LabelMeasurements = new Map<string, LabelData>();
  const svgCache: Map<string, HTMLElement> = new Map();

  labelCache.forEach((value, key) => {
    optLabelCache.set(key, removeRenderedLabels(value));
    if (value.tag === "EquationData") {
      svgCache.set(key, value.rendered);
    }
  });

  return { optLabelCache, svgCache };
};

export const addRenderedLabels = (
  optLabelCache: LabelMeasurements,
  svgCache: Map<string, HTMLElement>,
): LabelCache => {
  const labelCache: LabelCache = new Map();

  optLabelCache.forEach((value, key) => {
    if (value.tag === "EquationData") {
      labelCache.set(key, {
        tag: "EquationData",
        width: value.width,
        height: value.height,
        rendered: svgCache.get(key)!,
        descent: value.descent,
        ascent: value.ascent,
      });
    } else {
      labelCache.set(key, value);
    }
  });
  return labelCache;
};

export const renderStateToLayoutState = (state: RenderState): LayoutState => ({
  ...state,
  labelCache: separateRenderedLabels(state.labelCache).optLabelCache,
});

export const layoutStateToRenderState = (
  state: LayoutState,
  svgCache: Map<string, HTMLElement>,
) => ({
  ...state,
  labelCache: addRenderedLabels(state.labelCache, svgCache),
});

export type LayoutStats = {
  name: string;
  steps: number;
}[];<|MERGE_RESOLUTION|>--- conflicted
+++ resolved
@@ -4,10 +4,7 @@
   LabelData,
   LabelMeasurements,
   Num,
-<<<<<<< HEAD
-=======
   PenroseWarning,
->>>>>>> 74c49f81
   Shape,
   State
 } from "@penrose/core";
