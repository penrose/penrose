import {
  DomainCache,
  SubstanceCache,
  getDomainCache,
  getSubstanceCache,
} from "@penrose/components";
import { PenroseError, PenroseWarning } from "@penrose/core";
import { PathResolver, Trio, TrioMeta } from "@penrose/examples/dist/index.js";
import registry from "@penrose/examples/dist/registry.js";
import { Actions, BorderNode, TabNode } from "flexlayout-react";
import localforage from "localforage";
import { debounce, range } from "lodash";
import { RefObject } from "react";
import toast from "react-hot-toast";
import {
  AtomEffect,
  DefaultValue,
  atom,
  selector,
  selectorFamily,
} from "recoil";
import { v4 as uuid } from "uuid";
import { layoutModel } from "../App.js";
<<<<<<< HEAD
import OptimizerWorker from "../worker/OptimizerWorker.js";
import { RenderState } from "../worker/common.js";
=======
import {
  DiagramID,
  LayoutStats,
  RenderState,
  StepSequenceID,
} from "../optimizer/common.js";
import Optimizer from "../optimizer/optimizer.js";
>>>>>>> 806d1a02
import { generateVariation } from "./variation.js";

export const optimizer = await Optimizer.create();

export const EDITOR_VERSION = 0.1;

export type ProgramType = "substance" | "style" | "domain";

export type GistLocation = {
  kind: "gist";
  id: string;
  author: string;
  avatar: string;
};

export type WorkspaceLocation =
  | {
      kind: "local";
      /**
       * True if file is explicitly saved to localStorage
       */
      saved: boolean;
      resolver?: PathResolver;
    }
  | GistLocation
  | {
      kind: "example";
      resolver: PathResolver;
    }
  | {
      kind: "roger";
      style?: string; // path to the Style file
      substance?: string; // path to the Substance file
      domain?: string; // path to the Domain file
    };

export type WorkspaceMetadata = {
  name: string;
  // ISO String of date
  lastModified: string;
  id: string;
  // Gist ID
  forkedFromGist: string | null;
  editorVersion: number;
  location: WorkspaceLocation;
};

export type ProgramFile = {
  contents: string;
  name: string;
};

export type Workspace = {
  metadata: WorkspaceMetadata;
  files: {
    substance: ProgramFile;
    style: ProgramFile;
    domain: ProgramFile;
  };
};

export type LocalWorkspaces = {
  [id: string]: WorkspaceMetadata;
};

export type RogerState =
  | {
      kind: "disconnected";
    }
  | {
      kind: "connected";
      ws: WebSocket;
      substance: string[];
      style: string[];
      domain: string[];
      trio: string[];
    };

const localFilesEffect: AtomEffect<LocalWorkspaces> = ({ setSelf, onSet }) => {
  setSelf(
    localforage
      .getItem("local_files")
      .then(
        (savedValue) =>
          (savedValue != null ? savedValue : {}) as LocalWorkspaces,
      ),
  );

  onSet((newValue, _, isReset) => {
    isReset
      ? localforage.removeItem("local_files")
      : localforage.setItem("local_files", newValue);
  });
};

export const localFilesState = atom<LocalWorkspaces>({
  key: "localFiles",
  default: {},
  effects: [localFilesEffect],
});

/**
 * On any state change to the workspace, if it's being saved, autosave it (debounced)
 * TODO: changes that happen within the 500ms window will not be collected, this is an
 *       issue with things that are not directly related to editing trios i.e. duplicating
 *       workspaces, saving a new workspace, etc., see issue #1695
 */
const saveWorkspaceEffect: AtomEffect<Workspace> = ({ onSet, setSelf }) => {
  onSet(
    // HACK: this isn't typesafe
    debounce(async (newValue: Workspace, oldValue, isReset) => {
      // If edit is made on something that isnt already local
      if (
        newValue.metadata.id === oldValue.metadata.id &&
        newValue.metadata.location.kind !== "local" &&
        newValue.metadata.location.kind !== "roger"
      ) {
        setSelf((workspaceOrDefault) => {
          const workspace = workspaceOrDefault as Workspace;
          let resolver: PathResolver | undefined = undefined;
          if (workspace.metadata.location.kind === "example")
            resolver = workspace.metadata.location.resolver;
          return {
            ...workspace,
            metadata: {
              ...workspace.metadata,
              location: { kind: "local", saved: false, resolver },
              forkedFromGist:
                newValue.metadata.location.kind === "gist"
                  ? newValue.metadata.location.id
                  : null,
            } as WorkspaceMetadata,
          };
        });
      }
      // If the workspace is already in localStorage
      if (
        newValue.metadata.location.kind === "local" &&
        newValue.metadata.location.saved
      ) {
        await localforage.setItem(newValue.metadata.id, newValue);
      }
    }, 500),
  );
};

/**
 * When workspace is loaded in, sync the fileNames with the layout
 */
const syncFilenamesEffect: AtomEffect<Workspace> = ({ onSet }) => {
  onSet((newValue: Workspace, oldValue: Workspace | DefaultValue) => {
    if (oldValue instanceof DefaultValue) {
      return;
    }
    if (newValue.metadata.id !== oldValue.metadata.id) {
      layoutModel.visitNodes((node) => {
        if (node.getType() === "tab" && (node as TabNode).getConfig()) {
          const kind = (node as TabNode).getConfig().kind as ProgramType;
          layoutModel.doAction(
            Actions.renameTab(node.getId(), newValue.files[kind].name),
          );
        }
      });
    }
  });
};

export const defaultWorkspaceState = (): Workspace => ({
  metadata: {
    name: "Untitled Diagram",
    id: uuid(),
    lastModified: new Date().toISOString(),
    editorVersion: 0.1,
    location: { kind: "local", saved: false },
    forkedFromGist: null,
  },
  files: {
    substance: {
      name: ".substance",
      contents: "",
    },
    style: {
      name: ".style",
      contents: `canvas {
  width = 400
  height = 400
}`,
    },
    domain: {
      name: ".domain",
      contents: "",
    },
  },
});

export const currentWorkspaceState = atom<Workspace>({
  key: "currentWorkspace",
  default: defaultWorkspaceState(),
  effects: [saveWorkspaceEffect, syncFilenamesEffect],
});

export const currentRogerState = atom<RogerState>({
  key: "currentRogerState",
  default: { kind: "disconnected" },
});

/**
 * Access workspace's files granularly
 */
export const fileContentsSelector = selectorFamily<ProgramFile, ProgramType>({
  key: "fileContents",
  get:
    (programType: ProgramType) =>
    ({ get }) => {
      return get(currentWorkspaceState).files[programType];
    },
  set:
    (programType: ProgramType) =>
    ({ set }, newValue) => {
      set(currentWorkspaceState, (state) => ({
        ...state,
        files: { ...state.files, [programType]: newValue },
      }));
    },
});

/**
 * Access just the workspace's metadata.
 * Auto updates the localStorage via effects.
 */
export const workspaceMetadataSelector = selector<WorkspaceMetadata>({
  key: "workspaceMetadata",
  get: ({ get }) => {
    return get(currentWorkspaceState).metadata;
  },
  set: ({ set }, newValue) => {
    const newMetadata = newValue as WorkspaceMetadata;
    set(currentWorkspaceState, (state) => ({
      ...state,
      metadata: newMetadata,
    }));
    // If local & saved, add it to the localFiles
    if (newMetadata.location.kind === "local" && newMetadata.location.saved) {
      set(localFilesState, (state) => ({
        ...state,
        [(newValue as WorkspaceMetadata).id]: newValue as WorkspaceMetadata,
      }));
    }
  },
});

export const domainCacheState = selector<DomainCache>({
  key: "domainCache",
  get: ({ get }) => {
    const domainProgram = get(fileContentsSelector("domain")).contents;
    const domainCache = getDomainCache(domainProgram);
    return domainCache;
  },
});

export const substanceCacheState = selector<SubstanceCache>({
  key: "substanceCache",
  get: ({ get }) => {
    const substanceProgram = get(fileContentsSelector("substance")).contents;
    const substanceCache = getSubstanceCache(substanceProgram);
    return substanceCache;
  },
});

export type DiagramMetadata = {
  variation: string;
  stepSize: number;
  autostep: boolean;
  interactive: boolean;
  excludeWarnings: string[];
  source: {
    domain: string;
    substance: string;
    style: string;
  };
};

export type Diagram = {
  state: RenderState | null;
  error: PenroseError | null;
  warnings: PenroseWarning[];
  layoutStats: LayoutStats;
  diagramId: DiagramID | null;
  stepSequenceId: StepSequenceID | null;
  metadata: DiagramMetadata;
};

export type Canvas = {
  ref: RefObject<HTMLDivElement> | null;
};

export const canvasState = atom<Canvas>({
  key: "canvasState",
  default: {
    ref: null,
  },
});

export const diagramState = atom<Diagram>({
  key: "diagramState",
  default: {
    state: null,
    error: null,
    warnings: [],
    layoutStats: [],
    diagramId: null,
    stepSequenceId: null,
    metadata: {
      variation: generateVariation(),
      stepSize: 10000,
      autostep: true,
      interactive: false,
      excludeWarnings: [],
      source: {
        substance: "",
        style: "",
        domain: "",
      },
    },
  },

  //   necessary due to diagram extension
  dangerouslyAllowMutability: true,
});

export type LayoutTimeline = number[][];

export const layoutTimelineState = atom<LayoutTimeline>({
  key: "layoutTimelineState",
  default: [],
});

export const diagramWorkerState = atom<{
  compiling: boolean;
  optimizing: boolean;
}>({
  key: "diagramWorkerState",
  default: {
    compiling: false,
    optimizing: false,
  },
});

export const showCompileErrsState = atom<boolean>({
  key: "showCompileErrsState",
  default: false,
});

export type DiagramGrid = {
  variations: string[];
  gridSize: number;
};

const gridSizeEffect: AtomEffect<DiagramGrid> = ({ onSet, setSelf }) => {
  onSet((newValue, oldValue) => {
    const old = oldValue as DiagramGrid;
    if (newValue.gridSize > old.gridSize) {
      setSelf({
        ...newValue,
        variations: [
          ...old.variations,
          ...range(newValue.gridSize - old.gridSize).map(() =>
            generateVariation(),
          ),
        ],
      });
    }
  });
};

export const diagramGridState = atom<DiagramGrid>({
  key: "diagramGridState",
  default: {
    variations: range(10).map((i) => generateVariation()),
    gridSize: 10,
  },
  effects: [gridSizeEffect],
});

/**
 * Pulls out just the metadata for efficiency
 */
export const diagramMetadataSelector = selector<DiagramMetadata>({
  key: "diagramMetadata",
  get: ({ get }) => {
    return get(diagramState).metadata;
  },
  set: ({ set }, newValue) => {
    set(diagramState, (state) => ({
      ...state,
      metadata: newValue as DiagramMetadata,
    }));
    set(diagramGridState, ({ gridSize }) => ({
      variations: range(gridSize).map((i) =>
        i === 0 ? (newValue as DiagramMetadata).variation : generateVariation(),
      ),
      gridSize,
    }));
  },
});

export interface TrioWithPreview {
  id: string;
  get: () => Promise<Trio>;
  name?: string;
  preview?: string;
}

export const exampleTriosState = atom<TrioWithPreview[]>({
  key: "exampleTrios",
  default: selector({
    key: "exampleTrios/default",
    get: async () => {
      try {
        const trios: [string, TrioMeta][] = [];
        for (const [id, meta] of registry.entries()) {
          if (meta.trio && meta.gallery) {
            trios.push([id, meta]);
          }
        }
        return Promise.all(
          trios.map(async ([id, { get, name }]) => {
            const svg = await fetch(
              encodeURI(
                `https://raw.githubusercontent.com/penrose/penrose/ci/refs/heads/main/${id}.svg`,
              ),
            );
            const trio: TrioWithPreview = { id, get, name };
            if (!svg.ok) {
              console.error(`could not fetch preview for ${id}`);
              return {
                ...trio,
                preview: `<svg><rect fill="#cbcbcb" width="50" height="50"/></svg>`,
              };
            }
            return { ...trio, preview: await svg.text() };
          }),
        );
      } catch (err) {
        toast.error(`Could not retrieve examples: ${err}`);
        return [];
      }
    },
  }),
});

export type LocalGithubUser = {
  username: string;
  avatar: string;
  accessToken: string;
};

export type GistMetadata = {
  name: string;
  editorVersion: number;
  forkedFromGist: string | null;
  fileNames: {
    substance: string;
    style: string;
    domain: string;
  };
};

export type Settings = {
  github: LocalGithubUser | null;
  vimMode: boolean;
  debugMode: boolean;
};

const settingsEffect: AtomEffect<Settings> = ({ setSelf, onSet }) => {
  setSelf(
    localforage
      .getItem("settings")
      .then(
        (savedValue) =>
          (savedValue != null ? savedValue : new DefaultValue()) as Settings,
      ),
  );

  onSet((newValue, _, isReset) => {
    isReset
      ? localforage.removeItem("settings")
      : localforage.setItem("settings", newValue);
  });
};
const debugModeEffect: AtomEffect<Settings> = ({ onSet }) => {
  onSet((newValue, _, isReset) => {
    layoutModel.visitNodes((node) => {
      if (
        node.getType() === "border" &&
        (node as BorderNode).getClassName() === "debugBorder"
      ) {
        layoutModel.doAction(
          Actions.updateNodeAttributes(node.getId(), {
            show: newValue.debugMode,
          }),
        );
      }
    });
  });
};

export const settingsState = atom<Settings>({
  key: "settings",
  default: {
    github: null,
    vimMode: false,
    // debug mode is on by default in local dev mode
    debugMode: process.env.NODE_ENV === "development",
  },
  effects: [settingsEffect, debugModeEffect],
});<|MERGE_RESOLUTION|>--- conflicted
+++ resolved
@@ -21,10 +21,7 @@
 } from "recoil";
 import { v4 as uuid } from "uuid";
 import { layoutModel } from "../App.js";
-<<<<<<< HEAD
-import OptimizerWorker from "../worker/OptimizerWorker.js";
-import { RenderState } from "../worker/common.js";
-=======
+
 import {
   DiagramID,
   LayoutStats,
@@ -32,7 +29,7 @@
   StepSequenceID,
 } from "../optimizer/common.js";
 import Optimizer from "../optimizer/optimizer.js";
->>>>>>> 806d1a02
+
 import { generateVariation } from "./variation.js";
 
 export const optimizer = await Optimizer.create();
