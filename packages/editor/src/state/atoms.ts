import {
  compileDomain,
  DomainEnv,
  PenroseError,
  PenroseWarning,
} from "@penrose/core";
import { PathResolver, Trio, TrioMeta } from "@penrose/examples/dist/index.js";
import registry from "@penrose/examples/dist/registry.js";
import { User as FirebaseUser } from "firebase/auth";
import { Actions, BorderNode, TabNode } from "flexlayout-react";
import localforage from "localforage";
import { debounce, range } from "lodash";
import { RefObject } from "react";
import toast from "react-hot-toast";
import {
  atom,
  AtomEffect,
  DefaultValue,
  selector,
  selectorFamily,
} from "recoil";
import { v4 as uuid } from "uuid";
import { layoutModel } from "../App.js";
import { RenderState } from "../worker/common.js";
import OptimizerWorker from "../worker/OptimizerWorker.js";
import { generateVariation } from "./variation.js";

export const optimizer = new OptimizerWorker();

export const EDITOR_VERSION = 0.1;

export type ProgramType = "substance" | "style" | "domain";

export type GistLocation = {
  kind: "gist";
  id: string;
  author: string;
  avatar: string;
};

export type WorkspaceLocation =
  /**
   * "local" used for unstored non-example workspaces, to distinguish for
   * save button functionality
   */
  | { kind: "local" }
  | {
      /**
       * If file is explicitly saved to cloud storage
       */
      kind: "stored";
      saved: boolean;
      resolver?: PathResolver;
    }
  | GistLocation
  | {
      kind: "example";
      resolver: PathResolver;
    }
  | {
      kind: "roger";
      style?: string; // path to the Style file
      substance?: string; // path to the Substance file
      domain?: string; // path to the Domain file
    };

export type WorkspaceMetadata = {
  name: string;
  // ISO String of date
  lastModified: number;
  id: string;
  // Gist ID
  forkedFromGist: string | null;
  editorVersion: number;
  location: WorkspaceLocation;
};

export type ProgramFile = {
  contents: string;
  name: string;
};

export type Workspace = {
  metadata: WorkspaceMetadata;
  files: {
    substance: ProgramFile;
    style: ProgramFile;
    domain: ProgramFile;
  };
};

export type SavedWorkspaces = {
  [id: string]: Workspace;
};

export type RogerState =
  | {
      kind: "disconnected";
    }
  | {
      kind: "connected";
      ws: WebSocket;
      substance: string[];
      style: string[];
      domain: string[];
      trio: string[];
    };

export type AuthModalState = {
  loginIsOpen: boolean;
  registerIsOpen: boolean;
};

export type AppUser = FirebaseUser | null;

export type AutosaveTimer = NodeJS.Timeout | null;

export const savedFilesState = atom<SavedWorkspaces>({
  key: "savedFiles",
  default: {},
  effects: [],
});

export const autosaveTimerState = atom<AutosaveTimer>({
  key: "autosaveTimerState",
  default: null,
});

/**
 * On any state change to a stored workspace, mark it as unsaved (debounced)
 * On any state change to an example workspace (i.e. title or content edit),
 * mark it as "local" (shows save button in top bar + marks as unclean)
 */
const markWorkspaceUnsavedEffect: AtomEffect<Workspace> = ({
  onSet,
  setSelf,
}) => {
  onSet(
    // HACK: this isn't typesafe (comment from old saveWorkspaceEffect)
    debounce(async (newValue: Workspace, oldValue) => {
      // Check equal ids to prevent state change when swapping active diagram
      if (newValue.metadata.id == oldValue.metadata.id) {
        // Check equal saved values to prevent this effect from self-triggering
        if (
          newValue.metadata.location.kind == "stored" &&
          newValue.metadata.location.saved &&
          newValue.metadata.location.saved == oldValue.metadata.location.saved
        ) {
          setSelf((workspaceOrDefault) => {
            const workspace = workspaceOrDefault as Workspace;
            let resolver: PathResolver | undefined = undefined;
            return {
              ...workspace,
              metadata: {
                ...workspace.metadata,
                location: { kind: "stored", saved: false, resolver },
                forkedFromGist:
                  newValue.metadata.location.kind === "gist"
                    ? newValue.metadata.location.id
                    : null,
              } as WorkspaceMetadata,
            };
          });
        } else if (newValue.metadata.location.kind == "example") {
          setSelf((workspaceOrDefault) => {
            const workspace = workspaceOrDefault as Workspace;
            return {
              ...workspace,
              metadata: {
                ...workspace.metadata,
                location: { kind: "local" },
              } as WorkspaceMetadata,
            };
          });
        }
      }
    }, 500),
  );
};

/**
 * When workspace is loaded in, sync the fileNames with the layout
 */
const syncFilenamesEffect: AtomEffect<Workspace> = ({ onSet }) => {
  onSet((newValue: Workspace, oldValue: Workspace | DefaultValue) => {
    if (oldValue instanceof DefaultValue) {
      return;
    }
    if (newValue.metadata.id !== oldValue.metadata.id) {
      layoutModel.visitNodes((node) => {
        if (node.getType() === "tab" && (node as TabNode).getConfig()) {
          const kind = (node as TabNode).getConfig().kind as ProgramType;
          layoutModel.doAction(
            Actions.renameTab(node.getId(), newValue.files[kind].name),
          );
        }
      });
    }
  });
};

export const defaultWorkspaceState = (): Workspace => ({
  metadata: {
    name: "Untitled Diagram",
    id: uuid(),
    lastModified: Date.parse(new Date().toISOString()),
    editorVersion: 0.1,
    location: { kind: "local" },
    forkedFromGist: null,
  },
  files: {
    substance: {
      name: ".substance",
      contents: "",
    },
    style: {
      name: ".style",
      contents: `canvas {
  width = 400
  height = 400
}`,
    },
    domain: {
      name: ".domain",
      contents: "",
    },
  },
});

export const currentWorkspaceState = atom<Workspace>({
  key: "currentWorkspace",
  default: defaultWorkspaceState(),
  effects: [markWorkspaceUnsavedEffect, syncFilenamesEffect],
});

export const currentRogerState = atom<RogerState>({
  key: "currentRogerState",
  default: { kind: "disconnected" },
});

export const currentAuthModalState = atom<AuthModalState>({
  key: "currentLoginModalState",
  default: { loginIsOpen: false, registerIsOpen: false },
});

export const currentAppUser = atom<AppUser>({
  key: "currentAppUser",
  default: null,
});

/**
 * Access workspace's files granularly
 */
export const fileContentsSelector = selectorFamily<ProgramFile, ProgramType>({
  key: "fileContents",
  get:
    (programType: ProgramType) =>
    ({ get }) => {
      return get(currentWorkspaceState).files[programType];
    },
  set:
    (programType: ProgramType) =>
    ({ set }, newValue) => {
      set(currentWorkspaceState, (state) => ({
        ...state,
        files: { ...state.files, [programType]: newValue },
      }));
    },
});

/**
 * Access just the workspace's metadata.
 */
export const workspaceMetadataSelector = selector<WorkspaceMetadata>({
  key: "workspaceMetadata",
  get: ({ get }) => {
    return get(currentWorkspaceState).metadata;
  },
  set: ({ set }, newValue) => {
    const newMetadata = newValue as WorkspaceMetadata;
    set(currentWorkspaceState, (state) => ({
      ...state,
      metadata: newMetadata,
    }));
  },
});

export const domainCacheState = selector<DomainEnv | null>({
  key: "domainCache",
  get: ({ get }) => {
    const domainProgram = get(fileContentsSelector("domain")).contents;
    const compiledDomain = compileDomain(domainProgram);
    if (compiledDomain.isOk()) {
      return compiledDomain.value;
    }
    return null;
  },
});

export type DiagramMetadata = {
  variation: string;
  stepSize: number;
  autostep: boolean;
  interactive: boolean;
  excludeWarnings: string[];
  source: {
    domain: string;
    substance: string;
    style: string;
  };
};

export type Diagram = {
  state: RenderState | null;
  error: PenroseError | null;
  warnings: PenroseWarning[];
  metadata: DiagramMetadata;
};

export type Canvas = {
  ref: RefObject<HTMLDivElement> | null;
};

export const canvasState = atom<Canvas>({
  key: "canvasState",
  default: {
    ref: null,
  },
});

export const diagramState = atom<Diagram>({
  key: "diagramState",
  default: {
    state: null,
    error: null,
    warnings: [],
    metadata: {
      variation: generateVariation(),
      stepSize: 10000,
      autostep: true,
      interactive: false,
      excludeWarnings: [],
      source: {
        substance: "",
        style: "",
        domain: "",
      },
    },
  },

  //   necessary due to diagram extension
  dangerouslyAllowMutability: true,
});

export type LayoutTimeline = number[][];

export const layoutTimelineState = atom<LayoutTimeline>({
  key: "layoutTimelineState",
  default: [],
});

export const diagramWorkerState = atom<{
  id: string;
  init: boolean;
<<<<<<< HEAD
=======
  compiling: boolean;
>>>>>>> 4076594b
  optimizing: boolean;
}>({
  key: "diagramWorkerState",
  default: {
    id: "",
    init: false,
<<<<<<< HEAD
=======
    compiling: false,
>>>>>>> 4076594b
    optimizing: false,
  },
});

export type DiagramGrid = {
  variations: string[];
  gridSize: number;
};

const gridSizeEffect: AtomEffect<DiagramGrid> = ({ onSet, setSelf }) => {
  onSet((newValue, oldValue) => {
    const old = oldValue as DiagramGrid;
    if (newValue.gridSize > old.gridSize) {
      setSelf({
        ...newValue,
        variations: [
          ...old.variations,
          ...range(newValue.gridSize - old.gridSize).map(() =>
            generateVariation(),
          ),
        ],
      });
    }
  });
};

export const diagramGridState = atom<DiagramGrid>({
  key: "diagramGridState",
  default: {
    variations: range(10).map((i) => generateVariation()),
    gridSize: 10,
  },
  effects: [gridSizeEffect],
});

/**
 * Pulls out just the metadata for efficiency
 */
export const diagramMetadataSelector = selector<DiagramMetadata>({
  key: "diagramMetadata",
  get: ({ get }) => {
    return get(diagramState).metadata;
  },
  set: ({ set }, newValue) => {
    set(diagramState, (state) => ({
      ...state,
      metadata: newValue as DiagramMetadata,
    }));
    set(diagramGridState, ({ gridSize }) => ({
      variations: range(gridSize).map((i) =>
        i === 0 ? (newValue as DiagramMetadata).variation : generateVariation(),
      ),
      gridSize,
    }));
  },
});

export interface TrioWithPreview {
  id: string;
  get: () => Promise<Trio>;
  name?: string;
  preview?: string;
}

export const exampleTriosState = atom<TrioWithPreview[]>({
  key: "exampleTrios",
  default: selector({
    key: "exampleTrios/default",
    get: async () => {
      try {
        const trios: [string, TrioMeta][] = [];
        for (const [id, meta] of registry.entries()) {
          if (meta.trio && meta.gallery) {
            trios.push([id, meta]);
          }
        }
        return Promise.all(
          trios.map(async ([id, { get, name }]) => {
            const svg = await fetch(
              encodeURI(
                `https://raw.githubusercontent.com/penrose/penrose/ci/refs/heads/main/${id}.svg`,
              ),
            );
            const trio: TrioWithPreview = { id, get, name };
            if (!svg.ok) {
              console.error(`could not fetch preview for ${id}`);
              return {
                ...trio,
                preview: `<svg><rect fill="#cbcbcb" width="50" height="50"/></svg>`,
              };
            }
            return { ...trio, preview: await svg.text() };
          }),
        );
      } catch (err) {
        toast.error(`Could not retrieve examples: ${err}`);
        return [];
      }
    },
  }),
});

export type GistMetadata = {
  name: string;
  editorVersion: number;
  forkedFromGist: string | null;
  fileNames: {
    substance: string;
    style: string;
    domain: string;
  };
};

export type Settings = {
  githubAccessToken: string | null;
  vimMode: boolean;
  debugMode: boolean;
};

const settingsEffect: AtomEffect<Settings> = ({ setSelf, onSet }) => {
  setSelf(
    localforage
      .getItem("settings")
      .then(
        (savedValue) =>
          (savedValue != null ? savedValue : new DefaultValue()) as Settings,
      ),
  );

  onSet((newValue, _, isReset) => {
    isReset
      ? localforage.removeItem("settings")
      : localforage.setItem("settings", newValue);
  });
};

const debugModeEffect: AtomEffect<Settings> = ({ onSet }) => {
  onSet((newValue, _, isReset) => {
    layoutModel.visitNodes((node) => {
      if (
        node.getType() === "border" &&
        (node as BorderNode).getClassName() === "debugBorder"
      ) {
        layoutModel.doAction(
          Actions.updateNodeAttributes(node.getId(), {
            show: newValue.debugMode,
          }),
        );
      }
    });
  });
};

export const settingsState = atom<Settings>({
  key: "settings",
  default: {
    githubAccessToken: null,
    vimMode: false,
    // debug mode is on by default in local dev mode
    debugMode: process.env.NODE_ENV === "development",
  },
  effects: [settingsEffect, debugModeEffect],
});<|MERGE_RESOLUTION|>--- conflicted
+++ resolved
@@ -362,20 +362,14 @@
 export const diagramWorkerState = atom<{
   id: string;
   init: boolean;
-<<<<<<< HEAD
-=======
   compiling: boolean;
->>>>>>> 4076594b
   optimizing: boolean;
 }>({
   key: "diagramWorkerState",
   default: {
     id: "",
     init: false,
-<<<<<<< HEAD
-=======
     compiling: false,
->>>>>>> 4076594b
     optimizing: false,
   },
 });
