<<<<<<< HEAD
import { isPenroseError, runtimeError } from "@penrose/core";
=======
import { isPenroseError, runtimeError, showError } from "@penrose/core";
>>>>>>> 4076594b
import { Style } from "@penrose/examples/dist/index.js";
import registry from "@penrose/examples/dist/registry.js";
import { deleteDoc, doc, getDoc, setDoc, updateDoc } from "firebase/firestore";
import { debounce, range } from "lodash";
import queryString from "query-string";
import { useCallback, useEffect, useRef } from "react";
import toast from "react-hot-toast";
<<<<<<< HEAD
import {
  RecoilState,
  useRecoilCallback,
  useRecoilState,
  useRecoilValue,
} from "recoil";
=======
import { RecoilState, useRecoilCallback } from "recoil";
>>>>>>> 4076594b
import { v4 as uuid } from "uuid";
import {
  DownloadPNG,
  DownloadSVG,
  pathResolver,
  zipTrio,
} from "../utils/downloadUtils.js";
import {
  authObject,
  createWorkspaceObject,
  db,
  getDiagram,
} from "../utils/firebaseUtils.js";
import { stateToSVG } from "../utils/renderUtils.js";
import { UpdateInfo } from "../worker/OptimizerWorker";
import {
  AutosaveTimer,
  Canvas,
  Diagram,
  DiagramGrid,
  DiagramMetadata,
  EDITOR_VERSION,
  GistMetadata,
  ProgramFile,
  RogerState,
  SavedWorkspaces,
  Settings,
  TrioWithPreview,
  Workspace,
  WorkspaceLocation,
  WorkspaceMetadata,
  autosaveTimerState,
  canvasState,
  currentRogerState,
  currentWorkspaceState,
  defaultWorkspaceState,
  diagramGridState,
  diagramMetadataSelector,
  diagramState,
  diagramWorkerState,
  fileContentsSelector,
  optimizer,
  savedFilesState,
  settingsState,
  workspaceMetadataSelector,
} from "./atoms.js";
import { generateVariation } from "./variation.js";

const _onError = (
  error: any,
  set: <T>(state: RecoilState<T>, update: (t: T) => T) => void,
) => {
  if (!isPenroseError(error)) {
    error = runtimeError(String(error));
  }
  console.error(showError(error));
  if (optimizer.getState() == "Error") {
    console.error("OptimizerWorker latching error: " + showError(error));
  }
  set(diagramState, (state) => ({
    ...state,
    warnings: [],
    error,
  }));
  set(diagramWorkerState, (state) => ({
    ...state,
    compiling: false,
    optimizing: false,
  }));
};

const _compileDiagram = async (
  substance: string,
  style: string,
  domain: string,
  variation: string,
  excludeWarnings: string[],
  set: <T>(state: RecoilState<T>, update: (t: T) => T) => void,
) => {
  await optimizer.waitForInit();

  const compiling = toast.loading("Compiling...");
  const onUpdate = ({ state: updatedState, stats }: UpdateInfo) => {
    set(diagramState, (state) => {
      return {
        ...state,
        state: updatedState,
      };
    });

    // TODO: update grid state too
    set(diagramGridState, ({ gridSize }: DiagramGrid) => ({
      variations: range(gridSize).map((i) =>
        i === 0 ? variation : generateVariation(),
      ),
      gridSize,
    }));
  };

  const onError = (error: any) => {
<<<<<<< HEAD
    toast.dismiss(compiling);
    if (!isPenroseError(error)) {
      error = runtimeError(String(error));
    }
    set(diagramState, (state) => ({
      ...state,
      error,
    }));
    set(diagramWorkerState, (state) => ({
      ...state,
      optimizing: false,
    }));
  };

  // ugly `then` chain allows for one catch at the end
  try {
    const id = await optimizer.compile(domain, style, substance, variation);
    set(diagramWorkerState, (state) => ({
      ...state,
      id,
      optimizing: false,
    }));

    const { onStart, onFinish } = await optimizer.startOptimizing();
    onFinish
      .then(() => {
        toast.dismiss(compiling);
=======
    _onError(error, set);
    toast.dismiss(compiling);
  };

  try {
    set(diagramState, (state) => ({
      ...state,
      metadata: {
        ...state.metadata,
        variation,
        excludeWarnings,
        source: {
          substance,
          style,
          domain,
        },
      },
    }));
    set(diagramWorkerState, (state) => ({
      ...state,
      compiling: true,
    }));
    const { id, warnings } = await optimizer.compile(
      domain,
      style,
      substance,
      variation,
    );
    set(diagramWorkerState, (state) => ({
      ...state,
      id,
      compiling: false,
    }));
    set(diagramState, (state) => ({
      ...state,
      warnings: warnings,
      error: null,
    }));
    toast.dismiss(compiling);

    const { onStart, onFinish } = await optimizer.startOptimizing();
    onFinish
      .then((info) => {
>>>>>>> 4076594b
        set(diagramWorkerState, (state) => ({
          ...state,
          optimizing: false,
        }));
<<<<<<< HEAD
=======
        onUpdate(info);
>>>>>>> 4076594b
      })
      .catch(onError);

    await onStart;
    set(diagramWorkerState, (state) => ({
      ...state,
      optimizing: true,
    }));

    const info = await optimizer.pollForUpdate();
    if (info !== null) onUpdate(info);
  } catch (error: unknown) {
    onError(error);
  }

  // TODO: update grid state too
  // set(diagramGridState, ({ gridSize }: DiagramGrid) => ({
  //   variations: range(gridSize).map((i) =>
  //     i === 0 ? variation : generateVariation(),
  //   ),
  //   gridSize,
  // }));
};

export const useCompileDiagram = () =>
  useRecoilCallback(({ snapshot, set }) => async () => {
    const workspace = snapshot.getLoadable(currentWorkspaceState)
      .contents as Workspace;
    const domainFile = workspace.files.domain.contents;
    const substanceFile = workspace.files.substance.contents;
    const styleFile = workspace.files.style.contents;
    const diagram = snapshot.getLoadable(diagramState).contents as Diagram;

    await _compileDiagram(
      substanceFile,
      styleFile,
      domainFile,
      diagram.metadata.variation,
      diagram.metadata.excludeWarnings,
      set,
    );
  });

export const useIsUnsaved = () =>
  useRecoilCallback(({ snapshot, set }) => () => {
    const workspace = snapshot.getLoadable(currentWorkspaceState)
      .contents as Workspace;
    return !isCleanWorkspace(workspace);
  });

export const useResampleDiagram = () =>
  useRecoilCallback(({ set, snapshot }) => async () => {
    const diagram: Diagram = snapshot.getLoadable(diagramState)
      .contents as Diagram;
    const id: string = snapshot.getLoadable(diagramWorkerState)
      .contents as string;
    if (diagram.state === null) {
      toast.error("Cannot resample uncompiled diagram");
      return;
    }
    const variation = generateVariation();
    const resamplingLoading = toast.loading("Resampling...");
<<<<<<< HEAD
    const onError = (error: any) => {
      toast.dismiss(resamplingLoading);
      if (!isPenroseError(error)) {
        error = runtimeError(String(error));
      }
      set(diagramState, (state) => ({
        ...state,
        error,
      }));
      set(diagramWorkerState, (state) => ({
        ...state,
        optimizing: false,
      }));
    };
=======

    const onError = (error: any) => {
      _onError(error, set);
      toast.dismiss(resamplingLoading);
    };

    const onUpdate = (info: UpdateInfo) => {
      set(diagramState, (state) => ({
        ...state,
        metadata: { ...state.metadata, variation },
        state: info.state,
        // keep compile errors on resample, but clear runtime errors
        error: state.error?.errorType === "RuntimeError" ? null : state.error,
      }));
      // update grid state too
      set(diagramGridState, ({ gridSize }) => ({
        variations: range(gridSize).map((i) =>
          i === 0 ? variation : generateVariation(),
        ),
        gridSize,
      }));
    };

    try {
      const { onStart, onFinish } = await optimizer.resample(id, variation);
      toast.dismiss(resamplingLoading);
      onFinish
        .then((info) => {
          set(diagramWorkerState, (state) => ({
            ...state,
            optimizing: false,
          }));
          onUpdate(info);
        })
        .catch(onError);

      await onStart;
      set(diagramWorkerState, (state) => ({
        ...state,
        optimizing: true,
      }));

      const info = await optimizer.pollForUpdate();
      if (info !== null) onUpdate(info);
    } catch (error: unknown) {
      onError(error);
    }
  });
>>>>>>> 4076594b

    try {
      const { onStart, onFinish } = await optimizer.resample(id, variation);
      onFinish
        .then(() => {
          toast.dismiss(resamplingLoading);
          set(diagramWorkerState, (state) => ({
            ...state,
            optimizing: false,
          }));
        })
        .catch(onError);

      await onStart;
      set(diagramWorkerState, (state) => ({
        ...state,
        optimizing: true,
      }));

      const info = await optimizer.pollForUpdate();
      if (info === null) return;
      set(diagramState, (state) => ({
        ...state,
        metadata: { ...state.metadata, variation },
        state: info.state,
      }));
      // update grid state too
      set(diagramGridState, ({ gridSize }) => ({
        variations: range(gridSize).map((i) =>
          i === 0 ? variation : generateVariation(),
        ),
        gridSize,
      }));
    } catch (error: unknown) {
      onError(error);
    }
  });

export const useDownloadTrio = () =>
  useRecoilCallback(({ set, snapshot }) => async () => {
    const metadata = snapshot.getLoadable(workspaceMetadataSelector)
      .contents as WorkspaceMetadata;
    const fileTitle = metadata.name.replaceAll(" ", "_").toLowerCase();
    const workspace = snapshot.getLoadable(currentWorkspaceState)
      .contents as Workspace;
    const dsl = workspace.files.domain;
    const sub = workspace.files.substance;
    const sty = workspace.files.style;

    // save trio
    if (
      dsl.contents.length > 0 &&
      sub.contents.length > 0 &&
      sty.contents.length > 0
    ) {
      zipTrio([dsl, sub, sty], fileTitle);
    } else {
      toast.error(
        "Could not export: no Penrose diagram detected. Compile a Penrose trio and try again.",
      );
    }
  });

export const useCopyToClipboard = () =>
  useRecoilCallback(({ set, snapshot }) => async () => {
    const workspace = snapshot.getLoadable(currentWorkspaceState)
      .contents as Workspace;
    const sub = workspace.files.substance.contents;
    const sty = workspace.files.style.contents;
    const dsl = workspace.files.domain.contents;
    const concatenated = `-- .substance\n${sub}\n-- .style\n${sty}\n-- .domain\n${dsl}\n`;

    navigator.clipboard
      .writeText(concatenated)
      .then(() => {
        toast.success("Copied trio to clipboard!");
      })
      .catch(() => {
        toast.error("Error could not copy");
      });
  });

export const useDownloadSvg = () =>
  useRecoilCallback(({ set, snapshot }) => async () => {
    const diagram = snapshot.getLoadable(diagramMetadataSelector)
      .contents as DiagramMetadata;
    const canvas = snapshot.getLoadable(canvasState).contents as Canvas;
    if (canvas.ref && canvas.ref.current !== null) {
      const svg = canvas.ref.current.firstElementChild as SVGSVGElement;
      if (svg !== null) {
        const metadata = snapshot.getLoadable(workspaceMetadataSelector)
          .contents as WorkspaceMetadata;
        const domain = snapshot.getLoadable(fileContentsSelector("domain"))
          .contents as ProgramFile;
        const substance = snapshot.getLoadable(
          fileContentsSelector("substance"),
        ).contents as ProgramFile;
        const style = snapshot.getLoadable(fileContentsSelector("style"))
          .contents as ProgramFile;
        DownloadSVG(
          svg,
          metadata.name,
          domain.contents,
          substance.contents,
          style.contents,
          metadata.editorVersion.toString(),
          diagram.variation,
        );
      } else {
        toast.error(
          "Could not export: no Penrose diagram detected. Compile a Penrose trio and try again.",
        );
      }
    }
  });

// download an svg with raw TeX labels
export const useDownloadSvgTex = () =>
  useRecoilCallback(({ set, snapshot }) => async () => {
    const diagram = snapshot.getLoadable(diagramMetadataSelector)
      .contents as DiagramMetadata;
    const metadata = snapshot.getLoadable(workspaceMetadataSelector)
      .contents as WorkspaceMetadata;
    const rogerState = snapshot.getLoadable(currentRogerState)
      .contents as RogerState;
    const canvas = snapshot.getLoadable(canvasState).contents as Canvas;
    if (canvas.ref && canvas.ref.current !== null) {
      const { state } = snapshot.getLoadable(diagramState).contents as Diagram;
      if (state !== null) {
        const rendered = await stateToSVG(state, {
          pathResolver: (path: string) =>
            pathResolver(path, rogerState, metadata),
          width: state.canvas.width.toString(),
          height: state.canvas.height.toString(),
          texLabels: true,
        });
        const domain = snapshot.getLoadable(fileContentsSelector("domain"))
          .contents as ProgramFile;
        const substance = snapshot.getLoadable(
          fileContentsSelector("substance"),
        ).contents as ProgramFile;
        const style = snapshot.getLoadable(fileContentsSelector("style"))
          .contents as ProgramFile;
        DownloadSVG(
          rendered,
          metadata.name,
          domain.contents,
          substance.contents,
          style.contents,
          metadata.editorVersion.toString(),
          diagram.variation,
        );
      } else {
        toast.error(
          "Could not export: no Penrose diagram detected. Compile a Penrose trio and try again.",
        );
      }
    }
  });

export const useDownloadPng = () =>
  useRecoilCallback(({ set, snapshot }) => async () => {
    const diagram = snapshot.getLoadable(diagramState).contents as Diagram;
    const canvas = snapshot.getLoadable(canvasState).contents as Canvas;
    if (canvas.ref && canvas.ref.current !== null) {
      const svg = canvas.ref.current.firstElementChild as SVGSVGElement;
      if (svg !== null) {
        const metadata = snapshot.getLoadable(workspaceMetadataSelector)
          .contents as WorkspaceMetadata;
        const filename = `${metadata.name}.png`;
        if (diagram.state) {
          const { canvas: canvasDims } = diagram.state;
          const { width, height } = canvasDims;
          DownloadPNG(svg, filename, width, height, 1);
        }
      } else {
        toast.error(
          "Could not export: no Penrose diagram detected. Compile a Penrose trio and try again.",
        );
      }
    }
  });

export const useDownloadPdf = () =>
  useRecoilCallback(({ snapshot }) => async () => {
    const diagram = snapshot.getLoadable(diagramState).contents as Diagram;
    const { state } = diagram;
    const canvas = snapshot.getLoadable(canvasState).contents as Canvas;
    if (canvas.ref && canvas.ref.current !== null) {
      const svg = canvas.ref.current.firstElementChild as SVGSVGElement;
      if (svg !== null && state) {
        // clear all of the <penrose> metadata if it is present
        // this metadata is added to SVGs for saving/loading but it will break PDF
        const metadataQuery = svg.querySelector("penrose");
        if (metadataQuery !== null) {
          metadataQuery.innerHTML = "";
        }
        const metadata = snapshot.getLoadable(workspaceMetadataSelector)
          .contents as WorkspaceMetadata;
        const openedWindow = window.open(
          "",
          "PRINT",
          `height=${state.canvas.height},width=${state.canvas.width}`,
        );
        if (openedWindow === null) {
          toast.error("Couldn't open popup to print");
          return;
        }
        openedWindow.document.write(
          `<!DOCTYPE html><head><title>${metadata.name}</title></head><body>`,
        );
        openedWindow.document.write(svg.outerHTML);
        openedWindow.document.write("</body></html>");
        openedWindow.document.close();
        openedWindow.focus();
        openedWindow.print();
      } else {
        toast.error(
          "Could not export: no Penrose diagram detected. Compile a Penrose trio and try again.",
        );
      }
    }
  });

// returns true if there are no unsaved changes
export const isCleanWorkspace = (workspace: Workspace): boolean => {
  if (
    (workspace.metadata.location.kind === "stored" &&
      !workspace.metadata.location.saved) ||
    workspace.metadata.location.kind == "local"
  ) {
    return false;
  } else {
    return true;
  }
};

export const useLoadLocalWorkspace = () =>
  useRecoilCallback(({ set, snapshot }) => async (id: string) => {
    const currentWorkspace = snapshot.getLoadable(currentWorkspaceState)
      .contents as Workspace;
    const currentSavedFilesState = snapshot.getLoadable(savedFilesState)
      .contents as SavedWorkspaces;
    if (
      !isCleanWorkspace(currentWorkspace) &&
      !confirm(
        "You have unsaved changes. Are you sure you want to load a new workspace?",
      )
    ) {
      return;
    }

    let loadedWorkspace: Workspace | null;
    if (id in currentSavedFilesState) {
      loadedWorkspace = currentSavedFilesState[id];
    } else {
      /**
       * Workspace missing from local state, search database instead.
       * A fallback in case of some unforseen bug, I do not expect this
       * branch to be reached
       */
      loadedWorkspace = await getDiagram(id);
    }

    if (loadedWorkspace != null) {
      set(currentWorkspaceState, loadedWorkspace as Workspace);
      await _compileDiagram(
        loadedWorkspace.files.substance.contents,
        loadedWorkspace.files.style.contents,
        loadedWorkspace.files.domain.contents,
        uuid(),
        [],
        set,
      );
    }
  });

export const useLoadExampleWorkspace = () =>
  useRecoilCallback(
    ({ set, reset, snapshot }) =>
      async (meta: TrioWithPreview) => {
        const currentWorkspace = snapshot.getLoadable(
          currentWorkspaceState,
        ).contents;
        if (
          !isCleanWorkspace(currentWorkspace) &&
          !confirm(
            "You have unsaved changes. Are you sure you want to load a gallery example?",
          )
        ) {
          return;
        }
        const id = toast.loading("Loading example...");
        const { domain, style, substance, variation, excludeWarnings } =
          await meta.get();
        toast.dismiss(id);
        const styleJoined = style
          .map(({ contents }: Style) => contents)
          .join("\n");
        // HACK: we should really use each Style's individual `resolver`
        const { resolver } = style[0];
        set(currentWorkspaceState, {
          metadata: {
            id: uuid(),
            name: meta.name!,
            lastModified: Date.parse(new Date().toISOString()),
            editorVersion: EDITOR_VERSION,
            location: {
              kind: "example",
              resolver,
            },
            forkedFromGist: null,
          },
          files: {
            domain: {
              contents: domain,
              name: `.domain`,
            },
            style: {
              contents: styleJoined,
              name: `.style`,
            },
            substance: {
              contents: substance,
              name: `.substance`,
            },
          },
        });
        reset(diagramState);
        await _compileDiagram(
          substance,
          styleJoined,
          domain,
          variation,
          excludeWarnings,
          set,
        );
      },
  );

export const useNewWorkspace = () =>
  useRecoilCallback(({ reset, set, snapshot }) => () => {
    const workspace = snapshot.getLoadable(currentWorkspaceState).contents;
    if (
      !isCleanWorkspace(workspace) &&
      !confirm(`You have unsaved changes. Are you sure you want to create
      a new workspace?`)
    ) {
      return;
    }
    // set rather than reset to generate new id to avoid id conflicts
    set(currentWorkspaceState, () => defaultWorkspaceState());
    reset(diagramState);
  });

export const useCheckURL = () =>
  useRecoilCallback(({ set, snapshot, reset }) => async () => {
    const parsed = queryString.parse(window.location.search);
    if ("gist" in parsed) {
      // Loading a gist
      // Show loading notification only if not redirected from share
      var id!: string;
      if (!("pub" in parsed)) {
        id = toast.loading("Loading gist...");
      }
      const res = await fetch(
        `https://api.github.com/gists/${parsed["gist"]}`,
        {
          headers: {
            accept: "application/vnd.github.v3+json",
          },
        },
      );
      if (!("pub" in parsed)) {
        toast.dismiss(id);
      }
      if (res.status !== 200) {
        console.error(res);
        toast.error(`Could not load gist: ${res.statusText}`);
        return;
      }
      const json = await res.json();
      const gistFiles = json.files;
      const gistMetadata = JSON.parse(
        gistFiles["metadata.json"].content,
      ) as GistMetadata;
      const metadata: WorkspaceMetadata = {
        name: gistMetadata.name,
        id: uuid(),
        lastModified: json.created_at,
        editorVersion: gistMetadata.editorVersion,
        forkedFromGist: gistMetadata.forkedFromGist,
        location: {
          kind: "gist",
          id: json.id,
          author: json.owner.login,
          avatar: json.owner.avatar_url,
        },
      };
      const files = {
        domain: {
          contents: gistFiles["domain"].content,
          name: gistMetadata.fileNames.domain,
        },
        style: {
          contents: gistFiles["style"].content,
          name: gistMetadata.fileNames.style,
        },
        substance: {
          contents: gistFiles["substance"].content,
          name: gistMetadata.fileNames.substance,
        },
      };
      const workspace: Workspace = {
        metadata,
        files,
      };
      set(currentWorkspaceState, workspace);

      // Notification + save to clipboard if redirected from clicking share
      if ("pub" in parsed) {
        const gistParameter = queryString.stringify({ gist: parsed["gist"] });
        const shareableURL = `${window.location.origin}${window.location.pathname}?${gistParameter}`;
        navigator.clipboard.writeText(shareableURL).then(() => {
          toast.success("Copied shareable link to clipboard");
        });
        // Hide pub query parameter from displayed URL
        window.history.replaceState({}, document.title, shareableURL);
      }
    } else if ("examples" in parsed) {
      const t = toast.loading("Loading example...");
      const id = parsed["examples"];
      if (typeof id !== "string") return;
      const ex = registry.get(id);
      if (ex === undefined || !ex.trio) return;
      const { domain, style, substance, variation, excludeWarnings } =
        await ex.get();
      toast.dismiss(t);
      const styleJoined = style.map(({ contents }: any) => contents).join("\n");
      // HACK: we should really use each Style's individual `resolver`
      const { resolver } = style[0];
      set(currentWorkspaceState, {
        metadata: {
          id: uuid(),
          name: ex.name!,
          lastModified: Date.parse(new Date().toISOString()),
          editorVersion: EDITOR_VERSION,
          location: {
            kind: "example",
            resolver,
          },
          forkedFromGist: null,
        },
        files: {
          domain: {
            contents: domain,
            name: `.domain`,
          },
          style: {
            contents: styleJoined,
            name: `.style`,
          },
          substance: {
            contents: substance,
            name: `.substance`,
          },
        },
      });
      reset(diagramState);
      await _compileDiagram(
        substance,
        styleJoined,
        domain,
        variation,
        excludeWarnings,
        set,
      );
      toast.dismiss(t);
    }
    // TODO: implementing loading individual registry examples by URL
  });

export const usePublishGist = () =>
  useRecoilCallback(({ snapshot, set }) => async () => {
    const workspace = snapshot.getLoadable(currentWorkspaceState)
      .contents as Workspace;
    const settings = snapshot.getLoadable(settingsState).contents as Settings;
    if (settings.githubAccessToken === null) {
      console.error(`Not authorized with GitHub`);
      toast.error(`Not authorized with GitHub`);
      return;
    }
    const gistMetadata: GistMetadata = {
      name: workspace.metadata.name,
      editorVersion: workspace.metadata.editorVersion,
      forkedFromGist: workspace.metadata.forkedFromGist,
      fileNames: {
        domain: workspace.files.domain.name,
        style: workspace.files.style.name,
        substance: workspace.files.substance.name,
      },
    };
    const res = await fetch("https://api.github.com/gists", {
      method: "POST",
      headers: {
        accept: "application/vnd.github.v3+json",
        Authorization: `token ${settings.githubAccessToken}`,
      },
      body: JSON.stringify({
        description: workspace.metadata.name,
        files: {
          // https://stackoverflow.com/a/20949455/10833799
          ["_" + workspace.metadata.name]: {
            content: "a Penrose gist",
          },
          "metadata.json": {
            content: JSON.stringify(gistMetadata),
          },
          domain: {
            content: workspace.files.domain.contents,
          },
          style: {
            content: workspace.files.style.contents,
          },
          substance: {
            content: workspace.files.substance.contents,
          },
        },
        public: false,
      }),
    });
    const json = await res.json();
    if (res.status !== 201) {
      console.error(`Could not publish gist: ${res.statusText}`);
      toast.error(`Could not publish gist: ${res.statusText} ${json.message}`);
      return;
    }
    // Use query string (pub) to pass state to display notification on next page
    const gistParameter = queryString.stringify({ gist: json.id, pub: true });
    toast.success("Redirecting to gist...");
    window.location.search = gistParameter;
  });

export const useDeleteWorkspace = () =>
  useRecoilCallback(
    ({ set, snapshot, reset }) =>
      async (workspaceMetadata: WorkspaceMetadata) => {
        const { id, name } = workspaceMetadata;
        const shouldDelete = confirm(`Delete ${name}?`);
        if (!shouldDelete) {
          return;
        }

        // Delete from cloud storage
        if (authObject.currentUser != null) {
          const notif = toast.loading(`Deleting ${name}...`);
          await deleteDoc(doc(db, authObject.currentUser.uid, id))
            .catch((error) => {
              toast.error(`Error deleting diagram: ${name}`);
              console.log(
                `Error code: ${error.code}, Error message: ${error.message}`,
              );
              toast.dismiss(notif);
              return;
            })
            .then(() => {
              // If successful, remove from local state
              const currentWorkspace = snapshot.getLoadable(
                currentWorkspaceState,
              ).contents;
              set(savedFilesState, (savedFiles) => {
                const { [id]: removedFile, ...newFiles } = savedFiles;
                return newFiles;
              });

              // Clear autosave to avoid race
              const autosaveTimer: AutosaveTimer = snapshot.getLoadable(
                autosaveTimerState,
              ).contents as AutosaveTimer;

              if (autosaveTimer != null) {
                clearTimeout(autosaveTimer);
                set(autosaveTimerState, null);
              }

              if (currentWorkspace.metadata.id === id) {
                // set rather than reset to generate new id to avoid id conflicts
                set(currentWorkspaceState, () => defaultWorkspaceState());
                reset(diagramState);
              }
              toast.dismiss(notif);
              toast.success(`Deleted ${name}`);
            });
        }
      },
  );

/**
 * Used when a "local" workspace is saved for the first time
 * Also used for duplicate diagram, diagramId passed in as fresh uuid
 */
export const useSaveNewWorkspace = () =>
  useRecoilCallback(({ snapshot, set }) => async (diagramId: string) => {
    if (
      authObject.currentUser != null &&
      authObject.currentUser.uid != undefined
    ) {
      const currentWorkspace = snapshot.getLoadable(
        currentWorkspaceState,
      ).contents;

      const modificationTime = Date.parse(new Date().toISOString());
      // Save to cloud
      const notif = toast.loading("saving...");
      await setDoc(doc(db, authObject.currentUser.uid, diagramId), {
        diagramId: diagramId,
        name: currentWorkspace.metadata.name,
        lastModified: modificationTime,
        editorVersion: currentWorkspace.metadata.editorVersion,
        substance: currentWorkspace.files.substance.contents,
        style: currentWorkspace.files.style.contents,
        domain: currentWorkspace.files.domain.contents,
      })
        .catch((error) => {
          console.log(
            `Error code: ${error.code}, Error message: ${error.message}`,
          );
          toast.error("Encountered an error");
        })
        // Update local state
        .then(() => {
          set(savedFilesState, (prevState) => ({
            ...prevState,
            [diagramId]: createWorkspaceObject(
              currentWorkspace.metadata.name,
              modificationTime,
              diagramId,
              currentWorkspace.metadata.editorVersion,
              true,
              currentWorkspace.files.substance.contents,
              currentWorkspace.files.style.contents,
              currentWorkspace.files.domain.contents,
            ),
          }));
          set(currentWorkspaceState, (prevState) => ({
            ...prevState,
            metadata: {
              ...prevState.metadata,
              id: diagramId,
              lastModified: modificationTime,
              location: { kind: "stored", saved: true } as WorkspaceLocation,
            },
          }));
          toast.dismiss(notif);
        });
    } else {
      toast.error("Could not save workspace, please check login credentials");
    }
  });

export const useSaveWorkspace = () =>
  useRecoilCallback(({ snapshot, set }) => async () => {
    const currentWorkspace: Workspace = snapshot.getLoadable(
      currentWorkspaceState,
    ).contents as Workspace;

    /**
     * Check exists because of autosave. In autosave, a metadata update race
     * makes it so that checking if the workspace is not saved before calling
     * this function infeasible. As such, we move the check into this
     * function.
     */
    if (
      currentWorkspace.metadata.location.kind == "stored" &&
      currentWorkspace.metadata.location.saved
    ) {
      return;
    }

    if (
      authObject.currentUser != null &&
      authObject.currentUser.uid != undefined
    ) {
      // Check for overwriting conflicts by checking lastModified string
      const storedDiagram = await getDoc(
        doc(db, authObject.currentUser.uid, currentWorkspace.metadata.id),
      );
      if (storedDiagram.exists()) {
        const storedDiagramData = storedDiagram.data();
        if (
          storedDiagramData.lastModified !=
            currentWorkspace.metadata.lastModified &&
          !confirm(
            `Merge conflict detected. Are you sure you want to override saved 
            changes?`,
          )
        ) {
          return;
        }
      } else {
        toast.error("Error saving workspace, this workspace does not exist");
        return;
      }
      const notif = toast.loading("saving...");
      const modificationTime = Date.parse(new Date().toISOString());
      // Save to cloud
      await updateDoc(
        doc(db, authObject.currentUser.uid, currentWorkspace.metadata.id),
        {
          name: currentWorkspace.metadata.name,
          lastModified: modificationTime,
          editorVersion: currentWorkspace.metadata.editorVersion,
          substance: currentWorkspace.files.substance.contents,
          style: currentWorkspace.files.style.contents,
          domain: currentWorkspace.files.domain.contents,
        },
      )
        .catch((error) => {
          console.log(
            `Error code: ${error.code}, Error message: ${error.message}`,
          );
          toast.error("Encountered an error");
        })
        // Update local state
        .then(() => {
          set(savedFilesState, (prevState) => ({
            ...prevState,
            [currentWorkspace.metadata.id]: createWorkspaceObject(
              currentWorkspace.metadata.name,
              modificationTime,
              currentWorkspace.metadata.id,
              currentWorkspace.metadata.editorVersion,
              true,
              currentWorkspace.files.substance.contents,
              currentWorkspace.files.style.contents,
              currentWorkspace.files.domain.contents,
            ),
          }));
          set(currentWorkspaceState, (prevState) => ({
            ...prevState,
            metadata: {
              ...prevState.metadata,
              lastModified: modificationTime,
              location: { kind: "stored", saved: true } as WorkspaceLocation,
            },
          }));
          toast.dismiss(notif);
        });
    } else {
      toast.error("Could not save workspace, please check login credentials");
    }
  });

/**
 * Allows user to save workspace with ctrl+s or cmd+s
 * If user in an "local" workspace (new workspace): Adds to saved workspaces
 * If user in a "stored" workspace that's unsaved: Saves
 * If user in an example, gist, or roger workspace: Does nothing
 */
export const saveShortcutHook = () => {
  const saveWorkspace = useSaveWorkspace();
  const saveNewWorkspace = useSaveNewWorkspace();

  // Need useRecoilCallback for snapshot, otherwise currentWorkspace outdated
  const handleShortcut = useRecoilCallback(
    ({ snapshot }) =>
      async (event: KeyboardEvent) => {
        const currentWorkspace = snapshot.getLoadable(
          currentWorkspaceState,
        ).contents;
        if (event.repeat) return;
        // Cmd+s or Ctrl+s
        if ((event.metaKey || event.ctrlKey) && event.key === "s") {
          if (
            currentWorkspace.metadata.location.kind == "stored" &&
            !currentWorkspace.metadata.location.saved
          ) {
            event.preventDefault();
            saveWorkspace();
          } else if (currentWorkspace.metadata.location.kind == "local") {
            event.preventDefault();
            saveNewWorkspace(uuid());
          }
        }
      },
  );

  useEffect(() => {
    document.addEventListener("keydown", handleShortcut, {
      passive: false,
    });

    // Cleanup
    return () => document.removeEventListener("keydown", handleShortcut);
  }, []);
};

/**
 * Autosaves every 5 seconds after a user has finished editing.
 */
export const autosaveHook = () => {
  const currentWorkspace = useRecoilValue(currentWorkspaceState);
  const isInitialRender = useRef(true);
  const saveWorkspace = useSaveWorkspace();
  const [autosaveTimerValue, autosaveTimerSetter] =
    useRecoilState(autosaveTimerState);

  /**
   * useCallback necessary for debounce to work. Without debounce, every
   * character entered will trigger the function.
   */
  const autosaveLogic = useCallback(
    debounce(async () => {
      // Reset autosave timer
      if (autosaveTimerValue != null) {
        clearTimeout(autosaveTimerValue);
      }
      // Set new timer, after 5 seconds have elapsed without edit
      const newTimeoutId = setTimeout(() => {
        if (currentWorkspace.metadata.location.kind == "stored") {
          saveWorkspace();
        }
      }, 2000);
      autosaveTimerSetter(newTimeoutId);
    }, 500),
    // So that updates to these values won't be reflected in execution
    [autosaveTimerValue, currentWorkspace.metadata],
  );

  useEffect(() => {
    if (isInitialRender.current) {
      isInitialRender.current = false;
      return;
    }
    autosaveLogic();
  }, [
    currentWorkspace.files.substance.contents,
    currentWorkspace.files.style.contents,
    currentWorkspace.files.domain.contents,
  ]);
};<|MERGE_RESOLUTION|>--- conflicted
+++ resolved
@@ -1,8 +1,4 @@
-<<<<<<< HEAD
-import { isPenroseError, runtimeError } from "@penrose/core";
-=======
 import { isPenroseError, runtimeError, showError } from "@penrose/core";
->>>>>>> 4076594b
 import { Style } from "@penrose/examples/dist/index.js";
 import registry from "@penrose/examples/dist/registry.js";
 import { deleteDoc, doc, getDoc, setDoc, updateDoc } from "firebase/firestore";
@@ -10,16 +6,12 @@
 import queryString from "query-string";
 import { useCallback, useEffect, useRef } from "react";
 import toast from "react-hot-toast";
-<<<<<<< HEAD
 import {
   RecoilState,
   useRecoilCallback,
   useRecoilState,
   useRecoilValue,
 } from "recoil";
-=======
-import { RecoilState, useRecoilCallback } from "recoil";
->>>>>>> 4076594b
 import { v4 as uuid } from "uuid";
 import {
   DownloadPNG,
@@ -120,35 +112,6 @@
   };
 
   const onError = (error: any) => {
-<<<<<<< HEAD
-    toast.dismiss(compiling);
-    if (!isPenroseError(error)) {
-      error = runtimeError(String(error));
-    }
-    set(diagramState, (state) => ({
-      ...state,
-      error,
-    }));
-    set(diagramWorkerState, (state) => ({
-      ...state,
-      optimizing: false,
-    }));
-  };
-
-  // ugly `then` chain allows for one catch at the end
-  try {
-    const id = await optimizer.compile(domain, style, substance, variation);
-    set(diagramWorkerState, (state) => ({
-      ...state,
-      id,
-      optimizing: false,
-    }));
-
-    const { onStart, onFinish } = await optimizer.startOptimizing();
-    onFinish
-      .then(() => {
-        toast.dismiss(compiling);
-=======
     _onError(error, set);
     toast.dismiss(compiling);
   };
@@ -192,15 +155,11 @@
     const { onStart, onFinish } = await optimizer.startOptimizing();
     onFinish
       .then((info) => {
->>>>>>> 4076594b
         set(diagramWorkerState, (state) => ({
           ...state,
           optimizing: false,
         }));
-<<<<<<< HEAD
-=======
         onUpdate(info);
->>>>>>> 4076594b
       })
       .catch(onError);
 
@@ -263,23 +222,6 @@
     }
     const variation = generateVariation();
     const resamplingLoading = toast.loading("Resampling...");
-<<<<<<< HEAD
-    const onError = (error: any) => {
-      toast.dismiss(resamplingLoading);
-      if (!isPenroseError(error)) {
-        error = runtimeError(String(error));
-      }
-      set(diagramState, (state) => ({
-        ...state,
-        error,
-      }));
-      set(diagramWorkerState, (state) => ({
-        ...state,
-        optimizing: false,
-      }));
-    };
-=======
-
     const onError = (error: any) => {
       _onError(error, set);
       toast.dismiss(resamplingLoading);
@@ -327,7 +269,6 @@
       onError(error);
     }
   });
->>>>>>> 4076594b
 
     try {
       const { onStart, onFinish } = await optimizer.resample(id, variation);
