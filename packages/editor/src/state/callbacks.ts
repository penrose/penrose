--- conflicted
+++ resolved
@@ -1,7 +1,4 @@
-<<<<<<< HEAD
-=======
 import { runtimeError } from "@penrose/core";
->>>>>>> f711e9df
 import { Style } from "@penrose/examples/dist/index.js";
 import registry from "@penrose/examples/dist/registry.js";
 import localforage from "localforage";
@@ -17,14 +14,11 @@
   zipTrio,
 } from "../utils/downloadUtils.js";
 import { stateToSVG } from "../utils/renderUtils.js";
-<<<<<<< HEAD
 import {
   handleOptimizerPromises,
   updateStateOnError,
 } from "../utils/stateUtils";
 import { CompiledInfo, UpdateInfo } from "../worker/OptimizerWorker";
-=======
->>>>>>> f711e9df
 import {
   Canvas,
   Diagram,
@@ -69,60 +63,6 @@
   }));
 
   const compiling = toast.loading("Compiling...");
-<<<<<<< HEAD
-
-  set(diagramState, (state) => ({
-    ...state,
-    metadata: {
-      ...state.metadata,
-      variation,
-      excludeWarnings,
-      source: {
-        substance,
-        style,
-        domain,
-      },
-    },
-  }));
-
-  set(diagramWorkerState, (state) => ({
-    ...state,
-    compiling: true,
-  }));
-
-  let compiledInfo: CompiledInfo;
-  try {
-    compiledInfo = await optimizer.compile(domain, style, substance, variation);
-  } catch (error: unknown) {
-    updateStateOnError(
-      error,
-      (x) => set(diagramWorkerState, x),
-      (x) => set(diagramState, x),
-    );
-    toast.dismiss(compiling);
-    return;
-  }
-
-  const { id, warnings } = compiledInfo;
-
-  set(diagramWorkerState, (state) => ({
-    ...state,
-    id,
-    compiling: false,
-  }));
-  set(diagramState, (state) => ({
-    ...state,
-    warnings: warnings,
-    error: null,
-  }));
-  toast.dismiss(compiling);
-
-  await handleOptimizerPromises(
-    await optimizer.startOptimizing(),
-    (x) => set(diagramWorkerState, x),
-    (x) => set(diagramState, x),
-  );
-=======
   const compileResult = await optimizer.compile(
     domain,
     style,
@@ -156,7 +96,6 @@
     }));
     return;
   }
->>>>>>> f711e9df
 
   // we've succesfully compiled, so we can update the diagram metadata, warnings, etc
   set(diagramState, (diagram) => ({
@@ -216,13 +155,7 @@
   useRecoilCallback(({ set, snapshot }) => async () => {
     const diagram: Diagram = snapshot.getLoadable(diagramState)
       .contents as Diagram;
-<<<<<<< HEAD
-    const id: string = snapshot.getLoadable(diagramWorkerState).contents
-      .id as string;
-    if (diagram.state === null) {
-=======
     if (diagram.diagramId === null) {
->>>>>>> f711e9df
       toast.error("Cannot resample uncompiled diagram");
       return;
     }
@@ -230,39 +163,6 @@
     const variation = generateVariation();
     const resamplingLoading = toast.loading("Resampling...");
 
-<<<<<<< HEAD
-    const onUpdate = (info: UpdateInfo) => {
-      set(diagramState, (state) => ({
-        ...state,
-        metadata: { ...state.metadata, variation },
-        state: info.state,
-        // keep compile errors on resample, but clear runtime errors
-        error: state.error?.errorType === "RuntimeError" ? null : state.error,
-      }));
-      // update grid state too
-      set(diagramGridState, ({ gridSize }) => ({
-        variations: range(gridSize).map((i) =>
-          i === 0 ? variation : generateVariation(),
-        ),
-        gridSize,
-      }));
-    };
-
-    set(diagramWorkerState, (state) => ({
-      ...state,
-      resampling: true,
-    }));
-    await handleOptimizerPromises(
-      await optimizer.resample(id, variation),
-      (x) => set(diagramWorkerState, x),
-      (x) => set(diagramState, x),
-      () => toast.dismiss(resamplingLoading),
-    );
-    toast.dismiss(resamplingLoading);
-    set(diagramWorkerState, (state) => ({
-      ...state,
-      resampling: false,
-=======
     const resampleResult = await optimizer.resample(
       diagram.diagramId,
       variation,
@@ -294,7 +194,6 @@
         ...diagram.metadata,
         variation,
       },
->>>>>>> f711e9df
     }));
   });
 
