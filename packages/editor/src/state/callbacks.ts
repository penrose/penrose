--- conflicted
+++ resolved
@@ -1,15 +1,4 @@
-<<<<<<< HEAD
 import { RenderState } from "@penrose/core";
-=======
-import {
-  compile,
-  compileDomain,
-  resample,
-  stepNextStage,
-  stepTimes,
-  toSVG,
-} from "@penrose/core";
->>>>>>> 7ad14e7d
 import { Style } from "@penrose/examples/dist/index.js";
 import registry from "@penrose/examples/dist/registry.js";
 import localforage from "localforage";
@@ -18,12 +7,7 @@
 import toast from "react-hot-toast";
 import { useRecoilCallback } from "recoil";
 import { v4 as uuid } from "uuid";
-import {
-  DownloadPNG,
-  DownloadSVG,
-  pathResolver,
-  zipTrio,
-} from "../utils/downloadUtils.js";
+import { DownloadPNG, DownloadSVG, zipTrio } from "../utils/downloadUtils.js";
 import {
   Canvas,
   Diagram,
@@ -33,23 +17,18 @@
   GistMetadata,
   LocalGithubUser,
   ProgramFile,
-  RogerState,
   Settings,
   TrioWithPreview,
   Workspace,
   WorkspaceLocation,
   WorkspaceMetadata,
   canvasState,
-  currentRogerState,
   currentWorkspaceState,
   diagramGridState,
   diagramMetadataSelector,
   diagramState,
-<<<<<<< HEAD
   diagramWorkerState,
-=======
   fileContentsSelector,
->>>>>>> 7ad14e7d
   localFilesState,
   optimizer,
   settingsState,
@@ -316,44 +295,46 @@
 // download an svg with raw TeX labels
 export const useDownloadSvgTex = () =>
   useRecoilCallback(({ set, snapshot }) => async () => {
-    const diagram = snapshot.getLoadable(diagramMetadataSelector)
-      .contents as DiagramMetadata;
-    const metadata = snapshot.getLoadable(workspaceMetadataSelector)
-      .contents as WorkspaceMetadata;
-    const rogerState = snapshot.getLoadable(currentRogerState)
-      .contents as RogerState;
-    const canvas = snapshot.getLoadable(canvasState).contents as Canvas;
-    if (canvas.ref && canvas.ref.current !== null) {
-      const { state } = snapshot.getLoadable(diagramState).contents as Diagram;
-      if (state !== null) {
-        const svg = await toSVG(
-          state,
-          (path) => pathResolver(path, rogerState, metadata),
-          "diagramPanel",
-          true,
-        );
-        const domain = snapshot.getLoadable(fileContentsSelector("domain"))
-          .contents as ProgramFile;
-        const substance = snapshot.getLoadable(
-          fileContentsSelector("substance"),
-        ).contents as ProgramFile;
-        const style = snapshot.getLoadable(fileContentsSelector("style"))
-          .contents as ProgramFile;
-        DownloadSVG(
-          svg,
-          metadata.name,
-          domain.contents,
-          substance.contents,
-          style.contents,
-          metadata.editorVersion.toString(),
-          diagram.variation,
-        );
-      } else {
-        toast.error(
-          "Could not export: no Penrose diagram detected. Compile a Penrose trio and try again.",
-        );
-      }
-    }
+    console.log("TODO: revert download svg tex");
+
+    // const diagram = snapshot.getLoadable(diagramMetadataSelector)
+    //   .contents as DiagramMetadata;
+    // const metadata = snapshot.getLoadable(workspaceMetadataSelector)
+    //   .contents as WorkspaceMetadata;
+    // const rogerState = snapshot.getLoadable(currentRogerState)
+    //   .contents as RogerState;
+    // const canvas = snapshot.getLoadable(canvasState).contents as Canvas;
+    // if (canvas.ref && canvas.ref.current !== null) {
+    //   const { state } = snapshot.getLoadable(diagramState).contents as Diagram;
+    //   if (state !== null) {
+    //     const svg = await toSVG(
+    //       state,
+    //       (path) => pathResolver(path, rogerState, metadata),
+    //       "diagramPanel",
+    //       true,
+    //     );
+    //     const domain = snapshot.getLoadable(fileContentsSelector("domain"))
+    //       .contents as ProgramFile;
+    //     const substance = snapshot.getLoadable(
+    //       fileContentsSelector("substance"),
+    //     ).contents as ProgramFile;
+    //     const style = snapshot.getLoadable(fileContentsSelector("style"))
+    //       .contents as ProgramFile;
+    //     DownloadSVG(
+    //       svg,
+    //       metadata.name,
+    //       domain.contents,
+    //       substance.contents,
+    //       style.contents,
+    //       metadata.editorVersion.toString(),
+    //       diagram.variation,
+    //     );
+    //   } else {
+    //     toast.error(
+    //       "Could not export: no Penrose diagram detected. Compile a Penrose trio and try again.",
+    //     );
+    //   }
+    // }
   });
 
 export const useDownloadPng = () =>
