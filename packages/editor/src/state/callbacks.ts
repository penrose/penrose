import { runtimeError } from "@penrose/core";
import { Style } from "@penrose/examples/dist/index.js";
import registry from "@penrose/examples/dist/registry.js";
<<<<<<< HEAD
import { deleteDoc, doc, getDoc, setDoc, updateDoc } from "firebase/firestore";
import { debounce, range } from "lodash";
=======
import localforage from "localforage";
>>>>>>> d3a93691
import queryString from "query-string";
import { useCallback, useEffect, useRef } from "react";
import toast from "react-hot-toast";
import {
  RecoilState,
  useRecoilCallback,
  useRecoilState,
  useRecoilValue,
} from "recoil";
import { v4 as uuid } from "uuid";
import { isErr, showOptimizerError } from "../optimizer/common.js";
import {
  DownloadPNG,
  DownloadSVG,
  pathResolver,
  zipTrio,
} from "../utils/downloadUtils.js";
import {
  authObject,
  createWorkspaceObject,
  db,
  getDiagram,
} from "../utils/firebaseUtils.js";
import { stateToSVG } from "../utils/renderUtils.js";
import {
  AutosaveTimer,
  Canvas,
  Diagram,
  DiagramMetadata,
  EDITOR_VERSION,
  GistMetadata,
  ProgramFile,
  RogerState,
  SavedWorkspaces,
  Settings,
  TrioWithPreview,
  Workspace,
  WorkspaceLocation,
  WorkspaceMetadata,
  autosaveTimerState,
  canvasState,
  codemirrorHistory,
  currentRogerState,
  currentWorkspaceState,
  defaultWorkspaceState,
  diagramMetadataSelector,
  diagramState,
  diagramWorkerState,
  fileContentsSelector,
  optimizer,
  savedFilesState,
  settingsState,
  showCompileErrsState,
  workspaceMetadataSelector,
} from "./atoms.js";
import { generateVariation } from "./variation.js";

const _compileDiagram = async (
  substance: string,
  style: string,
  domain: string,
  variation: string,
  excludeWarnings: string[],
  set: <T>(state: RecoilState<T>, update: (t: T) => T) => void,
) => {
  // indicate that buttons should gray out for now
  set(diagramWorkerState, (state) => ({
    optimizing: false,
    compiling: true,
  }));

  const compiling = toast.loading("Compiling...");
  const compileResult = await optimizer.compile(
    domain,
    style,
    substance,
    variation,
  );
  toast.dismiss(compiling);

  // un-gray buttons
  set(diagramWorkerState, () => ({
    optimizing: false,
    compiling: false,
  }));

  if (isErr(compileResult)) {
    // display error
    set(diagramState, (diagram) => ({
      ...diagram,
      error: compileResult.error,
    }));
    return;
  }

  // get currently available step sequence id and history (should be exactly one
  // id, and no history, currently)
  const pollResult = await optimizer.poll(compileResult.value.diagramId);
  if (isErr(pollResult)) {
    set(diagramState, (diagram) => ({
      ...diagram,
      error: runtimeError(showOptimizerError(pollResult.error)),
    }));
    return;
  }

  // we've succesfully compiled, so we can update the diagram metadata, warnings, etc
  set(diagramState, (diagram) => ({
    ...diagram,
    warnings: compileResult.value.warnings,
    error: null,
    layoutStats: [],
    diagramId: compileResult.value.diagramId,
    // uses our assumption that there will only be one step sequence for a newly
    // compiled diagram
    stepSequenceId: pollResult.value.keys().next().value,
    metadata: {
      ...diagram.metadata,
      variation,
      excludeWarnings,
      source: {
        substance,
        style,
        domain,
      },
    },
  }));

  set(diagramWorkerState, () => ({
    compiling: false,
    optimizing: true,
  }));
};

export const useCompileDiagram = () =>
  useRecoilCallback(({ snapshot, set }) => async () => {
    const workspace = snapshot.getLoadable(currentWorkspaceState)
      .contents as Workspace;
    const domainFile = workspace.files.domain.contents;
    const substanceFile = workspace.files.substance.contents;
    const styleFile = workspace.files.style.contents;
    const diagram = snapshot.getLoadable(diagramState).contents as Diagram;

    set(showCompileErrsState, true);

    await _compileDiagram(
      substanceFile,
      styleFile,
      domainFile,
      diagram.metadata.variation,
      diagram.metadata.excludeWarnings,
      set,
    );
  });

export const useIsUnsaved = () =>
  useRecoilCallback(({ snapshot, set }) => () => {
    const workspace = snapshot.getLoadable(currentWorkspaceState)
      .contents as Workspace;
    return !isCleanWorkspace(workspace);
  });

<<<<<<< HEAD
export const useClearAutosave = (set: any, snapshot: any) => {
  const autosaveTimer: AutosaveTimer = snapshot.getLoadable(autosaveTimerState)
    .contents as AutosaveTimer;

  if (autosaveTimer != null) {
    clearTimeout(autosaveTimer);
    set(autosaveTimerState, null);
  }
=======
/*
 * See: https://github.com/uiwjs/react-codemirror/issues/405
 * Summary: Utilizing React Codemirror provides useful abstractions that
 * would be annoying to implement manually (namely onChange hook)
 * Docs recommend clearing history by resetting State, but this would
 * remove the React Codemirror state. This is a hacky workaround
 */
export const useResetEditorHistory = (set: any) => {
  set(codemirrorHistory, false);
  setTimeout(() => set(codemirrorHistory, true), 1);
>>>>>>> d3a93691
};

export const useResampleDiagram = () =>
  useRecoilCallback(({ set, snapshot }) => async () => {
    const diagram: Diagram = snapshot.getLoadable(diagramState)
      .contents as Diagram;
    if (diagram.diagramId === null) {
      toast.error("Cannot resample uncompiled diagram");
      return;
    }

    const variation = generateVariation();
    const resamplingLoading = toast.loading("Resampling...");

    const resampleResult = await optimizer.resample(
      diagram.diagramId,
      variation,
    );
    toast.dismiss(resamplingLoading);

    if (isErr(resampleResult)) {
      set(diagramState, (diagram) => ({
        ...diagram,
        error: runtimeError(showOptimizerError(resampleResult.error)),
      }));
      return;
    }

    // resampling succeeded, so we know we're now optimizing
    set(diagramWorkerState, () => ({
      compiling: false,
      optimizing: true,
    }));
    set(diagramState, (diagram) => ({
      ...diagram,
      stepSequenceId: resampleResult.value,
      // on resample, only clear runtime errors
      error:
        diagram.error !== null && diagram.error.errorType !== "RuntimeError"
          ? diagram.error
          : null,
      metadata: {
        ...diagram.metadata,
        variation,
      },
    }));
  });

export const useDownloadTrio = () =>
  useRecoilCallback(({ set, snapshot }) => async () => {
    const metadata = snapshot.getLoadable(workspaceMetadataSelector)
      .contents as WorkspaceMetadata;
    const fileTitle = metadata.name.replaceAll(" ", "_").toLowerCase();
    const workspace = snapshot.getLoadable(currentWorkspaceState)
      .contents as Workspace;
    const dsl = workspace.files.domain;
    const sub = workspace.files.substance;
    const sty = workspace.files.style;

    // save trio
    if (
      dsl.contents.length > 0 &&
      sub.contents.length > 0 &&
      sty.contents.length > 0
    ) {
      zipTrio([dsl, sub, sty], fileTitle);
    } else {
      toast.error(
        "Could not export: no Penrose diagram detected. Compile a Penrose trio and try again.",
      );
    }
  });

export const useCopyToClipboard = () =>
  useRecoilCallback(({ set, snapshot }) => async () => {
    const workspace = snapshot.getLoadable(currentWorkspaceState)
      .contents as Workspace;
    const sub = workspace.files.substance.contents;
    const sty = workspace.files.style.contents;
    const dsl = workspace.files.domain.contents;
    const concatenated = `-- .substance\n${sub}\n-- .style\n${sty}\n-- .domain\n${dsl}\n`;

    navigator.clipboard
      .writeText(concatenated)
      .then(() => {
        toast.success("Copied trio to clipboard!");
      })
      .catch(() => {
        toast.error("Error could not copy");
      });
  });

export const useDownloadSvg = () =>
  useRecoilCallback(({ set, snapshot }) => async () => {
    const diagram = snapshot.getLoadable(diagramMetadataSelector)
      .contents as DiagramMetadata;
    const canvas = snapshot.getLoadable(canvasState).contents as Canvas;
    if (canvas.ref && canvas.ref.current !== null) {
      const svg = canvas.ref.current.firstElementChild as SVGSVGElement;
      if (svg !== null) {
        const metadata = snapshot.getLoadable(workspaceMetadataSelector)
          .contents as WorkspaceMetadata;
        const domain = snapshot.getLoadable(fileContentsSelector("domain"))
          .contents as ProgramFile;
        const substance = snapshot.getLoadable(
          fileContentsSelector("substance"),
        ).contents as ProgramFile;
        const style = snapshot.getLoadable(fileContentsSelector("style"))
          .contents as ProgramFile;
        DownloadSVG(
          svg,
          metadata.name,
          domain.contents,
          substance.contents,
          style.contents,
          metadata.editorVersion.toString(),
          diagram.variation,
        );
      } else {
        toast.error(
          "Could not export: no Penrose diagram detected. Compile a Penrose trio and try again.",
        );
      }
    }
  });

// download an svg with raw TeX labels
export const useDownloadSvgTex = () =>
  useRecoilCallback(({ set, snapshot }) => async () => {
    const diagram = snapshot.getLoadable(diagramMetadataSelector)
      .contents as DiagramMetadata;
    const metadata = snapshot.getLoadable(workspaceMetadataSelector)
      .contents as WorkspaceMetadata;
    const rogerState = snapshot.getLoadable(currentRogerState)
      .contents as RogerState;
    const canvas = snapshot.getLoadable(canvasState).contents as Canvas;
    if (canvas.ref && canvas.ref.current !== null) {
      const { state } = snapshot.getLoadable(diagramState).contents as Diagram;
      if (state !== null) {
        const rendered = await stateToSVG(state, {
          pathResolver: (path: string) =>
            pathResolver(path, rogerState, metadata),
          width: state.canvas.width.toString(),
          height: state.canvas.height.toString(),
          texLabels: true,
        });
        const domain = snapshot.getLoadable(fileContentsSelector("domain"))
          .contents as ProgramFile;
        const substance = snapshot.getLoadable(
          fileContentsSelector("substance"),
        ).contents as ProgramFile;
        const style = snapshot.getLoadable(fileContentsSelector("style"))
          .contents as ProgramFile;
        DownloadSVG(
          rendered,
          metadata.name,
          domain.contents,
          substance.contents,
          style.contents,
          metadata.editorVersion.toString(),
          diagram.variation,
        );
      } else {
        toast.error(
          "Could not export: no Penrose diagram detected. Compile a Penrose trio and try again.",
        );
      }
    }
  });

export const useDownloadPng = () =>
  useRecoilCallback(({ set, snapshot }) => async () => {
    const diagram = snapshot.getLoadable(diagramState).contents as Diagram;
    const canvas = snapshot.getLoadable(canvasState).contents as Canvas;
    if (canvas.ref && canvas.ref.current !== null) {
      const svg = canvas.ref.current.firstElementChild as SVGSVGElement;
      if (svg !== null) {
        const metadata = snapshot.getLoadable(workspaceMetadataSelector)
          .contents as WorkspaceMetadata;
        const filename = `${metadata.name}.png`;
        if (diagram.state) {
          const { canvas: canvasDims } = diagram.state;
          const { width, height } = canvasDims;
          DownloadPNG(svg, filename, width, height, 1);
        }
      } else {
        toast.error(
          "Could not export: no Penrose diagram detected. Compile a Penrose trio and try again.",
        );
      }
    }
  });

export const useDownloadPdf = () =>
  useRecoilCallback(({ snapshot }) => async () => {
    const diagram = snapshot.getLoadable(diagramState).contents as Diagram;
    const { state } = diagram;
    const canvas = snapshot.getLoadable(canvasState).contents as Canvas;
    if (canvas.ref && canvas.ref.current !== null) {
      const svg = canvas.ref.current.firstElementChild as SVGSVGElement;
      if (svg !== null && state) {
        // clear all of the <penrose> metadata if it is present
        // this metadata is added to SVGs for saving/loading but it will break PDF
        const metadataQuery = svg.querySelector("penrose");
        if (metadataQuery !== null) {
          metadataQuery.innerHTML = "";
        }
        const metadata = snapshot.getLoadable(workspaceMetadataSelector)
          .contents as WorkspaceMetadata;
        const openedWindow = window.open(
          "",
          "PRINT",
          `height=${state.canvas.height},width=${state.canvas.width}`,
        );
        if (openedWindow === null) {
          toast.error("Couldn't open popup to print");
          return;
        }
        openedWindow.document.write(
          `<!DOCTYPE html><head><title>${metadata.name}</title></head><body>`,
        );
        openedWindow.document.write(svg.outerHTML);
        openedWindow.document.write("</body></html>");
        openedWindow.document.close();
        openedWindow.focus();
        openedWindow.print();
      } else {
        toast.error(
          "Could not export: no Penrose diagram detected. Compile a Penrose trio and try again.",
        );
      }
    }
  });

// returns true if there are no unsaved changes
export const isCleanWorkspace = (workspace: Workspace): boolean => {
  if (
    (workspace.metadata.location.kind === "stored" &&
      !workspace.metadata.location.saved) ||
    workspace.metadata.location.kind == "local"
  ) {
    return false;
  } else {
    return true;
  }
};

export const useLoadLocalWorkspace = () =>
  useRecoilCallback(({ set, snapshot }) => async (id: string) => {
    const currentWorkspace = snapshot.getLoadable(currentWorkspaceState)
      .contents as Workspace;
    const currentSavedFilesState = snapshot.getLoadable(savedFilesState)
      .contents as SavedWorkspaces;
    if (
      !isCleanWorkspace(currentWorkspace) &&
      !confirm(
        "You have unsaved changes. Are you sure you want to load a new workspace?",
      )
    ) {
      return;
    }

    // Clear autosave to avoid race
    useClearAutosave(set, snapshot);

    let loadedWorkspace: Workspace | null;
    if (id in currentSavedFilesState) {
      loadedWorkspace = currentSavedFilesState[id];
    } else {
      /**
       * Workspace missing from local state, search database instead.
       * A fallback in case of some unforseen bug, I do not expect this
       * branch to be reached
       */
      loadedWorkspace = await getDiagram(id);
    }

<<<<<<< HEAD
    if (loadedWorkspace != null) {
      set(currentWorkspaceState, loadedWorkspace as Workspace);
      await _compileDiagram(
        loadedWorkspace.files.substance.contents,
        loadedWorkspace.files.style.contents,
        loadedWorkspace.files.domain.contents,
        uuid(),
        [],
        set,
      );
    }
=======
    set(currentWorkspaceState, loadedWorkspace as Workspace);
    await _compileDiagram(
      loadedWorkspace.files.substance.contents,
      loadedWorkspace.files.style.contents,
      loadedWorkspace.files.domain.contents,
      uuid(),
      [],
      set,
    );
    useResetEditorHistory(set);
>>>>>>> d3a93691
  });

export const useLoadExampleWorkspace = () =>
  useRecoilCallback(
    ({ set, reset, snapshot }) =>
      async (meta: TrioWithPreview) => {
        const currentWorkspace = snapshot.getLoadable(
          currentWorkspaceState,
        ).contents;
        if (
          !isCleanWorkspace(currentWorkspace) &&
          !confirm(
            "You have unsaved changes. Are you sure you want to load a gallery example?",
          )
        ) {
          return;
        }

        // Clear autosave to avoid race
        useClearAutosave(set, snapshot);

        const id = toast.loading("Loading example...");
        const { domain, style, substance, variation, excludeWarnings } =
          await meta.get();
        toast.dismiss(id);
        const styleJoined = style
          .map(({ contents }: Style) => contents)
          .join("\n");
        // HACK: we should really use each Style's individual `resolver`
        const { resolver } = style[0];
        set(currentWorkspaceState, {
          metadata: {
            id: uuid(),
            name: meta.name!,
            lastModified: Date.parse(new Date().toISOString()),
            editorVersion: EDITOR_VERSION,
            location: {
              kind: "example",
              resolver,
            },
            forkedFromGist: null,
          },
          files: {
            domain: {
              contents: domain,
              name: `.domain`,
            },
            style: {
              contents: styleJoined,
              name: `.style`,
            },
            substance: {
              contents: substance,
              name: `.substance`,
            },
          },
        });
        reset(diagramState);
        await _compileDiagram(
          substance,
          styleJoined,
          domain,
          variation,
          excludeWarnings,
          set,
        );

        useResetEditorHistory(set);
      },
  );

export const useNewWorkspace = () =>
  useRecoilCallback(({ reset, set, snapshot }) => () => {
    const workspace = snapshot.getLoadable(currentWorkspaceState).contents;
    if (
      !isCleanWorkspace(workspace) &&
      !confirm(`You have unsaved changes. Are you sure you want to create
      a new workspace?`)
    ) {
      return;
    }
    // set rather than reset to generate new id to avoid id conflicts
    set(currentWorkspaceState, () => defaultWorkspaceState());
    reset(diagramState);
    useResetEditorHistory(set);
  });

export const useCheckURL = () =>
  useRecoilCallback(({ set, snapshot, reset }) => async () => {
    const parsed = queryString.parse(window.location.search);
    if ("gist" in parsed) {
      // Loading a gist
      // Show loading notification only if not redirected from share
      var id!: string;
      if (!("pub" in parsed)) {
        id = toast.loading("Loading gist...");
      }
      const res = await fetch(
        `https://api.github.com/gists/${parsed["gist"]}`,
        {
          headers: {
            accept: "application/vnd.github.v3+json",
          },
        },
      );
      if (!("pub" in parsed)) {
        toast.dismiss(id);
      }
      if (res.status !== 200) {
        console.error(res);
        toast.error(`Could not load gist: ${res.statusText}`);
        return;
      }
      const json = await res.json();
      const gistFiles = json.files;
      const gistMetadata = JSON.parse(
        gistFiles["metadata.json"].content,
      ) as GistMetadata;
      const metadata: WorkspaceMetadata = {
        name: gistMetadata.name,
        id: uuid(),
        lastModified: json.created_at,
        editorVersion: gistMetadata.editorVersion,
        forkedFromGist: gistMetadata.forkedFromGist,
        location: {
          kind: "gist",
          id: json.id,
          author: json.owner.login,
          avatar: json.owner.avatar_url,
        },
      };
      const files = {
        domain: {
          contents: gistFiles["domain"].content,
          name: gistMetadata.fileNames.domain,
        },
        style: {
          contents: gistFiles["style"].content,
          name: gistMetadata.fileNames.style,
        },
        substance: {
          contents: gistFiles["substance"].content,
          name: gistMetadata.fileNames.substance,
        },
      };
      const workspace: Workspace = {
        metadata,
        files,
      };
      set(currentWorkspaceState, workspace);

      // Notification + save to clipboard if redirected from clicking share
      if ("pub" in parsed) {
        const gistParameter = queryString.stringify({ gist: parsed["gist"] });
        const shareableURL = `${window.location.origin}${window.location.pathname}?${gistParameter}`;
        navigator.clipboard.writeText(shareableURL).then(() => {
          toast.success("Copied shareable link to clipboard");
        });
        // Hide pub query parameter from displayed URL
        window.history.replaceState({}, document.title, shareableURL);
      }
    } else if ("examples" in parsed) {
      const t = toast.loading("Loading example...");
      const id = parsed["examples"];
      if (typeof id !== "string") return;
      const ex = registry.get(id);
      if (ex === undefined || !ex.trio) return;
      const { domain, style, substance, variation, excludeWarnings } =
        await ex.get();
      toast.dismiss(t);
      const styleJoined = style.map(({ contents }: any) => contents).join("\n");
      // HACK: we should really use each Style's individual `resolver`
      const { resolver } = style[0];
      set(currentWorkspaceState, {
        metadata: {
          id: uuid(),
          name: ex.name!,
          lastModified: Date.parse(new Date().toISOString()),
          editorVersion: EDITOR_VERSION,
          location: {
            kind: "example",
            resolver,
          },
          forkedFromGist: null,
        },
        files: {
          domain: {
            contents: domain,
            name: `.domain`,
          },
          style: {
            contents: styleJoined,
            name: `.style`,
          },
          substance: {
            contents: substance,
            name: `.substance`,
          },
        },
      });
      reset(diagramState);
      await _compileDiagram(
        substance,
        styleJoined,
        domain,
        variation,
        excludeWarnings,
        set,
      );
      toast.dismiss(t);
    }
    // TODO: implementing loading individual registry examples by URL
  });

export const usePublishGist = () =>
  useRecoilCallback(({ snapshot, set }) => async () => {
    const workspace = snapshot.getLoadable(currentWorkspaceState)
      .contents as Workspace;
    const settings = snapshot.getLoadable(settingsState).contents as Settings;
    if (settings.githubAccessToken === null) {
      console.error(`Not authorized with GitHub`);
      toast.error(`Not authorized with GitHub`);
      return;
    }
    const gistMetadata: GistMetadata = {
      name: workspace.metadata.name,
      editorVersion: workspace.metadata.editorVersion,
      forkedFromGist: workspace.metadata.forkedFromGist,
      fileNames: {
        domain: workspace.files.domain.name,
        style: workspace.files.style.name,
        substance: workspace.files.substance.name,
      },
    };
    const res = await fetch("https://api.github.com/gists", {
      method: "POST",
      headers: {
        accept: "application/vnd.github.v3+json",
        Authorization: `token ${settings.githubAccessToken}`,
      },
      body: JSON.stringify({
        description: workspace.metadata.name,
        files: {
          // https://stackoverflow.com/a/20949455/10833799
          ["_" + workspace.metadata.name]: {
            content: "a Penrose gist",
          },
          "metadata.json": {
            content: JSON.stringify(gistMetadata),
          },
          domain: {
            content: workspace.files.domain.contents,
          },
          style: {
            content: workspace.files.style.contents,
          },
          substance: {
            content: workspace.files.substance.contents,
          },
        },
        public: false,
      }),
    });
    const json = await res.json();
    if (res.status !== 201) {
      console.error(`Could not publish gist: ${res.statusText}`);
      toast.error(`Could not publish gist: ${res.statusText} ${json.message}`);
      return;
    }
    // Use query string (pub) to pass state to display notification on next page
    const gistParameter = queryString.stringify({ gist: json.id, pub: true });
    toast.success("Redirecting to gist...");
    window.location.search = gistParameter;
  });

export const useDeleteWorkspace = () =>
  useRecoilCallback(
    ({ set, snapshot, reset }) =>
      async (workspaceMetadata: WorkspaceMetadata) => {
        const { id, name } = workspaceMetadata;
        const shouldDelete = confirm(`Delete ${name}?`);
        if (!shouldDelete) {
          return;
        }

        // Delete from cloud storage
        if (authObject.currentUser != null) {
          const notif = toast.loading(`Deleting ${name}...`);
          await deleteDoc(doc(db, authObject.currentUser.uid, id))
            .catch((error) => {
              toast.error(`Error deleting diagram: ${name}`);
              console.log(
                `Error code: ${error.code}, Error message: ${error.message}`,
              );
              toast.dismiss(notif);
              return;
            })
            .then(() => {
              // If successful, remove from local state
              const currentWorkspace = snapshot.getLoadable(
                currentWorkspaceState,
              ).contents;
              set(savedFilesState, (savedFiles) => {
                const { [id]: removedFile, ...newFiles } = savedFiles;
                return newFiles;
              });

              // Clear autosave to avoid race
              useClearAutosave(set, snapshot);

              if (currentWorkspace.metadata.id === id) {
                // set rather than reset to generate new id to avoid id conflicts
                set(currentWorkspaceState, () => defaultWorkspaceState());
                reset(diagramState);
              }
              toast.dismiss(notif);
              toast.success(`Deleted ${name}`);
            });
        }
      },
  );

/**
 * Used when a "local" workspace is saved for the first time
 * Also used for duplicate diagram, diagramId passed in as fresh uuid
 */
export const useSaveNewWorkspace = () =>
  useRecoilCallback(({ snapshot, set }) => async (diagramId: string) => {
    if (
      authObject.currentUser != null &&
      authObject.currentUser.uid != undefined
    ) {
      const currentWorkspace = snapshot.getLoadable(
        currentWorkspaceState,
      ).contents;

      const modificationTime = Date.parse(new Date().toISOString());
      // Save to cloud
      const notif = toast.loading("saving...");
      await setDoc(doc(db, authObject.currentUser.uid, diagramId), {
        diagramId: diagramId,
        name: currentWorkspace.metadata.name,
        lastModified: modificationTime,
        editorVersion: currentWorkspace.metadata.editorVersion,
        substance: currentWorkspace.files.substance.contents,
        style: currentWorkspace.files.style.contents,
        domain: currentWorkspace.files.domain.contents,
      })
        .catch((error) => {
          console.log(
            `Error code: ${error.code}, Error message: ${error.message}`,
          );
          toast.error("Encountered an error");
        })
        // Update local state
        .then(() => {
          set(savedFilesState, (prevState) => ({
            ...prevState,
            [diagramId]: createWorkspaceObject(
              currentWorkspace.metadata.name,
              modificationTime,
              diagramId,
              currentWorkspace.metadata.editorVersion,
              true,
              currentWorkspace.files.substance.contents,
              currentWorkspace.files.style.contents,
              currentWorkspace.files.domain.contents,
            ),
          }));
          set(currentWorkspaceState, (prevState) => ({
            ...prevState,
            metadata: {
              ...prevState.metadata,
              id: diagramId,
              lastModified: modificationTime,
              location: { kind: "stored", saved: true } as WorkspaceLocation,
            },
          }));
          toast.dismiss(notif);
        });
    } else {
      toast.error("Could not save workspace, please check login credentials");
    }
  });

export const useSaveWorkspace = () =>
  useRecoilCallback(({ snapshot, set }) => async () => {
    const currentWorkspace: Workspace = snapshot.getLoadable(
      currentWorkspaceState,
    ).contents as Workspace;

    /**
     * Check exists because of autosave. In autosave, a metadata update race
     * makes it so that checking if the workspace is not saved before calling
     * this function infeasible. As such, we move the check into this
     * function.
     */
    if (
      currentWorkspace.metadata.location.kind == "stored" &&
      currentWorkspace.metadata.location.saved
    ) {
      return;
    }

    if (
      authObject.currentUser != null &&
      authObject.currentUser.uid != undefined
    ) {
      // Check for overwriting conflicts by checking lastModified string
      const storedDiagram = await getDoc(
        doc(db, authObject.currentUser.uid, currentWorkspace.metadata.id),
      );
      if (storedDiagram.exists()) {
        const storedDiagramData = storedDiagram.data();
        if (
          storedDiagramData.lastModified !=
            currentWorkspace.metadata.lastModified &&
          !confirm(
            `Merge conflict detected. Are you sure you want to override saved 
            changes?`,
          )
        ) {
          return;
        }
      } else {
        toast.error("Error saving workspace, this workspace does not exist");
        return;
      }
      const notif = toast.loading("saving...");
      const modificationTime = Date.parse(new Date().toISOString());
      // Save to cloud
      await updateDoc(
        doc(db, authObject.currentUser.uid, currentWorkspace.metadata.id),
        {
          name: currentWorkspace.metadata.name,
          lastModified: modificationTime,
          editorVersion: currentWorkspace.metadata.editorVersion,
          substance: currentWorkspace.files.substance.contents,
          style: currentWorkspace.files.style.contents,
          domain: currentWorkspace.files.domain.contents,
        },
      )
        .catch((error) => {
          console.log(
            `Error code: ${error.code}, Error message: ${error.message}`,
          );
          toast.error("Encountered an error");
        })
        // Update local state
        .then(() => {
          set(savedFilesState, (prevState) => ({
            ...prevState,
            [currentWorkspace.metadata.id]: createWorkspaceObject(
              currentWorkspace.metadata.name,
              modificationTime,
              currentWorkspace.metadata.id,
              currentWorkspace.metadata.editorVersion,
              true,
              currentWorkspace.files.substance.contents,
              currentWorkspace.files.style.contents,
              currentWorkspace.files.domain.contents,
            ),
          }));
          set(currentWorkspaceState, (prevState) => ({
            ...prevState,
            metadata: {
              ...prevState.metadata,
              lastModified: modificationTime,
              location: { kind: "stored", saved: true } as WorkspaceLocation,
            },
          }));
          toast.dismiss(notif);
        });
    } else {
      toast.error("Could not save workspace, please check login credentials");
    }
  });

/**
 * Allows user to save workspace with ctrl+s or cmd+s
 * If user in an "local" workspace (new workspace): Adds to saved workspaces
 * If user in a "stored" workspace that's unsaved: Saves
 * If user in an example, gist, or roger workspace: Does nothing
 */
export const saveShortcutHook = () => {
  const saveWorkspace = useSaveWorkspace();
  const saveNewWorkspace = useSaveNewWorkspace();

  // Need useRecoilCallback for snapshot, otherwise currentWorkspace outdated
  const handleShortcut = useRecoilCallback(
    ({ snapshot }) =>
      async (event: KeyboardEvent) => {
        const currentWorkspace = snapshot.getLoadable(
          currentWorkspaceState,
        ).contents;
        if (event.repeat) return;
        // Cmd+s or Ctrl+s
        if ((event.metaKey || event.ctrlKey) && event.key === "s") {
          if (
            currentWorkspace.metadata.location.kind == "stored" &&
            !currentWorkspace.metadata.location.saved
          ) {
            event.preventDefault();
            saveWorkspace();
          } else if (currentWorkspace.metadata.location.kind == "local") {
            event.preventDefault();
            saveNewWorkspace(uuid());
          }
        }
      },
  );

  useEffect(() => {
    document.addEventListener("keydown", handleShortcut, {
      passive: false,
    });

    // Cleanup
    return () => document.removeEventListener("keydown", handleShortcut);
  }, []);
};

/**
 * Autosaves every 4 seconds after a user has finished editing.
 */
export const autosaveHook = () => {
  const currentWorkspace = useRecoilValue(currentWorkspaceState);
  const isInitialRender = useRef(true);
  const saveWorkspace = useSaveWorkspace();
  const [autosaveTimerValue, autosaveTimerSetter] =
    useRecoilState(autosaveTimerState);

  /**
   * useCallback necessary for debounce to work. Without debounce, every
   * character entered will trigger the function.
   */
  const autosaveLogic = useCallback(
    debounce(async () => {
      // Reset autosave timer
      if (autosaveTimerValue != null) {
        clearTimeout(autosaveTimerValue);
      }
      // Set new timer, after 5 seconds have elapsed without edit
      const newTimeoutId = setTimeout(() => {
        if (currentWorkspace.metadata.location.kind == "stored") {
          saveWorkspace();
        }
      }, 4000);
      autosaveTimerSetter(newTimeoutId);
    }, 500),
    // So that updates to these values won't be reflected in execution
    [autosaveTimerValue, currentWorkspace.metadata],
  );

  useEffect(() => {
    if (isInitialRender.current) {
      isInitialRender.current = false;
      return;
    }
    autosaveLogic();
  }, [
    currentWorkspace.files.substance.contents,
    currentWorkspace.files.style.contents,
    currentWorkspace.files.domain.contents,
  ]);
};<|MERGE_RESOLUTION|>--- conflicted
+++ resolved
@@ -1,12 +1,8 @@
 import { runtimeError } from "@penrose/core";
 import { Style } from "@penrose/examples/dist/index.js";
 import registry from "@penrose/examples/dist/registry.js";
-<<<<<<< HEAD
 import { deleteDoc, doc, getDoc, setDoc, updateDoc } from "firebase/firestore";
-import { debounce, range } from "lodash";
-=======
-import localforage from "localforage";
->>>>>>> d3a93691
+import { debounce } from "lodash";
 import queryString from "query-string";
 import { useCallback, useEffect, useRef } from "react";
 import toast from "react-hot-toast";
@@ -169,7 +165,6 @@
     return !isCleanWorkspace(workspace);
   });
 
-<<<<<<< HEAD
 export const useClearAutosave = (set: any, snapshot: any) => {
   const autosaveTimer: AutosaveTimer = snapshot.getLoadable(autosaveTimerState)
     .contents as AutosaveTimer;
@@ -178,7 +173,7 @@
     clearTimeout(autosaveTimer);
     set(autosaveTimerState, null);
   }
-=======
+};
 /*
  * See: https://github.com/uiwjs/react-codemirror/issues/405
  * Summary: Utilizing React Codemirror provides useful abstractions that
@@ -189,7 +184,6 @@
 export const useResetEditorHistory = (set: any) => {
   set(codemirrorHistory, false);
   setTimeout(() => set(codemirrorHistory, true), 1);
->>>>>>> d3a93691
 };
 
 export const useResampleDiagram = () =>
@@ -467,7 +461,6 @@
       loadedWorkspace = await getDiagram(id);
     }
 
-<<<<<<< HEAD
     if (loadedWorkspace != null) {
       set(currentWorkspaceState, loadedWorkspace as Workspace);
       await _compileDiagram(
@@ -478,19 +471,8 @@
         [],
         set,
       );
-    }
-=======
-    set(currentWorkspaceState, loadedWorkspace as Workspace);
-    await _compileDiagram(
-      loadedWorkspace.files.substance.contents,
-      loadedWorkspace.files.style.contents,
-      loadedWorkspace.files.domain.contents,
-      uuid(),
-      [],
-      set,
-    );
-    useResetEditorHistory(set);
->>>>>>> d3a93691
+      useResetEditorHistory(set);
+    }
   });
 
 export const useLoadExampleWorkspace = () =>
