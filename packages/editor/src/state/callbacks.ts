<<<<<<< HEAD
import { codemirrorHistory } from "@penrose/components";
import { isPenroseError, runtimeError, showError } from "@penrose/core";
=======
import { runtimeError } from "@penrose/core";
>>>>>>> 806d1a02
import { Style } from "@penrose/examples/dist/index.js";
import registry from "@penrose/examples/dist/registry.js";
import localforage from "localforage";
import queryString from "query-string";
import toast from "react-hot-toast";
import { RecoilState, useRecoilCallback } from "recoil";
import { v4 as uuid } from "uuid";
import { isErr, showOptimizerError } from "../optimizer/common.js";
import {
  DownloadPNG,
  DownloadSVG,
  pathResolver,
  zipTrio,
} from "../utils/downloadUtils.js";
import { stateToSVG } from "../utils/renderUtils.js";
import {
  Canvas,
  Diagram,
  DiagramMetadata,
  EDITOR_VERSION,
  GistMetadata,
  LocalGithubUser,
  ProgramFile,
  RogerState,
  Settings,
  TrioWithPreview,
  Workspace,
  WorkspaceLocation,
  WorkspaceMetadata,
  canvasState,
  currentRogerState,
  currentWorkspaceState,
  defaultWorkspaceState,
  diagramMetadataSelector,
  diagramState,
  diagramWorkerState,
  fileContentsSelector,
  localFilesState,
  optimizer,
  settingsState,
  showCompileErrsState,
  workspaceMetadataSelector,
} from "./atoms.js";
import { generateVariation } from "./variation.js";

const _compileDiagram = async (
  substance: string,
  style: string,
  domain: string,
  variation: string,
  excludeWarnings: string[],
  set: <T>(state: RecoilState<T>, update: (t: T) => T) => void,
) => {
  // indicate that buttons should gray out for now
  set(diagramWorkerState, (state) => ({
    optimizing: false,
    compiling: true,
  }));

  const compiling = toast.loading("Compiling...");
  const compileResult = await optimizer.compile(
    domain,
    style,
    substance,
    variation,
  );
  toast.dismiss(compiling);

  // un-gray buttons
  set(diagramWorkerState, () => ({
    optimizing: false,
    compiling: false,
  }));

  if (isErr(compileResult)) {
    // display error
    set(diagramState, (diagram) => ({
      ...diagram,
      error: compileResult.error,
    }));
    return;
  }

  // get currently available step sequence id and history (should be exactly one
  // id, and no history, currently)
  const pollResult = await optimizer.poll(compileResult.value.diagramId);
  if (isErr(pollResult)) {
    set(diagramState, (diagram) => ({
      ...diagram,
      error: runtimeError(showOptimizerError(pollResult.error)),
    }));
    return;
  }

  // we've succesfully compiled, so we can update the diagram metadata, warnings, etc
  set(diagramState, (diagram) => ({
    ...diagram,
    warnings: compileResult.value.warnings,
    error: null,
    layoutStats: [],
    diagramId: compileResult.value.diagramId,
    // uses our assumption that there will only be one step sequence for a newly
    // compiled diagram
    stepSequenceId: pollResult.value.keys().next().value,
    metadata: {
      ...diagram.metadata,
      variation,
      excludeWarnings,
      source: {
        substance,
        style,
        domain,
      },
    },
  }));

  set(diagramWorkerState, () => ({
    compiling: false,
    optimizing: true,
  }));
};

export const useCompileDiagram = () =>
  useRecoilCallback(({ snapshot, set }) => async () => {
    const workspace = snapshot.getLoadable(currentWorkspaceState)
      .contents as Workspace;
    const domainFile = workspace.files.domain.contents;
    const substanceFile = workspace.files.substance.contents;
    const styleFile = workspace.files.style.contents;
    const diagram = snapshot.getLoadable(diagramState).contents as Diagram;

    set(showCompileErrsState, true);

    await _compileDiagram(
      substanceFile,
      styleFile,
      domainFile,
      diagram.metadata.variation,
      diagram.metadata.excludeWarnings,
      set,
    );
  });

export const useIsUnsaved = () =>
  useRecoilCallback(({ snapshot, set }) => () => {
    const workspace = snapshot.getLoadable(currentWorkspaceState)
      .contents as Workspace;
    return !isCleanWorkspace(workspace);
  });

/*
 * See: https://github.com/uiwjs/react-codemirror/issues/405
 * Summary: Utilizing React Codemirror provides useful abstractions that
 * would be annoying to implement manually (namely onChange hook)
 * Docs recommend clearing history by resetting State, but this would
 * remove the React Codemirror state. This is a hacky workaround
 */
export const useResetEditorHistory = (set: any) => {
  set(codemirrorHistory, false);
  setTimeout(() => set(codemirrorHistory, true), 1);
};

export const useResampleDiagram = () =>
  useRecoilCallback(({ set, snapshot }) => async () => {
    const diagram: Diagram = snapshot.getLoadable(diagramState)
      .contents as Diagram;
    if (diagram.diagramId === null) {
      toast.error("Cannot resample uncompiled diagram");
      return;
    }

    const variation = generateVariation();
    const resamplingLoading = toast.loading("Resampling...");

    const resampleResult = await optimizer.resample(
      diagram.diagramId,
      variation,
    );
    toast.dismiss(resamplingLoading);

    if (isErr(resampleResult)) {
      set(diagramState, (diagram) => ({
        ...diagram,
        error: runtimeError(showOptimizerError(resampleResult.error)),
      }));
      return;
    }

    // resampling succeeded, so we know we're now optimizing
    set(diagramWorkerState, () => ({
      compiling: false,
      optimizing: true,
    }));
    set(diagramState, (diagram) => ({
      ...diagram,
      stepSequenceId: resampleResult.value,
      // on resample, only clear runtime errors
      error:
        diagram.error !== null && diagram.error.errorType !== "RuntimeError"
          ? diagram.error
          : null,
      metadata: {
        ...diagram.metadata,
        variation,
      },
    }));
  });

const _saveLocally = (set: any) => {
  const id = toast.loading("saving...");
  set(workspaceMetadataSelector, (state: WorkspaceMetadata) => ({
    ...state,
    location: { kind: "local", saved: true } as WorkspaceLocation,
  }));
  toast.dismiss(id);
};

export const useSaveLocally = () =>
  useRecoilCallback(({ set }) => () => {
    _saveLocally(set);
  });

export const useDownloadTrio = () =>
  useRecoilCallback(({ set, snapshot }) => async () => {
    const metadata = snapshot.getLoadable(workspaceMetadataSelector)
      .contents as WorkspaceMetadata;
    const fileTitle = metadata.name.replaceAll(" ", "_").toLowerCase();
    const workspace = snapshot.getLoadable(currentWorkspaceState)
      .contents as Workspace;
    const dsl = workspace.files.domain;
    const sub = workspace.files.substance;
    const sty = workspace.files.style;

    // save trio
    if (
      dsl.contents.length > 0 &&
      sub.contents.length > 0 &&
      sty.contents.length > 0
    ) {
      zipTrio([dsl, sub, sty], fileTitle);
    } else {
      toast.error(
        "Could not export: no Penrose diagram detected. Compile a Penrose trio and try again.",
      );
    }
  });

export const useCopyToClipboard = () =>
  useRecoilCallback(({ set, snapshot }) => async () => {
    const workspace = snapshot.getLoadable(currentWorkspaceState)
      .contents as Workspace;
    const sub = workspace.files.substance.contents;
    const sty = workspace.files.style.contents;
    const dsl = workspace.files.domain.contents;
    const concatenated = `-- .substance\n${sub}\n-- .style\n${sty}\n-- .domain\n${dsl}\n`;

    navigator.clipboard
      .writeText(concatenated)
      .then(() => {
        toast.success("Copied trio to clipboard!");
      })
      .catch(() => {
        toast.error("Error could not copy");
      });
  });

export const useDownloadSvg = () =>
  useRecoilCallback(({ set, snapshot }) => async () => {
    const diagram = snapshot.getLoadable(diagramMetadataSelector)
      .contents as DiagramMetadata;
    const canvas = snapshot.getLoadable(canvasState).contents as Canvas;
    if (canvas.ref && canvas.ref.current !== null) {
      const svg = canvas.ref.current.firstElementChild as SVGSVGElement;
      if (svg !== null) {
        const metadata = snapshot.getLoadable(workspaceMetadataSelector)
          .contents as WorkspaceMetadata;
        const domain = snapshot.getLoadable(fileContentsSelector("domain"))
          .contents as ProgramFile;
        const substance = snapshot.getLoadable(
          fileContentsSelector("substance"),
        ).contents as ProgramFile;
        const style = snapshot.getLoadable(fileContentsSelector("style"))
          .contents as ProgramFile;
        DownloadSVG(
          svg,
          metadata.name,
          domain.contents,
          substance.contents,
          style.contents,
          metadata.editorVersion.toString(),
          diagram.variation,
        );
      } else {
        toast.error(
          "Could not export: no Penrose diagram detected. Compile a Penrose trio and try again.",
        );
      }
    }
  });

// download an svg with raw TeX labels
export const useDownloadSvgTex = () =>
  useRecoilCallback(({ set, snapshot }) => async () => {
    const diagram = snapshot.getLoadable(diagramMetadataSelector)
      .contents as DiagramMetadata;
    const metadata = snapshot.getLoadable(workspaceMetadataSelector)
      .contents as WorkspaceMetadata;
    const rogerState = snapshot.getLoadable(currentRogerState)
      .contents as RogerState;
    const canvas = snapshot.getLoadable(canvasState).contents as Canvas;
    if (canvas.ref && canvas.ref.current !== null) {
      const { state } = snapshot.getLoadable(diagramState).contents as Diagram;
      if (state !== null) {
        const rendered = await stateToSVG(state, {
          pathResolver: (path: string) =>
            pathResolver(path, rogerState, metadata),
          width: state.canvas.width.toString(),
          height: state.canvas.height.toString(),
          texLabels: true,
        });
        const domain = snapshot.getLoadable(fileContentsSelector("domain"))
          .contents as ProgramFile;
        const substance = snapshot.getLoadable(
          fileContentsSelector("substance"),
        ).contents as ProgramFile;
        const style = snapshot.getLoadable(fileContentsSelector("style"))
          .contents as ProgramFile;
        DownloadSVG(
          rendered,
          metadata.name,
          domain.contents,
          substance.contents,
          style.contents,
          metadata.editorVersion.toString(),
          diagram.variation,
        );
      } else {
        toast.error(
          "Could not export: no Penrose diagram detected. Compile a Penrose trio and try again.",
        );
      }
    }
  });

export const useDownloadPng = () =>
  useRecoilCallback(({ set, snapshot }) => async () => {
    const diagram = snapshot.getLoadable(diagramState).contents as Diagram;
    const canvas = snapshot.getLoadable(canvasState).contents as Canvas;
    if (canvas.ref && canvas.ref.current !== null) {
      const svg = canvas.ref.current.firstElementChild as SVGSVGElement;
      if (svg !== null) {
        const metadata = snapshot.getLoadable(workspaceMetadataSelector)
          .contents as WorkspaceMetadata;
        const filename = `${metadata.name}.png`;
        if (diagram.state) {
          const { canvas: canvasDims } = diagram.state;
          const { width, height } = canvasDims;
          DownloadPNG(svg, filename, width, height, 1);
        }
      } else {
        toast.error(
          "Could not export: no Penrose diagram detected. Compile a Penrose trio and try again.",
        );
      }
    }
  });

export const useDownloadPdf = () =>
  useRecoilCallback(({ snapshot }) => async () => {
    const diagram = snapshot.getLoadable(diagramState).contents as Diagram;
    const { state } = diagram;
    const canvas = snapshot.getLoadable(canvasState).contents as Canvas;
    if (canvas.ref && canvas.ref.current !== null) {
      const svg = canvas.ref.current.firstElementChild as SVGSVGElement;
      if (svg !== null && state) {
        // clear all of the <penrose> metadata if it is present
        // this metadata is added to SVGs for saving/loading but it will break PDF
        const metadataQuery = svg.querySelector("penrose");
        if (metadataQuery !== null) {
          metadataQuery.innerHTML = "";
        }
        const metadata = snapshot.getLoadable(workspaceMetadataSelector)
          .contents as WorkspaceMetadata;
        const openedWindow = window.open(
          "",
          "PRINT",
          `height=${state.canvas.height},width=${state.canvas.width}`,
        );
        if (openedWindow === null) {
          toast.error("Couldn't open popup to print");
          return;
        }
        openedWindow.document.write(
          `<!DOCTYPE html><head><title>${metadata.name}</title></head><body>`,
        );
        openedWindow.document.write(svg.outerHTML);
        openedWindow.document.write("</body></html>");
        openedWindow.document.close();
        openedWindow.focus();
        openedWindow.print();
      } else {
        toast.error(
          "Could not export: no Penrose diagram detected. Compile a Penrose trio and try again.",
        );
      }
    }
  });

export const useDuplicate = () =>
  useRecoilCallback(({ set }) => () => {
    set(workspaceMetadataSelector, (state: WorkspaceMetadata) => ({
      ...state,
      location: { kind: "local", saved: true } as WorkspaceLocation,
      id: uuid(),
    }));
  });

// returns true if there are no unsaved changes
export const isCleanWorkspace = (workspace: Workspace): boolean => {
  if (
    workspace.metadata.location.kind === "local" &&
    !workspace.metadata.location.saved
  ) {
    return false;
  } else {
    return true;
  }
};

export const useLoadLocalWorkspace = () =>
  useRecoilCallback(({ set, snapshot }) => async (id: string) => {
    const currentWorkspace = snapshot.getLoadable(currentWorkspaceState)
      .contents as Workspace;
    if (
      !isCleanWorkspace(currentWorkspace) &&
      !confirm(
        "You have unsaved changes. Are you sure you want to load a new workspace?",
      )
    ) {
      return;
    }
    const loadedWorkspace = (await localforage.getItem(id)) as Workspace;
    if (loadedWorkspace === null) {
      console.error("Could not retrieve workspace", id);
      toast.error(`Could not retrieve workspace ${id}`);
      return;
    }

    set(currentWorkspaceState, loadedWorkspace as Workspace);
    await _compileDiagram(
      loadedWorkspace.files.substance.contents,
      loadedWorkspace.files.style.contents,
      loadedWorkspace.files.domain.contents,
      uuid(),
      [],
      set,
    );
    useResetEditorHistory(set);
  });

export const useLoadExampleWorkspace = () =>
  useRecoilCallback(
    ({ set, reset, snapshot }) =>
      async (meta: TrioWithPreview) => {
        const currentWorkspace = snapshot.getLoadable(
          currentWorkspaceState,
        ).contents;
        if (
          !isCleanWorkspace(currentWorkspace) &&
          !confirm(
            "You have unsaved changes. Are you sure you want to load a gallery example?",
          )
        ) {
          return;
        }
        const id = toast.loading("Loading example...");
        const { domain, style, substance, variation, excludeWarnings } =
          await meta.get();
        toast.dismiss(id);
        const styleJoined = style
          .map(({ contents }: Style) => contents)
          .join("\n");
        // HACK: we should really use each Style's individual `resolver`
        const { resolver } = style[0];
        set(currentWorkspaceState, {
          metadata: {
            id: uuid(),
            name: meta.name!,
            lastModified: new Date().toISOString(),
            editorVersion: EDITOR_VERSION,
            location: {
              kind: "example",
              resolver,
            },
            forkedFromGist: null,
          },
          files: {
            domain: {
              contents: domain,
              name: `.domain`,
            },
            style: {
              contents: styleJoined,
              name: `.style`,
            },
            substance: {
              contents: substance,
              name: `.substance`,
            },
          },
        });
        reset(diagramState);
        await _compileDiagram(
          substance,
          styleJoined,
          domain,
          variation,
          excludeWarnings,
          set,
        );

        useResetEditorHistory(set);
      },
  );

export const useNewWorkspace = () =>
  useRecoilCallback(({ reset, set, snapshot }) => () => {
    const workspace = snapshot.getLoadable(currentWorkspaceState).contents;
    if (
      !isCleanWorkspace(workspace) &&
      !confirm(`You have unsaved changes. Are you sure you want to create
      a new workspace?`)
    ) {
      return;
    }
    // set rather than reset to generate new id to avoid id conflicts
    set(currentWorkspaceState, () => defaultWorkspaceState());
    reset(diagramState);
    useResetEditorHistory(set);
  });

export const useCheckURL = () =>
  useRecoilCallback(({ set, snapshot, reset }) => async () => {
    const parsed = queryString.parse(window.location.search);
    if (
      "access_token" in parsed &&
      "profile[login]" in parsed &&
      "profile[avatar_url]" in parsed
    ) {
      // Signed into GitHub
      set(settingsState, (state) => ({
        ...state,
        github: {
          username: parsed["profile[login]"],
          accessToken: parsed["access_token"],
          avatar: parsed["profile[avatar_url]"],
        } as LocalGithubUser,
      }));
    } else if ("gist" in parsed) {
      // Loading a gist
      // Show loading notification only if not redirected from share
      var id!: string;
      if (!("pub" in parsed)) {
        id = toast.loading("Loading gist...");
      }
      const res = await fetch(
        `https://api.github.com/gists/${parsed["gist"]}`,
        {
          headers: {
            accept: "application/vnd.github.v3+json",
          },
        },
      );
      if (!("pub" in parsed)) {
        toast.dismiss(id);
      }
      if (res.status !== 200) {
        console.error(res);
        toast.error(`Could not load gist: ${res.statusText}`);
        return;
      }
      const json = await res.json();
      const gistFiles = json.files;
      const gistMetadata = JSON.parse(
        gistFiles["metadata.json"].content,
      ) as GistMetadata;
      const metadata: WorkspaceMetadata = {
        name: gistMetadata.name,
        id: uuid(),
        lastModified: json.created_at,
        editorVersion: gistMetadata.editorVersion,
        forkedFromGist: gistMetadata.forkedFromGist,
        location: {
          kind: "gist",
          id: json.id,
          author: json.owner.login,
          avatar: json.owner.avatar_url,
        },
      };
      const files = {
        domain: {
          contents: gistFiles["domain"].content,
          name: gistMetadata.fileNames.domain,
        },
        style: {
          contents: gistFiles["style"].content,
          name: gistMetadata.fileNames.style,
        },
        substance: {
          contents: gistFiles["substance"].content,
          name: gistMetadata.fileNames.substance,
        },
      };
      const workspace: Workspace = {
        metadata,
        files,
      };
      set(currentWorkspaceState, workspace);

      // Notification + save to clipboard if redirected from clicking share
      if ("pub" in parsed) {
        const gistParameter = queryString.stringify({ gist: parsed["gist"] });
        const shareableURL = `${window.location.origin}${window.location.pathname}?${gistParameter}`;
        navigator.clipboard.writeText(shareableURL).then(() => {
          toast.success("Copied shareable link to clipboard");
        });
        // Hide pub query parameter from displayed URL
        window.history.replaceState({}, document.title, shareableURL);
      }
    } else if ("examples" in parsed) {
      const t = toast.loading("Loading example...");
      const id = parsed["examples"];
      if (typeof id !== "string") return;
      const ex = registry.get(id);
      if (ex === undefined || !ex.trio) return;
      const { domain, style, substance, variation, excludeWarnings } =
        await ex.get();
      toast.dismiss(t);
      const styleJoined = style.map(({ contents }: any) => contents).join("\n");
      // HACK: we should really use each Style's individual `resolver`
      const { resolver } = style[0];
      set(currentWorkspaceState, {
        metadata: {
          id: uuid(),
          name: ex.name!,
          lastModified: new Date().toISOString(),
          editorVersion: EDITOR_VERSION,
          location: {
            kind: "example",
            resolver,
          },
          forkedFromGist: null,
        },
        files: {
          domain: {
            contents: domain,
            name: `.domain`,
          },
          style: {
            contents: styleJoined,
            name: `.style`,
          },
          substance: {
            contents: substance,
            name: `.substance`,
          },
        },
      });
      reset(diagramState);
      await _compileDiagram(
        substance,
        styleJoined,
        domain,
        variation,
        excludeWarnings,
        set,
      );
      toast.dismiss(t);
    }
    // TODO: implementing loading individual registry examples by URL
  });

export const usePublishGist = () =>
  useRecoilCallback(({ snapshot, set }) => async () => {
    const workspace = snapshot.getLoadable(currentWorkspaceState)
      .contents as Workspace;
    const settings = snapshot.getLoadable(settingsState).contents as Settings;
    if (settings.github === null) {
      console.error(`Not authorized with GitHub`);
      toast.error(`Not authorized with GitHub`);
      return;
    }
    // save draft to a new workspace before redirecting to gist url
    if (
      workspace.metadata.location.kind === "local" &&
      !workspace.metadata.location.saved
    ) {
      await _saveLocally(set);
    }
    const gistMetadata: GistMetadata = {
      name: workspace.metadata.name,
      editorVersion: workspace.metadata.editorVersion,
      forkedFromGist: workspace.metadata.forkedFromGist,
      fileNames: {
        domain: workspace.files.domain.name,
        style: workspace.files.style.name,
        substance: workspace.files.substance.name,
      },
    };
    const res = await fetch("https://api.github.com/gists", {
      method: "POST",
      headers: {
        accept: "application/vnd.github.v3+json",
        Authorization: `token ${settings.github.accessToken}`,
      },
      body: JSON.stringify({
        description: workspace.metadata.name,
        files: {
          // https://stackoverflow.com/a/20949455/10833799
          ["_" + workspace.metadata.name]: {
            content: "a Penrose gist",
          },
          "metadata.json": {
            content: JSON.stringify(gistMetadata),
          },
          domain: {
            content: workspace.files.domain.contents,
          },
          style: {
            content: workspace.files.style.contents,
          },
          substance: {
            content: workspace.files.substance.contents,
          },
        },
        public: false,
      }),
    });
    const json = await res.json();
    if (res.status !== 201) {
      console.error(`Could not publish gist: ${res.statusText}`);
      toast.error(`Could not publish gist: ${res.statusText} ${json.message}`);
      return;
    }
    // Use query string (pub) to pass state to display notification on next page
    const gistParameter = queryString.stringify({ gist: json.id, pub: true });
    toast.success("Redirecting to gist...");
    window.location.search = gistParameter;
  });

const REDIRECT_URL =
  process.env.NODE_ENV === "development"
    ? "https://penrose-gh-auth-zeta.vercel.app/connect/github"
    : "https://penrose-gh-auth.vercel.app/connect/github";
export const useSignIn = () =>
  useRecoilCallback(({ set, snapshot }) => () => {
    const workspace = snapshot.getLoadable(currentWorkspaceState).contents;
    if (
      !isCleanWorkspace(workspace) &&
      !confirm("You have unsaved changes. Please save before continuing.")
    ) {
      return;
    }
    window.location.replace(REDIRECT_URL);
  });

export const useDeleteLocalFile = () =>
  useRecoilCallback(
    ({ set, snapshot, reset }) =>
      async (workspaceMetadata: WorkspaceMetadata) => {
        const { id, name } = workspaceMetadata;
        const shouldDelete = confirm(`Delete ${name}?`);
        if (!shouldDelete) {
          return;
        }
        const currentWorkspace = snapshot.getLoadable(
          currentWorkspaceState,
        ).contents;
        // removes from index
        set(localFilesState, (localFiles) => {
          const { [id]: removedFile, ...newFiles } = localFiles;
          return newFiles;
        });
        await localforage.removeItem(id);
        if (currentWorkspace.metadata.id === id) {
          // set rather than reset to generate new id to avoid id conflicts
          set(currentWorkspaceState, () => defaultWorkspaceState());
          reset(diagramState);
        }
        toast.success(`Removed ${name}`);
      },
  );<|MERGE_RESOLUTION|>--- conflicted
+++ resolved
@@ -1,9 +1,5 @@
-<<<<<<< HEAD
 import { codemirrorHistory } from "@penrose/components";
-import { isPenroseError, runtimeError, showError } from "@penrose/core";
-=======
 import { runtimeError } from "@penrose/core";
->>>>>>> 806d1a02
 import { Style } from "@penrose/examples/dist/index.js";
 import registry from "@penrose/examples/dist/registry.js";
 import localforage from "localforage";
