--- conflicted
+++ resolved
@@ -39,11 +39,7 @@
   currentWorkspaceState,
   diagramState,
   fileContentsSelector,
-<<<<<<< HEAD
   savedFilesState,
-=======
-  localFilesState,
->>>>>>> 4076594b
   settingsState,
 } from "./state/atoms.js";
 import {
