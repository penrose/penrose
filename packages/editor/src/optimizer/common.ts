import {
  Canvas,
  collectLabels,
  InteractivityInfo,
  isPenroseError,
  LabelCache,
  LabelData,
  LabelMeasurements,
  mathjaxInit,
  Num,
  PenroseError,
  PenroseWarning,
  Shape,
  showError,
  State,
} from "@penrose/core";
import consola from "consola";
import { pick } from "lodash";
import { Result } from "true-myth";
<<<<<<< HEAD
import { Interaction } from "../utils/interactionUtils";
=======
import { Interaction } from "../utils/interactionUtils.js";
>>>>>>> e0a389cc

// Config

export const logLevel = (consola as any).LogLevel.Warn;

// Basic types

/** Unique ID assigned to every request/response pair */
export type MessageID = number;

/**
 * Unique ID assigned to every new worker, which each handle one diagrams
 * compilation, optimization, interaction, etc.
 */
export type DiagramID = number;

/**
 * Unique ID assigned to every sequence of optimizer steps. Only necessarily
 * unique within a diagram.
 */
export type StepSequenceID = number;

/**
 * History is a DAG of `StepSequences`, which are a series of optimizer
 * steps, stages, and states. Each of these layout sequences has an id, and
 * the steps are indexed by order.
 */
export type HistoryLoc = {
  sequenceId: StepSequenceID;
  frame: number;
};

/**
 * Array of stage name and optimizer steps per stage.
 */
export type LayoutStats = {
  name: string;
  frames: number;
  cumulativeFrames: number;
}[];

/**
 * Current state of a sequence of optimizer states:
 *  - `"Pending"`: optimizer has not finished (ongoing, interrupted). Could
 *    or will continue.
 *  - `"Done"`: optimizer finished normally
 *  - `OptimizerError`: optimizer errored and cannot continue.
 */
export type StepSequenceState =
  | { tag: "Pending" }
  | { tag: "Done" }
  | OptimizationError;

/**
 * Info about a step sequence.
 *  - `LayoutStats`: stage names and steps
 *  - `parent`: The step sequence and step from which this sequence originated,
 *    or null if this is a root sequence
 *  - `state`: State of the step sequence
 *  - `variation`: Variation string on last resample
 */
export type StepSequenceInfo = {
  layoutStats: LayoutStats;
  parent: HistoryLoc | null;
  child: StepSequenceID | null;
  state: StepSequenceState;
  variation: string;
  pinnedInputPaths: Map<string, Set<number>>;
};

/**
 * Map from `StepSequenceID`s to `StepSequenceInfo`s
 */
export type HistoryInfo = Map<StepSequenceID, StepSequenceInfo>;

/** Type of a resolve for a promise waiting on a `MessageResult` */
export type MessageResolve = (result: MessageResult) => void;

export type PartialInteractivityInfo = Pick<
  InteractivityInfo,
  "translatableShapePaths" | "scalableShapePaths" | "draggingConstraints"
>;

/**
 * A `RenderState`, but without rendered labels which cannot be sent across
 * threads. Use `layoutStateToRenderState` to combine with an `svgCache` to
 * generate a `RenderState` for rendering.
 */
export type LayoutState = {
  canvas: Canvas;
  shapes: Shape<number>[];
  labelMeasurements: LabelMeasurements;
  variation: string;
  interactivityInfo: PartialInteractivityInfo;
};

/** Minimal state needed for rendering */
export type RenderState = {
  canvas: Canvas;
  shapes: Shape<number>[];
  labelCache: LabelCache;
  variation: string;
  interactivityInfo: PartialInteractivityInfo;
};

/** Info for a successful compile */
export type CompileInfo = {
  diagramId: DiagramID;
  warnings: PenroseWarning[];
};

export type InteractionInfo = {
  sequenceId: StepSequenceID;
  // performance optimization: we pass back the last history so we can immediately
  // update the stored info without a poll
  historyInfo: HistoryInfo;
};

// Message types

/** Requests sent from main thread to broker or broker to worker */
export type MessageRequest = {
  tag: "MessageRequest";
  messageId: MessageID;
  data: MessageRequestData;
};

/** Responses to `MessageRequest`s */
export type MessageResponse = {
  tag: "MessageResponse";
  messageId: MessageID;
  result: MessageResult;
};

/** Unprompted notifications between threads. No response can be sent. */
export type Notification = {
  tag: "Notification";
  data: NotificationData;
};

/** Data sent in a `MessageRequest` */
export type MessageRequestData =
  | CompileRequestData
  | PollRequestData
  | ComputeLayoutRequestData
  | ResampleRequestData
  | InteractionRequestData;

/** Result type contained in a `MessageResponse` */
export type MessageResult =
  | CompileResult
  | PollResult
  | ComputeLayoutResult
  | ResampleResult
  | InteractionResult;

/** Data contained in a `Notification` */
export type NotificationData =
  | InitData
  | LabelMeasurementData
  | DiscardDiagramData;

/** Ensure request data and result pairs have the same tag, to check validity */
export enum MessageTags {
  Compile = "Compile",
  Poll = "Poll",
  ComputeLayout = "ComputeLayout",
  DiscardDiagram = "DiscardDiagram",
  Init = "Init",
  LabelMeasurements = "LabelMeasurements",
  Resample = "Resample",
  Interaction = "Interaction",
}

// Request Data

export type CompileRequestData = {
  tag: MessageTags.Compile;
  domain: string;
  style: string;
  substance: string;
  variation: string;
};

export type PollRequestData = {
  tag: MessageTags.Poll;
  diagramId: number;
};

export type ComputeLayoutRequestData = {
  tag: MessageTags.ComputeLayout;
  diagramId: DiagramID;
  historyLoc: HistoryLoc;
};

export type ResampleRequestData = {
  tag: MessageTags.Resample;
  diagramId: DiagramID;
  variation: string;
};

export type InteractionRequestData = {
  tag: MessageTags.Interaction;
  diagramId: DiagramID;
  parentHistoryLoc: HistoryLoc;
  interaction: Interaction;
};

// Notification Data

export type InitData = {
  tag: MessageTags.Init;
};

export type LabelMeasurementData = {
  tag: MessageTags.LabelMeasurements;
  diagramId: DiagramID;
  labelMeasurements: LabelMeasurements;
};

export type DiscardDiagramData = {
  tag: MessageTags.DiscardDiagram;
  diagramId: DiagramID;
};

// Results

export type TaggedOk<V, T> = {
  tag: T;
  variant: "Ok";
  value: V;
};

export type TaggedErr<E, T> = {
  tag: T;
  variant: "Err";
  error: E;
};

/**
 * A Result type, but with a tag. Supertype of `MessageResult`.
 */
export type TaggedResult<V, E, T> = TaggedOk<V, T> | TaggedErr<E, T>;

export type CompileResult = TaggedResult<
  CompileInfo,
  PenroseError,
  MessageTags.Compile
>;

export type PollResult = TaggedResult<
  HistoryInfo,
  InvalidDiagramIDError,
  MessageTags.Poll
>;

export type ComputeLayoutResult = TaggedResult<
  LayoutState,
  InvalidDiagramIDError | InvalidHistoryLocError | PenroseError,
  MessageTags.ComputeLayout
>;

export type ResampleResult = TaggedResult<
  StepSequenceID,
  InvalidDiagramIDError,
  MessageTags.Resample
>;

export type InteractionResult = TaggedResult<
  InteractionInfo,
  InvalidDiagramIDError | InvalidHistoryLocError | InteractionError,
  MessageTags.Interaction
>;

// Errors

export type InvalidDiagramIDError = {
  tag: "InvalidDiagramIDError";
  id: DiagramID;
  validIds: Set<DiagramID>;
};

export type InvalidHistoryLocError = {
  tag: "InvalidHistoryLocError";
  historyLoc: HistoryLoc;
  historyInfo: HistoryInfo;
};
export type OptimizationError = {
  tag: "OptimizationError";
  error: unknown;
};

export type InteractionError = {
  tag: "InteractionError";
  message: string;
};

export type OptimizerError =
  | OptimizationError
  | InvalidDiagramIDError
  | InvalidHistoryLocError
  | InteractionError;

// Utils

class NumericIDGenerator {
  private nextId = 0;

  next = () => {
    return this.nextId++;
  };
}

// We reexport as different generators for each ID type, in case we decide
// not to use numbers in the future
export {
  NumericIDGenerator as DiagramIDGenerator,
  NumericIDGenerator as MessageIDGenerator,
  NumericIDGenerator as StepSequenceIDGenerator,
};

export type Tagged<T> = {
  tag: T;
};

/**
 * Make a request to a worker.
 *
 * @param worker Worker to request
 * @param data Request data
 * @param resolvesById Map from `MessageID` to `MessageResolve`. Mutated.
 * @param messageIdGenerator Generator from which we should get the next message id
 */
export const request = <T, R extends MessageResult & Tagged<T>>(
  worker: Worker,
  data: MessageRequestData & Tagged<T>,
  resolvesById: Map<MessageID, MessageResolve>,
  messageIdGenerator: NumericIDGenerator,
): Promise<R> => {
  return new Promise((resolve) => {
    const messageId: MessageID = messageIdGenerator.next();
    const request: MessageRequest = {
      tag: "MessageRequest",
      messageId,
      data,
    };
    resolvesById.set(messageId, (result: MessageResult) => {
      if (result.tag === data.tag) {
        (resolve as any)(result);
        resolvesById.delete(messageId);
      } else {
        throw new Error(
          `MessageID ${messageId} expected result of type 
          ${data.tag} but received ${result.tag}`,
        );
      }
    });
    worker.postMessage(request);
  });
};

/**
 * Launch worker, and wait for a notification `InitData` before resolving.
 * @param worker
 */
export const launchAndWaitForInit = async (worker: Worker): Promise<Worker> => {
  return new Promise((resolve) => {
    worker.onmessage = ({ data }: MessageEvent<Notification>) => {
      switch (data.data.tag) {
        case MessageTags.Init:
          worker.onmessage = null;
          resolve(worker);
      }
    };
  });
};

/**
 * Send a `Notification` from a worker to the parent thread.
 * @param data Notification data
 */
export const notify = (data: NotificationData) => {
  const notification: Notification = {
    tag: "Notification",
    data,
  };
  self.postMessage(notification);
};

/**
 * Send a `Notification` to a worker
 * @param worker Worker to notify
 * @param data Notification data
 */
export const notifyWorker = (worker: Worker, data: NotificationData) => {
  const notification: Notification = {
    tag: "Notification",
    data,
  };
  worker.postMessage(notification);
};

/**
 * Respond to the parent thread.
 * @param messageId `MessageID` of the associated request
 * @param result Result of the message
 */
export const respond = (messageId: MessageID, result: MessageResult) => {
  const response = {
    tag: "MessageResponse",
    messageId,
    result,
  };
  self.postMessage(response);
};

/**
 * On receiving a response, call the associated `resolve` and remove the resolve.
 * @param response Message response
 * @param resolvesById Map from `MessageID`s to `MessageResolve`s. Mutated.
 */
export const resolveResponse = (
  response: MessageResponse,
  resolvesById: Map<MessageID, MessageResolve>,
) => {
  const resolve = resolvesById.get(response.messageId);
  if (!resolve) {
    throw new Error(
      `Received response from unknown message id ${response.messageId}`,
    );
  }
  resolve(response.result);
  resolvesById.delete(response.messageId);
};

export const taggedOk = <V, E, T>(tag: T, value: V): TaggedResult<V, E, T> => {
  return {
    tag,
    variant: "Ok",
    value,
  };
};

export const taggedErr = <V, E, T>(tag: T, error: E): TaggedResult<V, E, T> => {
  return {
    tag,
    variant: "Err",
    error,
  };
};

export const isOk = <V, E, T>(
  result: TaggedResult<V, E, T>,
): result is TaggedOk<V, T> => {
  return result.variant === "Ok";
};

export const isErr = <V, E, T>(
  result: TaggedResult<V, E, T>,
): result is TaggedErr<E, T> => {
  return result.variant === "Err";
};

/**
 * Strip `labelData` of all rendered (and non-message-able) fields
 * @param labelData
 */
export const removeRenderedLabels = <T extends LabelData>(
  labelData: T,
): LabelData => {
  if (labelData.tag === "EquationData") {
    return {
      tag: "EquationData",
      width: labelData.width,
      height: labelData.height,
      descent: labelData.descent,
      ascent: labelData.ascent,
    };
  } else {
    return labelData;
  }
};

/**
 * Convert an `OptimizerError` to a readable string.
 * @param error Error to show
 */
export const showOptimizerError = (error: OptimizerError): string => {
  switch (error.tag) {
    case "OptimizationError":
      const prefix = "OptimizationError: ";
      if (error.error instanceof Object && "message" in error.error) {
        return prefix + error.error.message;
      } else if (isPenroseError(error.error)) {
        return prefix + showError(error.error);
      } else {
        console.error("Unknown optimization error: ", error.error);
        return prefix + "unknown error. Check console.";
      }

    case "InvalidDiagramIDError":
      return `InvalidDiagramIDError: Id ${error.id} is invalid. Valid ids: ${[
        ...error.validIds.keys(),
      ]}`;

    case "InvalidHistoryLocError":
      return `InvalidHistoryLocError:\n    Location: ${JSON.stringify(
        error.historyLoc,
      )}\n    History Info: ${JSON.stringify([
        ...error.historyInfo.entries(),
      ])}\n`;

    case "InteractionError":
      return `InteractionError: ${error.message}`;
  }
};

/**
 * Combine label measurements and svg cache to create rendered labels.
 * @param optLabelCache Label measurements
 * @param svgCache SVG cache
 */
export const addRenderedLabels = (
  optLabelCache: LabelMeasurements,
  svgCache: Map<string, HTMLElement>,
): LabelCache => {
  const labelCache: LabelCache = new Map();

  optLabelCache.forEach((value, key) => {
    if (value.tag === "EquationData") {
      labelCache.set(key, {
        tag: "EquationData",
        width: value.width,
        height: value.height,
        rendered: svgCache.get(key)!,
        descent: value.descent,
        ascent: value.ascent,
      });
    } else {
      labelCache.set(key, value);
    }
  });
  return labelCache;
};

/**
 * Separate labels into measurements and svgs
 * @param labelCache
 */
export const separateRenderedLabels = (
  labelCache: LabelCache,
): { optLabelCache: LabelMeasurements; svgCache: Map<string, HTMLElement> } => {
  const optLabelCache: LabelMeasurements = new Map<string, LabelData>();
  const svgCache: Map<string, HTMLElement> = new Map();

  labelCache.forEach((value, key) => {
    optLabelCache.set(key, removeRenderedLabels(value));
    if (value.tag === "EquationData") {
      svgCache.set(key, value.rendered);
    }
  });

  return { optLabelCache, svgCache };
};

export const layoutStateToRenderState = (
  layoutState: LayoutState,
  svgCache: Map<string, HTMLElement>,
) => ({
  ...layoutState,
  labelCache: addRenderedLabels(layoutState.labelMeasurements, svgCache),
});

export const collectAndSeparateLabels = async (
  shapes: Shape<Num>[],
): Promise<
  Result<
    { optLabelCache: LabelMeasurements; svgCache: Map<string, HTMLElement> },
    PenroseError
  >
> => {
  const convert = mathjaxInit();
  const labelCache = await collectLabels(shapes, convert);
  if (labelCache.isErr()) {
    return Result.err(labelCache.error);
  }

  return Result.ok(separateRenderedLabels(labelCache.value));
};

export const getPartialInteractivityInfo = (
  interactivityInfo: InteractivityInfo,
): PartialInteractivityInfo => {
  return pick(interactivityInfo, [
    "translatableShapePaths",
    "scalableShapePaths",
    "draggingConstraints",
  ]);
};

export const stateToLayoutState = (state: State): LayoutState => {
  return {
    variation: state.variation,
    labelMeasurements: separateRenderedLabels(state.labelCache).optLabelCache,
    canvas: state.canvas,
    shapes: state.computeShapes(state.varyingValues),
    interactivityInfo: getPartialInteractivityInfo(state.interactivityInfo),
  };
};

/**
 * A `Map`, but after size grows past `maxLen`, old elements are deleted.
 */
export class SizeBoundedMap<K, V> {
  private readonly _map = new Map<K, V>();
  private readonly maxLen;
  private readonly onDelete;

  private _keys: K[] = [];

  constructor(maxLen: number, onDelete?: (key: K, val: V) => void) {
    this.maxLen = maxLen;
    this.onDelete = onDelete;
  }

  get = (key: K): V | undefined => {
    return this._map.get(key);
  };

  set = (key: K, value: V): void => {
    // if we're about to grow past our maximum length, find the oldest key
    // and remove it from _keys and _map.
    if (this._map.size === this.maxLen) {
      const toDeleteKey = this._keys.shift();
      if (toDeleteKey !== undefined) {
        const toDeleteValue = this._map.get(toDeleteKey)!;
        this._map.delete(toDeleteKey);
        this.onDelete?.(toDeleteKey, toDeleteValue);
      }
    }
    this._keys.push(key);
    this._map.set(key, value);
  };

  delete = (key: K): void => {
    const index = this._keys.findIndex((k) => k === key);
    if (index >= 0) {
      this._keys.splice(index, 1);
      this._map.delete(key);
    }
  };

  keys = () => {
    return [...this._keys];
  };

  map = () => {
    return new Map(this._map);
  };
}<|MERGE_RESOLUTION|>--- conflicted
+++ resolved
@@ -17,11 +17,7 @@
 import consola from "consola";
 import { pick } from "lodash";
 import { Result } from "true-myth";
-<<<<<<< HEAD
-import { Interaction } from "../utils/interactionUtils";
-=======
 import { Interaction } from "../utils/interactionUtils.js";
->>>>>>> e0a389cc
 
 // Config
 
