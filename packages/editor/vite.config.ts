--- conflicted
+++ resolved
@@ -13,10 +13,7 @@
   },
   build: { target: "esnext" },
   optimizeDeps: {
-<<<<<<< HEAD
-=======
     esbuildOptions: { target: "esnext" },
->>>>>>> 52ec5af2
     exclude: ["@penrose/examples", "rose"],
   },
   server: {
