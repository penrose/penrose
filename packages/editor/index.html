<!doctype html>
<html lang="en">
  <head>
    <meta charset="UTF-8" />
    <link rel="icon" type="image/x-icon" href="/favicon.ico" />
    <meta name="viewport" content="width=device-width, initial-scale=1.0" />
<<<<<<< HEAD
=======
    <link
      rel="stylesheet"
      href="https://cdnjs.cloudflare.com/ajax/libs/KaTeX/0.6.0/katex.min.css"
    />
>>>>>>> 124f43ac
    <link rel="stylesheet" href="./codemirrorStylesOverride.css" />
    <title>Penrose Editor</title>
  </head>
  <body>
    <div id="root"></div>
    <script type="module" src="/src/main.tsx"></script>
  </body>
</html><|MERGE_RESOLUTION|>--- conflicted
+++ resolved
@@ -4,13 +4,10 @@
     <meta charset="UTF-8" />
     <link rel="icon" type="image/x-icon" href="/favicon.ico" />
     <meta name="viewport" content="width=device-width, initial-scale=1.0" />
-<<<<<<< HEAD
-=======
     <link
       rel="stylesheet"
       href="https://cdnjs.cloudflare.com/ajax/libs/KaTeX/0.6.0/katex.min.css"
     />
->>>>>>> 124f43ac
     <link rel="stylesheet" href="./codemirrorStylesOverride.css" />
     <title>Penrose Editor</title>
   </head>
