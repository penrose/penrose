{
  "name": "@penrose/editor",
  "private": true,
  "version": "1.3.0",
  "scripts": {
<<<<<<< HEAD
    "start": "vite",
    "dev": "vite",
    "watch": "vite",
=======
    "start": "NODE_OPTIONS='--max-old-space-size=8192' vite",
    "dev": "NODE_OPTIONS='--max-old-space-size=8192' vite",
    "watch": "NODE_OPTIONS='--max-old-space-size=8192' vite",
    "clean": "rimraf dist public/examples",
>>>>>>> 280d64a2
    "typecheck": "tsc --noEmit",
    "build": "shx mkdir -p ./public/examples/;shx cp -r ../examples/src/* ./public/examples/;NODE_OPTIONS='--max-old-space-size=8192' vite build",
    "preview": "vite preview"
  },
  "turbo": {
    "build": "out: [dist/**, public/**]",
    "dev": "cache: false, deps: [^build]",
    "preview": "cache: false, deps: [build]",
    "start": "cache: false, deps: [^build]",
    "watch": "cache: false, deps: [^build]"
  },
  "dependencies": {
    "@penrose/components": "1.3.0",
    "@penrose/core": "1.3.0",
    "flexlayout-react": "^0.7.3",
    "localforage": "^1.10.0",
    "lodash": "^4.17.21",
    "query-string": "^7.1.1",
    "react": "^18.0.0",
    "cytoscape": "^3.19.0",
    "react-inspector": "^4.0.1",
    "react-data-table-component": "^6.11.7",
    "react-dom": "^18.0.0",
    "react-hot-toast": "^2.2.0",
    "react-select": "^5.3.2",
    "recoil": "^0.7.3-alpha.2",
    "styled-components": "^5.3.5",
    "animals": "^0.0.3",
    "color-name-list": "^8.38.0",
    "uuid": "^8.3.2"
  },
  "devDependencies": {
    "@types/lodash": "^4.14.182",
    "@types/react": "^18.0.0",
    "@types/react-dom": "^18.0.0",
    "@types/styled-components": "^5.1.25",
    "@types/uuid": "^8.3.4",
    "@vitejs/plugin-react": "^1.3.0",
    "typescript": "^4.6.3",
    "@types/react-inspector": "^4.0.0",
    "@types/cytoscape": "^3.14.12",
    "shx": "^0.3.3",
    "vite": "^2.9.9"
  }
}<|MERGE_RESOLUTION|>--- conflicted
+++ resolved
@@ -3,16 +3,9 @@
   "private": true,
   "version": "1.3.0",
   "scripts": {
-<<<<<<< HEAD
-    "start": "vite",
-    "dev": "vite",
-    "watch": "vite",
-=======
     "start": "NODE_OPTIONS='--max-old-space-size=8192' vite",
     "dev": "NODE_OPTIONS='--max-old-space-size=8192' vite",
     "watch": "NODE_OPTIONS='--max-old-space-size=8192' vite",
-    "clean": "rimraf dist public/examples",
->>>>>>> 280d64a2
     "typecheck": "tsc --noEmit",
     "build": "shx mkdir -p ./public/examples/;shx cp -r ../examples/src/* ./public/examples/;NODE_OPTIONS='--max-old-space-size=8192' vite build",
     "preview": "vite preview"
