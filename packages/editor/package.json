--- conflicted
+++ resolved
@@ -56,12 +56,8 @@
     "query-string": "^7.1.1",
     "react": "^18.2.0",
     "react-data-table-component": "^6.11.7",
-<<<<<<< HEAD
     "react-dom": "^18.2.0",
-=======
-    "react-dom": "^18.0.0",
     "react-drag-drop-files": "^2.3.8",
->>>>>>> edb5dc8d
     "react-hot-toast": "^2.2.0",
     "react-inspector": "^4.0.1",
     "react-responsive": "^9.0.0",
