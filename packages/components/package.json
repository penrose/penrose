{
  "name": "@penrose/components",
  "version": "1.3.0",
  "license": "MIT",
  "main": "dist/index.js",
  "types": "dist/index.d.ts",
  "module": "dist/index.es.js",
  "scripts": {
    "dev": "vite",
    "watch": "vite build --watch",
    "build": "cross-env vite build && tsc",
<<<<<<< HEAD
    "preview": "vite preview"
=======
    "preview": "vite preview",
    "storybook": "start-storybook -p 6006",
    "build-storybook": "build-storybook",
    "clean": "rimraf dist storybook-static"
>>>>>>> 30090afa
  },
  "peerDependencies": {
    "react": "^17.0.2",
    "react-dom": "^17.0.2"
  },
  "dependencies": {
<<<<<<< HEAD
    "@monaco-editor/react": "^4.3.1",
    "@penrose/core": "^1.3.0",
    "monaco-editor": "^0.31.1",
    "monaco-vim": "^0.1.19"
=======
    "@monaco-editor/react": "^4.0.11",
    "@penrose/core": "^1.3.0",
    "monaco-editor": "^0.22.3"
>>>>>>> 30090afa
  },
  "devDependencies": {
    "@types/react": "^17.0.33",
    "@types/react-dom": "^17.0.10",
    "@vitejs/plugin-react": "^1.0.7",
    "typescript": "^4.4.4",
    "vite": "^2.7.2",
    "@storybook/addon-actions": "^6.3.12",
    "@storybook/addon-essentials": "^6.3.12",
    "@storybook/addon-links": "^6.3.12",
    "@storybook/react": "^6.3.12"
  }
}<|MERGE_RESOLUTION|>--- conflicted
+++ resolved
@@ -9,30 +9,20 @@
     "dev": "vite",
     "watch": "vite build --watch",
     "build": "cross-env vite build && tsc",
-<<<<<<< HEAD
-    "preview": "vite preview"
-=======
     "preview": "vite preview",
     "storybook": "start-storybook -p 6006",
     "build-storybook": "build-storybook",
     "clean": "rimraf dist storybook-static"
->>>>>>> 30090afa
   },
   "peerDependencies": {
     "react": "^17.0.2",
     "react-dom": "^17.0.2"
   },
   "dependencies": {
-<<<<<<< HEAD
     "@monaco-editor/react": "^4.3.1",
     "@penrose/core": "^1.3.0",
     "monaco-editor": "^0.31.1",
     "monaco-vim": "^0.1.19"
-=======
-    "@monaco-editor/react": "^4.0.11",
-    "@penrose/core": "^1.3.0",
-    "monaco-editor": "^0.22.3"
->>>>>>> 30090afa
   },
   "devDependencies": {
     "@types/react": "^17.0.33",
