import { Monaco } from "@monaco-editor/react";
import { compDict, constrDict, objDict, shapedefs } from "@penrose/core";
<<<<<<< HEAD
import { IRange, languages } from "monaco-editor-core";
=======
import { editor, IRange, languages } from "monaco-editor";
>>>>>>> 3ffdbbe8
import { CommentCommon, CommonTokens } from "./common";

export const StyleConfig: languages.LanguageConfiguration = {
  comments: {
    blockComment: ["/*", "*/"],
    lineComment: "--",
  },
  autoClosingPairs: [
    { open: "{", close: "}", notIn: ["string", "comment"] },
    { open: "[", close: "]", notIn: ["string", "comment"] },
    { open: "(", close: ")", notIn: ["string", "comment"] },
    { open: '"', close: '"', notIn: ["string", "comment"] },
  ],
  surroundingPairs: [
    { open: "{", close: "}" },
    { open: "[", close: "]" },
    { open: "(", close: ")" },
    { open: '"', close: '"' },
    { open: "'", close: "'" },
  ],
  brackets: [
    ["{", "}"],
    ["[", "]"],
    ["(", ")"],
  ],
  folding: {
    markers: {
      start: /\{/,
      end: /\}/,
    },
  },
};

const styleCustoms = {
  keywords: [
    "forall",
    "where",
    "with",
    "delete",
    "as",
    "true",
    "false",
    "layer",
    "encourage",
    "ensure",
    "override",
    "above",
    "below",
    "has",
    "math",
    "text",
  ],
  types: [
    "scalar",
    "int",
    "bool",
    "string",
    "path",
    "color",
    "file",
    "style",
    "shape",
    "vec2",
    "vec3",
    "vec4",
    "mat2x2",
    "mat3x3",
    "mat4x4",
    "function",
    "objective",
    "constraint",
  ],
  shapes: Object.keys(shapedefs),
  constraints: Object.keys(constrDict),
  objectives: Object.keys(objDict),
  computations: Object.keys(compDict),
};

export const StyleLanguageTokens: languages.IMonarchLanguage = {
  ...styleCustoms,
  tokenizer: {
    root: [
      ...CommonTokens,
      [/[{}\[\]()]/, "@brackets"],
      [
        /[a-z_A-Z$][\w$]*/,
        {
          cases: {
            "@keywords": "keyword",
            "@computations": "constructor",
            "@objectives": "constructor",
            "@constraints": "constructor",
            "@shapes": "tag",
            "@types": "type",
            "@default": "identifier",
          },
        },
      ],
      [
        /\b[+-]?(?:\d+(?:[.]\d*)?(?:[eE][+-]?\d+)?|[.]\d+(?:[eE][+-]?\d+)?)\b/,
        "number.float",
      ],
      { include: "@whitespace" },
    ],
    ...CommentCommon,
  },
};

export const StyleCompletions = (range: IRange): languages.CompletionItem[] => [
  ...styleCustoms.keywords.map((keyword: string) => ({
    label: keyword,
    insertText: keyword,
    kind: languages.CompletionItemKind.Keyword,
    range,
  })),
  ...styleCustoms.shapes.map((keyword: string) => ({
    label: keyword,
    insertText: `${keyword} {
  $0
}`,
    insertTextRules: languages.CompletionItemInsertTextRule.InsertAsSnippet,
    kind: languages.CompletionItemKind.Class,
    detail: "shape constructor",
    range,
  })),
  ...styleCustoms.computations.map((keyword: string) => ({
    label: keyword,
    insertText: `${keyword}($0)`,
    insertTextRules: languages.CompletionItemInsertTextRule.InsertAsSnippet,
    kind: languages.CompletionItemKind.Method,
    detail: "computation",
    range,
  })),
  ...styleCustoms.constraints.map((keyword: string) => ({
    label: keyword,
    insertText: `${keyword}($0)`,
    insertTextRules: languages.CompletionItemInsertTextRule.InsertAsSnippet,
    kind: languages.CompletionItemKind.Event,
    detail: "constraint",
    range,
  })),
  ...styleCustoms.objectives.map((keyword: string) => ({
    label: keyword,
    insertText: `${keyword}($0)`,
    insertTextRules: languages.CompletionItemInsertTextRule.InsertAsSnippet,
    kind: languages.CompletionItemKind.Event,
    detail: "objective",
    range,
  })),
  ...styleCustoms.types.map((keyword: string) => ({
    label: keyword,
    insertText: keyword,
    kind: languages.CompletionItemKind.TypeParameter,
    detail: "type",
    range,
  })),
];

export const SetupStyleMonaco = (monaco: Monaco) => {
  monaco.languages.register({ id: "style" });
  monaco.languages.setLanguageConfiguration("style", StyleConfig);
  monaco.languages.setMonarchTokensProvider("style", StyleLanguageTokens);
<<<<<<< HEAD
  const dispose = monaco.languages.registerCompletionItemProvider("style", {
    provideCompletionItems: (model: any, position: any) => {
      const word = model.getWordUntilPosition(position);
      const range: IRange = {
        startLineNumber: position.lineNumber,
        endLineNumber: position.lineNumber,
        startColumn: word.startColumn,
        endColumn: word.endColumn,
      };
      return { suggestions: StyleCompletions(range) } as any;
=======
  const disposeColor = monaco.languages.registerColorProvider("style", {
    provideColorPresentations: (model, colorInfo) => {
      const { red, green, blue, alpha } = colorInfo.color;
      return [
        {
          label: `rgba(${red}, ${green}, ${blue}, ${alpha})`,
        },
      ];
    },

    provideDocumentColors: (model) => {
      const colorRegex = /rgba\(\s*(.*)\s*,\s*(.*)\s*,\s*(.*)\s*,\s*(.*)\s*\)/;
      const colorMatches = model.findMatches(
        colorRegex.source,
        false,
        true,
        false,
        null,
        true
      );
      return colorMatches.reduce(
        (
          colors: languages.IColorInformation[],
          { matches, range }: editor.FindMatch
        ) => {
          if (matches !== null) {
            const color = {
              color: {
                red: +matches[1],
                green: +matches[2],
                blue: +matches[3],
                alpha: +matches[4],
              },
              range: range,
            };
            return [...colors, color];
          } else {
            return colors;
          }
        },
        []
      );
>>>>>>> 3ffdbbe8
    },
  });
  const disposeCompletion = monaco.languages.registerCompletionItemProvider(
    "style",
    {
      provideCompletionItems: (model, position) => {
        const word = model.getWordUntilPosition(position);
        const range: IRange = {
          startLineNumber: position.lineNumber,
          endLineNumber: position.lineNumber,
          startColumn: word.startColumn,
          endColumn: word.endColumn,
        };
        return { suggestions: StyleCompletions(range) } as any;
      },
    }
  );
  return () => {
    disposeColor.dispose();
    disposeCompletion.dispose();
  };
};<|MERGE_RESOLUTION|>--- conflicted
+++ resolved
@@ -1,10 +1,6 @@
 import { Monaco } from "@monaco-editor/react";
 import { compDict, constrDict, objDict, shapedefs } from "@penrose/core";
-<<<<<<< HEAD
-import { IRange, languages } from "monaco-editor-core";
-=======
-import { editor, IRange, languages } from "monaco-editor";
->>>>>>> 3ffdbbe8
+import { editor, IRange, languages } from "monaco-editor-core";
 import { CommentCommon, CommonTokens } from "./common";
 
 export const StyleConfig: languages.LanguageConfiguration = {
@@ -167,20 +163,8 @@
   monaco.languages.register({ id: "style" });
   monaco.languages.setLanguageConfiguration("style", StyleConfig);
   monaco.languages.setMonarchTokensProvider("style", StyleLanguageTokens);
-<<<<<<< HEAD
-  const dispose = monaco.languages.registerCompletionItemProvider("style", {
-    provideCompletionItems: (model: any, position: any) => {
-      const word = model.getWordUntilPosition(position);
-      const range: IRange = {
-        startLineNumber: position.lineNumber,
-        endLineNumber: position.lineNumber,
-        startColumn: word.startColumn,
-        endColumn: word.endColumn,
-      };
-      return { suggestions: StyleCompletions(range) } as any;
-=======
   const disposeColor = monaco.languages.registerColorProvider("style", {
-    provideColorPresentations: (model, colorInfo) => {
+    provideColorPresentations: (model: any, colorInfo: any) => {
       const { red, green, blue, alpha } = colorInfo.color;
       return [
         {
@@ -189,7 +173,7 @@
       ];
     },
 
-    provideDocumentColors: (model) => {
+    provideDocumentColors: (model: any) => {
       const colorRegex = /rgba\(\s*(.*)\s*,\s*(.*)\s*,\s*(.*)\s*,\s*(.*)\s*\)/;
       const colorMatches = model.findMatches(
         colorRegex.source,
@@ -221,13 +205,12 @@
         },
         []
       );
->>>>>>> 3ffdbbe8
     },
   });
   const disposeCompletion = monaco.languages.registerCompletionItemProvider(
     "style",
     {
-      provideCompletionItems: (model, position) => {
+      provideCompletionItems: (model: any, position: any) => {
         const word = model.getWordUntilPosition(position);
         const range: IRange = {
           startLineNumber: position.lineNumber,
