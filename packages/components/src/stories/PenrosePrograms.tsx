import { examples } from "@penrose/examples";

export const error = {
  domain: `typeppp Set`,
  substancce: `Set A + B`,
  style: `
  Set a {

  }
  `,
};
export const oneSet = {
  domain: `
type Set
`,
  substance: `
Set A
AutoLabel All
`,
  style: `
canvas {
  width = 500
  height = 500
}
forall Set X {
  X.shape = Circle { strokeWidth : 0 }
  X.text  = Equation { string: X.label }
  ensure contains(X.shape, X.text)
  ensure maxSize(X.shape, canvas.width / 2)
}
`,
  variation: "",
};

export const continuousMap = {
<<<<<<< HEAD
  substance: `
AutoLabel All

Set A
Set U
Label U $f^{-1}(V)$
Set Rn
Label Rn $\\mathbb{R}^n$
IsSubset(U, A)
IsSubset(A, Rn)

Set B
Set V
Set Rm
Label Rm $\\mathbb{R}^m$
IsSubset(V, B)
IsSubset(B, Rm)

Map f
From(f, A, B)
`,
  style: `
  canvas {
    width = 800
    height = 800
  }
  
  Const {
    strokeWidth = 1.5
    padding = 20.0
  }
  
  Colors {
    black = rgba(0.0, 0.0, 0.0, 1.0)
    lightBlue = rgba(0.1, 0.1, 0.9, 0.2)
    lightYellow = rgba(0.95, 0.96, 0.92, 0.5)
  }
  
  forall Set x {
      x.icon = Circle {
          fillColor : Colors.lightBlue
          strokeColor : Colors.black
          strokeStyle : "solid"
          strokeWidth : 1.0
          -- rotation : 0.0
      }
  
      x.text    = Equation {
        string : x.label
        -- rotation : 0.0
      }
  
      x.labelFn = ensure contains(x.icon, x.text)
      x.icon below x.text
  }
  
  -- Selector ordering matters!
  forall Set x; Set y
  where IsSubset(x, y) {
    ensure contains(y.icon, x.icon, 10.0)
    -- y.sizeFn    = ensure smallerThan(x.icon, y.icon)
    y.outsideFn = ensure disjoint(y.text, x.icon, 1.0)
    x.icon above y.icon
  }
  
  forall Map f
  where From(f, X, Y); IsSubset(X, R1); IsSubset(Y, R2)
  with Set X; Set Y; Set R1; Set R2 {
    f.padding = 20.0
  
      f.icon = Line {
        start : (R1.icon.center[0] + R1.icon.width / 2.0 + f.padding, R1.icon.center[1])
        end : (R2.icon.center[0] - R2.icon.width / 2.0 - f.padding, R2.icon.center[1])
        strokeWidth : 2.0
        strokeColor : Colors.black
        endArrowhead: true
          -- style : "curved"
      }
  
      f.text     = Equation {
        -- Doesn't seem to work after the first resample. Is the server updating f.text.height on resample?
        -- x : (f.icon.startX + f.icon.endX) / 2.0
        -- y : (f.icon.startY + f.icon.endY) / 2.0 + 1.1 * f.text.height
        string : f.label
        -- rotation : 0.0
      }
  
      encourage centerLabelAbove(f.icon, f.text, 5.0)
  
      -- Unused?
      -- f.centerFn = encourage centerArrow(f.icon, R1.icon, R2.icon)
  }
  
  forall Set \`U\` {
      override \`U\`.icon.strokeStyle = "dashed"
      override \`U\`.icon.strokeWidth = Const.strokeWidth
  }
  
  forall Set \`V\` {
      override \`V\`.icon.strokeStyle = "dashed"
      override \`V\`.icon.strokeWidth = Const.strokeWidth
  }
  
  -- TODO: use subtyping for reals?
  forall Set \`Rn\` {
      \`Rn\`.iconSize = ?
  
      override \`Rn\`.icon = Rectangle {
        -- Works but is slow
        -- x : -100.0
        -- y = 0.0
        width : \`Rn\`.iconSize
        height : \`Rn\`.iconSize
        fillColor : Colors.lightYellow
        -- rotation : 0.0
        strokeWidth : Const.strokeWidth
        strokeColor : Colors.black
      }
  
      override \`Rn\`.text.center = (\`Rn\`.icon.center[0] + \`Rn\`.icon.width / 2.0 - Const.padding, \`Rn\`.icon.center[1] + \`Rn\`.icon.width / 2.0 - Const.padding)
  
      delete \`Rn\`.labelFn
      delete \`Rn\`.outsideFn
  
      ensure minSize(\`Rn\`.icon)
      ensure maxSize(\`Rn\`.icon, canvas.height / 3.)
  }
  
  forall Set \`Rm\`
  with Set \`Rn\` {
      -- TODO: factor this block out
      override \`Rm\`.icon = Rectangle {
          fillColor : Colors.lightYellow
          center : (\`Rn\`.icon.center[0] + 400.0, \`Rn\`.icon.center[1])
          width : \`Rn\`.iconSize
          height : \`Rn\`.iconSize
          -- rotation : 0.0
          strokeWidth : 1.0
          strokeColor : Colors.black
      }
  
       override \`Rm\`.text.center = (\`Rm\`.icon.center[0] + \`Rm\`.icon.width / 2.0 - Const.padding, \`Rm\`.icon.center[1] + \`Rm\`.icon.width / 2.0 - Const.padding)
  
      delete \`Rm\`.labelFn
      delete \`Rm\`.outsideFn
  
      -- This doesn't seem to work
      --    \`Rm\`.posFn = encourage topRightOf(\`Rm\`.text, \`Rm\`.icon)
  
      ensure minSize(\`Rm\`.icon)
      ensure maxSize(\`Rm\`.icon, canvas.height / 3.)
  }
`,
  domain: `
  type Set
  type Point
  type Map
  
  constructor Singleton(Point p) -> Set
  
  function Intersection(Set a, Set b) -> Set
  function Union(Set a, Set b) -> Set
  function Subtraction(Set a, Set b) -> Set
  function CartesianProduct(Set a, Set b) -> Set
  function Difference(Set a, Set b) -> Set
  function Subset(Set a, Set b) -> Set
  function AddPoint(Point p, Set s1) -> Set
  
  predicate Not(Prop p1)
  predicate From(Map f, Set domain, Set codomain)
  predicate Empty(Set s)
  predicate Intersecting(Set s1, Set s2)
  predicate IsSubset(Set s1, Set s2)
  predicate Equal(Set s1, Set s2)
  predicate PointIn(Set s, Point p)
  predicate In(Point p, Set s)
  predicate Injection(Map m)
  predicate Surjection(Map m)
  predicate Bijection(Map m)
  predicate PairIn(Point, Point, Map)
  
  notation "A ⊂ B" ~ "IsSubset(A, B)"
  notation "p ∈ A" ~ "PointIn(A, p)"
  notation "p ∉ A" ~ "PointNotIn(A, p)"
  notation "A ∩ B = ∅" ~ "Not(Intersecting(A, B))"
  notation "f: A -> B" ~ "Map f; From(f, A, B)"
  
`,
=======
  substance: examples["set-theory-domain"]["continuousmap.sub"],
  style: examples["set-theory-domain"]["continuousmap.sty"],
  domain: examples["set-theory-domain"]["functions.dsl"],
>>>>>>> 261055ed
  variation: "",
};

export const vectorWedge = {
<<<<<<< HEAD
  variation: "NuthatchDunlin52049",

  domain: `type Scalar

-- define vectors and bivectors as subtypes of a base k-vector type
type kVector
type Vector <: kVector
type Bivector <: kVector

-- some basic operations on k-vectors
function Scale( Scalar, Vector ) -> Vector
function Add( Vector, Vector ) -> Vector
function Wedge( Vector, Vector ) -> Bivector

-- (more can be added here ) --
`,

  substance: `Vector a, b, c
Bivector u := Wedge(a,b)
Bivector v := Wedge(b,c)

AutoLabel All
Label u $a \\wedge b$
Label v $b \\wedge c$
`,

  style: `-- define the size of the drawing
  canvas {
     width = 240
     height = 180
  }
  
  -- define some colors re-used throughout
  Colors {
     color black = rgba(0,0,0,1)
     color white = rgba(1,1,1,1)
     color clearGray = rgba(0,0,0,.2)
  }
  
  Global {
  
     -- draw a box around the canvas (this box will 
     -- also be used to constrain shapes to the canvas)
     shape box = Rectangle {
        center: (0,0)
        width: canvas.width
        height: canvas.height
        fillColor: none()
        strokeColor: Colors.clearGray
        strokeWidth: 1
     }
  
     -- some additional parameters to get consistent styling throughout
     scalar lineThickness = 1.5
     scalar fontSize = "4.5px"
     string fontFamily = "Linux Libertine"
  }
  
  -- for each Vector declared in the .sub program, this match will
  -- get executed once to draw a little widget for that vector, and
  -- set up any associated constraints
  forall Vector v {
  
     -- declare a point whose location will be
     -- determined via optimization
     v.p = (?,?)
  
     -- draw an arrow to p
     v.icon = Line {
        start: (0,0)
        end: v.p
        strokeColor: Colors.black
        strokeWidth: Global.lineThickness
        strokeLinecap: "round"
        endArrowhead: true
        arrowheadSize: .5
     }
     -- keep the arrow on the canvas
     ensure contains( Global.box, v.icon)
  }
  
  -- draw a label for the vector if it has one
  forall Vector v
  where v has label {
     v.labelText = Equation {
        string: v.label
        center: v.p + 4.*unit(v.p)
        fillColor: Colors.black
        fontSize: Global.fontSize
        fontFamily: Global.fontFamily
     }
     -- keep the label on the canvas
     ensure contains( Global.box, v.labelText )
  }
  
  -- draw a bivector that has been defined as the wedge of two
  -- vectors as a little parallelogram
  forall Bivector w; Vector u; Vector v
  where w := Wedge(u,v) {
  
     -- pick a random brightly-saturated color for this bivector
     -- (these colors will be re-used in subsequent rules, which
     -- why we define them up-front and associate them with w)
     scalar w.hue = ?
     color w.solidColor = hsva( w.hue, 100, 80, 1 )
     color w.clearColor = hsva( w.hue, 100, 80, .2 )
  
     -- draw a parallelogram with sides u,v
     shape w.icon = Path {
        d: pathFromPoints("closed", [ (0,0), u.p, u.p+v.p, v.p ])
        fillColor: w.clearColor
        strokeColor: none()
     }
     -- keep the parallelogram on the canvas
     ensure contains( Global.box, w.icon )
  
     -- try to make sure the parallelogram is a reasonable size
     scalar area = abs( cross2D( u.p, v.p ))
     scalar canvasArea = canvas.width * canvas.height
     encourage greaterThan( area, canvasArea/10. )
  
     -- compute the minimum width of the parallelogram
     -- by projecting each vector onto the unit normal
     -- of the other
     vec2 nu = unit( rot90(u.p) )
     vec2 nv = unit( rot90(v.p) )
     scalar wu = abs( dot( nu, v.p ))
     scalar wv = abs( dot( nv, u.p ))
     scalar minWidth = min( wu, wv )
  
     -- draw an orientation marker
     scalar w.c = (u.p+v.p)/2. -- center
     scalar R = .75 * minWidth/2. -- radius
     vec2 x0 = w.c + R*unit(u.p-v.p) -- arc start
     vec2 x1 = w.c + R*unit(v.p-u.p) -- arc end
     scalar cw = .5*sign( cross2D(u.p,v.p) ) + .5 -- clockwise (1) or not (0)
     shape w.marker = Path {
        d: arc( "open", x0, x1, (R,R), 0., 0, cw )
        fillColor: none()
        strokeColor: w.solidColor
        strokeWidth: .75*Global.lineThickness
        startArrowhead: true
        arrowheadSize: .5
     }
  }
  
  -- draw a label for the bivector if it has one
  forall Bivector w
  where v has label {
     w.labelText = Equation {
        string: w.label
        center: w.c -- marker center
        fillColor: w.solidColor
        fontSize: Global.fontSize
        fontFamily: Global.fontFamily
     }
  }
  
  
`,
=======
  variation: "ArtemisCrane740",
  domain: examples["exterior-algebra"]["exterior-algebra.dsl"],
  substance: examples["exterior-algebra"]["vector-wedge.sub"],
  style: examples["exterior-algebra"]["exterior-algebra.sty"],
>>>>>>> 261055ed
};

export const vectorsPerp = {
  variation: "MyrtleApe55311",
<<<<<<< HEAD

  domain: `-- Types
  type Scalar
  type VectorSpace
  type Vector
  type LinearMap
  
  -- Operators
  function neg(Vector v) -> Vector
  function scale(Scalar c, Vector v) -> Vector cv
  function addV(Vector, Vector) -> Vector
  function addS(Scalar s1, Scalar s2) -> Scalar
  function norm(Vector v) -> Scalar
  function innerProduct(Vector, Vector) -> Scalar
  function determinant(Vector, Vector) -> Scalar
  function apply(LinearMap f, Vector) -> Vector
  
  -- Predicates
  predicate In(Vector, VectorSpace V)
  predicate From(LinearMap V, VectorSpace domain, VectorSpace codomain)
  predicate Not(Prop p1)
  predicate Orthogonal(Vector v1, Vector v2)
  predicate Independent(Vector v1, Vector v2)
  predicate Dependent(Vector v1, Vector v2)
  predicate Unit(Vector v)
  
  -- Syntactic sugar
  notation "det(v1, v2)" ~ "determinant(v1, v2)"
  notation "LinearMap f : U → V" ~ "LinearMap f; From(f, U, V)"
  notation "v1 + v2" ~ "addV(v1, v2)"
  notation "-v1" ~ "neg(v1)"
  notation "Vector a ∈ U" ~ "Vector a; In(a, U)"
  notation "|y1|" ~ "norm(y1)"
  notation "<v1,v2>" ~ "innerProduct(v1, v2)"
  notation "s * v1" ~ "scale(s, v1)"
  notation "Scalar c := " ~ "Scalar c; c := "
  notation "f(v)" ~ "apply(f, v)"
  
  -- Examples for prelude, just for reproducing (Should be removed)
  
  --value T : VectorSpace
  -- value T1 : VectorSpace
  
`,

  substance: `VectorSpace V
Vector u 
In(u, V)
Vector v 
In(v, V)
Unit(u)
Orthogonal(v, u)
AutoLabel All
`,

  style: `canvas {
    width = 800
    height = 700
  }
  
  const { -- 0
    scalar perpLen = 20.0
    -- For unit mark
    scalar markerPadding = 15.0
    scalar barSize = 5.0
    scalar vectorSpaceSize = 350.0
    scalar repelWeight = 0.7
    scalar arrowheadSize = 0.7
    scalar lineThickness = 1.
    int intForTesting = 1
    bool boolForTesting = true
  }
  
  C { -- 1
      -- black = #000000
      color black = rgba(0.,0.,0.,1.)
      white = rgba(1., 1., 1., 1.)
      lightBlue = rgba(1e-1, 0.1, 0.9, 1.0)
      -- Note: we don't currently support color accessors r,g,b
      -- darkBlue = rgba(lightBlue.r / 2., lightBlue.g / 2., lightBlue.b / 2., 0.5)
      darkGray = rgba(0.4, 0.4, 0.4, 1.)
      gray = rgba(0.6, 0.6, 0.6, 1.)
      green = rgba(0., 0.8, 0., 1.)
      -- blue = #0000ff
      none = none()
  }
  
  -- Just some weird definitions to test parser. Not used in rest of program
  testing { -- 2
    -- COMBAK: Test that plugins still run
    -- pluginVar = "ddg"["a"]["length"]
          x = { 1, 2 }
          y = [-2., const.perpLen, const.markerPadding + 3]
          a = (-1.0, ?)
          a1 = (-1.0, 2.) + (1e5, 2.0)
          m = (a, (-1., 2.))
          v = (a + (2., 900.))  / (4.0 + 3.)
          -- z = Colors.black.g
          asum = a[1] + a[0]
          -- Currently not supported: indexing a vector or list by a variable
          -- c = 0
          -- b = 1
          -- msum = m[1][0] + m[c][b]
          nv = -v
          -- t1 = x[1][b]
  
          -- test parser access of matrix
          -- test0 = f(0)[1]
          -- test1 = makeMatrix((1, 0.0, 5.0), (-1, -9., -4.))[2][0]
          -- test2 = (makeVector(-1, 3.0) + (3.4, 2.1))[0]
  }
  
  forall VectorSpace U { -- 3
      scalar axisSize = const.vectorSpaceSize / 2.0 -- This should get promoted to float
      vec2 U.origin = (0., 0.)
      vec2 o = U.origin
      U.axisColor = C.gray
  
      shape U.background = Rectangle {
          center : U.origin
          width : const.vectorSpaceSize
          height : const.vectorSpaceSize
          fillColor : C.none
          strokeColor : C.none
          -- strokeWidth : 2.0
      }
  
      shape U.xAxis = Line {
          start : (o[0] - axisSize, o[1]) -- TODO This gets mis-parsed as a matrix access
          end : (o[0] + axisSize, o[1])
          strokeWidth : const.lineThickness
          style : "solid"
          strokeColor : U.axisColor
          startArrowhead: true
          endArrowhead: true
          arrowheadSize : const.arrowheadSize * 2.
      }
  
      U.yAxis = Line {
             start : (o[0], o[1] - axisSize)
               end : (o[0], o[1] + axisSize)
         strokeWidth : const.lineThickness
             style : "solid"
             strokeColor : U.axisColor
             startArrowhead: true
             endArrowhead: true
          arrowheadSize : const.arrowheadSize * 2.
      }
  
      U.text = Equation {
          string : U.label
          center : (U.origin[0] - axisSize, U.origin[1] + axisSize)
          fillColor : U.axisColor
      }
  }
  
  forall Vector u; VectorSpace U -- 4
  where In(u,U) {
    u.text = Equation {
      -- center : (?, ?) -- This should be done automatically
      string : u.label
      fillColor : u.arrow.strokeColor
    }
  
    u.arrow = Line {
      start : U.origin
      end : (?, ?)
      strokeWidth : 3.0
      strokeColor : C.lightBlue
      endArrowhead : true
      arrowheadSize : const.arrowheadSize
      strokeDasharray : "4 1 2"
    }
  
     u.vector = u.arrow.end - u.arrow.start -- Vector sugar for subtraction
  
     ensure contains(U.background, u.arrow)
     ensure contains(U.background, u.text)
     ensure atDist(u.arrow, u.text, 15.0)
     ensure lessThan(20, length(u.arrow))
  
    layer u.text above U.xAxis
    layer u.text above U.yAxis
  }
  
  forall Vector u; Vector v -- 5
  with VectorSpace U
  where Orthogonal(u, v); In(u, U); In(v, U) {
        startR = u.arrow.start -- TODO: Do we want destructuring syntax like vec2[] [startR, endR] = [u.arrow.start, u.arrow.end]
        endR = u.arrow.end
        startL = v.arrow.start
        endL = v.arrow.end
        dirR = normalize(endR - startR)  -- Syntax sugar for vectors (better in Style because JS doesn't allow it!)
        dirL = normalize(endL - startL)
        ptL = startR + const.perpLen * dirL
        ptR = startR + const.perpLen * dirR
        ptLR = ptL + const.perpLen * dirR
        pts = [startR, ptL, ptLR, ptR]
  
        -- toPath = functions.pathFromPoints -- COMBAK: Add ability to alias function names
  
        -- Draw perpendicular mark -- NOTE: local shapes should still be drawn
        perpMark = Path {
             d : pathFromPoints("closed", pts)
             -- strokeWidth : 2.0
             strokeColor : C.black
             fillColor : C.white
        }
  
        -- Make sure vectors are orthogonal (use ensure?)
        -- eq = functions.equal
        encourage equal(dot(u.vector, v.vector), 0.0) -- NOTE: Have to import Penrose fns
  
  -- COMBAK: Test parsing the expressions that involve local vars 
        layer v.arrow above perpMark
        layer u.arrow above perpMark
  }
  
  forall Vector v -- 6
  with VectorSpace U; Vector w
  where In(v, U); Unit(v); Orthogonal(v, w) {
        -- Usually, the unit vector shouldn't need to know about orthogonal vectors
        -- but we need to position the unit mark so it doesn't overlap with the "inside" of the two vectors
  
        strokeWidth = 2.0
        padding = 15.0 -- COMBAK: What is this?
        -- toPath = functions.pathFromPoints -- COMBAK
  
        -- The start and end of the body of the unit marker line
        -- NOTE: We need to have lists of vectors
        dir = normalize(w.arrow.end - w.arrow.start)
        normal = -dir
        markStart = v.arrow.start + padding * normal
        markEnd = v.arrow.end + padding * normal
        v.markerLine = [markStart, markEnd]
  
        v.unitMarkerLine = Path {
            d : pathFromPoints("open", v.markerLine)
            -- strokeWidth : strokeWidth
            strokeColor : C.black
            fillColor : C.none
        }
  
        -- Could use normal instead, just doing this to demonstrate how to use matrices
        mat2x2 rot90CW = ((0., 1.), (-1., 0.))
        vec2 markNormal = mul(rot90CW, normalize(v.arrow.end - v.arrow.start)) -- TODO: Do we want syntactic sugar for matrix-vector multiplication? Or a better name?
        scalar c = const.barSize
        vec2 halfvec = c * markNormal
  
        v.unitMarkerEnd1 = Path {
            d : pathFromPoints("open", [markStart - halfvec, markStart + halfvec]) -- TODO: Can we infer this type if it's written anonymously?
            -- strokeWidth : strokeWidth
            strokeColor : C.black
            fillColor : C.none
        }
  
        v.unitMarkerEnd2 = Path {
            d : pathFromPoints("open", [markEnd - halfvec, markEnd + halfvec])
            -- strokeWidth : strokeWidth
            strokeColor : C.black
            fillColor : C.none
        }
  
        vec2 midpointLoc = (v.markerLine[0] + v.markerLine[1]) / 2.
        vec2 labelPos = midpointLoc + const.markerPadding * normal
  
        v.unitMarkerText = Equation {
            string : "1"
            center : labelPos
            fillColor : C.black
        }
  
        layer v.unitMarkerLine above U.xAxis
        layer v.unitMarkerLine above U.yAxis
  }
  
  forall Vector \`x2\` { -- 7
         override \`x2\`.arrow.strokeColor = C.green
  }`,
=======
  domain: examples["linear-algebra-domain"]["linear-algebra.dsl"],
  substance: examples["linear-algebra-domain"]["twoVectorsPerp-unsugared.sub"],
  style: examples["linear-algebra-domain"]["linear-algebra-paper-simple.sty"],
>>>>>>> 261055ed
};<|MERGE_RESOLUTION|>--- conflicted
+++ resolved
@@ -33,658 +33,22 @@
 };
 
 export const continuousMap = {
-<<<<<<< HEAD
-  substance: `
-AutoLabel All
-
-Set A
-Set U
-Label U $f^{-1}(V)$
-Set Rn
-Label Rn $\\mathbb{R}^n$
-IsSubset(U, A)
-IsSubset(A, Rn)
-
-Set B
-Set V
-Set Rm
-Label Rm $\\mathbb{R}^m$
-IsSubset(V, B)
-IsSubset(B, Rm)
-
-Map f
-From(f, A, B)
-`,
-  style: `
-  canvas {
-    width = 800
-    height = 800
-  }
-  
-  Const {
-    strokeWidth = 1.5
-    padding = 20.0
-  }
-  
-  Colors {
-    black = rgba(0.0, 0.0, 0.0, 1.0)
-    lightBlue = rgba(0.1, 0.1, 0.9, 0.2)
-    lightYellow = rgba(0.95, 0.96, 0.92, 0.5)
-  }
-  
-  forall Set x {
-      x.icon = Circle {
-          fillColor : Colors.lightBlue
-          strokeColor : Colors.black
-          strokeStyle : "solid"
-          strokeWidth : 1.0
-          -- rotation : 0.0
-      }
-  
-      x.text    = Equation {
-        string : x.label
-        -- rotation : 0.0
-      }
-  
-      x.labelFn = ensure contains(x.icon, x.text)
-      x.icon below x.text
-  }
-  
-  -- Selector ordering matters!
-  forall Set x; Set y
-  where IsSubset(x, y) {
-    ensure contains(y.icon, x.icon, 10.0)
-    -- y.sizeFn    = ensure smallerThan(x.icon, y.icon)
-    y.outsideFn = ensure disjoint(y.text, x.icon, 1.0)
-    x.icon above y.icon
-  }
-  
-  forall Map f
-  where From(f, X, Y); IsSubset(X, R1); IsSubset(Y, R2)
-  with Set X; Set Y; Set R1; Set R2 {
-    f.padding = 20.0
-  
-      f.icon = Line {
-        start : (R1.icon.center[0] + R1.icon.width / 2.0 + f.padding, R1.icon.center[1])
-        end : (R2.icon.center[0] - R2.icon.width / 2.0 - f.padding, R2.icon.center[1])
-        strokeWidth : 2.0
-        strokeColor : Colors.black
-        endArrowhead: true
-          -- style : "curved"
-      }
-  
-      f.text     = Equation {
-        -- Doesn't seem to work after the first resample. Is the server updating f.text.height on resample?
-        -- x : (f.icon.startX + f.icon.endX) / 2.0
-        -- y : (f.icon.startY + f.icon.endY) / 2.0 + 1.1 * f.text.height
-        string : f.label
-        -- rotation : 0.0
-      }
-  
-      encourage centerLabelAbove(f.icon, f.text, 5.0)
-  
-      -- Unused?
-      -- f.centerFn = encourage centerArrow(f.icon, R1.icon, R2.icon)
-  }
-  
-  forall Set \`U\` {
-      override \`U\`.icon.strokeStyle = "dashed"
-      override \`U\`.icon.strokeWidth = Const.strokeWidth
-  }
-  
-  forall Set \`V\` {
-      override \`V\`.icon.strokeStyle = "dashed"
-      override \`V\`.icon.strokeWidth = Const.strokeWidth
-  }
-  
-  -- TODO: use subtyping for reals?
-  forall Set \`Rn\` {
-      \`Rn\`.iconSize = ?
-  
-      override \`Rn\`.icon = Rectangle {
-        -- Works but is slow
-        -- x : -100.0
-        -- y = 0.0
-        width : \`Rn\`.iconSize
-        height : \`Rn\`.iconSize
-        fillColor : Colors.lightYellow
-        -- rotation : 0.0
-        strokeWidth : Const.strokeWidth
-        strokeColor : Colors.black
-      }
-  
-      override \`Rn\`.text.center = (\`Rn\`.icon.center[0] + \`Rn\`.icon.width / 2.0 - Const.padding, \`Rn\`.icon.center[1] + \`Rn\`.icon.width / 2.0 - Const.padding)
-  
-      delete \`Rn\`.labelFn
-      delete \`Rn\`.outsideFn
-  
-      ensure minSize(\`Rn\`.icon)
-      ensure maxSize(\`Rn\`.icon, canvas.height / 3.)
-  }
-  
-  forall Set \`Rm\`
-  with Set \`Rn\` {
-      -- TODO: factor this block out
-      override \`Rm\`.icon = Rectangle {
-          fillColor : Colors.lightYellow
-          center : (\`Rn\`.icon.center[0] + 400.0, \`Rn\`.icon.center[1])
-          width : \`Rn\`.iconSize
-          height : \`Rn\`.iconSize
-          -- rotation : 0.0
-          strokeWidth : 1.0
-          strokeColor : Colors.black
-      }
-  
-       override \`Rm\`.text.center = (\`Rm\`.icon.center[0] + \`Rm\`.icon.width / 2.0 - Const.padding, \`Rm\`.icon.center[1] + \`Rm\`.icon.width / 2.0 - Const.padding)
-  
-      delete \`Rm\`.labelFn
-      delete \`Rm\`.outsideFn
-  
-      -- This doesn't seem to work
-      --    \`Rm\`.posFn = encourage topRightOf(\`Rm\`.text, \`Rm\`.icon)
-  
-      ensure minSize(\`Rm\`.icon)
-      ensure maxSize(\`Rm\`.icon, canvas.height / 3.)
-  }
-`,
-  domain: `
-  type Set
-  type Point
-  type Map
-  
-  constructor Singleton(Point p) -> Set
-  
-  function Intersection(Set a, Set b) -> Set
-  function Union(Set a, Set b) -> Set
-  function Subtraction(Set a, Set b) -> Set
-  function CartesianProduct(Set a, Set b) -> Set
-  function Difference(Set a, Set b) -> Set
-  function Subset(Set a, Set b) -> Set
-  function AddPoint(Point p, Set s1) -> Set
-  
-  predicate Not(Prop p1)
-  predicate From(Map f, Set domain, Set codomain)
-  predicate Empty(Set s)
-  predicate Intersecting(Set s1, Set s2)
-  predicate IsSubset(Set s1, Set s2)
-  predicate Equal(Set s1, Set s2)
-  predicate PointIn(Set s, Point p)
-  predicate In(Point p, Set s)
-  predicate Injection(Map m)
-  predicate Surjection(Map m)
-  predicate Bijection(Map m)
-  predicate PairIn(Point, Point, Map)
-  
-  notation "A ⊂ B" ~ "IsSubset(A, B)"
-  notation "p ∈ A" ~ "PointIn(A, p)"
-  notation "p ∉ A" ~ "PointNotIn(A, p)"
-  notation "A ∩ B = ∅" ~ "Not(Intersecting(A, B))"
-  notation "f: A -> B" ~ "Map f; From(f, A, B)"
-  
-`,
-=======
   substance: examples["set-theory-domain"]["continuousmap.sub"],
   style: examples["set-theory-domain"]["continuousmap.sty"],
   domain: examples["set-theory-domain"]["functions.dsl"],
->>>>>>> 261055ed
   variation: "",
 };
 
 export const vectorWedge = {
-<<<<<<< HEAD
-  variation: "NuthatchDunlin52049",
-
-  domain: `type Scalar
-
--- define vectors and bivectors as subtypes of a base k-vector type
-type kVector
-type Vector <: kVector
-type Bivector <: kVector
-
--- some basic operations on k-vectors
-function Scale( Scalar, Vector ) -> Vector
-function Add( Vector, Vector ) -> Vector
-function Wedge( Vector, Vector ) -> Bivector
-
--- (more can be added here ) --
-`,
-
-  substance: `Vector a, b, c
-Bivector u := Wedge(a,b)
-Bivector v := Wedge(b,c)
-
-AutoLabel All
-Label u $a \\wedge b$
-Label v $b \\wedge c$
-`,
-
-  style: `-- define the size of the drawing
-  canvas {
-     width = 240
-     height = 180
-  }
-  
-  -- define some colors re-used throughout
-  Colors {
-     color black = rgba(0,0,0,1)
-     color white = rgba(1,1,1,1)
-     color clearGray = rgba(0,0,0,.2)
-  }
-  
-  Global {
-  
-     -- draw a box around the canvas (this box will 
-     -- also be used to constrain shapes to the canvas)
-     shape box = Rectangle {
-        center: (0,0)
-        width: canvas.width
-        height: canvas.height
-        fillColor: none()
-        strokeColor: Colors.clearGray
-        strokeWidth: 1
-     }
-  
-     -- some additional parameters to get consistent styling throughout
-     scalar lineThickness = 1.5
-     scalar fontSize = "4.5px"
-     string fontFamily = "Linux Libertine"
-  }
-  
-  -- for each Vector declared in the .sub program, this match will
-  -- get executed once to draw a little widget for that vector, and
-  -- set up any associated constraints
-  forall Vector v {
-  
-     -- declare a point whose location will be
-     -- determined via optimization
-     v.p = (?,?)
-  
-     -- draw an arrow to p
-     v.icon = Line {
-        start: (0,0)
-        end: v.p
-        strokeColor: Colors.black
-        strokeWidth: Global.lineThickness
-        strokeLinecap: "round"
-        endArrowhead: true
-        arrowheadSize: .5
-     }
-     -- keep the arrow on the canvas
-     ensure contains( Global.box, v.icon)
-  }
-  
-  -- draw a label for the vector if it has one
-  forall Vector v
-  where v has label {
-     v.labelText = Equation {
-        string: v.label
-        center: v.p + 4.*unit(v.p)
-        fillColor: Colors.black
-        fontSize: Global.fontSize
-        fontFamily: Global.fontFamily
-     }
-     -- keep the label on the canvas
-     ensure contains( Global.box, v.labelText )
-  }
-  
-  -- draw a bivector that has been defined as the wedge of two
-  -- vectors as a little parallelogram
-  forall Bivector w; Vector u; Vector v
-  where w := Wedge(u,v) {
-  
-     -- pick a random brightly-saturated color for this bivector
-     -- (these colors will be re-used in subsequent rules, which
-     -- why we define them up-front and associate them with w)
-     scalar w.hue = ?
-     color w.solidColor = hsva( w.hue, 100, 80, 1 )
-     color w.clearColor = hsva( w.hue, 100, 80, .2 )
-  
-     -- draw a parallelogram with sides u,v
-     shape w.icon = Path {
-        d: pathFromPoints("closed", [ (0,0), u.p, u.p+v.p, v.p ])
-        fillColor: w.clearColor
-        strokeColor: none()
-     }
-     -- keep the parallelogram on the canvas
-     ensure contains( Global.box, w.icon )
-  
-     -- try to make sure the parallelogram is a reasonable size
-     scalar area = abs( cross2D( u.p, v.p ))
-     scalar canvasArea = canvas.width * canvas.height
-     encourage greaterThan( area, canvasArea/10. )
-  
-     -- compute the minimum width of the parallelogram
-     -- by projecting each vector onto the unit normal
-     -- of the other
-     vec2 nu = unit( rot90(u.p) )
-     vec2 nv = unit( rot90(v.p) )
-     scalar wu = abs( dot( nu, v.p ))
-     scalar wv = abs( dot( nv, u.p ))
-     scalar minWidth = min( wu, wv )
-  
-     -- draw an orientation marker
-     scalar w.c = (u.p+v.p)/2. -- center
-     scalar R = .75 * minWidth/2. -- radius
-     vec2 x0 = w.c + R*unit(u.p-v.p) -- arc start
-     vec2 x1 = w.c + R*unit(v.p-u.p) -- arc end
-     scalar cw = .5*sign( cross2D(u.p,v.p) ) + .5 -- clockwise (1) or not (0)
-     shape w.marker = Path {
-        d: arc( "open", x0, x1, (R,R), 0., 0, cw )
-        fillColor: none()
-        strokeColor: w.solidColor
-        strokeWidth: .75*Global.lineThickness
-        startArrowhead: true
-        arrowheadSize: .5
-     }
-  }
-  
-  -- draw a label for the bivector if it has one
-  forall Bivector w
-  where v has label {
-     w.labelText = Equation {
-        string: w.label
-        center: w.c -- marker center
-        fillColor: w.solidColor
-        fontSize: Global.fontSize
-        fontFamily: Global.fontFamily
-     }
-  }
-  
-  
-`,
-=======
   variation: "ArtemisCrane740",
   domain: examples["exterior-algebra"]["exterior-algebra.dsl"],
   substance: examples["exterior-algebra"]["vector-wedge.sub"],
   style: examples["exterior-algebra"]["exterior-algebra.sty"],
->>>>>>> 261055ed
 };
 
 export const vectorsPerp = {
   variation: "MyrtleApe55311",
-<<<<<<< HEAD
-
-  domain: `-- Types
-  type Scalar
-  type VectorSpace
-  type Vector
-  type LinearMap
-  
-  -- Operators
-  function neg(Vector v) -> Vector
-  function scale(Scalar c, Vector v) -> Vector cv
-  function addV(Vector, Vector) -> Vector
-  function addS(Scalar s1, Scalar s2) -> Scalar
-  function norm(Vector v) -> Scalar
-  function innerProduct(Vector, Vector) -> Scalar
-  function determinant(Vector, Vector) -> Scalar
-  function apply(LinearMap f, Vector) -> Vector
-  
-  -- Predicates
-  predicate In(Vector, VectorSpace V)
-  predicate From(LinearMap V, VectorSpace domain, VectorSpace codomain)
-  predicate Not(Prop p1)
-  predicate Orthogonal(Vector v1, Vector v2)
-  predicate Independent(Vector v1, Vector v2)
-  predicate Dependent(Vector v1, Vector v2)
-  predicate Unit(Vector v)
-  
-  -- Syntactic sugar
-  notation "det(v1, v2)" ~ "determinant(v1, v2)"
-  notation "LinearMap f : U → V" ~ "LinearMap f; From(f, U, V)"
-  notation "v1 + v2" ~ "addV(v1, v2)"
-  notation "-v1" ~ "neg(v1)"
-  notation "Vector a ∈ U" ~ "Vector a; In(a, U)"
-  notation "|y1|" ~ "norm(y1)"
-  notation "<v1,v2>" ~ "innerProduct(v1, v2)"
-  notation "s * v1" ~ "scale(s, v1)"
-  notation "Scalar c := " ~ "Scalar c; c := "
-  notation "f(v)" ~ "apply(f, v)"
-  
-  -- Examples for prelude, just for reproducing (Should be removed)
-  
-  --value T : VectorSpace
-  -- value T1 : VectorSpace
-  
-`,
-
-  substance: `VectorSpace V
-Vector u 
-In(u, V)
-Vector v 
-In(v, V)
-Unit(u)
-Orthogonal(v, u)
-AutoLabel All
-`,
-
-  style: `canvas {
-    width = 800
-    height = 700
-  }
-  
-  const { -- 0
-    scalar perpLen = 20.0
-    -- For unit mark
-    scalar markerPadding = 15.0
-    scalar barSize = 5.0
-    scalar vectorSpaceSize = 350.0
-    scalar repelWeight = 0.7
-    scalar arrowheadSize = 0.7
-    scalar lineThickness = 1.
-    int intForTesting = 1
-    bool boolForTesting = true
-  }
-  
-  C { -- 1
-      -- black = #000000
-      color black = rgba(0.,0.,0.,1.)
-      white = rgba(1., 1., 1., 1.)
-      lightBlue = rgba(1e-1, 0.1, 0.9, 1.0)
-      -- Note: we don't currently support color accessors r,g,b
-      -- darkBlue = rgba(lightBlue.r / 2., lightBlue.g / 2., lightBlue.b / 2., 0.5)
-      darkGray = rgba(0.4, 0.4, 0.4, 1.)
-      gray = rgba(0.6, 0.6, 0.6, 1.)
-      green = rgba(0., 0.8, 0., 1.)
-      -- blue = #0000ff
-      none = none()
-  }
-  
-  -- Just some weird definitions to test parser. Not used in rest of program
-  testing { -- 2
-    -- COMBAK: Test that plugins still run
-    -- pluginVar = "ddg"["a"]["length"]
-          x = { 1, 2 }
-          y = [-2., const.perpLen, const.markerPadding + 3]
-          a = (-1.0, ?)
-          a1 = (-1.0, 2.) + (1e5, 2.0)
-          m = (a, (-1., 2.))
-          v = (a + (2., 900.))  / (4.0 + 3.)
-          -- z = Colors.black.g
-          asum = a[1] + a[0]
-          -- Currently not supported: indexing a vector or list by a variable
-          -- c = 0
-          -- b = 1
-          -- msum = m[1][0] + m[c][b]
-          nv = -v
-          -- t1 = x[1][b]
-  
-          -- test parser access of matrix
-          -- test0 = f(0)[1]
-          -- test1 = makeMatrix((1, 0.0, 5.0), (-1, -9., -4.))[2][0]
-          -- test2 = (makeVector(-1, 3.0) + (3.4, 2.1))[0]
-  }
-  
-  forall VectorSpace U { -- 3
-      scalar axisSize = const.vectorSpaceSize / 2.0 -- This should get promoted to float
-      vec2 U.origin = (0., 0.)
-      vec2 o = U.origin
-      U.axisColor = C.gray
-  
-      shape U.background = Rectangle {
-          center : U.origin
-          width : const.vectorSpaceSize
-          height : const.vectorSpaceSize
-          fillColor : C.none
-          strokeColor : C.none
-          -- strokeWidth : 2.0
-      }
-  
-      shape U.xAxis = Line {
-          start : (o[0] - axisSize, o[1]) -- TODO This gets mis-parsed as a matrix access
-          end : (o[0] + axisSize, o[1])
-          strokeWidth : const.lineThickness
-          style : "solid"
-          strokeColor : U.axisColor
-          startArrowhead: true
-          endArrowhead: true
-          arrowheadSize : const.arrowheadSize * 2.
-      }
-  
-      U.yAxis = Line {
-             start : (o[0], o[1] - axisSize)
-               end : (o[0], o[1] + axisSize)
-         strokeWidth : const.lineThickness
-             style : "solid"
-             strokeColor : U.axisColor
-             startArrowhead: true
-             endArrowhead: true
-          arrowheadSize : const.arrowheadSize * 2.
-      }
-  
-      U.text = Equation {
-          string : U.label
-          center : (U.origin[0] - axisSize, U.origin[1] + axisSize)
-          fillColor : U.axisColor
-      }
-  }
-  
-  forall Vector u; VectorSpace U -- 4
-  where In(u,U) {
-    u.text = Equation {
-      -- center : (?, ?) -- This should be done automatically
-      string : u.label
-      fillColor : u.arrow.strokeColor
-    }
-  
-    u.arrow = Line {
-      start : U.origin
-      end : (?, ?)
-      strokeWidth : 3.0
-      strokeColor : C.lightBlue
-      endArrowhead : true
-      arrowheadSize : const.arrowheadSize
-      strokeDasharray : "4 1 2"
-    }
-  
-     u.vector = u.arrow.end - u.arrow.start -- Vector sugar for subtraction
-  
-     ensure contains(U.background, u.arrow)
-     ensure contains(U.background, u.text)
-     ensure atDist(u.arrow, u.text, 15.0)
-     ensure lessThan(20, length(u.arrow))
-  
-    layer u.text above U.xAxis
-    layer u.text above U.yAxis
-  }
-  
-  forall Vector u; Vector v -- 5
-  with VectorSpace U
-  where Orthogonal(u, v); In(u, U); In(v, U) {
-        startR = u.arrow.start -- TODO: Do we want destructuring syntax like vec2[] [startR, endR] = [u.arrow.start, u.arrow.end]
-        endR = u.arrow.end
-        startL = v.arrow.start
-        endL = v.arrow.end
-        dirR = normalize(endR - startR)  -- Syntax sugar for vectors (better in Style because JS doesn't allow it!)
-        dirL = normalize(endL - startL)
-        ptL = startR + const.perpLen * dirL
-        ptR = startR + const.perpLen * dirR
-        ptLR = ptL + const.perpLen * dirR
-        pts = [startR, ptL, ptLR, ptR]
-  
-        -- toPath = functions.pathFromPoints -- COMBAK: Add ability to alias function names
-  
-        -- Draw perpendicular mark -- NOTE: local shapes should still be drawn
-        perpMark = Path {
-             d : pathFromPoints("closed", pts)
-             -- strokeWidth : 2.0
-             strokeColor : C.black
-             fillColor : C.white
-        }
-  
-        -- Make sure vectors are orthogonal (use ensure?)
-        -- eq = functions.equal
-        encourage equal(dot(u.vector, v.vector), 0.0) -- NOTE: Have to import Penrose fns
-  
-  -- COMBAK: Test parsing the expressions that involve local vars 
-        layer v.arrow above perpMark
-        layer u.arrow above perpMark
-  }
-  
-  forall Vector v -- 6
-  with VectorSpace U; Vector w
-  where In(v, U); Unit(v); Orthogonal(v, w) {
-        -- Usually, the unit vector shouldn't need to know about orthogonal vectors
-        -- but we need to position the unit mark so it doesn't overlap with the "inside" of the two vectors
-  
-        strokeWidth = 2.0
-        padding = 15.0 -- COMBAK: What is this?
-        -- toPath = functions.pathFromPoints -- COMBAK
-  
-        -- The start and end of the body of the unit marker line
-        -- NOTE: We need to have lists of vectors
-        dir = normalize(w.arrow.end - w.arrow.start)
-        normal = -dir
-        markStart = v.arrow.start + padding * normal
-        markEnd = v.arrow.end + padding * normal
-        v.markerLine = [markStart, markEnd]
-  
-        v.unitMarkerLine = Path {
-            d : pathFromPoints("open", v.markerLine)
-            -- strokeWidth : strokeWidth
-            strokeColor : C.black
-            fillColor : C.none
-        }
-  
-        -- Could use normal instead, just doing this to demonstrate how to use matrices
-        mat2x2 rot90CW = ((0., 1.), (-1., 0.))
-        vec2 markNormal = mul(rot90CW, normalize(v.arrow.end - v.arrow.start)) -- TODO: Do we want syntactic sugar for matrix-vector multiplication? Or a better name?
-        scalar c = const.barSize
-        vec2 halfvec = c * markNormal
-  
-        v.unitMarkerEnd1 = Path {
-            d : pathFromPoints("open", [markStart - halfvec, markStart + halfvec]) -- TODO: Can we infer this type if it's written anonymously?
-            -- strokeWidth : strokeWidth
-            strokeColor : C.black
-            fillColor : C.none
-        }
-  
-        v.unitMarkerEnd2 = Path {
-            d : pathFromPoints("open", [markEnd - halfvec, markEnd + halfvec])
-            -- strokeWidth : strokeWidth
-            strokeColor : C.black
-            fillColor : C.none
-        }
-  
-        vec2 midpointLoc = (v.markerLine[0] + v.markerLine[1]) / 2.
-        vec2 labelPos = midpointLoc + const.markerPadding * normal
-  
-        v.unitMarkerText = Equation {
-            string : "1"
-            center : labelPos
-            fillColor : C.black
-        }
-  
-        layer v.unitMarkerLine above U.xAxis
-        layer v.unitMarkerLine above U.yAxis
-  }
-  
-  forall Vector \`x2\` { -- 7
-         override \`x2\`.arrow.strokeColor = C.green
-  }`,
-=======
   domain: examples["linear-algebra-domain"]["linear-algebra.dsl"],
   substance: examples["linear-algebra-domain"]["twoVectorsPerp-unsugared.sub"],
   style: examples["linear-algebra-domain"]["linear-algebra-paper-simple.sty"],
->>>>>>> 261055ed
 };