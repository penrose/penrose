<<<<<<< HEAD
import { Simple } from "./Simple";
=======
import Demo from "./Demo";
import EditorPane from "./editing/EditorPane";
import { SetupDomainMonaco } from "./editing/languages/DomainConfig";
import { SetupStyleMonaco } from "./editing/languages/StyleConfig";
import { SetupSubstanceMonaco } from "./editing/languages/SubstanceConfig";
>>>>>>> 30090afa
import { Embed } from "./Embed";
import EditorPane from "./editing/EditorPane";
import { SetupDomainMonaco } from "./editing/languages/DomainConfig";
import { SetupSubstanceMonaco } from "./editing/languages/SubstanceConfig";
import { SetupStyleMonaco } from "./editing/languages/StyleConfig";
import fetchResolver from "./fetchPathResolver";
<<<<<<< HEAD
export {
  Simple,
  Embed,
=======
import Listing from "./Listing";
import { Simple } from "./Simple";
export {
  Simple,
  Embed,
  Listing,
  Demo,
>>>>>>> 30090afa
  EditorPane,
  SetupDomainMonaco,
  SetupSubstanceMonaco,
  SetupStyleMonaco,
  fetchResolver,
};<|MERGE_RESOLUTION|>--- conflicted
+++ resolved
@@ -1,31 +1,13 @@
-<<<<<<< HEAD
-import { Simple } from "./Simple";
-=======
-import Demo from "./Demo";
 import EditorPane from "./editing/EditorPane";
 import { SetupDomainMonaco } from "./editing/languages/DomainConfig";
 import { SetupStyleMonaco } from "./editing/languages/StyleConfig";
 import { SetupSubstanceMonaco } from "./editing/languages/SubstanceConfig";
->>>>>>> 30090afa
 import { Embed } from "./Embed";
-import EditorPane from "./editing/EditorPane";
-import { SetupDomainMonaco } from "./editing/languages/DomainConfig";
-import { SetupSubstanceMonaco } from "./editing/languages/SubstanceConfig";
-import { SetupStyleMonaco } from "./editing/languages/StyleConfig";
 import fetchResolver from "./fetchPathResolver";
-<<<<<<< HEAD
-export {
-  Simple,
-  Embed,
-=======
-import Listing from "./Listing";
 import { Simple } from "./Simple";
 export {
   Simple,
   Embed,
-  Listing,
-  Demo,
->>>>>>> 30090afa
   EditorPane,
   SetupDomainMonaco,
   SetupSubstanceMonaco,
