--- conflicted
+++ resolved
@@ -1,10 +1,10 @@
 import { Simple } from "./Simple";
 import { Embed } from "./Embed";
-<<<<<<< HEAD
 import EditorPane from "./editing/EditorPane";
 import { SetupDomainMonaco } from "./editing/languages/DomainConfig";
 import { SetupSubstanceMonaco } from "./editing/languages/SubstanceConfig";
 import { SetupStyleMonaco } from "./editing/languages/StyleConfig";
+import fetchResolver from "./fetchPathResolver";
 export {
   Simple,
   Embed,
@@ -12,9 +12,5 @@
   SetupDomainMonaco,
   SetupSubstanceMonaco,
   SetupStyleMonaco,
-};
-=======
-import fetchResolver from "./fetchPathResolver";
-
-export { Simple, Embed, fetchResolver };
->>>>>>> cedbf1b0
+  fetchResolver,
+};