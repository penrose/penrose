import {
  compileTrio,
  PenroseError,
  PenroseState,
  prepareState,
  RenderInteractive,
  RenderStatic,
  resample,
  showError,
  stateConverged,
  stepState,
  stepUntilConvergence,
} from "@penrose/core";
import React from "react";
import fetchResolver from "./fetchPathResolver";

export interface SimpleProps {
  domain: string;
  substance: string;
  style: string;
  variation: string;
  stepSize?: number;
  interactive?: boolean; // considered true by default
  animate?: boolean; // considered false by default
  onFrame?: (frame: PenroseState) => void;
}

export interface SimpleState {
  error?: PenroseError;
}

class Simple extends React.Component<SimpleProps, SimpleState> {
  readonly canvasRef = React.createRef<HTMLDivElement>();
  penroseState: PenroseState | undefined = undefined;
  timerID: number | undefined = undefined; // for animation

  constructor(props: SimpleProps) {
    super(props);
    this.state = {
      error: undefined,
    };
  }

  compile = async (): Promise<void> => {
    this.penroseState = undefined;
    const compilerResult = compileTrio(this.props);
    if (compilerResult.isOk()) {
      this.penroseState = await prepareState(compilerResult.value);
    } else {
      this.setState({ error: compilerResult.error });
    }
  };

  converge = async (): Promise<void> => {
    if (this.penroseState) {
      const stepped = stepUntilConvergence(this.penroseState);
      if (stepped.isOk()) {
        this.penroseState = stepped.value;
      } else {
        this.setState({ error: stepped.error });
      }
    }
  };

  tick = () => {
    if (
      this.props.animate &&
      this.penroseState &&
      !stateConverged(this.penroseState)
    ) {
      this.penroseState = stepState(
        this.penroseState,
        this.props.stepSize ?? 1
      );
<<<<<<< HEAD
=======
      if (this.props.onFrame) {
        this.props.onFrame(this.penroseState);
      }
>>>>>>> 7d0d7d87
      this.renderCanvas();
    }
  };

  componentDidMount = async () => {
    await this.compile();
    if (!this.props.animate) {
      await this.converge();
    }
    this.renderCanvas();
    this.timerID = window.setInterval(() => this.tick(), 1000 / 60);
  };

  componentDidUpdate = async (prevProps: SimpleProps) => {
    // re-compile if the programs change
    if (
      this.props.domain !== prevProps.domain ||
      this.props.substance !== prevProps.substance ||
      this.props.style !== prevProps.style
    ) {
      await this.compile();
      if (!this.props.animate) {
        await this.converge();
      }
      this.renderCanvas();
    }

    // update the component only if there's no error
    // in the case of an error, they component should not attempt to re-render
    if (this.penroseState && !this.state.error) {
      if (
        this.props.variation !== prevProps.variation ||
        this.props.animate !== prevProps.animate
      ) {
        this.penroseState.variation = this.props.variation;
        this.penroseState = resample(this.penroseState);
        if (!this.props.animate) {
          await this.converge();
        }
        this.renderCanvas();
      } else if (this.props.interactive !== prevProps.interactive) {
        this.renderCanvas();
      }
    }
  };

  componentWillUnmount = () => {
    clearInterval(this.timerID);
  };

  renderCanvas = async () => {
    if (this.canvasRef.current === null) {
      return <div>rendering...</div>;
    } else {
      const node = this.canvasRef.current;
      if (this.penroseState) {
        const renderedState: SVGSVGElement = await (this.props.interactive ===
        false
          ? RenderStatic(this.penroseState, fetchResolver)
          : RenderInteractive(
              this.penroseState,
              async (newState) => {
                this.penroseState = newState;
                if (!this.props.animate) {
                  await this.converge();
                }
                this.renderCanvas();
              },
              fetchResolver
            ));
        if (node.firstChild !== null) {
          node.replaceChild(renderedState, node.firstChild);
        } else {
          node.appendChild(renderedState);
        }
      } else {
        console.log("state is undefined");
      }
    }
  };

  render = () => {
    const { error } = this.state;
    return (
      <div style={{ width: "100%", height: "100%" }}>
        {!error && (
          <div style={{ width: "100%", height: "100%" }} ref={this.canvasRef} />
        )}
        {error && (
          <div style={{ padding: "1em", height: "100%" }}>
            <div style={{ fontWeight: 700 }}>1 error:</div>
            <div style={{ fontFamily: "monospace" }}>
              {showError(error)
                .toString()
                .split("\n")
                .map((line: string, key: number) => (
                  <p key={`err-ln-${key}`} style={{ margin: 0 }}>
                    {line}
                  </p>
                ))}
            </div>
          </div>
        )}
      </div>
    );
  };
}

export { Simple };<|MERGE_RESOLUTION|>--- conflicted
+++ resolved
@@ -72,12 +72,9 @@
         this.penroseState,
         this.props.stepSize ?? 1
       );
-<<<<<<< HEAD
-=======
       if (this.props.onFrame) {
         this.props.onFrame(this.penroseState);
       }
->>>>>>> 7d0d7d87
       this.renderCanvas();
     }
   };
