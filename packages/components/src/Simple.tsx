import {
  compileTrio,
  PathResolver,
  PenroseError,
  PenroseState,
  prepareState,
  RenderInteractive,
  RenderStatic,
  resample,
  showError,
  stateConverged,
  stepState,
  stepUntilConvergence,
} from "@penrose/core";
import React from "react";
import fetchResolver from "./fetchPathResolver";

export interface SimpleProps {
  domain: string;
  substance: string;
  style: string;
  variation: string;
  stepSize?: number;
  interactive?: boolean; // considered true by default
  animate?: boolean; // considered false by default
  onFrame?: (frame: PenroseState) => void;
  imageResolver?: PathResolver;
}

export interface SimpleState {
  error?: PenroseError;
}

class Simple extends React.Component<SimpleProps, SimpleState> {
  readonly canvasRef = React.createRef<HTMLDivElement>();
  penroseState: PenroseState | undefined = undefined;
  timerID: number | undefined = undefined; // for animation

  constructor(props: SimpleProps) {
    super(props);
    this.state = {
      error: undefined,
    };
  }

  compile = async (): Promise<void> => {
    this.penroseState = undefined;
    this.setState({ error: undefined });
    const compilerResult = await compileTrio(this.props);
    if (compilerResult.isOk()) {
      this.penroseState = await prepareState(compilerResult.value);
      this.setState({ error: undefined }); // clear out errors
    } else {
      this.setState({ error: compilerResult.error });
    }
  };

  converge = async (): Promise<void> => {
    if (this.penroseState) {
      const stepped = stepUntilConvergence(this.penroseState);
      if (stepped.isOk()) {
        this.penroseState = stepped.value;
      } else {
        this.setState({ error: stepped.error });
      }
    }
  };

  tick = () => {
    if (
      this.props.animate &&
      this.penroseState &&
      !stateConverged(this.penroseState)
    ) {
      this.penroseState = stepState(
        this.penroseState,
        this.props.stepSize ?? 1
      );
      this.renderCanvas();
    }
  };

  componentDidMount = async () => {
    await this.compile();
    if (!this.props.animate) {
      await this.converge();
    }
    this.renderCanvas();
    this.timerID = window.setInterval(() => this.tick(), 1000 / 60);
  };

  componentDidUpdate = async (prevProps: SimpleProps) => {
    // re-compile if the programs change
    if (
      this.props.domain !== prevProps.domain ||
      this.props.substance !== prevProps.substance ||
      this.props.style !== prevProps.style
    ) {
      await this.compile();
      if (!this.props.animate) {
        await this.converge();
      }
      this.renderCanvas();
<<<<<<< HEAD
      return;
    }

    // update the component only if there's no error
    // in the case of an error, they component should not attempt to re-render
    if (this.penroseState && !this.state.error) {
      if (
        this.props.variation !== prevProps.variation ||
        this.props.animate !== prevProps.animate
      ) {
        this.penroseState.variation = this.props.variation;
        this.penroseState = resample(this.penroseState);
        if (!this.props.animate) {
          await this.converge();
=======
    } else {
      // update the component only if there's no error
      // in the case of an error, the component should not attempt to re-render
      if (this.penroseState && !this.state.error) {
        if (
          this.props.variation !== prevProps.variation ||
          this.props.animate !== prevProps.animate
        ) {
          this.penroseState.variation = this.props.variation;
          this.penroseState = resample(this.penroseState);
          if (!this.props.animate) {
            await this.converge();
          }
          this.renderCanvas();
        } else if (this.props.interactive !== prevProps.interactive) {
          this.renderCanvas();
>>>>>>> 1895d8fe
        }
      }
    }
  };

  componentWillUnmount = () => {
    clearInterval(this.timerID);
  };

  renderCanvas = async () => {
    if (this.canvasRef.current === null) {
      return <div>rendering...</div>;
    } else {
      const node = this.canvasRef.current;
      if (this.penroseState) {
        const renderedState: SVGSVGElement = await (this.props.interactive ===
        false
          ? RenderStatic(
              this.penroseState,
              this.props.imageResolver ?? fetchResolver
            )
          : RenderInteractive(
              this.penroseState,
              async (newState: PenroseState) => {
                this.penroseState = newState;
                if (!this.props.animate) {
                  await this.converge();
                }
                this.renderCanvas();
              },
              this.props.imageResolver ?? fetchResolver
            ));
        if (node.firstChild !== null) {
          node.replaceChild(renderedState, node.firstChild);
        } else {
          node.appendChild(renderedState);
        }
        // propagate state update
        if (this.props.onFrame) {
          this.props.onFrame(this.penroseState);
        }
      } else {
        return <div>rendering...</div>;
      }
    }
  };

  render = () => {
    const { error } = this.state;
    return (
      <div style={{ width: "100%", height: "100%" }}>
        {!error && (
          <div style={{ width: "100%", height: "100%" }} ref={this.canvasRef} />
        )}
        {error && (
          <div style={{ padding: "1em", height: "100%" }}>
            <div style={{ fontWeight: 700 }}>1 error:</div>
            <div style={{ fontFamily: "monospace" }}>
              {showError(error)
                .toString()
                .split("\n")
                .map((line: string, key: number) => (
                  <p key={`err-ln-${key}`} style={{ margin: 0 }}>
                    {line}
                  </p>
                ))}
            </div>
          </div>
        )}
      </div>
    );
  };
}

export { Simple };<|MERGE_RESOLUTION|>--- conflicted
+++ resolved
@@ -101,22 +101,6 @@
         await this.converge();
       }
       this.renderCanvas();
-<<<<<<< HEAD
-      return;
-    }
-
-    // update the component only if there's no error
-    // in the case of an error, they component should not attempt to re-render
-    if (this.penroseState && !this.state.error) {
-      if (
-        this.props.variation !== prevProps.variation ||
-        this.props.animate !== prevProps.animate
-      ) {
-        this.penroseState.variation = this.props.variation;
-        this.penroseState = resample(this.penroseState);
-        if (!this.props.animate) {
-          await this.converge();
-=======
     } else {
       // update the component only if there's no error
       // in the case of an error, the component should not attempt to re-render
@@ -133,7 +117,6 @@
           this.renderCanvas();
         } else if (this.props.interactive !== prevProps.interactive) {
           this.renderCanvas();
->>>>>>> 1895d8fe
         }
       }
     }
