--- conflicted
+++ resolved
@@ -1,16 +1,5 @@
 import * as fs from "fs";
-<<<<<<< HEAD
 import { InstanceData } from "./types.js";
-interface Artifact {
-  substance: string;
-  style: string;
-  domain: string;
-  rendered: string;
-  metadata: InstanceData;
-}
-=======
-import { InstanceData } from "./types";
->>>>>>> 803d7fc2
 
 const getArtifacts = (artifactsDir: string): Map<string, InstanceData> =>
   new Map(
