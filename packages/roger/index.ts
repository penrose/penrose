import "global-jsdom/register"; // must be first

import fetch from "node-fetch";
import yargs from "yargs";
import { hideBin } from "yargs/helpers";

import {
  PenroseState,
  compile,
  optimize,
  showError,
  toSVG,
} from "@penrose/core";
import chalk from "chalk";
import convertHrtime from "convert-hrtime";
import * as fs from "fs";
import { basename, extname, join, resolve } from "path";
import prettier from "prettier";
// import packageJSON from "./package.json"; // TODO: no supported by node
import { InstanceData } from "./types.js";
import watch from "./watch.js";

// npx defaults to the nearest project root directory, thus preventing `roger` to be run inside of `packages/examples`. However, unlike `process.cwd()`, `INIT_CWD` does point to the origin directory. Therefore, we attempt to cd into the actual working directory when starting the script.
if (process.env.INIT_CWD) {
  process.chdir(process.env.INIT_CWD);
}

interface Trio {
  substance: string;
  style: string[];
  domain: string;
  variation: string;
  excludeWarnings?: string[];
}

// In an async context, communicate with the backend to compile and optimize the diagram
const render = async (
  variation: string,
  substance: string,
  style: string,
  domain: string,
  resolvePath: (filePath: string) => Promise<string | undefined>,
  texLabels: boolean,
  verbose: boolean,
  meta: {
    substanceName: string;
    styleNames: string[];
    domainName: string;
    id: string;
  },
  excludeWarnings: string[],
): Promise<{
  diagram: string;
  metadata: InstanceData;
  state: PenroseState;
}> => {
  // create id for reporting
  // Compilation
  if (verbose) console.debug(`Compiling ${meta.id} ...`);
  const overallStart = process.hrtime();
  const compileStart = process.hrtime();
  const compilerOutput = await compile({
    substance,
    style,
    domain,
    variation,
    excludeWarnings,
  });
  const compileEnd = process.hrtime(compileStart);
  if (compilerOutput.isErr()) {
    const err = compilerOutput.error;
    throw new Error(`Compilation failed:\n${showError(err)}`);
  }
  const initialState = compilerOutput.value;

  if (verbose) console.debug(`Stepping for ${meta.id} ...`);

  const convergeStart = process.hrtime();
  let optimizedState;
  const optimizedOutput = optimize(initialState);
  if (optimizedOutput.isOk()) {
    optimizedState = optimizedOutput.value;
  } else {
    throw new Error(
      `Optimization failed:\n${showError(optimizedOutput.error)}`,
    );
  }
  const convergeEnd = process.hrtime(convergeStart);
  const reactRenderStart = process.hrtime();

  const canvas = (await toSVG(optimizedState, resolvePath, "roger", texLabels))
    .outerHTML;

  const reactRenderEnd = process.hrtime(reactRenderStart);
  const overallEnd = process.hrtime(overallStart);

  // fetch metadata if available
  const metadata: InstanceData = {
    ...meta,
    renderedOn: Date.now(),
    timeTaken: {
      // includes overhead like JSON, recollecting labels
      overall: convertHrtime(overallEnd).milliseconds,
      compilation: convertHrtime(compileEnd).milliseconds,
      optimization: convertHrtime(convergeEnd).milliseconds,
      rendering: convertHrtime(reactRenderEnd).milliseconds,
    },
    selectorMatches: [],
    optProblem: {
      constraintCount: optimizedState.constrFns.length,
      objectiveCount: optimizedState.objFns.length,
    },
  };

  return {
    diagram: await prettier.format(canvas, { parser: "html" }),
    state: optimizedState,
    metadata,
  };
};

// set up path resolution
const resolvePath = (prefix: string, stylePaths: string[]) => {
  const stylePrefixes = stylePaths.map((sty) => join(prefix, sty, ".."));
  if (new Set(stylePrefixes).size > 1) {
    console.warn(
      chalk.yellow(
        "Warning: the styles in this trio are not co-located. The first style will be used for image resolution.",
      ),
    );
  }
  const stylePrefix = stylePrefixes[0];
  return async (filePath: string) => {
    // Handle absolute URLs
    if (/^(http|https):\/\/[^ "]+$/.test(filePath)) {
      const fileURL = new URL(filePath).href;
      try {
        const fileReq = await fetch(fileURL);
        return fileReq.text();
      } catch (e) {
        console.error(`Failed to resolve path: ${e}`);
        return undefined;
      }
    }

    // Relative paths
    const joined = resolve(stylePrefix, filePath);
    return fs.readFileSync(joined, "utf8");
  };
};

const readTrio = (sub: string, sty: string[], dsl: string, prefix: string) => {
  // Fetch Substance, Style, and Domain files
  const [substance, domain] = [sub, dsl].map((arg) =>
    fs.readFileSync(join(prefix, arg), "utf8"),
  );
  const styles = sty.map((arg) => fs.readFileSync(join(prefix, arg), "utf8"));
  return {
    substance,
    style: styles.join("\n"),
    domain,
  };
};

<<<<<<< HEAD
=======
/**
 * Retrieves defintions for all shapes and writes their properties to a JSON
 * file.  If a filename is not provided, the result is written to stdout.
 *
 * @param outFile The output file (optional)
 */
const getShapeDefs = (outFile?: string): void => {
  const outShapes = {}; // List of shapes with properties
  const size = 19; // greater than 3*6; see randFloat usage in Samplers.ts

  // Loop over the shapes
  for (const shapeName of shapeTypes) {
    const shapeSample1 = sampleShape(
      shapeName as ShapeType,
      simpleContext("ShapeProps sample 1"),
      makeCanvas(size, size),
    );
    const shapeSample2 = sampleShape(
      shapeName as ShapeType,
      simpleContext("ShapeProps sample 2"),
      makeCanvas(size, size),
    );
    const outThisShapeDef = { sampled: {}, defaulted: {} };
    outShapes[shapeName] = outThisShapeDef;

    // Loop over the properties
    for (const propName in shapeSample1) {
      const sample1Str = JSON.stringify(shapeSample1[propName].contents);
      const sample2Str = JSON.stringify(shapeSample2[propName].contents);

      if (sample1Str === sample2Str) {
        outThisShapeDef.defaulted[propName] = shapeSample1[propName];
      } else {
        outThisShapeDef.sampled[propName] = shapeSample1[propName];
      }
    }
  }

  // Write the shape definition output
  if (outFile === undefined) {
    console.log(JSON.stringify(outShapes, null, 2));
  } else {
    fs.writeFileSync(outFile, JSON.stringify(outShapes, null, 2));
    console.log(chalk.green(`Wrote shape definitions to: ${outFile}`));
  }
};

>>>>>>> 745c7054
const orderTrio = (unordered: string[]): string[] => {
  const ordered: { [k: string]: string } = {};
  for (const fakeType in unordered) {
    const filename = unordered[fakeType];
    const type = {
      ".sub": "substance",
      ".sty": "style",
      ".dsl": "domain",
      ".substance": "substance",
      ".style": "style",
      ".domain": "domain",
    }[extname(filename)];
    if (!type) {
      console.error(`Unrecognized file extension: ${filename}`);
      process.exit(1);
    }
    if (type in ordered) {
      console.error(
        `Duplicate ${type} files: ${ordered[type]} and ${filename}`,
      );
      process.exit(1);
    }
    ordered[type] = filename;
  }
  if ("substance" in ordered && "style" in ordered && "domain" in ordered) {
    return [ordered.substance, ordered.style, ordered.domain];
  } else {
    console.error(`Invalid trio: ${unordered.join(", ")}`);
    process.exit(1);
  }
};

//#region command-line interface

yargs(hideBin(process.argv))
  .scriptName("roger")
  // .description("Command-line interface for Penrose.")
  // .version(packageJSON.version) // TODO: not supported by node
  .command(
    "trio [trio..]",
    "Generate a diagram from a Penrose trio.",
    (yargs) =>
      yargs
        .options("trio", {
          desc: "Three files pointing to a Penrose trio or a JSON file that links to them.",
          type: "array",
          demandOption: true,
        })
        .option("out", {
          desc: "Name of the output SVG file.",
          alias: "o",
          type: "string",
        })
        .option("path", {
          alias: "p",
          desc: "A common path prefix for the trio files",
          default: ".",
        })
        .option("tex-labels", {
          desc: "Render Equation shapes as plain TeX strings in the output SVG",
          type: "boolean",
          default: false,
        })
        .option("variation", {
          alias: "v",
          desc: "Variation for the Penrose diagram",
          type: "string",
        }),
    async (options) => {
      let sub: string, sty: string[], dom: string;
      let prefix = options.path;
      const texLabels = options.texLabels;
      let variation = options.variation as string | undefined;
      let excludeWarnings: string[] | undefined = undefined;
      if (options.trio.length === 1) {
        const trioPath = options.trio[0] as string;
        prefix = join(trioPath, "..");
        // read trio from a JSON file
        const paths: Trio = JSON.parse(
          fs.readFileSync(resolve(trioPath), "utf8"),
        );
        dom = paths.domain;
        sub = paths.substance;
        sty = paths.style;
        variation ??= paths.variation;
        excludeWarnings = paths.excludeWarnings;
      } else {
        // load all three files
        const trio = orderTrio(options.trio as string[]);
        [sub, sty, dom] = [trio[0], [trio[1]], trio[2]];
      }

      if (excludeWarnings === undefined) {
        excludeWarnings = [];
      }

      const { substance, style, domain } = readTrio(sub, sty, dom, prefix);
      // draw diagram and get metadata
      const { diagram, state } = await render(
        variation ?? "",
        substance,
        style,
        domain,
        resolvePath(prefix, sty),
        texLabels,
        false,
        {
          substanceName: sub,
          styleNames: sty,
          domainName: dom,
          id: options.trio.join(", "),
        },
        excludeWarnings,
      );
      if (options.out) {
        fs.writeFileSync(options.out, diagram);
        console.log(
          chalk.green(`The diagram has been saved as ${resolve(options.out)}`),
        );
      } else {
        console.log(diagram);
        for (const warning of state.warnings) {
          const warnStr = showError(warning);
          console.warn(chalk.yellow("Warning in diagram: " + warnStr));
        }
      }
    },
  )
  .command(
    "trios [trios..]",
    "Create diagrams from multiple .trio.json files.",
    (yargs) =>
      yargs
        .options("trios", {
          desc: "Any number of .trio.json files of Penrose trios.",
          type: "array",
          demandOption: true,
        })
        .option("tex-labels", {
          desc: "Render Equation shapes as plain TeX strings in the output SVG",
          type: "boolean",
          default: false,
        })
        .option("out", {
          desc: "Output folder containing the SVG files",
          alias: "o",
          type: "string",
          demandOption: true,
        }),
    async (options) => {
      for (const trio of options.trios) {
        const trioPath = trio as string;
        const prefix = join(trioPath, "..");
        const texLabels = options.texLabels;
        const trioName = basename(trioPath, ".trio.json");
        // read trio from a JSON file
        const paths: Trio = JSON.parse(
          fs.readFileSync(resolve(trioPath), "utf8"),
        );
        const dom = paths.domain;
        const sub = paths.substance;
        const sty = paths.style;
        const variation = paths.variation;
        const excludeWarnings =
          paths.excludeWarnings === undefined ? [] : paths.excludeWarnings;
        const { substance, style, domain } = readTrio(sub, sty, dom, prefix);
        const { diagram, state } = await render(
          variation,
          substance,
          style,
          domain,
          resolvePath(prefix, sty),
          texLabels,
          false,
          {
            substanceName: sub,
            styleNames: sty,
            domainName: dom,
            id: trioName,
          },
          excludeWarnings,
        );
        // create out folder if it doesn't exist
        if (!fs.existsSync(options.out)) fs.mkdirSync(options.out);
        // write diagram to out folder
        const outputPath = join(options.out, `${trioName}.svg`);
        fs.writeFileSync(outputPath, diagram);
        console.log(
          chalk.green(`The diagram has been saved as ${resolve(outputPath)}`),
        );
        // TODO: print warning here
        for (const warning of state.warnings) {
          const warnStr = showError(warning);
          console.warn(chalk.yellow("Warning in diagram: " + warnStr));
        }
      }
    },
  )
  .command(
    "watch",
    "Watch the current folder for files & changes (must end in .substance, .style, .domain)",
    (yargs) =>
      yargs.option("port", {
        desc: "Port number for the WebSocket connection.",
        default: 9160,
        alias: "p",
      }),
    (options) => watch(+options.port),
  )
<<<<<<< HEAD
=======
  .command(
    "shapedefs",
    "Generate a JSON file that contains all shape definitions in the Penrose system.",
    (yargs) =>
      yargs.option("out", {
        alias: "o",
        desc: "Output JSON file.",
        type: "string",
      }),
    (options) => getShapeDefs(options.out),
  )
>>>>>>> 745c7054

  .demandCommand()
  .strict()
  .help().argv;

//#endregion<|MERGE_RESOLUTION|>--- conflicted
+++ resolved
@@ -113,7 +113,7 @@
   };
 
   return {
-    diagram: await prettier.format(canvas, { parser: "html" }),
+    diagram: prettier.format(canvas, { parser: "html" }),
     state: optimizedState,
     metadata,
   };
@@ -162,56 +162,6 @@
   };
 };
 
-<<<<<<< HEAD
-=======
-/**
- * Retrieves defintions for all shapes and writes their properties to a JSON
- * file.  If a filename is not provided, the result is written to stdout.
- *
- * @param outFile The output file (optional)
- */
-const getShapeDefs = (outFile?: string): void => {
-  const outShapes = {}; // List of shapes with properties
-  const size = 19; // greater than 3*6; see randFloat usage in Samplers.ts
-
-  // Loop over the shapes
-  for (const shapeName of shapeTypes) {
-    const shapeSample1 = sampleShape(
-      shapeName as ShapeType,
-      simpleContext("ShapeProps sample 1"),
-      makeCanvas(size, size),
-    );
-    const shapeSample2 = sampleShape(
-      shapeName as ShapeType,
-      simpleContext("ShapeProps sample 2"),
-      makeCanvas(size, size),
-    );
-    const outThisShapeDef = { sampled: {}, defaulted: {} };
-    outShapes[shapeName] = outThisShapeDef;
-
-    // Loop over the properties
-    for (const propName in shapeSample1) {
-      const sample1Str = JSON.stringify(shapeSample1[propName].contents);
-      const sample2Str = JSON.stringify(shapeSample2[propName].contents);
-
-      if (sample1Str === sample2Str) {
-        outThisShapeDef.defaulted[propName] = shapeSample1[propName];
-      } else {
-        outThisShapeDef.sampled[propName] = shapeSample1[propName];
-      }
-    }
-  }
-
-  // Write the shape definition output
-  if (outFile === undefined) {
-    console.log(JSON.stringify(outShapes, null, 2));
-  } else {
-    fs.writeFileSync(outFile, JSON.stringify(outShapes, null, 2));
-    console.log(chalk.green(`Wrote shape definitions to: ${outFile}`));
-  }
-};
-
->>>>>>> 745c7054
 const orderTrio = (unordered: string[]): string[] => {
   const ordered: { [k: string]: string } = {};
   for (const fakeType in unordered) {
@@ -421,20 +371,6 @@
       }),
     (options) => watch(+options.port),
   )
-<<<<<<< HEAD
-=======
-  .command(
-    "shapedefs",
-    "Generate a JSON file that contains all shape definitions in the Penrose system.",
-    (yargs) =>
-      yargs.option("out", {
-        alias: "o",
-        desc: "Output JSON file.",
-        type: "string",
-      }),
-    (options) => getShapeDefs(options.out),
-  )
->>>>>>> 745c7054
 
   .demandCommand()
   .strict()
