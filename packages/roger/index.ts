--- conflicted
+++ resolved
@@ -10,14 +10,10 @@
   Result,
   State,
   compile,
-<<<<<<< HEAD
-  mathjaxInit,
-  optimize,
-=======
   finalStage,
   isOptimized,
+  mathjaxInit,
   nextStage,
->>>>>>> 0f96b30b
   showError,
   step,
   toSVG,
