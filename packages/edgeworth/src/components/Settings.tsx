--- conflicted
+++ resolved
@@ -394,15 +394,11 @@
         //console.log(result);
         // Process the result
         output = result.choices[0].message.content;
-<<<<<<< HEAD
 
         // remove backticks from output
         output = output.replace(/`/g, "");
 
-        this.setState({ substance: output });
-=======
         this.setState({ substance: output, llmRunning: false });
->>>>>>> 37e0e0b6
       })
       .catch((error) => {
         // Handle any errors
