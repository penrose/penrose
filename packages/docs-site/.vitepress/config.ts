--- conflicted
+++ resolved
@@ -1,12 +1,8 @@
 import markdownItKatex from "markdown-it-katex";
 import { defineConfig } from "vitepress";
-<<<<<<< HEAD
-import styleGrammar from "../../vscode/syntaxes/style.tmGrammar.json";
-=======
 import domainGrammar from "../../vscode/syntaxes/domain.tmGrammar.json";
 import styleGrammar from "../../vscode/syntaxes/style.tmGrammar.json";
 import substanceGrammar from "../../vscode/syntaxes/substance.tmGrammar.json";
->>>>>>> 2c428c32
 
 const styleLang = {
   id: "style",
@@ -14,8 +10,6 @@
   grammar: styleGrammar,
   path: "style.tmGrammar.json",
 };
-<<<<<<< HEAD
-=======
 const domainLang = {
   id: "domain",
   scopeName: "source.penrose-domain",
@@ -28,7 +22,6 @@
   grammar: substanceGrammar,
   path: "substance.tmGrammar.json",
 };
->>>>>>> 2c428c32
 
 // https://github.com/vuejs/vitepress/issues/529#issuecomment-1151186631
 const customElements = [
@@ -143,12 +136,8 @@
     config: (md) => {
       md.use(markdownItKatex);
     },
-<<<<<<< HEAD
-    languages: [styleLang as any],
-=======
     // TODO: figure out the current types of language configs
     languages: [substanceLang as any, domainLang as any, styleLang as any],
->>>>>>> 2c428c32
   },
   vue: {
     template: {
