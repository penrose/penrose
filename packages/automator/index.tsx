require("global-jsdom/register");
import {
  compileTrio,
  evalEnergy,
  getListOfStagedStates,
  makeCanvas,
  prepareState,
  RenderStatic,
<<<<<<< HEAD
=======
  shapedefs,
>>>>>>> 880d197a
  showError,
  simpleContext,
  stepUntilConvergence,
} from "@penrose/core";
import { ShapeDef } from "@penrose/core/build/dist/shapes/Shapes";
import chalk from "chalk";
import convertHrtime from "convert-hrtime";
import { randomBytes } from "crypto";
import * as fs from "fs";
import neodoc from "neodoc";
import fetch from "node-fetch";
import { dirname, join, parse, resolve } from "path";
import * as prettier from "prettier";
import uniqid from "uniqid";
import { renderArtifacts } from "./artifacts";

const USAGE = `
Penrose Automator.

Usage:
  automator batch LIB OUTFOLDER [--folders] [--src-prefix=PREFIX] [--repeat=TIMES] [--render=OUTFOLDER] [--staged] [--cross-energy]
  automator render ARTIFACTSFOLDER OUTFOLDER
  automator draw SUBSTANCE STYLE DOMAIN OUTFOLDER [--src-prefix=PREFIX] [--staged] [--variation=VARIATION] [--folders] [--cross-energy]
  automator shapedefs [SHAPEFILE]

Options:
  -o, --outFile PATH Path to either a file or a folder, depending on the value of --folders. [default: output.svg]
  --folders Include metadata about each output diagram. If enabled, outFile has to be a path to a folder.
  --src-prefix PREFIX the prefix to SUBSTANCE, STYLE, and DOMAIN, or the library equivalent in batch mode. No trailing "/" required. [default: .]
  --repeat TIMES the number of instances 
  --staged Generate staged SVGs of the final diagram
  --cross-energy Compute the cross-instance energy
  --variation The variation to use
`;

const nonZeroConstraints = (
  state: any,
  constrVals: [number],
  threshold: number
) => {
  const constrFns = state.constrFns;
  const fnsWithVals = constrFns.map((f: any, i: string | number) => [
    f,
    constrVals[i],
  ]);
  const nonzeroConstr = fnsWithVals.filter(
    (c: (string | number)[]) => +c[1] > threshold
  );
  return nonzeroConstr;
};

const toMs = (hr: any) => hr[1] / 1000000;

// In an async context, communicate with the backend to compile and optimize the diagram
const singleProcess = async (
  variation: string,
  sub: string,
  sty: string,
  dsl: string,
  folders: boolean,
  out: string,
  prefix: string,
  staged: boolean,
  meta = {
    substanceName: sub,
    styleName: sty,
    domainName: dsl,
    id: uniqid("instance-"),
  },
  reference?,
  referenceState?,
  extrameta?,
  ciee?
) => {
  // Fetch Substance, Style, and Domain files
  const [subIn, styIn, dslIn] = [sub, sty, dsl].map((arg) =>
    fs.readFileSync(join(prefix, arg), "utf8").toString()
  );

  // Compilation
  console.log(`Compiling for ${out}/${sub} ...`);
  const overallStart = process.hrtime();
  const compileStart = process.hrtime();
  const compilerOutput = compileTrio({
    substance: subIn,
    style: styIn,
    domain: dslIn,
    variation,
  });
  const compileEnd = process.hrtime(compileStart);
  if (compilerOutput.isErr()) {
    const err = compilerOutput.error;
    throw new Error(`Compilation failed:\n${showError(err)}`);
  }
  const compiledState = compilerOutput.value;

  const labelStart = process.hrtime();
  const initialState = await prepareState(compiledState);
  const labelEnd = process.hrtime(labelStart);

  console.log(`Stepping for ${out} ...`);

  const convergeStart = process.hrtime();
  let optimizedState;
  const optimizedOutput = stepUntilConvergence(initialState, 10000);
  if (optimizedOutput.isOk()) {
    optimizedState = optimizedOutput.value;
  } else {
    throw new Error(
      `Optimization failed:\n${showError(optimizedOutput.error)}`
    );
  }
  const convergeEnd = process.hrtime(convergeStart);
  const reactRenderStart = process.hrtime();

  // make a list of canvas data if staged (prepare to generate multiple SVGs)
  const listOfCanvasData: string[] = [];
  let canvas;
  const resolvePath = async (filePath: string) => {
    // Handle absolute URLs
    if (/^(http|https):\/\/[^ "]+$/.test(filePath)) {
      const fileURL = new URL(filePath).href;
      try {
        const fileReq = await fetch(fileURL);
        return fileReq.text();
      } catch (e) {
        return undefined;
      }
    }

    // Relative paths
    const parentDir = parse(join(prefix, sty)).dir;
    const joined = resolve(parentDir, filePath);
    return fs.readFileSync(joined, "utf8").toString();
  };
  if (staged) {
    const listOfStagedStates = getListOfStagedStates(optimizedState);
    for (const state of listOfStagedStates) {
      listOfCanvasData.push((await RenderStatic(state, resolvePath)).outerHTML);
    }
  } else {
    // if not staged, we just need one canvas data (for the final diagram)
    canvas = (await RenderStatic(optimizedState, resolvePath)).outerHTML;
  }

  const reactRenderEnd = process.hrtime(reactRenderStart);
  const overallEnd = process.hrtime(overallStart);

  // cross-instance energy evaluation

  if (folders) {
    // TODO: check for non-zero constraints
    // const energies = JSON.parse(
    //   await runPenrose(Packets.EnergyValues(optimizedState))
    // );
    // const constrs = nonZeroConstraints(optimizedState, energies.contents[1], 1);
    // if (constrs.length > 0) {
    //   console.log("This instance has non-zero constraints: ");
    //   // return;
    // }
    let crossEnergy: number = Infinity;
    if (ciee) {
      console.log(chalk.yellow(`Computing cross energy...`));
      if (referenceState) {
        const crossState = {
          ...optimizedState,
          constrFns: referenceState.constrFns,
          objFns: referenceState.objFns,
        };
        try {
          crossEnergy = evalEnergy(await prepareState(crossState));
        } catch (e) {
          console.warn(
            chalk.yellow(
              `Cross-instance energy failed. Returning infinity instead. \n${e}`
            )
          );
        }
      }
    }

    // fetch metadata if available
    let extraMetadata;
    if (extrameta) {
      extraMetadata = JSON.parse(
        fs.readFileSync(join(prefix, extrameta), "utf8").toString()
      );
    }

    const metadata = {
      ...meta,
      renderedOn: Date.now(),
      timeTaken: {
        // includes overhead like JSON, recollecting labels
        overall: convertHrtime(overallEnd).milliseconds,
        compilation: convertHrtime(compileEnd).milliseconds,
        labelling: convertHrtime(labelEnd).milliseconds,
        optimization: convertHrtime(convergeEnd).milliseconds,
        rendering: convertHrtime(reactRenderEnd).milliseconds,
      },
      // violatingConstraints: constrs,
      // nonzeroConstraints: constrs.length > 0,
      // selectorMatches: optimizedState.selectorMatches,
      selectorMatches: [],
      optProblem: {
        constraintCount: optimizedState.constrFns.length,
        objectiveCount: optimizedState.objFns.length,
      },
      reference,
      ciee: crossEnergy,
      extra: extraMetadata,
    };
    if (!fs.existsSync(out)) {
      fs.mkdirSync(out, { recursive: true });
    }

    // if staged, write each canvas data out as an SVG
    if (staged) {
      const writeFileOut = (canvasData: any, index: number) => {
        // add an index num to the output filename so the user knows the order
        // and also to keep unique filenames
        let filename = join(out, `output${index.toString()}.svg`);
        fs.writeFileSync(filename, canvasData);
        console.log(chalk.green(`The diagram has been saved as ${filename}`));
      };
      listOfCanvasData.forEach(writeFileOut);
    } else {
      // not staged --> just need one diagram
      fs.writeFileSync(
        join(out, "output.svg"),
        prettier.format(canvas, { parser: "html" })
      );
    }

    fs.writeFileSync(join(out, "substance.sub"), subIn);
    fs.writeFileSync(join(out, "style.sty"), styIn);
    fs.writeFileSync(join(out, "domain.dsl"), dslIn);
    fs.writeFileSync(join(out, "meta.json"), JSON.stringify(metadata, null, 2));
    console.log(
      chalk.green(`The diagram and metadata has been saved to ${out}`)
    );
    // returning metadata for aggregation
    return { metadata, state: optimizedState };
  } else {
    const parentFolder = dirname(out);
    if (!fs.existsSync(parentFolder)) {
      fs.mkdirSync(parentFolder, { recursive: true });
    }
    if (staged) {
      // write multiple svg files out
      const writeFileOut = (canvasData: any, index: number) => {
        let filename = out.slice(0, out.indexOf("svg") - 1);
        let newStr = `${filename}${index.toString()}.svg`;
        fs.writeFileSync(newStr, canvasData);
        console.log(chalk.green(`The diagram has been saved as ${newStr}`));
      };
      listOfCanvasData.forEach(writeFileOut);
    } else {
      // just the final diagram
      fs.writeFileSync(out, prettier.format(canvas, { parser: "html" }));
      console.log(chalk.green(`The diagram has been saved as ${out}`));
    }

    // HACK: return empty metadata??
    return undefined;
  }
};

// Takes a trio of registries/libraries and runs `singleProcess` on each substance program.
const batchProcess = async (
  lib: any,
  folders: boolean,
  out: string,
  prefix: string,
  staged: boolean
) => {
  const registry = JSON.parse(fs.readFileSync(join(prefix, lib)).toString());
  const substanceLibrary = registry["substances"];
  const styleLibrary = registry["styles"];
  const domainLibrary = registry["domains"];
  const trioLibrary = registry["trios"];
  console.log(`Processing ${trioLibrary.length} substance files...`);

  let referenceFlag = true;
  let reference = trioLibrary[0];
  let referenceState = undefined;

  const finalMetadata = {};
  // NOTE: for parallelism, use forEach.
  // But beware the console gets messy and it's hard to track what failed
  for (const { domain, style, substance, variation, meta } of trioLibrary) {
    // try to render the diagram
    const id = uniqid("instance-");
    const name = `${substance}-${style}`;
    try {
      const { name: subName, URI: subURI } = substanceLibrary[substance];
      const { name: styName, URI: styURI, plugin } = styleLibrary[style];
      const { name: dslName, URI: dslURI } = domainLibrary[domain];

      if (plugin) {
        console.log(
          chalk.red(
            `Skipping "${name}" (${subURI}) for now; this domain requires a plugin or has known issues.`
          )
        );
        continue;
      }

      // Warning: will face id conflicts if parallelism used
      const res = await singleProcess(
        variation,
        subURI,
        styURI,
        dslURI,
        folders,
        join(out, `${name}${folders ? "" : ".svg"}`),
        prefix,
        staged,
        {
          substanceName: subName,
          styleName: styName,
          domainName: dslName,
          id,
        },
        reference,
        referenceState,
        meta
      );
      if (folders && res !== undefined) {
        const { metadata, state } = res;
        if (referenceFlag) {
          referenceState = state;
          referenceFlag = false;
        }
        finalMetadata[id] = metadata;
      }
    } catch (e) {
      console.trace(
        chalk.red(
          `${id} exited with an error. The Substance program ID is ${substance}. The error message is:\n${e}`
        )
      );
    }
  }

  if (folders) {
    fs.writeFileSync(
      join(out, "aggregateData.json"),
      JSON.stringify(finalMetadata, null, 2)
    );
    console.log(`The Aggregate metadata has been saved to ${out}.`);
  }
  console.log("done.");
};

/**
 * Retrieves defintions for all shapes and writes their properties to a JSON
 * file.  If a filename is not provided, the result is written to stdout.
 *
 * @param outFile The output file (optional)
 */
const getShapeDefs = (outFile?: string): void => {
  const outShapes = {}; // List of shapes with properties
  const size = 19; // greater than 3*6; see randFloat usage in Samplers.ts

  // Loop over the shapes
  for (const shapeName in shapedefs) {
    const thisShapeDef: ShapeDef = shapedefs[shapeName];
    const shapeSample1 = thisShapeDef.sampler(
      simpleContext("ShapeProps sample 1"),
      makeCanvas(size, size)
    );
    const shapeSample2 = thisShapeDef.sampler(
      simpleContext("ShapeProps sample 2"),
      makeCanvas(size, size)
    );
    const outThisShapeDef = { sampled: {}, defaulted: {} };
    outShapes[shapeName] = outThisShapeDef;

    // Loop over the properties
    for (const propName in shapeSample1) {
      const outThisShapeProp = {};

      const sample1Str = JSON.stringify(shapeSample1[propName].contents);
      const sample2Str = JSON.stringify(shapeSample2[propName].contents);

      if (sample1Str === sample2Str) {
        outThisShapeDef.defaulted[propName] = shapeSample1[propName];
      } else {
        outThisShapeDef.sampled[propName] = shapeSample1[propName];
      }
    }
  }

  // Write the shape definition output
  if (outFile === undefined) {
    console.log(JSON.stringify(outShapes, null, 2));
  } else {
    fs.writeFileSync(outFile, JSON.stringify(outShapes, null, 2));
    console.log(`Wrote shape definitions to: ${outFile}`);
  }
};

/**
 * Main function body
 */
(async () => {
  // Process command-line arguments
  const args = neodoc.run(USAGE, { smartOptions: true });

  // Determine the output file path
  const folders = args["--folders"] || false;
  const ciee = args["--cross-energy"] || false;
  const browserFolder = args["--render"];
  const outFile =
    args["--outFile"] || join(args.OUTFOLDER || "./", "output.svg");
  const times = args["--repeat"] || 1;
  const prefix = args["--src-prefix"];
  const staged = args["--staged"] || false;
  const variation = args["--variation"] || randomBytes(20).toString("hex");

  if (args.batch) {
    for (let i = 0; i < times; i++) {
      await batchProcess(args.LIB, folders, args.OUTFOLDER, prefix, staged);
    }
    if (browserFolder) {
      renderArtifacts(args.OUTFOLDER, browserFolder);
    }
  } else if (args.render) {
    renderArtifacts(args.ARTIFACTSFOLDER, args.OUTFOLDER);
  } else if (args.draw) {
    await singleProcess(
      variation,
      args.SUBSTANCE,
      args.STYLE,
      args.DOMAIN,
      folders,
      folders ? args.OUTFOLDER : outFile,
      prefix,
      staged,
      {
        substanceName: args.SUBSTANCE,
        styleName: args.STYLE,
        domainName: args.DOMAIN,
        id: uniqid("instance-"),
      },
      undefined, // reference
      undefined, // referenceState
      undefined, // extraMetadata
      ciee
    );
  } else if (args.shapedefs) {
    getShapeDefs(args["SHAPEFILE"]);
  } else {
    throw new Error("Invalid command line argument");
  }
})();<|MERGE_RESOLUTION|>--- conflicted
+++ resolved
@@ -6,10 +6,7 @@
   makeCanvas,
   prepareState,
   RenderStatic,
-<<<<<<< HEAD
-=======
   shapedefs,
->>>>>>> 880d197a
   showError,
   simpleContext,
   stepUntilConvergence,
