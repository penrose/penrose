<<<<<<< HEAD
=======
import { showType } from "compiler/Domain";
import { prettyPrintPath } from "utils/OtherUtils";
>>>>>>> c6a2ead0
import { Maybe, Result } from "true-myth";
const { or, and, ok, err, andThen, match, ap, unsafelyUnwrap, isErr, unsafelyGetErr } = Result;

// #region error rendering and construction

<<<<<<< HEAD
/**
 * Type pretty printing function.
 * @param t Type to be printed
 */
export const showType = (t: Type): string => {
  if (t.tag === "Prop") {
    return "Prop";
  } else if (t.tag === "TypeVar") {
    return `'${t.name.value}`;
  } else {
    const { name, args } = t;
    if (args.length > 0) {
      const argStrs = args.map(showType);
      return `${name.value}(${argStrs.join(", ")})`;
    } else return `${name.value}`;
  }
};
=======
// COMBAK What's a better way to model warnings?
export const styWarnings = [
  "DeletedPropWithNoSubObjError",
  "DeletedPropWithNoFieldError",
  "DeletedPropWithNoGPIError",
  "DeletedNonexistentFieldError",
];

>>>>>>> c6a2ead0
// TODO: fix template formatting
export const showError = (
  error: DomainError | SubstanceError | StyleError
): string => {
  switch (error.tag) {
    case "ParseError":
      return error.message;
    case "TypeDeclared": {
      return `Type ${error.typeName.value} already exists.`;
    }
    // TODO: abstract out this pattern if it becomes more common
    case "VarNotFound": {
      const { variable, possibleVars } = error;
      const msg = `Variable ${variable.value} (at ${loc(
        variable
      )}) does not exist.`;
      if (possibleVars) {
        const suggestions = possibleVars.join(", ");
        return msg + ` Declared variables are: ${suggestions}`;
      } else return msg;
    }
    case "TypeNotFound": {
      const { typeName, possibleTypes } = error;
      const msg = `Type ${typeName.value} (at ${loc(
        typeName
      )}) does not exist.`;
      if (possibleTypes) {
        const suggestions = possibleTypes
          .map(({ value }: Identifier) => value)
          .join(", ");
        return msg + ` Possible types are: ${suggestions}`;
      } else return msg;
    }
    case "TypeVarNotFound": {
      return `Type variable ${error.typeVar.name.value} (at ${loc(
        error.typeVar
      )}) does not exist.`;
    }
    case "DuplicateName": {
      const { firstDefined, name, location } = error;
      return `Name ${name.value} (at ${loc(
        location
      )}) already exists, first declared at ${loc(firstDefined)}.`;
    }
    case "NotTypeConsInSubtype": {
      if (error.type.tag === "Prop") {
        return `Prop (at ${loc(
          error.type
        )}) is not a type constructor. Only type constructors are allowed in subtyping relations.`;
      } else {
        return `${error.type.name.value} (at ${loc(
          error.type
        )}) is not a type constructor. Only type constructors are allowed in subtyping relations.`;
      }
    }
    case "CyclicSubtypes": {
      return `Subtyping relations in this program form a cycle. Cycles of types are:\n${showCycles(
        error.cycles
      )}`;
    }
    case "NotTypeConsInPrelude": {
      if (error.type.tag === "Prop") {
        return `Prop (at ${loc(
          error.type
        )}) is not a type constructor. Only type constructors are allowed for prelude values.`;
      } else {
        return `${error.type.name.value} (at ${loc(
          error.type
        )}) is not a type constructor. Only type constructors are allowed in prelude values.`;
      }
    }
    case "TypeMismatch": {
      const { sourceExpr, sourceType, expectedExpr, expectedType } = error;
      return `The type of the expression at ${loc(sourceExpr)} '${showType(
        sourceType
      )}' does not match with the expected type '${showType(
        expectedType
      )}' derived from the expression at ${loc(expectedExpr)}.`;
    }
    case "TypeArgLengthMismatch": {
      const { sourceExpr, sourceType, expectedExpr, expectedType } = error;
      return `${expectedType.args.length} arguments expected for type ${
        expectedType.name.value
        } (defined at ${loc(expectedExpr)}), but ${
        sourceType.args.length
        } arguments were given for ${sourceType.name.value} at ${loc(
          sourceExpr
        )} `;
    }
    case "ArgLengthMismatch": {
      const { name, argsGiven, argsExpected, sourceExpr, expectedExpr } = error;
      return `${name.value} expects ${
        argsExpected.length
        } arguments (originally defined at ${loc(expectedExpr)}), but was given ${
        argsGiven.length
        } arguments instead at ${loc(sourceExpr)}.`;
    }
    case "DeconstructNonconstructor": {
      const { variable, field } = error.deconstructor;
      return `Becuase ${variable.value} is not bound to a constructor, ${
        variable.value
        }.${field.value} (at ${loc(
          error.deconstructor
        )}) does not correspond to a field value.`;
    }
    case "UnexpectedExprForNestedPred": {
      const { sourceExpr, sourceType, expectedExpr } = error;
      return `A nested predicate is expected (defined at ${loc(
        expectedExpr
      )}), but an expression of '${showType(
        sourceType
      )}' type was given at ${loc(sourceExpr)}.`;
    }

    // ---- BEGIN STYLE ERRORS
    // COMBAK suggest improvements after reporting errors

    case "GenericStyleError": {
      return `DEBUG: Style failed with errors:\n ${error.messages.join("\n")}`;
    }

    case "SelectorDeclTypeError": {
      // COMBAK Maybe this should be a TaggedSubstanceError?
      return "Substance type error in declaration in selector";
    }

    case "StyleErrorList": {
      return error.errors.map(showError).join(", ");
    }

    case "SelectorVarMultipleDecl": {
      return "Style pattern statement has already declared the variable ${error.varName.value}";
    }

    case "SelectorDeclTypeMismatch": {
      // COMBAK: Add code for prettyprinting types
      return "Mismatched types or wrong subtypes between Substance and Style variables in selector";
    };

    case "SelectorRelTypeMismatch": {
      // COMBAK: Add code for prettyprinting types
      return "Mismatched types or wrong subtypes between variable and expression in relational statement in selector";
    };

    case "TaggedSubstanceError": {
      return showError(error.error); // Substance error
    };

    case "DeletedPropWithNoSubObjError": {
      return `Sub obj '${error.subObj.contents.value}' has no fields; can't delete path '${prettyPrintPath(error.path)}'`;
    };

    case "DeletedPropWithNoFieldError": {
      return `Sub obj '${error.subObj.contents.value}' already lacks field ${error.field.value}; can't delete path '${prettyPrintPath(error.path)}'`;
    };

    case "CircularPathAlias": {
      return `Path ${prettyPrintPath(error.path)} was aliased to itself`;
    };

    case "DeletedPropWithNoGPIError": {
      return `Sub obj '${error.subObj.contents.value}' does not have GPI '${error.field.value}'; cannot delete property '${error.property.value} in ${prettyPrintPath(error.path)}'`;
    };

    // TODO: Use input path to report location?
    case "DeletedNonexistentFieldError": {
      return `Trying to delete '${error.field.value} from SubObj '${error.subObj.contents.value}', which already lacks the field`;
    };

    case "DeletedVectorElemError": {
      return `Cannot delete an element of a vector: ${prettyPrintPath(error.path)}`;
    };

    case "InsertedPathWithoutOverrideError": {
      return `Overriding path ${prettyPrintPath(error.path)} without override flag set`;
    };

    case "InsertedPropWithNoFieldError": {
      return `Sub obj '${error.subObj.contents.value}' does not have Field '${error.field.value}'; cannot add property '${error.property.value} in ${prettyPrintPath(error.path)}'`;
    };

    case "InsertedPropWithNoGPIError": {
      return `Sub obj '${error.subObj.contents.value}' has field but does not have GPI '${error.field.value}'; cannot add property '${error.property.value} in ${prettyPrintPath(error.path)}'. Expected GPI.`;
    };

    // TODO(errors): use identifiers here
    case "RuntimeValueTypeError": {
      return `Runtime type error in looking up path '${prettyPrintPath(error.path)}''s value in translation. Expected type: ${error.expectedType}. Got type: ${error.actualType}.`;
    };

    // ----- END STYLE ERRORS

    case "Fatal": {
      return `FATAL: ${error.message}`;
    }
  }
};

const showCycles = (cycles: string[][]) => {
  const pathString = (path: string[]) => path.join(" -> ");
  return cycles.map(pathString).join("\n");
};

export const cyclicSubtypes = (cycles: string[][]): CyclicSubtypes => ({
  tag: "CyclicSubtypes",
  cycles,
});

export const notTypeConsInPrelude = (
  type: Prop | TypeVar
): NotTypeConsInPrelude => ({
  tag: "NotTypeConsInPrelude",
  type,
});

export const notTypeConsInSubtype = (
  type: Prop | TypeVar
): NotTypeConsInSubtype => ({
  tag: "NotTypeConsInSubtype",
  type,
});

// action constructors for error
export const duplicateName = (
  name: Identifier,
  location: ASTNode,
  firstDefined: ASTNode
): DuplicateName => ({
  tag: "DuplicateName",
  name,
  location,
  firstDefined,
});

export const typeNotFound = (
  typeName: Identifier,
  possibleTypes?: Identifier[]
): TypeNotFound => ({
  tag: "TypeNotFound",
  typeName,
  possibleTypes,
});

export const varNotFound = (
  variable: Identifier,
  possibleVars?: string[]
): VarNotFound => ({
  tag: "VarNotFound",
  variable,
  possibleVars,
});

export const typeMismatch = (
  sourceType: TypeConstructor,
  expectedType: TypeConstructor,
  sourceExpr: ASTNode,
  expectedExpr: ASTNode
): TypeMismatch => ({
  tag: "TypeMismatch",
  sourceExpr,
  sourceType,
  expectedExpr,
  expectedType,
});

export const unexpectedExprForNestedPred = (
  sourceType: TypeConstructor,
  sourceExpr: ASTNode,
  expectedExpr: ASTNode
): UnexpectedExprForNestedPred => ({
  tag: "UnexpectedExprForNestedPred",
  sourceType,
  sourceExpr,
  expectedExpr,
});

export const argLengthMismatch = (
  name: Identifier,
  argsGiven: SubExpr[],
  argsExpected: Arg[],
  sourceExpr: ASTNode,
  expectedExpr: ASTNode
): ArgLengthMismatch => ({
  tag: "ArgLengthMismatch",
  name,
  argsGiven,
  argsExpected,
  sourceExpr,
  expectedExpr,
});

export const typeArgLengthMismatch = (
  sourceType: TypeConstructor,
  expectedType: TypeConstructor,
  sourceExpr: ASTNode,
  expectedExpr: ASTNode
): TypeArgLengthMismatch => ({
  tag: "TypeArgLengthMismatch",
  sourceExpr,
  sourceType,
  expectedExpr,
  expectedType,
});

export const deconstructNonconstructor = (
  deconstructor: Deconstructor
): DeconstructNonconstructor => ({
  tag: "DeconstructNonconstructor",
  deconstructor,
});

export const fatalError = (message: string): FatalError => ({
  tag: "Fatal",
  message,
});

export const parseError = (message: string): ParseError => ({
  tag: "ParseError",
  message,
});

// If there are multiple errors, just return the tag of the first one
export const toStyleErrors = (errors: StyleError[]): PenroseError => {
  if (!errors.length) {
    throw Error("internal error: expected at least one Style error");
  }

  return {
    errorType: "StyleError",
    tag: "StyleErrorList",
    errors
  };
};

export const genericStyleError = (messages: StyleError[]): PenroseError => ({
  errorType: "StyleError",
  tag: "GenericStyleError",
  messages: messages.map(showError),
});

// const loc = (node: ASTNode) => `${node.start.line}:${node.start.col}`;
// TODO: Show file name
const loc = (node: ASTNode) =>
  `line ${node.start.line}, column ${node.start.col + 1} of ${
  node.nodeType
  } program`;

// #endregion

// #region Either monad

export const every = <Ok, Error>(
  ...results: Result<Ok, Error>[]
): Result<Ok, Error> =>
  results.reduce(
    (currentResult: Result<Ok, Error>, nextResult: Result<Ok, Error>) =>
      and(nextResult, currentResult),
    results[0] // TODO: separate out this element in argument
  );

export const safeChain = <Item, Ok, Error>(
  itemList: Item[],
  func: (nextItem: Item, currentResult: Ok) => Result<Ok, Error>,
  initialResult: Result<Ok, Error>
): Result<Ok, Error> =>
  itemList.reduce(
    (currentResult: Result<Ok, Error>, nextItem: Item) =>
      andThen((res: Ok) => func(nextItem, res), currentResult),
    initialResult
  );

/**
 * Hand-written version of `Result.all`.
 */
export const all = <Ok, Error>(
  results: Result<Ok, Error>[]
): Result<Ok[], Error> => {
  return results.reduce(
    (
      currentResults: Result<Ok[], Error>,
      nextResult: Result<Ok, Error>
    ): Result<Ok[], Error> =>
      currentResults.match({
        Ok: (current: Ok[]) =>
          nextResult.match({
            Ok: (next: Ok) => ok([...current, next]),
            Err: (e: Error) => err(e),
          }),
        Err: (e: Error) => err(e),
      }),
    ok([])
  );
};

// NOTE: re-export all true-myth types to reduce boilerplate
export {
  Maybe,
  Result,
  and,
  or,
  ok,
  err,
  andThen,
  ap,
  match,
  unsafelyUnwrap,
  isErr,
  unsafelyGetErr
};

// #endregion<|MERGE_RESOLUTION|>--- conflicted
+++ resolved
@@ -1,14 +1,20 @@
-<<<<<<< HEAD
-=======
-import { showType } from "compiler/Domain";
 import { prettyPrintPath } from "utils/OtherUtils";
->>>>>>> c6a2ead0
 import { Maybe, Result } from "true-myth";
-const { or, and, ok, err, andThen, match, ap, unsafelyUnwrap, isErr, unsafelyGetErr } = Result;
+const {
+  or,
+  and,
+  ok,
+  err,
+  andThen,
+  match,
+  ap,
+  unsafelyUnwrap,
+  isErr,
+  unsafelyGetErr,
+} = Result;
 
 // #region error rendering and construction
 
-<<<<<<< HEAD
 /**
  * Type pretty printing function.
  * @param t Type to be printed
@@ -26,7 +32,6 @@
     } else return `${name.value}`;
   }
 };
-=======
 // COMBAK What's a better way to model warnings?
 export const styWarnings = [
   "DeletedPropWithNoSubObjError",
@@ -35,7 +40,6 @@
   "DeletedNonexistentFieldError",
 ];
 
->>>>>>> c6a2ead0
 // TODO: fix template formatting
 export const showError = (
   error: DomainError | SubstanceError | StyleError
@@ -119,27 +123,27 @@
       const { sourceExpr, sourceType, expectedExpr, expectedType } = error;
       return `${expectedType.args.length} arguments expected for type ${
         expectedType.name.value
-        } (defined at ${loc(expectedExpr)}), but ${
+      } (defined at ${loc(expectedExpr)}), but ${
         sourceType.args.length
-        } arguments were given for ${sourceType.name.value} at ${loc(
-          sourceExpr
-        )} `;
+      } arguments were given for ${sourceType.name.value} at ${loc(
+        sourceExpr
+      )} `;
     }
     case "ArgLengthMismatch": {
       const { name, argsGiven, argsExpected, sourceExpr, expectedExpr } = error;
       return `${name.value} expects ${
         argsExpected.length
-        } arguments (originally defined at ${loc(expectedExpr)}), but was given ${
+      } arguments (originally defined at ${loc(expectedExpr)}), but was given ${
         argsGiven.length
-        } arguments instead at ${loc(sourceExpr)}.`;
+      } arguments instead at ${loc(sourceExpr)}.`;
     }
     case "DeconstructNonconstructor": {
       const { variable, field } = error.deconstructor;
       return `Becuase ${variable.value} is not bound to a constructor, ${
         variable.value
-        }.${field.value} (at ${loc(
-          error.deconstructor
-        )}) does not correspond to a field value.`;
+      }.${field.value} (at ${loc(
+        error.deconstructor
+      )}) does not correspond to a field value.`;
     }
     case "UnexpectedExprForNestedPred": {
       const { sourceExpr, sourceType, expectedExpr } = error;
@@ -173,58 +177,84 @@
     case "SelectorDeclTypeMismatch": {
       // COMBAK: Add code for prettyprinting types
       return "Mismatched types or wrong subtypes between Substance and Style variables in selector";
-    };
+    }
 
     case "SelectorRelTypeMismatch": {
       // COMBAK: Add code for prettyprinting types
       return "Mismatched types or wrong subtypes between variable and expression in relational statement in selector";
-    };
+    }
 
     case "TaggedSubstanceError": {
       return showError(error.error); // Substance error
-    };
+    }
 
     case "DeletedPropWithNoSubObjError": {
-      return `Sub obj '${error.subObj.contents.value}' has no fields; can't delete path '${prettyPrintPath(error.path)}'`;
-    };
+      return `Sub obj '${
+        error.subObj.contents.value
+      }' has no fields; can't delete path '${prettyPrintPath(error.path)}'`;
+    }
 
     case "DeletedPropWithNoFieldError": {
-      return `Sub obj '${error.subObj.contents.value}' already lacks field ${error.field.value}; can't delete path '${prettyPrintPath(error.path)}'`;
-    };
+      return `Sub obj '${error.subObj.contents.value}' already lacks field ${
+        error.field.value
+      }; can't delete path '${prettyPrintPath(error.path)}'`;
+    }
 
     case "CircularPathAlias": {
       return `Path ${prettyPrintPath(error.path)} was aliased to itself`;
-    };
+    }
 
     case "DeletedPropWithNoGPIError": {
-      return `Sub obj '${error.subObj.contents.value}' does not have GPI '${error.field.value}'; cannot delete property '${error.property.value} in ${prettyPrintPath(error.path)}'`;
-    };
+      return `Sub obj '${error.subObj.contents.value}' does not have GPI '${
+        error.field.value
+      }'; cannot delete property '${error.property.value} in ${prettyPrintPath(
+        error.path
+      )}'`;
+    }
 
     // TODO: Use input path to report location?
     case "DeletedNonexistentFieldError": {
       return `Trying to delete '${error.field.value} from SubObj '${error.subObj.contents.value}', which already lacks the field`;
-    };
+    }
 
     case "DeletedVectorElemError": {
-      return `Cannot delete an element of a vector: ${prettyPrintPath(error.path)}`;
-    };
+      return `Cannot delete an element of a vector: ${prettyPrintPath(
+        error.path
+      )}`;
+    }
 
     case "InsertedPathWithoutOverrideError": {
-      return `Overriding path ${prettyPrintPath(error.path)} without override flag set`;
-    };
+      return `Overriding path ${prettyPrintPath(
+        error.path
+      )} without override flag set`;
+    }
 
     case "InsertedPropWithNoFieldError": {
-      return `Sub obj '${error.subObj.contents.value}' does not have Field '${error.field.value}'; cannot add property '${error.property.value} in ${prettyPrintPath(error.path)}'`;
-    };
+      return `Sub obj '${error.subObj.contents.value}' does not have Field '${
+        error.field.value
+      }'; cannot add property '${error.property.value} in ${prettyPrintPath(
+        error.path
+      )}'`;
+    }
 
     case "InsertedPropWithNoGPIError": {
-      return `Sub obj '${error.subObj.contents.value}' has field but does not have GPI '${error.field.value}'; cannot add property '${error.property.value} in ${prettyPrintPath(error.path)}'. Expected GPI.`;
-    };
+      return `Sub obj '${
+        error.subObj.contents.value
+      }' has field but does not have GPI '${
+        error.field.value
+      }'; cannot add property '${error.property.value} in ${prettyPrintPath(
+        error.path
+      )}'. Expected GPI.`;
+    }
 
     // TODO(errors): use identifiers here
     case "RuntimeValueTypeError": {
-      return `Runtime type error in looking up path '${prettyPrintPath(error.path)}''s value in translation. Expected type: ${error.expectedType}. Got type: ${error.actualType}.`;
-    };
+      return `Runtime type error in looking up path '${prettyPrintPath(
+        error.path
+      )}''s value in translation. Expected type: ${
+        error.expectedType
+      }. Got type: ${error.actualType}.`;
+    }
 
     // ----- END STYLE ERRORS
 
@@ -366,7 +396,7 @@
   return {
     errorType: "StyleError",
     tag: "StyleErrorList",
-    errors
+    errors,
   };
 };
 
@@ -380,7 +410,7 @@
 // TODO: Show file name
 const loc = (node: ASTNode) =>
   `line ${node.start.line}, column ${node.start.col + 1} of ${
-  node.nodeType
+    node.nodeType
   } program`;
 
 // #endregion
@@ -443,7 +473,7 @@
   match,
   unsafelyUnwrap,
   isErr,
-  unsafelyGetErr
+  unsafelyGetErr,
 };
 
 // #endregion