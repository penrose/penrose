--- conflicted
+++ resolved
@@ -5,6 +5,7 @@
   LabelMap,
   SubstanceEnv,
 } from "compiler/Substance";
+import consola, { LogLevel } from "consola";
 import { constOf, numOf } from "engine/Autodiff";
 import {
   addWarn,
@@ -17,8 +18,8 @@
   isPath,
   valueNumberToAutodiffConst,
 } from "engine/EngineUtils";
-import { Graph, alg } from "graphlib";
-import * as _ from "lodash";
+import { alg, Graph } from "graphlib";
+import _ from "lodash";
 import nearley from "nearley";
 import styleGrammar from "parser/StyleParser";
 import {
@@ -28,27 +29,11 @@
   Sampler,
   ShapeDef,
 } from "renderer/ShapeDef";
-import {
-  err,
-  isErr,
-  ok,
-  Result,
-<<<<<<< HEAD
-  unsafelyUnwrap,
-  genericStyleError,
-  parseError,
-=======
-  toStyleErrors,
-  unsafelyUnwrap,
-  unsafelyGetErr,
-  Maybe
->>>>>>> c6a2ead0
-} from "utils/Error";
+import rfdc from "rfdc";
+import { Value } from "types/shapeTypes";
+import { err, isErr, ok, Result, toStyleErrors } from "utils/Error";
 import { randFloats } from "utils/Util";
 import { checkTypeConstructor, Env, isDeclaredSubtype } from "./Domain";
-import consola, { LogLevel } from "consola";
-import { Value } from "types/shapeTypes";
-import rfdc from "rfdc";
 
 const log = consola
   .create({ level: LogLevel.Warn })
@@ -288,17 +273,17 @@
   const typeErr = checkTypeConstructor(toSubstanceType(styType), varEnv);
   if (isErr(typeErr)) {
     // TODO(errors)
-    return addErrSel(selEnv, { tag: "SelectorDeclTypeError", typeName: styType });
+    return addErrSel(selEnv, {
+      tag: "SelectorDeclTypeError",
+      typeName: styType,
+    });
   }
 
   const varName: string = bVar.contents.value;
 
   // TODO(errors)
   if (Object.keys(selEnv.sTypeVarMap).includes(varName)) {
-    return addErrSel(
-      selEnv,
-      { tag: "SelectorVarMultipleDecl", varName: bVar }
-    );
+    return addErrSel(selEnv, { tag: "SelectorVarMultipleDecl", varName: bVar });
   }
 
   if (bVar.tag === "StyVar") {
@@ -324,10 +309,11 @@
     if (!isDeclaredSubtype(substanceType, declType, varEnv)) {
       // COMBAK: Order?
       // TODO(errors)
-      return addErrSel(
-        selEnv,
-        { tag: "SelectorDeclTypeMismatch", subType: declType, styType: substanceType }
-      );
+      return addErrSel(selEnv, {
+        tag: "SelectorDeclTypeMismatch",
+        subType: declType,
+        styType: substanceType,
+      });
     }
 
     return addMapping(bVar, styType, selEnv, { tag: "SubProgT" });
@@ -384,7 +370,9 @@
 
     // TODO(error) -- improve message
     if (!typesEq) {
-      return [{ tag: "SelectorRelTypeMismatch", varType: vtype, exprType: etype }];
+      return [
+        { tag: "SelectorRelTypeMismatch", varType: vtype, exprType: etype },
+      ];
       // return ["types not equal"];
     }
 
@@ -405,7 +393,10 @@
 };
 
 // Judgment 5. G |- [|S_r] ok
-const checkRelPatterns = (varEnv: Env, rels: RelationPattern[]): StyleErrors => {
+const checkRelPatterns = (
+  varEnv: Env,
+  rels: RelationPattern[]
+): StyleErrors => {
   return _.flatMap(
     rels,
     (rel: RelationPattern): StyleErrors => checkRelPattern(varEnv, rel)
@@ -1470,7 +1461,7 @@
     return addWarn(trans, {
       tag: "DeletedPropWithNoSubObjError",
       subObj: name,
-      path
+      path,
     });
   }
 
@@ -1482,7 +1473,7 @@
       tag: "DeletedPropWithNoFieldError",
       subObj: name,
       field,
-      path
+      path,
     });
   }
 
@@ -1496,7 +1487,10 @@
         const p = prop.contents.contents;
         if (varsEq(p.name.contents, name.contents) && varsEq(p.field, field)) {
           // TODO(error)
-          return addWarn(trans, { tag: "CircularPathAlias", path: { tag: "FieldPath", name, field } as Path });
+          return addWarn(trans, {
+            tag: "CircularPathAlias",
+            path: { tag: "FieldPath", name, field } as Path,
+          });
         }
         return deleteProperty(trans, p, p.name, p.field, property);
       }
@@ -1508,7 +1502,7 @@
       subObj: name,
       field,
       property,
-      path
+      path,
     });
   } else if (prop.tag === "FGPI") {
     // TODO(error, warning): check if the property is member of properties of GPI
@@ -1525,7 +1519,6 @@
   name: BindingForm,
   field: Identifier
 ): Translation => {
-
   // TODO(errors): Pass in the original path for error reporting
   const trn = trans.trMap;
   const fieldDict = trn[name.contents.value];
@@ -1536,7 +1529,7 @@
       tag: "DeletedNonexistentFieldError",
       subObj: name,
       field,
-      path
+      path,
     });
   }
 
@@ -1546,7 +1539,7 @@
       tag: "DeletedNonexistentFieldError",
       subObj: name,
       field,
-      path
+      path,
     });
   }
 
@@ -2724,4 +2717,4 @@
   log.info("init state from GenOptProblem", initState);
 
   return ok(initState);
-};
+};