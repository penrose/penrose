{
  "name": "@penrose/core",
  "version": "1.3.0",
  "type": "module",
  "main": "dist/index.js",
  "module": "dist/index.js",
  "types": "dist/index.d.ts",
  "author": "Penrose Team (https://penrose.cs.cmu.edu/)",
  "license": "MIT",
  "files": [
    "/dist"
  ],
  "scripts": {
    "build-parsers": "nearleyc src/parser/Domain.ne > src/parser/DomainParser.ts && nearleyc src/parser/Substance.ne > src/parser/SubstanceParser.ts && nearleyc src/parser/Style.ne > src/parser/StyleParser.ts",
    "build": "tsc && tsc-alias -p tsconfig.json",
    "test": "cross-env NODE_OPTIONS='--no-warnings --experimental-vm-modules' jest",
    "test-watch": "yarn test --watchAll",
    "build-decls": ":",
    "typecheck": ":",
    "docs": "typedoc --plugin none --out docs",
    "docs:md": "typedoc --plugin typedoc-plugin-markdown --out docs/md",
    "coverage": "yarn test --coverage --ci --runInBand --reporters=default --reporters=jest-junit",
    "lint": "eslint --ext js,ts,tsx src"
  },
  "nx": {
    "targets": {
      "build": {
        "dependsOn": [
          "^build",
          "^build-decls",
          "build-parsers"
<<<<<<< HEAD
        ],
        "outputs": [
          "{projectRoot}/dist"
=======
>>>>>>> bad2f4f3
        ]
      },
      "build-decls": {
        "dependsOn": [
<<<<<<< HEAD
          "build"
        ]
      },
      "build-parsers": {
        "outputs": [
          "{projectRoot}/src/parser/*Parser.ts"
=======
          "^build-decls",
          "build-parsers"
>>>>>>> bad2f4f3
        ]
      },
      "coverage": {
        "dependsOn": [
          "^build",
          "^build-decls",
          "build-parsers"
        ]
      },
      "docs": {
        "dependsOn": [
          "^build",
          "^build-decls",
          "build-parsers"
        ]
      },
      "test": {
        "dependsOn": [
          "^build",
          "^build-decls",
          "build-parsers"
        ]
      },
      "test-watch": {
        "dependsOn": [
          "^build",
          "^build-decls",
          "build-parsers"
        ]
      }
    }
  },
  "dependencies": {
    "@datastructures-js/heap": "^3.2.0",
    "@datastructures-js/queue": "^4.1.3",
    "consola": "^2.15.2",
    "fast-memoize": "^2.5.2",
    "graphlib": "dagrejs/graphlib#v3.0.1",
    "heap-js": "^2.1.6",
    "immutable": "^4.0.0-rc.12",
    "lodash": "^4.17.15",
    "mathjax-full": "^3.0.1",
    "moo": "^0.5.1",
    "nearley": "^2.20.1",
    "poly-partition": "^1.0.2",
    "recursive-diff": "^1.0.8",
    "seedrandom": "^3.0.5",
    "svg-flatten": "^1.0.1",
    "svgpath": "^2.5.0",
    "true-myth": "^4.1.0"
  },
  "devDependencies": {
    "@penrose/examples": "1.3.0",
    "@penrose/optimizer": "1.3.0",
    "@types/graphlib": "^2.1.7",
    "@types/jest": "^27.4.1",
    "@types/jscodeshift": "^0.11.0",
    "@types/lodash": "^4.14.149",
    "@types/moo": "^0.5.3",
    "@types/nearley": "^2.11.1",
    "@types/node": "^10.17.21",
    "@types/seedrandom": "^2.4.28",
    "@typescript-eslint/eslint-plugin": "^4.5.0",
    "@typescript-eslint/eslint-plugin-tslint": "^4.5.0",
    "@typescript-eslint/parser": "^4.5.0",
    "eslint": "^6.6.0",
    "eslint-config-prettier": "^6.13.0",
    "eslint-plugin-eslint-comments": "^3.2.0",
    "eslint-plugin-import": "^2.22.1",
    "eslint-plugin-jsdoc": "^30.7.3",
    "eslint-plugin-react": "^7.28.0",
    "jest": "^27.5.1",
    "jest-junit": "^12.0.0",
    "jscodeshift": "^0.11.0",
    "ts-jest": "^27.1.3",
    "tsc-alias": "^1.6.7",
    "tslib": "^2.1.0",
    "typedoc": "^0.22.11",
    "typedoc-plugin-markdown": "^3.11.13"
  }
}<|MERGE_RESOLUTION|>--- conflicted
+++ resolved
@@ -29,27 +29,11 @@
           "^build",
           "^build-decls",
           "build-parsers"
-<<<<<<< HEAD
-        ],
-        "outputs": [
-          "{projectRoot}/dist"
-=======
->>>>>>> bad2f4f3
         ]
       },
       "build-decls": {
         "dependsOn": [
-<<<<<<< HEAD
           "build"
-        ]
-      },
-      "build-parsers": {
-        "outputs": [
-          "{projectRoot}/src/parser/*Parser.ts"
-=======
-          "^build-decls",
-          "build-parsers"
->>>>>>> bad2f4f3
         ]
       },
       "coverage": {
