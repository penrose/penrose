<<<<<<< HEAD
import { Gradient, initConstraintWeight, OptState } from "@penrose/optimizer";
=======
import { genOptProblem } from "@penrose/optimizer";
>>>>>>> 976ca770
import seedrandom from "seedrandom";
import { checkDomain, compileDomain, parseDomain } from "./compiler/Domain";
import { compileStyle } from "./compiler/Style";
import {
  checkSubstance,
  compileSubstance,
  parseSubstance,
  prettySubstance,
} from "./compiler/Substance";
import {
  PathResolver,
  RenderInteractive,
  RenderShape,
  RenderStatic,
} from "./renderer/Renderer";
import { Canvas } from "./shapes/Samplers";
import { showMutations } from "./synthesis/Mutation";
import { Synthesizer } from "./synthesis/Synthesizer";
import { Env } from "./types/domain";
import { PenroseError } from "./types/errors";
import { Registry, Trio } from "./types/io";
import { Fn, LabelCache, State } from "./types/state";
import { SubProg, SubstanceEnv } from "./types/substance";
import { collectLabels, insertPending } from "./utils/CollectLabels";
import { andThen, err, nanError, ok, Result, showError } from "./utils/Error";
import {
  bBoxDims,
  normList,
  prettyPrintExpr,
  prettyPrintFn,
  prettyPrintPath,
  safe,
  toSvgPaintProperty,
} from "./utils/Util";

/**
 * Use the current resample seed to sample all shapes in the State.
 * @param state current state
 */
export const resample = (state: State): State => {
  const rng = seedrandom(state.variation);
  const { constraintSets, optStages } = state;
  const { inputMask, objMask, constrMask } = safe(
    constraintSets.get(optStages[0]),
    "missing first stage"
  );
  return insertPending({
    ...state,
    varyingValues: state.inputs.map((meta) =>
      meta.init.tag === "Sampled" ? meta.init.sampler(rng) : meta.init.pending
    ),
    currentStageIndex: 0,
    params: genOptProblem(inputMask, objMask, constrMask),
  });
};

/**
 * Take n steps in the optimizer given the current state.
 * @param state current state
 * @param numSteps number of steps to take (default: 10000)
 */
export const stepState = (state: State, numSteps = 10000): State => {
  const steppedState: State = {
    ...state,
    ...state.gradient.step(state, numSteps),
  };
  if (stateConverged(steppedState) && !finalStage(steppedState)) {
    const nextInitState = nextStage(steppedState);
    return nextInitState;
  } else {
    return steppedState;
  }
};

export const nextStage = (state: State): State => {
  if (finalStage(state)) {
    return state;
  } else {
    const { constraintSets, optStages, currentStageIndex } = state;
    const nextStage = optStages[currentStageIndex + 1];
    const { inputMask, objMask, constrMask } = safe(
      constraintSets.get(nextStage),
      "missing next stage"
    );
    return {
      ...state,
      currentStageIndex: currentStageIndex + 1,
      params: genOptProblem(inputMask, objMask, constrMask),
    };
  }
};

export const stepNextStage = (state: State, numSteps = 10000): State => {
  let currentState = state;
  while (
    !(currentState.params.optStatus === "Error") &&
    !stateConverged(currentState)
  ) {
    currentState = {
      ...currentState,
      ...currentState.gradient.step(currentState, numSteps),
    };
  }
  return nextStage(currentState);
};

/**
 * Take n steps in the optimizer given the current state.
 * @param state current state
 * @param numSteps number of steps to take (default: 10000)
 */
export const stepStateSafe = (
  state: State,
  numSteps = 10000
): Result<State, PenroseError> => {
  const res = stepState(state, numSteps);
  if (res.params.optStatus === "Error") {
    return err({
      errorType: "RuntimeError",
      ...nanError("", res),
    });
  }
  return ok(res);
};

export const stepUntilConvergenceGrad = (
  grad: Gradient,
  state: OptState,
  numSteps = 10000
): Result<OptState, PenroseError> => {
  let currentState = state;
  while (
    !(currentState.params.optStatus === "Error") &&
    (!stateConverged(currentState) || !finalStage(currentState))
  ) {
<<<<<<< HEAD
    currentState = grad.step(currentState, numSteps);
=======
    if (stateConverged(currentState)) {
      currentState = nextStage(currentState);
    }
    currentState = stepState(currentState, numSteps);
>>>>>>> 976ca770
  }
  if (currentState.params.optStatus === "Error") {
    return err({
      errorType: "RuntimeError",
      ...nanError("", currentState),
    });
  }
  return ok(currentState);
};

/**
 * Repeatedly take one step in the optimizer given the current state until convergence.
 * @param state current state
 */
export const stepUntilConvergence = (
  state: State,
  numSteps = 10000
): Result<State, PenroseError> => {
  return andThen(
    (s) => ok({ ...state, ...s }),
    stepUntilConvergenceGrad(state.gradient, state, numSteps)
  );
};

const stepUntilConvergenceOrThrow = (state: State): State => {
  const result = stepUntilConvergence(state);
  if (result.isErr()) {
    throw Error(showError(result.error));
  } else {
    return result.value;
  }
};

/**
 * Embed a static Penrose diagram in a DOM node.
 *
 * @param domainProg a Domain program string
 * @param subProg a Substance program string
 * @param styProg a Style program string
 * @param node a node in the DOM tree
 */
export const diagram = async (
  prog: {
    substance: string;
    style: string;
    domain: string;
    variation: string;
  },
  node: HTMLElement,
  pathResolver: PathResolver
): Promise<void> => {
  const res = await compileTrio(prog);
  if (res.isOk()) {
    const state: State = await prepareState(res.value);
    const optimized = stepUntilConvergenceOrThrow(state);
    const rendered = await RenderStatic(optimized, pathResolver);
    node.appendChild(rendered);
  } else {
    throw Error(
      `Error when generating Penrose diagram: ${showError(res.error)}`
    );
  }
};

/**
 * Embed an interactive Penrose diagram in a DOM node.
 *
 * @param domainProg a Domain program string
 * @param subProg a Substance program string
 * @param styProg a Style program string
 * @param node a node in the DOM tree
 */
export const interactiveDiagram = async (
  prog: {
    substance: string;
    style: string;
    domain: string;
    variation: string;
  },
  node: HTMLElement,
  pathResolver: PathResolver
): Promise<void> => {
  const updateData = async (state: State) => {
    const stepped = stepUntilConvergenceOrThrow(state);
    const rendering = await RenderInteractive(
      stepped,
      updateData,
      pathResolver
    );
    node.replaceChild(rendering, node.firstChild!);
  };
  const res = await compileTrio(prog);
  if (res.isOk()) {
    const state: State = await prepareState(res.value);
    const optimized = stepUntilConvergenceOrThrow(state);
    const rendering = await RenderInteractive(
      optimized,
      updateData,
      pathResolver
    );
    node.appendChild(rendering);
  } else {
    throw Error(
      `Error when generating Penrose diagram: ${showError(res.error)}`
    );
  }
};

/**
 * Given a trio of Domain, Substance, and Style programs, compile them into an initial `State`. Note that this function does _not_ evaluate the shapes. Generation of shapes is handled in `prepareState`.
 * @param domainProg a Domain program string
 * @param subProg a Substance program string
 * @param styProg a Style program string
 */
export const compileTrio = async (prog: {
  substance: string;
  style: string;
  domain: string;
  variation: string;
}): Promise<Result<State, PenroseError>> => {
  const domainRes: Result<Env, PenroseError> = compileDomain(prog.domain);

  const subRes: Result<[SubstanceEnv, Env], PenroseError> = andThen(
    (env) => compileSubstance(prog.substance, env),
    domainRes
  );

  const styRes: Result<State, PenroseError> = subRes.isErr()
    ? err(subRes.error)
    : await compileStyle(prog.variation, prog.style, ...subRes.value);

  return styRes;
};

/**
 * Collect labels and images (if applicable).
 * @param state an initial diagram state
 */
export const prepareState = async (state: State): Promise<State> => {
  const labelCache: Result<LabelCache, PenroseError> = await collectLabels(
    state.shapes
  );

  if (labelCache.isErr()) {
    throw Error(showError(labelCache.error));
  }

  return insertPending({ ...state, labelCache: labelCache.value });
};

/**
 * Returns true if state is converged
 * @param state current state
 */
export const stateConverged = (state: OptState): boolean =>
  state.params.optStatus === "EPConverged";

/**
 * Returns true if the diagram state is on the last layout stage in the layout pipeline
 * @param state current state
 */
export const finalStage = (state: State): boolean =>
  state.currentStageIndex === state.optStages.length - 1;

/**
 * Returns true if state is the initial frame
 * @param state current state
 */
export const stateInitial = (state: OptState): boolean =>
  state.params.optStatus === "NewIter";

/**
 * Read and flatten the registry file for Penrose examples into a list of program trios.
 *
 * @param registry JSON file of the registry
 */
export const readRegistry = (registry: Registry): Trio[] => {
  const { substances, styles, domains, trios } = registry;
  const res = [];
  for (const {
    domain: dslID,
    style: styID,
    substance: subID,
    variation,
  } of trios) {
    const domain = domains[dslID];
    const substance = substances[subID];
    const style = styles[styID];
    const trio = {
      substanceURI: substance.URI,
      styleURI: style.URI,
      domainURI: domain.URI,
      substanceName: substance.name,
      styleName: style.name,
      domainName: domain.name,
      variation,
      name: `${subID}-${styID}`,
    };
    res.push(trio);
  }
  return res;
};

/**
 * Evaluate the overall energy of a `State`. If the `State` does not have an optimization problem initialized (i.e. it doesn't have a defined `objectiveAndGradient` field), this function will call `genOptProblem` to initialize it. Otherwise, it will evaluate the cached objective function.
 * @param s a state with or without an optimization problem initialized
 * @returns a scalar value of the current energy
 */
export const evalEnergy = (s: State): number => {
  // TODO: maybe don't also compute the gradient, just to throw it away
  return s.gradient.call([...s.varyingValues, s.params.weight]).primary;
};

/**
 * Evaluate a list of constraints/objectives: this will be useful if a user want to apply a subset of constrs/objs on a `State`. This function assumes that the state already has the objectives and constraints compiled.
 * @param fns a list of constraints/objectives
 * @param s a state with its opt functions cached
 * @returns a list of the energies of the requested functions, evaluated at the `varyingValues` in the `State`
 */
export const evalFns = (
  s: State
): {
  constrEngs: number[];
  objEngs: number[];
} => {
  const { constrFns, objFns } = s;
  // Evaluate the energy of each requested function (of the given type) on the varying values in the state
  let { lastObjEnergies, lastConstrEnergies } = s.params;
  if (lastObjEnergies === null || lastConstrEnergies === null) {
    const { secondary } = s.gradient.call([
      ...s.varyingValues,
      s.params.weight,
    ]);
    lastObjEnergies = secondary.slice(0, s.params.objMask.length);
    lastConstrEnergies = secondary.slice(s.params.objMask.length);
  }
  return {
    constrEngs: lastConstrEnergies,
    objEngs: lastObjEnergies,
  };
};

export type PenroseState = State;
export type PenroseFn = Fn;

export { constrDict } from "./contrib/Constraints";
export { compDict } from "./contrib/Functions";
export { objDict } from "./contrib/Objectives";
export { secondaryGraph } from "./engine/Autodiff";
export type { PathResolver } from "./renderer/Renderer";
export { makeCanvas, simpleContext } from "./shapes/Samplers";
export { shapedefs } from "./shapes/Shapes";
export type {
  SynthesizedSubstance,
  SynthesizerSetting,
} from "./synthesis/Synthesizer";
export type { PenroseError } from "./types/errors";
export type { Shape } from "./types/shape";
export * as Value from "./types/value";
export * from "./utils/Error";
export type { Result } from "./utils/Error";
export { hexToRgba, rgbaToHex, zip2 } from "./utils/Util";
export {
  compileDomain,
  compileSubstance,
  checkDomain,
  checkSubstance,
  parseSubstance,
  parseDomain,
  Synthesizer,
  showMutations,
  RenderShape,
  RenderInteractive,
  RenderStatic,
  bBoxDims,
  prettySubstance,
  showError,
  prettyPrintFn,
  prettyPrintPath,
  prettyPrintExpr,
  normList,
  toSvgPaintProperty,
};
export type { Registry, Trio };
export type { Env };
export type { SubProg };
export type { Canvas };<|MERGE_RESOLUTION|>--- conflicted
+++ resolved
@@ -1,8 +1,4 @@
-<<<<<<< HEAD
-import { Gradient, initConstraintWeight, OptState } from "@penrose/optimizer";
-=======
-import { genOptProblem } from "@penrose/optimizer";
->>>>>>> 976ca770
+import { genOptProblem, Gradient, OptState } from "@penrose/optimizer";
 import seedrandom from "seedrandom";
 import { checkDomain, compileDomain, parseDomain } from "./compiler/Domain";
 import { compileStyle } from "./compiler/Style";
@@ -24,7 +20,7 @@
 import { Env } from "./types/domain";
 import { PenroseError } from "./types/errors";
 import { Registry, Trio } from "./types/io";
-import { Fn, LabelCache, State } from "./types/state";
+import { Fn, LabelCache, StagedState, State } from "./types/state";
 import { SubProg, SubstanceEnv } from "./types/substance";
 import { collectLabels, insertPending } from "./utils/CollectLabels";
 import { andThen, err, nanError, ok, Result, showError } from "./utils/Error";
@@ -71,13 +67,16 @@
   };
   if (stateConverged(steppedState) && !finalStage(steppedState)) {
     const nextInitState = nextStage(steppedState);
-    return nextInitState;
+    return {
+      ...nextInitState,
+      ...steppedState,
+    };
   } else {
     return steppedState;
   }
 };
 
-export const nextStage = (state: State): State => {
+export const nextStage = (state: StagedState): StagedState => {
   if (finalStage(state)) {
     return state;
   } else {
@@ -106,7 +105,10 @@
       ...currentState.gradient.step(currentState, numSteps),
     };
   }
-  return nextStage(currentState);
+  return {
+    ...state,
+    ...nextStage(currentState),
+  };
 };
 
 /**
@@ -130,22 +132,18 @@
 
 export const stepUntilConvergenceGrad = (
   grad: Gradient,
-  state: OptState,
+  state: StagedState,
   numSteps = 10000
-): Result<OptState, PenroseError> => {
+): Result<StagedState, PenroseError> => {
   let currentState = state;
   while (
     !(currentState.params.optStatus === "Error") &&
     (!stateConverged(currentState) || !finalStage(currentState))
   ) {
-<<<<<<< HEAD
-    currentState = grad.step(currentState, numSteps);
-=======
     if (stateConverged(currentState)) {
       currentState = nextStage(currentState);
     }
-    currentState = stepState(currentState, numSteps);
->>>>>>> 976ca770
+    currentState = { ...currentState, ...grad.step(currentState, numSteps) };
   }
   if (currentState.params.optStatus === "Error") {
     return err({
@@ -307,7 +305,7 @@
  * Returns true if the diagram state is on the last layout stage in the layout pipeline
  * @param state current state
  */
-export const finalStage = (state: State): boolean =>
+export const finalStage = (state: StagedState): boolean =>
   state.currentStageIndex === state.optStages.length - 1;
 
 /**
