import { initConstraintWeight } from "@penrose/optimizer";
import seedrandom from "seedrandom";
import { checkDomain, compileDomain, parseDomain } from "./compiler/Domain";
import { compileStyle } from "./compiler/Style";
import {
  checkSubstance,
  compileSubstance,
  parseSubstance,
  prettySubstance,
} from "./compiler/Substance";
import {
  PathResolver,
  RenderInteractive,
  RenderShape,
  RenderStatic,
} from "./renderer/Renderer";
import { Canvas } from "./shapes/Samplers";
import { showMutations } from "./synthesis/Mutation";
import { Synthesizer } from "./synthesis/Synthesizer";
import { Env } from "./types/domain";
import { PenroseError } from "./types/errors";
import { Registry, Trio } from "./types/io";
import { Fn, LabelCache, State } from "./types/state";
import { SubProg, SubstanceEnv } from "./types/substance";
import { collectLabels, insertPending } from "./utils/CollectLabels";
import { andThen, err, nanError, ok, Result, showError } from "./utils/Error";
import {
  bBoxDims,
  normList,
  prettyPrintExpr,
  prettyPrintFn,
  prettyPrintPath,
  toSvgPaintProperty,
  zip2,
} from "./utils/Util";

/**
 * Use the current resample seed to sample all shapes in the State.
 * @param state current state
 */
export const resample = (state: State): State => {
  const rng = seedrandom(state.variation);
  return {
    ...state,
    varyingValues: state.inputs.map((meta, i) =>
      "sampler" in meta ? meta.sampler(rng) : state.varyingValues[i]
    ),
    params: {
      ...state.params,
<<<<<<< HEAD
      weight: initConstraintWeight,
=======
      gradMask: state.inputs.map((meta) => meta.tag === "Optimized"),
      weight: getInitConstraintWeight(),
>>>>>>> 9ee17a62
      optStatus: "NewIter",
    },
  };
};

/**
 * Take n steps in the optimizer given the current state.
 * @param state current state
 * @param numSteps number of steps to take (default: 10000)
 */
export const stepState = (state: State, numSteps = 10000): State => {
  return { ...state, ...state.gradient.step(state, numSteps) };
};

/**
 * Take n steps in the optimizer given the current state.
 * @param state current state
 * @param numSteps number of steps to take (default: 10000)
 */
export const stepStateSafe = (
  state: State,
  numSteps = 10000
): Result<State, PenroseError> => {
  const res = stepState(state, numSteps);
  if (res.params.optStatus === "Error") {
    return err({
      errorType: "RuntimeError",
      ...nanError("", res),
    });
  }
  return ok(res);
};

/**
 * Repeatedly take one step in the optimizer given the current state until convergence.
 * @param state current state
 */
export const stepUntilConvergence = (
  state: State,
  numSteps = 10000
): Result<State, PenroseError> => {
  let currentState = state;
  while (
    !(currentState.params.optStatus === "Error") &&
    !stateConverged(currentState)
  ) {
    currentState = stepState(currentState, numSteps);
  }
  if (currentState.params.optStatus === "Error") {
    return err({
      errorType: "RuntimeError",
      ...nanError("", currentState),
    });
  }
  return ok(currentState);
};

const stepUntilConvergenceOrThrow = (state: State): State => {
  const result = stepUntilConvergence(state);
  if (result.isErr()) {
    throw Error(showError(result.error));
  } else {
    return result.value;
  }
};

/**
 * Embed a static Penrose diagram in a DOM node.
 *
 * @param domainProg a Domain program string
 * @param subProg a Substance program string
 * @param styProg a Style program string
 * @param node a node in the DOM tree
 */
export const diagram = async (
  prog: {
    substance: string;
    style: string;
    domain: string;
    variation: string;
  },
  node: HTMLElement,
  pathResolver: PathResolver
): Promise<void> => {
  const res = await compileTrio(prog);
  if (res.isOk()) {
    const state: State = await prepareState(res.value);
    const optimized = stepUntilConvergenceOrThrow(state);
    const rendered = await RenderStatic(optimized, pathResolver);
    node.appendChild(rendered);
  } else {
    throw Error(
      `Error when generating Penrose diagram: ${showError(res.error)}`
    );
  }
};

/**
 * Embed an interactive Penrose diagram in a DOM node.
 *
 * @param domainProg a Domain program string
 * @param subProg a Substance program string
 * @param styProg a Style program string
 * @param node a node in the DOM tree
 */
export const interactiveDiagram = async (
  prog: {
    substance: string;
    style: string;
    domain: string;
    variation: string;
  },
  node: HTMLElement,
  pathResolver: PathResolver
): Promise<void> => {
  const updateData = async (state: State) => {
    const stepped = stepUntilConvergenceOrThrow(state);
    const rendering = await RenderInteractive(
      stepped,
      updateData,
      pathResolver
    );
    node.replaceChild(rendering, node.firstChild!);
  };
  const res = await compileTrio(prog);
  if (res.isOk()) {
    const state: State = await prepareState(res.value);
    const optimized = stepUntilConvergenceOrThrow(state);
    const rendering = await RenderInteractive(
      optimized,
      updateData,
      pathResolver
    );
    node.appendChild(rendering);
  } else {
    throw Error(
      `Error when generating Penrose diagram: ${showError(res.error)}`
    );
  }
};

/**
 * Given a trio of Domain, Substance, and Style programs, compile them into an initial `State`. Note that this function does _not_ evaluate the shapes. Generation of shapes is handled in `prepareState`.
 * @param domainProg a Domain program string
 * @param subProg a Substance program string
 * @param styProg a Style program string
 */
export const compileTrio = async (prog: {
  substance: string;
  style: string;
  domain: string;
  variation: string;
}): Promise<Result<State, PenroseError>> => {
  const domainRes: Result<Env, PenroseError> = compileDomain(prog.domain);

  const subRes: Result<[SubstanceEnv, Env], PenroseError> = andThen(
    (env) => compileSubstance(prog.substance, env),
    domainRes
  );

  const styRes: Result<State, PenroseError> = subRes.isErr()
    ? err(subRes.error)
    : await compileStyle(prog.variation, prog.style, ...subRes.value);

  return styRes;
};

/**
 * Collect labels and images (if applicable).
 * @param state an initial diagram state
 */
export const prepareState = async (state: State): Promise<State> => {
  const labelCache: Result<LabelCache, PenroseError> = await collectLabels(
    state.shapes
  );

  if (labelCache.isErr()) {
    throw Error(showError(labelCache.error));
  }

  return insertPending({ ...state, labelCache: labelCache.value });
};

/**
 * Returns true if state is converged
 * @param state current state
 */
export const stateConverged = (state: State): boolean =>
  state.params.optStatus === "EPConverged";

/**
 * Returns true if state is the initial frame
 * @param state current state
 */
export const stateInitial = (state: State): boolean =>
  state.params.optStatus === "NewIter";

/**
 * Read and flatten the registry file for Penrose examples into a list of program trios.
 *
 * @param registry JSON file of the registry
 */
export const readRegistry = (registry: Registry): Trio[] => {
  const { substances, styles, domains, trios } = registry;
  const res = [];
  for (const {
    domain: dslID,
    style: styID,
    substance: subID,
    variation,
  } of trios) {
    const domain = domains[dslID];
    const substance = substances[subID];
    const style = styles[styID];
    const trio = {
      substanceURI: substance.URI,
      styleURI: style.URI,
      domainURI: domain.URI,
      substanceName: substance.name,
      styleName: style.name,
      domainName: domain.name,
      variation,
      name: `${subID}-${styID}`,
    };
    res.push(trio);
  }
  return res;
};

/**
 * Evaluate the overall energy of a `State`. If the `State` does not have an optimization problem initialized (i.e. it doesn't have a defined `objectiveAndGradient` field), this function will call `genOptProblem` to initialize it. Otherwise, it will evaluate the cached objective function.
 * @param s a state with or without an optimization problem initialized
 * @returns a scalar value of the current energy
 */
export const evalEnergy = (s: State): number => {
  // TODO: maybe don't also compute the gradient, just to throw it away
  return s.gradient.call([...s.varyingValues, s.params.weight]).primary;
};

/**
 * Evaluate a list of constraints/objectives: this will be useful if a user want to apply a subset of constrs/objs on a `State`. This function assumes that the state already has the objectives and constraints compiled.
 * @param fns a list of constraints/objectives
 * @param s a state with its opt functions cached
 * @returns a list of the energies of the requested functions, evaluated at the `varyingValues` in the `State`
 */
export const evalFns = (
  s: State
): { constrEngs: Map<string, number>; objEngs: Map<string, number> } => {
  // Evaluate the energy of each requested function (of the given type) on the varying values in the state
  let { lastObjEnergies, lastConstrEnergies } = s.params;
  if (lastObjEnergies === null || lastConstrEnergies === null) {
    const { secondary } = s.gradient.call([
      ...s.varyingValues,
      s.params.weight,
    ]);
    lastObjEnergies = secondary.slice(0, s.params.objMask.length);
    lastConstrEnergies = secondary.slice(s.params.objMask.length);
  }
  return {
    constrEngs: new Map(
      zip2(s.constrFns.map(prettyPrintFn), lastConstrEnergies)
    ),
    objEngs: new Map(zip2(s.objFns.map(prettyPrintFn), lastObjEnergies)),
  };
};

export type PenroseState = State;
export type PenroseFn = Fn;

export { constrDict } from "./contrib/Constraints";
export { compDict } from "./contrib/Functions";
export { objDict } from "./contrib/Objectives";
export { secondaryGraph } from "./engine/Autodiff";
export type { PathResolver } from "./renderer/Renderer";
export { makeCanvas, simpleContext } from "./shapes/Samplers";
export { shapedefs } from "./shapes/Shapes";
export type {
  SynthesizedSubstance,
  SynthesizerSetting,
} from "./synthesis/Synthesizer";
export type { PenroseError } from "./types/errors";
export type { Shape } from "./types/shape";
export * as Value from "./types/value";
export type { Result } from "./utils/Error";
export { hexToRgba, rgbaToHex } from "./utils/Util";
export {
  compileDomain,
  compileSubstance,
  checkDomain,
  checkSubstance,
  parseSubstance,
  parseDomain,
  Synthesizer,
  showMutations,
  RenderShape,
  RenderInteractive,
  RenderStatic,
  bBoxDims,
  prettySubstance,
  showError,
  prettyPrintFn,
  prettyPrintPath,
  prettyPrintExpr,
  normList,
  toSvgPaintProperty,
};
export type { Registry, Trio };
export type { Env };
export type { SubProg };
export type { Canvas };<|MERGE_RESOLUTION|>--- conflicted
+++ resolved
@@ -47,12 +47,8 @@
     ),
     params: {
       ...state.params,
-<<<<<<< HEAD
+      gradMask: state.inputs.map((meta) => meta.tag === "Optimized"),
       weight: initConstraintWeight,
-=======
-      gradMask: state.inputs.map((meta) => meta.tag === "Optimized"),
-      weight: getInitConstraintWeight(),
->>>>>>> 9ee17a62
       optStatus: "NewIter",
     },
   };
