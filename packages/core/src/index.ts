--- conflicted
+++ resolved
@@ -30,7 +30,6 @@
  */
 export const resample = (state: State): State => {
   const rng = seedrandom(state.variation);
-<<<<<<< HEAD
   // new set of varying values
   const varyingValues = state.inputs.map(({ meta }) =>
     meta.init.tag === "Sampled" ? meta.init.sampler(rng) : meta.init.pending,
@@ -40,18 +39,9 @@
     state.inputs[i].handle.val = varyingValues[i];
   }
 
-  return insertPending({
+  return insertLabelMeasurements({
     ...state,
     varyingValues,
-=======
-  return insertLabelMeasurements({
-    ...state,
-    // resample all sampled inputs
-    varyingValues: state.inputs.map(({ meta }) =>
-      meta.init.tag === "Sampled" ? meta.init.sampler(rng) : meta.init.pending,
-    ),
-    // restart from the first stage
->>>>>>> 42a657dc
     currentStageIndex: 0,
     params: start(state.varyingValues.length),
   });
@@ -423,13 +413,8 @@
 export { constrDict } from "./lib/Constraints.js";
 export { compDict } from "./lib/Functions.js";
 export { objDict } from "./lib/Objectives.js";
-<<<<<<< HEAD
-export { toInteractiveSVG, toSVG } from "./renderer/Renderer.js";
+export { RenderShapes, toInteractiveSVG, toSVG } from "./renderer/Renderer.js";
 export type { PathResolver, TeXOption } from "./renderer/Renderer.js";
-=======
-export { RenderShapes, toInteractiveSVG, toSVG } from "./renderer/Renderer.js";
-export type { PathResolver } from "./renderer/Renderer.js";
->>>>>>> 42a657dc
 export { makeCanvas, simpleContext } from "./shapes/Samplers.js";
 export type { Canvas } from "./shapes/Samplers.js";
 export { sampleShape, shapeTypes } from "./shapes/Shapes.js";
@@ -443,15 +428,11 @@
 export * from "./types/state.js";
 export type { SubProg } from "./types/substance.js";
 export * as Value from "./types/value.js";
-<<<<<<< HEAD
-export { mathjaxInit } from "./utils/CollectLabels.js";
-=======
 export {
   collectLabels,
   insertLabelMeasurements as insertPending,
   mathjaxInit,
 } from "./utils/CollectLabels.js";
->>>>>>> 42a657dc
 export { errLocs, showError } from "./utils/Error.js";
 export type { Result } from "./utils/Error.js";
 export {
