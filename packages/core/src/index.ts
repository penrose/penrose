--- conflicted
+++ resolved
@@ -7,12 +7,10 @@
   PathResolver,
   RenderInteractive,
   RenderStatic,
-<<<<<<< HEAD
 } from "./renderer/Renderer.js";
 import * as ad from "./types/ad.js";
 import { Env } from "./types/domain.js";
 import { PenroseError } from "./types/errors.js";
-import { Registry, Trio } from "./types/io.js";
 import { Fn, LabelCache, State } from "./types/state.js";
 import { SubstanceEnv } from "./types/substance.js";
 import { collectLabels, insertPending } from "./utils/CollectLabels.js";
@@ -25,17 +23,6 @@
   showError,
 } from "./utils/Error.js";
 import { safe } from "./utils/Util.js";
-=======
-} from "./renderer/Renderer";
-import * as ad from "./types/ad";
-import { Env } from "./types/domain";
-import { PenroseError } from "./types/errors";
-import { Fn, LabelCache, State } from "./types/state";
-import { SubstanceEnv } from "./types/substance";
-import { collectLabels, insertPending } from "./utils/CollectLabels";
-import { Result, andThen, err, nanError, ok, showError } from "./utils/Error";
-import { safe } from "./utils/Util";
->>>>>>> 803d7fc2
 
 /**
  * Use the current resample seed to sample all shapes in the State.
@@ -348,7 +335,6 @@
   compileSubstance,
   parseSubstance,
   prettySubstance,
-<<<<<<< HEAD
 } from "./compiler/Substance.js";
 export { constrDict } from "./contrib/Constraints.js";
 export { compDict } from "./contrib/Functions.js";
@@ -364,29 +350,10 @@
   PenroseError,
   Warning as PenroseWarning,
 } from "./types/errors.js";
-export type { Trio } from "./types/io.js";
 export type { SubProg } from "./types/substance.js";
 export * as Value from "./types/value.js";
 export { showError } from "./utils/Error.js";
 export type { Result } from "./utils/Error.js";
-=======
-} from "./compiler/Substance";
-export { constrDict } from "./contrib/Constraints";
-export { compDict } from "./contrib/Functions";
-export { objDict } from "./contrib/Objectives";
-export { RenderInteractive, RenderStatic } from "./renderer/Renderer";
-export type { PathResolver } from "./renderer/Renderer";
-export { makeCanvas, simpleContext } from "./shapes/Samplers";
-export type { Canvas } from "./shapes/Samplers";
-export { sampleShape, shapeTypes } from "./shapes/Shapes";
-export type { ShapeType } from "./shapes/Shapes";
-export type { Env } from "./types/domain";
-export type { PenroseError, Warning as PenroseWarning } from "./types/errors";
-export type { SubProg } from "./types/substance";
-export * as Value from "./types/value";
-export { showError } from "./utils/Error";
-export type { Result } from "./utils/Error";
->>>>>>> 803d7fc2
 export {
   hexToRgba,
   prettyPrintExpr,
