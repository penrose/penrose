import { getInitConstraintWeight, ready } from "@penrose/optimizer";
import seedrandom from "seedrandom";
import { checkDomain, compileDomain, parseDomain } from "./compiler/Domain";
import { compileStyle } from "./compiler/Style";
import {
  checkSubstance,
  compileSubstance,
  parseSubstance,
  prettySubstance,
} from "./compiler/Substance";
import {
  PathResolver,
  RenderInteractive,
  RenderShape,
  RenderStatic,
} from "./renderer/Renderer";
import { Canvas } from "./shapes/Samplers";
import { showMutations } from "./synthesis/Mutation";
import { Synthesizer } from "./synthesis/Synthesizer";
import { Env } from "./types/domain";
import { PenroseError } from "./types/errors";
import { Registry, Trio } from "./types/io";
import { Fn, LabelCache, State } from "./types/state";
import { SubProg, SubstanceEnv } from "./types/substance";
import { collectLabels, insertPending } from "./utils/CollectLabels";
import { andThen, err, nanError, ok, Result, showError } from "./utils/Error";
import {
  bBoxDims,
  normList,
  prettyPrintExpr,
  prettyPrintFn,
  prettyPrintPath,
  toSvgPaintProperty,
  zip2,
} from "./utils/Util";

/**
 * Use the current resample seed to sample all shapes in the State.
 * @param state current state
 */
export const resample = (state: State): State => {
  const rng = seedrandom(state.variation);
  return {
    ...state,
    varyingValues: state.inputs.map((meta, i) =>
      "sampler" in meta ? meta.sampler(rng) : state.varyingValues[i]
    ),
    // COMBAK: restart optimization staging
    // params: {
    //   ...genOptProblem(
    //     state.inputs,
    //     state.constraintSets,
    //     "ShapeLayout",
    //     optimizationStages
    //   ),
    // },
    params: {
      ...state.params,
<<<<<<< HEAD
=======
      gradMask: state.inputs.map((meta) => meta.tag === "Optimized"),
>>>>>>> 2870b5fd
      weight: getInitConstraintWeight(),
      optStatus: "NewIter",
    },
    frozenValues: [],
  };
};

/**
 * Take n steps in the optimizer given the current state.
 * @param state current state
 * @param numSteps number of steps to take (default: 10000)
 */
export const stepState = (state: State, numSteps = 10000): State => {
  return { ...state, ...state.gradient.step(state, numSteps) };
};

/**
 * Take n steps in the optimizer given the current state.
 * @param state current state
 * @param numSteps number of steps to take (default: 10000)
 */
export const stepStateSafe = (
  state: State,
  numSteps = 10000
): Result<State, PenroseError> => {
  const res = stepState(state, numSteps);
  if (res.params.optStatus === "Error") {
    return err({
      errorType: "RuntimeError",
      ...nanError("", res),
    });
  }
  return ok(res);
};

/**
 * Repeatedly take one step in the optimizer given the current state until convergence.
 * @param state current state
 */
export const stepUntilConvergence = (
  state: State,
  numSteps = 10000
): Result<State, PenroseError> => {
  let currentState = state;
  while (
    !(currentState.params.optStatus === "Error") &&
    !stateConverged(currentState)
  ) {
    currentState = stepState(currentState, numSteps);
  }
  if (currentState.params.optStatus === "Error") {
    return err({
      errorType: "RuntimeError",
      ...nanError("", currentState),
    });
  }
  return ok(currentState);
};

const stepUntilConvergenceOrThrow = (state: State): State => {
  const result = stepUntilConvergence(state);
  if (result.isErr()) {
    throw Error(showError(result.error));
  } else {
    return result.value;
  }
};

/**
 * Embed a static Penrose diagram in a DOM node.
 *
 * @param domainProg a Domain program string
 * @param subProg a Substance program string
 * @param styProg a Style program string
 * @param node a node in the DOM tree
 */
export const diagram = async (
  prog: {
    substance: string;
    style: string;
    domain: string;
    variation: string;
  },
  node: HTMLElement,
  pathResolver: PathResolver
): Promise<void> => {
  const res = await compileTrio(prog);
  if (res.isOk()) {
    const state: State = await prepareState(res.value);
    const optimized = stepUntilConvergenceOrThrow(state);
    const rendered = await RenderStatic(optimized, pathResolver);
    node.appendChild(rendered);
  } else {
    throw Error(
      `Error when generating Penrose diagram: ${showError(res.error)}`
    );
  }
};

/**
 * Embed an interactive Penrose diagram in a DOM node.
 *
 * @param domainProg a Domain program string
 * @param subProg a Substance program string
 * @param styProg a Style program string
 * @param node a node in the DOM tree
 */
export const interactiveDiagram = async (
  prog: {
    substance: string;
    style: string;
    domain: string;
    variation: string;
  },
  node: HTMLElement,
  pathResolver: PathResolver
): Promise<void> => {
  const updateData = async (state: State) => {
    const stepped = stepUntilConvergenceOrThrow(state);
    const rendering = await RenderInteractive(
      stepped,
      updateData,
      pathResolver
    );
    node.replaceChild(rendering, node.firstChild!);
  };
  const res = await compileTrio(prog);
  if (res.isOk()) {
    const state: State = await prepareState(res.value);
    const optimized = stepUntilConvergenceOrThrow(state);
    const rendering = await RenderInteractive(
      optimized,
      updateData,
      pathResolver
    );
    node.appendChild(rendering);
  } else {
    throw Error(
      `Error when generating Penrose diagram: ${showError(res.error)}`
    );
  }
};

/**
 * Given a trio of Domain, Substance, and Style programs, compile them into an initial `State`. Note that this function does _not_ evaluate the shapes. Generation of shapes is handled in `prepareState`.
 * @param domainProg a Domain program string
 * @param subProg a Substance program string
 * @param styProg a Style program string
 */
export const compileTrio = async (prog: {
  substance: string;
  style: string;
  domain: string;
  variation: string;
}): Promise<Result<State, PenroseError>> => {
  await ready;

  const domainRes: Result<Env, PenroseError> = compileDomain(prog.domain);

  const subRes: Result<[SubstanceEnv, Env], PenroseError> = andThen(
    (env) => compileSubstance(prog.substance, env),
    domainRes
  );

  const styRes: Result<State, PenroseError> = subRes.isErr()
    ? err(subRes.error)
    : await compileStyle(prog.variation, prog.style, ...subRes.value);

  return styRes;
};

/**
 * Collect labels and images (if applicable).
 * @param state an initial diagram state
 */
export const prepareState = async (state: State): Promise<State> => {
  const labelCache: Result<LabelCache, PenroseError> = await collectLabels(
    state.shapes
  );

  if (labelCache.isErr()) {
    throw Error(showError(labelCache.error));
  }

  return insertPending({ ...state, labelCache: labelCache.value });
};

/**
 * Returns true if state is converged
 * @param state current state
 */
export const stateConverged = (state: State): boolean =>
  state.params.optStatus === "EPConverged";

/**
 * Returns true if state is the initial frame
 * @param state current state
 */
export const stateInitial = (state: State): boolean =>
  state.params.optStatus === "NewIter";

/**
 * Read and flatten the registry file for Penrose examples into a list of program trios.
 *
 * @param registry JSON file of the registry
 */
export const readRegistry = (registry: Registry): Trio[] => {
  const { substances, styles, domains, trios } = registry;
  const res = [];
  for (const {
    domain: dslID,
    style: styID,
    substance: subID,
    variation,
  } of trios) {
    const domain = domains[dslID];
    const substance = substances[subID];
    const style = styles[styID];
    const trio = {
      substanceURI: substance.URI,
      styleURI: style.URI,
      domainURI: domain.URI,
      substanceName: substance.name,
      styleName: style.name,
      domainName: domain.name,
      variation,
      name: `${subID}-${styID}`,
    };
    res.push(trio);
  }
  return res;
};

/**
 * Evaluate the overall energy of a `State`. If the `State` does not have an optimization problem initialized (i.e. it doesn't have a defined `objectiveAndGradient` field), this function will call `genOptProblem` to initialize it. Otherwise, it will evaluate the cached objective function.
 * @param s a state with or without an optimization problem initialized
 * @returns a scalar value of the current energy
 */
export const evalEnergy = (s: State): number => {
  // TODO: maybe don't also compute the gradient, just to throw it away
  return s.gradient.call([...s.varyingValues, s.params.weight]).primary;
};

/**
 * Evaluate a list of constraints/objectives: this will be useful if a user want to apply a subset of constrs/objs on a `State`. This function assumes that the state already has the objectives and constraints compiled.
 * @param fns a list of constraints/objectives
 * @param s a state with its opt functions cached
 * @returns a list of the energies of the requested functions, evaluated at the `varyingValues` in the `State`
 */
export const evalFns = (
  s: State
): {
  constrEngs: Map<string, number>;
  objEngs: Map<string, number>;
} => {
  const { constrFns, objFns } = s;
  // Evaluate the energy of each requested function (of the given type) on the varying values in the state
  let { lastObjEnergies, lastConstrEnergies } = s.params;
  if (lastObjEnergies === null || lastConstrEnergies === null) {
    const { secondary } = s.gradient.call([
      ...s.varyingValues,
      s.params.weight,
    ]);
<<<<<<< HEAD
    lastObjEnergies = secondary.slice(0, s.params.numObjEngs);
    lastConstrEnergies = secondary.slice(s.params.numObjEngs);
=======
    lastObjEnergies = secondary.slice(0, s.params.objMask.length);
    lastConstrEnergies = secondary.slice(s.params.objMask.length);
>>>>>>> 2870b5fd
  }
  return {
    constrEngs: new Map(zip2(constrFns.map(prettyPrintFn), lastConstrEnergies)),
    objEngs: new Map(zip2(objFns.map(prettyPrintFn), lastObjEnergies)),
  };
};

export type PenroseState = State;
export type PenroseFn = Fn;

export { constrDict } from "./contrib/Constraints";
export { compDict } from "./contrib/Functions";
export { objDict } from "./contrib/Objectives";
export { secondaryGraph } from "./engine/Autodiff";
export type { PathResolver } from "./renderer/Renderer";
export { makeCanvas, simpleContext } from "./shapes/Samplers";
export { shapedefs } from "./shapes/Shapes";
export type {
  SynthesizedSubstance,
  SynthesizerSetting,
} from "./synthesis/Synthesizer";
export type { PenroseError } from "./types/errors";
export type { Shape } from "./types/shape";
export * as Value from "./types/value";
export type { Result } from "./utils/Error";
export { hexToRgba, rgbaToHex } from "./utils/Util";
export {
  compileDomain,
  compileSubstance,
  checkDomain,
  checkSubstance,
  parseSubstance,
  parseDomain,
  Synthesizer,
  showMutations,
  RenderShape,
  RenderInteractive,
  RenderStatic,
  bBoxDims,
  prettySubstance,
  showError,
  prettyPrintFn,
  prettyPrintPath,
  prettyPrintExpr,
  normList,
  toSvgPaintProperty,
};
export type { Registry, Trio };
export type { Env };
export type { SubProg };
export type { Canvas };<|MERGE_RESOLUTION|>--- conflicted
+++ resolved
@@ -56,14 +56,10 @@
     // },
     params: {
       ...state.params,
-<<<<<<< HEAD
-=======
       gradMask: state.inputs.map((meta) => meta.tag === "Optimized"),
->>>>>>> 2870b5fd
       weight: getInitConstraintWeight(),
       optStatus: "NewIter",
     },
-    frozenValues: [],
   };
 };
 
@@ -323,13 +319,8 @@
       ...s.varyingValues,
       s.params.weight,
     ]);
-<<<<<<< HEAD
-    lastObjEnergies = secondary.slice(0, s.params.numObjEngs);
-    lastConstrEnergies = secondary.slice(s.params.numObjEngs);
-=======
     lastObjEnergies = secondary.slice(0, s.params.objMask.length);
     lastConstrEnergies = secondary.slice(s.params.objMask.length);
->>>>>>> 2870b5fd
   }
   return {
     constrEngs: new Map(zip2(constrFns.map(prettyPrintFn), lastConstrEnergies)),
