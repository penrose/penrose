<<<<<<< HEAD
import { input } from "engine/Autodiff";
import { add, div, maxN, minN, sub } from "engine/AutodiffFunctions";
import * as BBox from "engine/BBox";
import * as ad from "types/ad";
import { Value } from "types/value";
=======
import { input } from "../engine/Autodiff";
import * as BBox from "../engine/BBox";
import * as ad from "../types/ad";
import { Value } from "../types/value";
>>>>>>> f692a44b
import { Circle, makeCircle, sampleCircle } from "./Circle";
import { Ellipse, makeEllipse, sampleEllipse } from "./Ellipse";
import { Equation, makeEquation, sampleEquation } from "./Equation";
import { Group, GroupProps, makeGroup, sampleGroup } from "./Group";
import { Image, makeImage, sampleImage } from "./Image";
import { Line, makeLine, sampleLine } from "./Line";
import { makePath, Path, samplePath } from "./Path";
import { makePolygon, Polygon, samplePolygon } from "./Polygon";
import { makePolyline, Polyline, samplePolyline } from "./Polyline";
import { makeRectangle, Rectangle, sampleRectangle } from "./Rectangle";
import { Canvas, Context, InputMeta, makeCanvas } from "./Samplers";
import { makeText, sampleText, Text } from "./Text";

//#region other shape types/globals

// TODO: fix this type, it's too restrictive
export interface Properties {
  [k: string]: Value<ad.Num>;
}
BBox.bboxFromCircle;

export type Shape =
  | Circle
  | Ellipse
  | Equation
  | Image
  | Line
  | Path
  | Polygon
  | Polyline
  | Rectangle
  | Text
  | Group;

export type ShapeType = Shape["shapeType"];

export interface ShapeDef {
  sampler: (context: Context, canvas: Canvas) => Properties;
  constr: (context: Context, canvas: Canvas, properties: Properties) => Shape;

  // TODO: maybe get rid of this?
  propTags: { [prop: string]: Value<ad.Num>["tag"] };

  // TODO: make these methods
  bbox: (properties: Properties) => BBox.BBox;
  isLinelike: boolean; // TODO: use type predicate instead
  isRectlike: boolean; // TODO: remove this
  isPolygonlike: boolean; // TODO: remove this
  pendingProps: string[];
}

// hack to satisfy the typechecker
export const ShapeDef = (shapedef: {
  sampler: (context: Context, canvas: Canvas) => unknown;
  constr: (context: Context, canvas: Canvas, properties: Properties) => Shape;
  bbox: (properties: any) => BBox.BBox;
  isLinelike?: boolean;
  isRectlike?: boolean;
  isPolygonlike?: boolean;
}): ShapeDef => {
  const sampler = (context: Context, canvas: Canvas) =>
    shapedef.sampler(context, canvas) as Properties;

  const metas: InputMeta[] = [];
  const makeInput = (meta: InputMeta) => {
    const x = input({ key: metas.length, val: 0 });
    metas.push(meta);
    return x;
  };

  const ideal = sampler({ makeInput }, makeCanvas(0, 0));

  const propTags = Object.fromEntries(
    Object.entries(ideal).map(([x, y]) => [x, y.tag])
  );

  const pendingProps = [];
  for (const [key, value] of Object.entries(ideal)) {
    if (
      value.tag === "FloatV" &&
      typeof value.contents !== "number" &&
      value.contents.tag === "Input" &&
      metas[value.contents.key].init.tag === "Pending"
    ) {
      pendingProps.push(key);
    }
  }

  return {
    sampler,
    constr: shapedef.constr,

    propTags,

    bbox: shapedef.bbox,
    isLinelike: shapedef.isLinelike ?? false,
    isRectlike: shapedef.isRectlike ?? false,
    isPolygonlike: shapedef.isPolygonlike ?? false,
    pendingProps,
  };
};

//#endregion

//#region shape defs
const Circle = ShapeDef({
  sampler: sampleCircle,
  constr: makeCircle,

  bbox: BBox.bboxFromCircle,
});

const Ellipse = ShapeDef({
  sampler: sampleEllipse,
  constr: makeEllipse,

  bbox: BBox.bboxFromEllipse,
});

const Equation = ShapeDef({
  sampler: sampleEquation,
  constr: makeEquation,

  bbox: BBox.bboxFromRectlike,
  isRectlike: true,
  isPolygonlike: true,
});

const Image = ShapeDef({
  sampler: sampleImage,
  constr: makeImage,

  bbox: BBox.bboxFromRectlike, // https://github.com/penrose/penrose/issues/712
  isRectlike: true,
  isPolygonlike: true,
});

const Line = ShapeDef({
  sampler: sampleLine,
  constr: makeLine,

  bbox: BBox.bboxFromLinelike,
  isLinelike: true,
  isPolygonlike: true,
});

const Path = ShapeDef({
  sampler: samplePath,
  constr: makePath,

  bbox: BBox.bboxFromPath,
});

const Polygon = ShapeDef({
  sampler: samplePolygon,
  constr: makePolygon,

  bbox: BBox.bboxFromPolygon, // https://github.com/penrose/penrose/issues/709
  isPolygonlike: true,
});

const Polyline = ShapeDef({
  sampler: samplePolyline,
  constr: makePolyline,

  bbox: BBox.bboxFromPolygon, // https://github.com/penrose/penrose/issues/709
});

const Rectangle = ShapeDef({
  sampler: sampleRectangle,
  constr: makeRectangle,

  bbox: BBox.bboxFromRect,
  isRectlike: true,
  isPolygonlike: true,
});

const Text = ShapeDef({
  sampler: sampleText,
  constr: makeText,

  bbox: BBox.bboxFromRectlike, // assumes w and h correspond to string
  isRectlike: true,
  isPolygonlike: true,
});

// bboxFromGroup is here, not in engine/BBox, to prevent cyclic import
const bboxFromGroup = ({ shapes }: GroupProps): BBox.BBox => {
  const content = shapes.contents;
  const bboxes = content.map((gpi) => {
    const shapeType = gpi.contents[0];
    const rawShapeProps = gpi.contents[1];
    if (!isShapeType(shapeType)) {
      throw new Error("Unknown shape in Group bbox: " + shapeType);
    } else {
      const shapedef = shapedefs[shapeType];
      const shapeProps: Properties = {};
      Object.keys(shapedef.propTags).map((prop) => {
        shapeProps[prop] = rawShapeProps[prop];
      });

      return shapedef.bbox(shapeProps);
    }
  });
  const xRanges = bboxes.map(BBox.xRange);
  const yRanges = bboxes.map(BBox.yRange);
  const minX = minN(xRanges.map((xRange) => xRange[0]));
  const maxX = maxN(xRanges.map((xRange) => xRange[1]));
  const minY = minN(yRanges.map((yRange) => yRange[0]));
  const maxY = maxN(yRanges.map((yRange) => yRange[1]));
  const width = sub(maxX, minX);
  const height = sub(maxY, minY);
  const centerX = div(add(minX, maxX), 2);
  const centerY = div(add(minY, maxY), 2);
  return BBox.bbox(width, height, [centerX, centerY]);
};

const Group = ShapeDef({
  sampler: sampleGroup,
  constr: makeGroup,

  bbox: bboxFromGroup,
});

// TODO: figure out how to not have the result be type `any` when indexing into
// this object using a string key
export const shapedefs: { [k in ShapeType]: ShapeDef } = {
  Circle,
  Ellipse,
  Equation,
  Image,
  Line,
  Path,
  Polygon,
  Polyline,
  Rectangle,
  Text,
  Group,
};

// TODO: don't use a type predicate for this
export const isShapeType = (shapeType: string): shapeType is ShapeType =>
  shapeType in shapedefs;

//#endregion<|MERGE_RESOLUTION|>--- conflicted
+++ resolved
@@ -1,15 +1,8 @@
-<<<<<<< HEAD
-import { input } from "engine/Autodiff";
-import { add, div, maxN, minN, sub } from "engine/AutodiffFunctions";
-import * as BBox from "engine/BBox";
-import * as ad from "types/ad";
-import { Value } from "types/value";
-=======
 import { input } from "../engine/Autodiff";
+import { add, div, maxN, minN, sub } from "../engine/AutodiffFunctions";
 import * as BBox from "../engine/BBox";
 import * as ad from "../types/ad";
 import { Value } from "../types/value";
->>>>>>> f692a44b
 import { Circle, makeCircle, sampleCircle } from "./Circle";
 import { Ellipse, makeEllipse, sampleEllipse } from "./Ellipse";
 import { Equation, makeEquation, sampleEquation } from "./Equation";
