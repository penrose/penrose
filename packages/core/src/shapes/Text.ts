--- conflicted
+++ resolved
@@ -40,12 +40,8 @@
   lineHeight: IStrV;
   alignmentBaseline: IStrV;
   dominantBaseline: IStrV;
-<<<<<<< HEAD
-  baselineShift: IStrV;
-=======
   ascent: IFloatV<VarAD>;
   descent: IFloatV<VarAD>;
->>>>>>> d9999eb7
 }
 
 export const sampleText = (canvas: Canvas): IText => ({
@@ -75,12 +71,7 @@
   textAnchor: StrV("middle"),
   // NOTE: both `alignmentBaseline` and `dominantBaseline` are necessary for browser support. For instance, Firefox only respects the latter.
   alignmentBaseline: StrV("alphabetic"),
-<<<<<<< HEAD
-  //dominantBaseline: StrV("middle"),
-  baselineShift: StrV("0"),
-=======
   dominantBaseline: StrV("alphabetic"),
->>>>>>> d9999eb7
 });
 
 export type Text = IShape & { shapeType: "Text" } & IText;
