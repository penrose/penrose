import * as ad from "../types/ad.js";
import {
  Center,
  Fill,
  Named,
  Rect,
  Rotate,
  ShapeCommon,
  String,
  Stroke,
<<<<<<< HEAD
} from "../types/shapes";
import { FloatV, StrV } from "../types/value";
import { black, boolV, floatV, noPaint, strV, vectorV } from "../utils/Util";
import { Canvas, Context, uniform } from "./Samplers";
=======
} from "../types/shapes.js";
import { FloatV, StrV } from "../types/value.js";
import { boolV, floatV, noPaint, strV, vectorV } from "../utils/Util.js";
import { Canvas, Context, sampleColor, uniform } from "./Samplers.js";
>>>>>>> 93d30f53

export interface TextProps<T>
  extends Named<T>,
    Stroke<T>,
    Fill<T>,
    Center<T>, // the center of the bounding box of the text
    Rect<T>,
    Rotate<T>,
    String<T> {
  // TODO; pare down this set of attributes
  visibility: StrV;
  fontFamily: StrV;
  fontSizeAdjust: StrV;
  fontStretch: StrV;
  fontStyle: StrV;
  fontVariant: StrV;
  fontWeight: StrV;
  textAnchor: StrV;
  lineHeight: StrV;
  alignmentBaseline: StrV;
  dominantBaseline: StrV;
  ascent: FloatV<T>;
  descent: FloatV<T>;
}

export const sampleText = (
  context: Context,
  canvas: Canvas
): TextProps<ad.Num> => ({
  name: strV("defaultText"),
  style: strV(""),
  strokeWidth: floatV(0),
  strokeStyle: strV("solid"),
  strokeColor: noPaint(),
  strokeDasharray: strV(""),
  fillColor: black(),
  center: vectorV([
    context.makeInput({
      init: { tag: "Sampled", sampler: uniform(...canvas.xRange) },
      stages: "All",
    }),
    context.makeInput({
      init: { tag: "Sampled", sampler: uniform(...canvas.yRange) },
      stages: "All",
    }),
  ]),
  width: floatV(
    context.makeInput({
      init: { tag: "Pending", pending: 0 },
      stages: new Set(),
    })
  ),
  height: floatV(
    context.makeInput({
      init: { tag: "Pending", pending: 0 },
      stages: new Set(),
    })
  ),
  ascent: floatV(
    context.makeInput({
      init: { tag: "Pending", pending: 0 },
      stages: new Set(),
    })
  ),
  descent: floatV(
    context.makeInput({
      init: { tag: "Pending", pending: 0 },
      stages: new Set(),
    })
  ),
  rotation: floatV(0),
  string: strV("defaultText"),
  visibility: strV(""),
  fontFamily: strV("sans-serif"),
  fontSize: strV("12px"),
  fontSizeAdjust: strV(""),
  fontStretch: strV(""),
  fontStyle: strV(""),
  fontVariant: strV(""),
  fontWeight: strV(""),
  lineHeight: strV(""),
  textAnchor: strV("middle"),
  // NOTE: both `alignmentBaseline` and `dominantBaseline` are necessary for browser support. For instance, Firefox only respects the latter.
  alignmentBaseline: strV("alphabetic"),
  dominantBaseline: strV("alphabetic"),
  ensureOnCanvas: boolV(true),
});

export type Text<T> = ShapeCommon<T> & { shapeType: "Text" } & TextProps<T>;

export const makeText = (
  context: Context,
  canvas: Canvas,
  properties: Partial<TextProps<ad.Num>>
): Text<ad.Num> => ({
  ...sampleText(context, canvas),
  ...properties,
  shapeType: "Text",
  passthrough: new Map(),
});<|MERGE_RESOLUTION|>--- conflicted
+++ resolved
@@ -8,17 +8,10 @@
   ShapeCommon,
   String,
   Stroke,
-<<<<<<< HEAD
-} from "../types/shapes";
-import { FloatV, StrV } from "../types/value";
-import { black, boolV, floatV, noPaint, strV, vectorV } from "../utils/Util";
-import { Canvas, Context, uniform } from "./Samplers";
-=======
 } from "../types/shapes.js";
 import { FloatV, StrV } from "../types/value.js";
-import { boolV, floatV, noPaint, strV, vectorV } from "../utils/Util.js";
-import { Canvas, Context, sampleColor, uniform } from "./Samplers.js";
->>>>>>> 93d30f53
+import { black, boolV, floatV, noPaint, strV, vectorV } from "../utils/Util.js";
+import { Canvas, Context, uniform } from "./Samplers.js";
 
 export interface TextProps<T>
   extends Named<T>,
