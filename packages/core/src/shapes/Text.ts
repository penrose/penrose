import { VarAD } from "types/ad";
import {
  ICenter,
  IFill,
  INamed,
  IRect,
  IRotate,
  IShape,
  IString,
  IStroke,
} from "types/shapes";
import { IFloatV, IStrV } from "types/value";
import {
  BoolV,
  Canvas,
  sampleColor,
  sampleNoPaint,
  sampleStroke,
  sampleVector,
  sampleZero,
  StrV,
} from "./Samplers";

export interface IText
  extends INamed,
    IStroke,
    IFill,
    ICenter, // the center of the bounding box of the text
    IRect,
    IRotate,
    IString {
  // TODO; pare down this set of attributes
  visibility: IStrV;
  fontFamily: IStrV;
  fontSizeAdjust: IStrV;
  fontStretch: IStrV;
  fontStyle: IStrV;
  fontVariant: IStrV;
  fontWeight: IStrV;
  textAnchor: IStrV;
  lineHeight: IStrV;
  alignmentBaseline: IStrV;
  dominantBaseline: IStrV;
  ascent: IFloatV<VarAD>;
  descent: IFloatV<VarAD>;
}

export const sampleText = (canvas: Canvas): IText => ({
  name: StrV("defaultText"),
  style: StrV(""),
  strokeWidth: sampleZero(),
  strokeStyle: StrV("solid"),
  strokeColor: sampleNoPaint(),
  strokeDashArray: StrV(""),
  fillColor: sampleColor(),
  center: sampleVector(canvas),
  width: sampleZero(),
  height: sampleZero(),
  ascent: sampleZero(),
  descent: sampleZero(),
  rotation: sampleZero(),
  string: StrV("defaultText"),
  visibility: StrV(""),
  fontFamily: StrV("sans-serif"),
  fontSize: StrV("12px"),
  fontSizeAdjust: StrV(""),
  fontStretch: StrV(""),
  fontStyle: StrV(""),
  fontVariant: StrV(""),
  fontWeight: StrV(""),
  lineHeight: StrV(""),
  textAnchor: StrV("middle"),
  // NOTE: both `alignmentBaseline` and `dominantBaseline` are necessary for browser support. For instance, Firefox only respects the latter.
<<<<<<< HEAD
  alignmentBaseline: StrV("middle"),
  dominantBaseline: StrV("middle"),
  ensureOnCanvas: BoolV(true),
=======
  alignmentBaseline: StrV("alphabetic"),
  dominantBaseline: StrV("alphabetic"),
>>>>>>> a3dd6778
});

export type Text = IShape & { shapeType: "Text" } & IText;

export const makeText = (canvas: Canvas, properties: Partial<IText>): Text => ({
  ...sampleText(canvas),
  ...properties,
  shapeType: "Text",
});<|MERGE_RESOLUTION|>--- conflicted
+++ resolved
@@ -15,7 +15,6 @@
   Canvas,
   sampleColor,
   sampleNoPaint,
-  sampleStroke,
   sampleVector,
   sampleZero,
   StrV,
@@ -71,14 +70,9 @@
   lineHeight: StrV(""),
   textAnchor: StrV("middle"),
   // NOTE: both `alignmentBaseline` and `dominantBaseline` are necessary for browser support. For instance, Firefox only respects the latter.
-<<<<<<< HEAD
   alignmentBaseline: StrV("middle"),
   dominantBaseline: StrV("middle"),
   ensureOnCanvas: BoolV(true),
-=======
-  alignmentBaseline: StrV("alphabetic"),
-  dominantBaseline: StrV("alphabetic"),
->>>>>>> a3dd6778
 });
 
 export type Text = IShape & { shapeType: "Text" } & IText;
