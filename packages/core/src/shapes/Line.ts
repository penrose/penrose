--- conflicted
+++ resolved
@@ -31,12 +31,8 @@
   endArrowhead: BoolV(false),
   start: sampleVector(canvas),
   end: sampleVector(canvas),
-<<<<<<< HEAD
   strokeLinecap: StrV(""),
-=======
-  strokeLineCap: StrV(""),
   ensureOnCanvas: BoolV(true),
->>>>>>> 20409e47
 });
 
 export type Line = IShape & { shapeType: "Line" } & ILine;
