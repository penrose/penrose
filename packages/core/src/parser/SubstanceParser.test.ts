import continuousmapSubstance from "@penrose/examples/dist/set-theory-domain/continuousmap.substance";
import multisetsSubstance from "@penrose/examples/dist/set-theory-domain/multisets.substance";
import nestedSubstance from "@penrose/examples/dist/set-theory-domain/nested.substance";
import treeSubstance from "@penrose/examples/dist/set-theory-domain/tree.substance";
import twosetsSimpleSubstance from "@penrose/examples/dist/set-theory-domain/twosets-simple.substance";
import * as fs from "fs";
import nearley from "nearley";
import * as path from "path";
<<<<<<< HEAD
import { beforeEach, describe, expect, test } from "vitest";
import { isKeyOf } from "../utils/Util.js";
import grammar from "./SubstanceParser.js";
=======
import grammar from "./SubstanceParser";
>>>>>>> 803d7fc2

const outputDir = "/tmp/asts";
const saveASTs = false;

let parser: nearley.Parser;
const sameASTs = (results: any[]) => {
  for (const p of results) expect(results[0]).toEqual(p);
  expect(results.length).toEqual(1);
};

// USAGE:
// printAST(results[0])
const printAST = (ast: any) => {
  console.log(JSON.stringify(ast));
};

const subPaths = [
  ["tree.substance", treeSubstance],
  ["continuousmap.substance", continuousmapSubstance],
  ["twosets-simple.substance", twosetsSimpleSubstance],
  ["multisets.substance", multisetsSubstance],
  ["nested.substance", nestedSubstance],
];

beforeEach(() => {
  // NOTE: Neither `feed` nor `finish` will reset the parser state. Therefore recompiling before each unit test
  parser = new nearley.Parser(nearley.Grammar.fromCompiled(grammar));
});

describe("Common", () => {
  test("empty program", () => {
    const { results } = parser.feed("");
    sameASTs(results);
  });
  test("comments and white spaces", () => {
    const prog = `
-- Top-level comments
Set A, B, C, D, E, F, G -- inline comments\r\n

/*
IsSubset(B, A)\r
IsSubset(C, A)\r\n
IsSubset(D, B)
IsSubset(E, B)
IsSubset(F, C)
IsSubset(G, C)
*/

-- Not(Intersecting(E, D))
Set C
-- Not(Intersecting(B, C))
AutoLabel All

/* Other comments */

    `;
    const { results } = parser.feed(prog);
    sameASTs(results);
  });
  test("no trailing newline", () => {
    const prog = `
Set A
Set B
Set C
Set D
Set E`;
    const { results } = parser.feed(prog);
    sameASTs(results);
  });
  test("trailing comment", () => {
    const prog = `
Set A
Set B
Set C
Set D
-- Set E`;
    const { results } = parser.feed(prog).feed("\n");
    sameASTs(results);
  });
});

describe("statements", () => {
  test("decl and decl list", () => {
    const prog = `
Set A
Map f, g, h
List(Set) l
List(Map) l1
    `;
    const { results } = parser.feed(prog);
    sameASTs(results);
    expect(results[0].statements.map((s: any) => s.name.value)).toEqual([
      "A",
      "f",
      "g",
      "h",
      "l",
      "l1",
    ]);
  });
  test("label decl", () => {
    const prog = `
Set A, B, C
Label A $\\vec{A}$
Label B $B_1$
    `;
    const { results } = parser.feed(prog);
    sameASTs(results);
    expect(results[0].statements[3].label.contents).toEqual("\\vec{A}");
    expect(results[0].statements[4].label.contents).toEqual("B_1");
  });
  test("no label decl", () => {
    const prog = `
Set A, B, C
NoLabel A
NoLabel B, C
    `;
    const { results } = parser.feed(prog);
    sameASTs(results);
    expect(results[0].statements[3].args[0].value).toEqual("A");
    expect(results[0].statements[4].args.map((a: any) => a.value)).toEqual([
      "B",
      "C",
    ]);
  });
  test("auto label decl", () => {
    const prog = `
Set A, B, C
AutoLabel All
AutoLabel B, C
NoLabel B, C
    `;
    const { results } = parser.feed(prog);
    sameASTs(results);
    expect(results[0].statements[3].option.tag).toEqual("DefaultLabels");
    expect(
      results[0].statements[4].option.variables.map((a: any) => a.value)
    ).toEqual(["B", "C"]);
  });
  test("bind and exprs", () => {
    const prog = `
Set A, B, C
Point p1, p2
C := Intersection(A, B)
p1 := ValueOf(A.value)
p2 := ValueOf(B.value)
    `;
    const { results } = parser.feed(prog);
    sameASTs(results);
  });
  test("predicates", () => {
    const prog = `
Set A, B, C
IsSubset(A, B)
Not(IsSubset(A, B))
    `;
    const { results } = parser.feed(prog);
    sameASTs(results);
  });
  test("predicates", () => {
    const prog = `
Set A, B, C
IsSubset(Not(A), B) <-> IsSubset(B, C)
CreateSubset(A, B) = CreateSubset(B, C)
    `;
    const { results } = parser.feed(prog);
    sameASTs(results);
  });
});

describe("Real Programs", () => {
  // create output folder
  if (saveASTs && !fs.existsSync(outputDir)) {
    fs.mkdirSync(outputDir);
  }

  subPaths.forEach(([examplePath, prog]) => {
    test(examplePath, () => {
      const { results } = parser.feed(prog);
      sameASTs(results);
      // write to output folder
      if (saveASTs) {
        const exampleName = path.basename(examplePath, ".substance");
        const astPath = path.join(outputDir, exampleName + ".ast.json");
        fs.writeFileSync(astPath, JSON.stringify(results[0]), "utf8");
      }
    });
  });
});<|MERGE_RESOLUTION|>--- conflicted
+++ resolved
@@ -6,13 +6,8 @@
 import * as fs from "fs";
 import nearley from "nearley";
 import * as path from "path";
-<<<<<<< HEAD
 import { beforeEach, describe, expect, test } from "vitest";
-import { isKeyOf } from "../utils/Util.js";
 import grammar from "./SubstanceParser.js";
-=======
-import grammar from "./SubstanceParser";
->>>>>>> 803d7fc2
 
 const outputDir = "/tmp/asts";
 const saveASTs = false;
