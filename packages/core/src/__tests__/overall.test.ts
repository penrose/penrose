import { examples, registry } from "@penrose/examples";
import { genOptProblem } from "@penrose/optimizer";
import { genGradient } from "../engine/EngineUtils";
import {
  compileTrio,
  evalEnergy,
  evalFns,
  prepareState,
  RenderStatic,
  resample,
  showError,
  stepUntilConvergence,
} from "../index";
import { State } from "../types/state";

const exampleFromURI = (uri: string): string => {
  let x: any = examples;
  for (const part of uri.split("/")) {
    x = x[part];
  }
  return x;
};

const vennStyle = exampleFromURI(registry.styles["venn"].URI);
const setDomain = exampleFromURI(registry.domains["set-theory"].URI);

describe("Determinism", () => {
  const render = async (state: State): Promise<string> =>
    (await RenderStatic(state, async () => undefined)).outerHTML;

  const substance = "Set A, B\nIsSubset(B, A)\nAutoLabel All";
  const style = vennStyle;
  const domain = setDomain;
  const variation = "determinism";

  test("with initial optimization", async () => {
    const resCompile = await compileTrio({
      substance,
      style,
      domain,
      variation,
    });
    if (resCompile.isErr()) {
      throw Error(showError(resCompile.error));
    }
    const stateSample1NotOpt = await prepareState(resCompile.value);
    const svgSample1NotOpt = await render(stateSample1NotOpt);

    const resSample1Opt = stepUntilConvergence(stateSample1NotOpt);
    if (resSample1Opt.isErr()) {
      throw Error(showError(resSample1Opt.error));
    }
    const stateSample1Opt = resSample1Opt.value;
    const svgSample1Opt = await render(stateSample1Opt);

    const stateSample2NotOpt = resample(stateSample1Opt);
    const svgSample2NotOpt = await render(stateSample2NotOpt);

    const resSample2Opt = stepUntilConvergence(stateSample2NotOpt);
    if (resSample2Opt.isErr()) {
      throw Error(showError(resSample2Opt.error));
    }
    const stateSample2Opt = resSample2Opt.value;
    const svgSample2Opt = await render(stateSample2Opt);

    const stateSample3NotOpt = resample(stateSample2Opt);
    const svgSample3NotOpt = await render(stateSample3NotOpt);

    const resSample3Opt = stepUntilConvergence(stateSample3NotOpt);
    if (resSample3Opt.isErr()) {
      throw Error(showError(resSample3Opt.error));
    }
    const stateSample3Opt = resSample3Opt.value;
    const svgSample3Opt = await render(stateSample3Opt);

    // optimization does something
    expect(svgSample1NotOpt).not.toBe(svgSample1Opt);
    expect(svgSample2NotOpt).not.toBe(svgSample2Opt);
    expect(svgSample3NotOpt).not.toBe(svgSample3Opt);

    // resampling is the same as initial sampling
    expect(svgSample1NotOpt).toBe(svgSample2NotOpt);
    expect(svgSample1NotOpt).toBe(svgSample3NotOpt);

    // optimization is deterministic
    expect(svgSample1Opt).toBe(svgSample2Opt);
    expect(svgSample1Opt).toBe(svgSample3Opt);
  });

  test("without initial optimization", async () => {
    const resCompile = await compileTrio({
      substance,
      style,
      domain,
      variation,
    });
    if (resCompile.isErr()) {
      throw Error(showError(resCompile.error));
    }

    const state1NotOpt = resample(await prepareState(resCompile.value));
    const svg1NotOpt = await render(state1NotOpt);

    const resOptimize1 = stepUntilConvergence(state1NotOpt);
    if (resOptimize1.isErr()) {
      throw Error(showError(resOptimize1.error));
    }
    const state1Opt = resOptimize1.value;
    const svg1Opt = await render(state1Opt);

    state1Opt.variation = variation;

    const state2NotOpt = resample(state1Opt);
    const svg2NotOpt = await render(state2NotOpt);

    const resOptimize2 = stepUntilConvergence(state2NotOpt);
    if (resOptimize2.isErr()) {
      throw Error(showError(resOptimize2.error));
    }
    const state2Opt = resOptimize2.value;
    const svg2Opt = await render(state2Opt);

    expect(svg1NotOpt).not.toBe(svg1Opt);
    expect(svg1NotOpt).toBe(svg2NotOpt);
    expect(svg1Opt).toBe(svg2Opt);
  });
});

describe("Energy API", () => {
  test("eval overall energy - init vs. optimized", async () => {
    const twoSubsets = `Set A, B\nIsSubset(B, A)\nAutoLabel All`;
    const res = await compileTrio({
      substance: twoSubsets,
      style: vennStyle,
      domain: setDomain,
      variation: "energy overall",
    });
    if (res.isOk()) {
      const stateEvaled = await prepareState(res.value);
      const stateOpt = stepUntilConvergence(stateEvaled);
      if (stateOpt.isErr()) {
        throw Error("optimization failed");
      }
      const stateOptimized = stateOpt.value;
      const initEng = evalEnergy(stateEvaled);
      const optedEng = evalEnergy(stateOptimized);
      expect(initEng).toBeGreaterThan(optedEng);
    } else {
      console.log(showError(res.error));
    }
  });
  test("filtered constraints", async () => {
    const twoSubsets = `Set A, B\nIsSubset(B, A)\nAutoLabel All`;
    const res = await compileTrio({
      substance: twoSubsets,
      style: vennStyle,
      domain: setDomain,
      variation: "energy filtered",
    });
    if (res.isOk()) {
      // NOTE: delibrately not cache the overall objective and re-generate for original and filtered states
      const state = res.value;
      const smallerThanFns = state.constrFns.filter(
        (c) => c.ast.expr.name.value === "smallerThan"
      );
      const stateFiltered = {
        ...state,
        constrFns: smallerThanFns,
        gradient: await genGradient(
          state.inputs,
          state.objFns.map(({ output }) => output),
          smallerThanFns.map(({ output }) => output)
        ),
        params: genOptProblem(
<<<<<<< HEAD
          state.inputs.map((meta) => meta.tag),
          state.objFns.length,
          smallerThanFns.length
=======
          state.inputs.map((meta) => meta.tag === "Optimized"),
          state.objFns.map(() => true),
          smallerThanFns.map(() => true)
>>>>>>> 2870b5fd
        ),
      };
      expect(evalEnergy(state)).toBeGreaterThan(evalEnergy(stateFiltered));
    } else {
      console.log(showError(res.error));
    }
  });
});

describe("Cross-instance energy eval", () => {
  test("correct - subsets", async () => {
    const twosets = `Set A, B\nAutoLabel All`;
    const twoSubsets = `Set A, B\nIsSubset(B, A)\nAutoLabel All`;
    // compile and optimize both states
    const state1 = await compileTrio({
      substance: twosets,
      style: vennStyle,
      domain: setDomain,
      variation: "cross-instance state1",
    });
    const state2 = await compileTrio({
      substance: twoSubsets,
      style: vennStyle,
      domain: setDomain,
      variation: "cross-instance state2",
    });
    if (state1.isOk() && state2.isOk()) {
      const state1Done = stepUntilConvergence(await prepareState(state1.value));
      const state2Done = stepUntilConvergence(await prepareState(state2.value));
      if (state1Done.isOk() && state2Done.isOk()) {
        const crossState21 = {
          ...state2Done.value,
          constrFns: state1Done.value.constrFns,
          objFns: state1Done.value.objFns,
        };
        expect(evalEnergy(await prepareState(crossState21))).toBeCloseTo(0);
        const crossState12 = {
          ...state1Done.value,
          constrFns: state2Done.value.constrFns,
          objFns: state2Done.value.objFns,
        };
        expect(evalEnergy(await prepareState(crossState12))).toBeGreaterThan(0);
      } else {
        throw Error("optimization failed");
      }
    } else {
      throw Error("compilation failed");
    }
  });
});

describe("Run individual functions", () => {
  // TODO: Test evalFns vs overall objective? Also, test individual functions more thoroughly
  const EPS = 1e-3; // Minimized objectives should be close to 0

  test("Check each individual function is minimized/satisfied", async () => {
    const twoSubsets = `Set A, B\nIsSubset(B, A)\nAutoLabel All`;
    const res = await compileTrio({
      substance: twoSubsets,
      style: vennStyle,
      domain: setDomain,
      variation: "individual functions",
    });

    if (res.isOk()) {
      const stateEvaled = await prepareState(res.value);
      const stateOpt = stepUntilConvergence(stateEvaled);
      if (stateOpt.isErr()) {
        throw Error("optimization failed");
      }
      const stateOptimizedValue = stateOpt.value;

      // console.log("# objectives", stateEvaled.objFns.length);
      // console.log("# constraints", stateEvaled.constrFns.length);

      const initialEnergies = stateEvaled.gradient.call([
        ...stateEvaled.varyingValues,
        stateEvaled.params.weight,
      ]);
      stateEvaled.params.lastObjEnergies = initialEnergies.secondary.slice(
        0,
<<<<<<< HEAD
        stateEvaled.params.numObjEngs
      );
      stateEvaled.params.lastConstrEnergies = initialEnergies.secondary.slice(
        stateEvaled.params.numObjEngs
=======
        stateEvaled.params.objMask.length
      );
      stateEvaled.params.lastConstrEnergies = initialEnergies.secondary.slice(
        stateEvaled.params.objMask.length
>>>>>>> 2870b5fd
      );

      // Test objectives
      const { constrEngs: initEngsConstr, objEngs: initEngsObj } = evalFns(
        stateEvaled
      );
      const { constrEngs: optedEngsConstr, objEngs: optedEngsObj } = evalFns(
        stateOptimizedValue
      );

      for (const k of initEngsObj.keys()) {
        // console.log("obj energies", initEngsObj[i], optedEngsObj[i]);
        expect(initEngsObj.get(k)!).toBeGreaterThanOrEqual(
          optedEngsObj.get(k)!
        );
        expect(optedEngsObj.get(k)!).toBeLessThanOrEqual(EPS);
      }

      // Test constraints
      for (const k of initEngsConstr.keys()) {
        // console.log("constr energies", initEngsConstr[i], optedEngsConstr[i]);
        if (initEngsConstr.get(k)! < 0 && optedEngsConstr.get(k)! < 0) {
          // If it was already satisfied and stays satisfied, the magnitude of the constraint doesn't matter (i.e. both are negative)
          expect(true).toEqual(true);
        } else {
          expect(initEngsConstr.get(k)!).toBeGreaterThanOrEqual(
            optedEngsConstr.get(k)!
          );
          // Check constraint satisfaction (< 0)
          expect(optedEngsConstr.get(k)!).toBeLessThanOrEqual(0);
        }
      }
    } else {
      console.log(showError(res.error));
    }
  });
});<|MERGE_RESOLUTION|>--- conflicted
+++ resolved
@@ -172,15 +172,9 @@
           smallerThanFns.map(({ output }) => output)
         ),
         params: genOptProblem(
-<<<<<<< HEAD
-          state.inputs.map((meta) => meta.tag),
-          state.objFns.length,
-          smallerThanFns.length
-=======
           state.inputs.map((meta) => meta.tag === "Optimized"),
           state.objFns.map(() => true),
           smallerThanFns.map(() => true)
->>>>>>> 2870b5fd
         ),
       };
       expect(evalEnergy(state)).toBeGreaterThan(evalEnergy(stateFiltered));
@@ -262,17 +256,10 @@
       ]);
       stateEvaled.params.lastObjEnergies = initialEnergies.secondary.slice(
         0,
-<<<<<<< HEAD
-        stateEvaled.params.numObjEngs
-      );
-      stateEvaled.params.lastConstrEnergies = initialEnergies.secondary.slice(
-        stateEvaled.params.numObjEngs
-=======
         stateEvaled.params.objMask.length
       );
       stateEvaled.params.lastConstrEnergies = initialEnergies.secondary.slice(
         stateEvaled.params.objMask.length
->>>>>>> 2870b5fd
       );
 
       // Test objectives
