import { Gradient, OptState } from "@penrose/optimizer";
import { Canvas, InputMeta } from "shapes/Samplers";
import * as ad from "types/ad";
import { A } from "./ast";
import { StyleWarning } from "./errors";
import { Shape, ShapeAD } from "./shape";
import { ConstrFn, ObjFn } from "./style";
import { WithContext } from "./styleSemantics";
import { FloatV } from "./value";

export type ShapeFn = (xs: number[]) => Shape[];

export interface StagedFns {
  [k: string]: Fn[];
}
export interface StagedConstraints {
  [k: string]: {
    inputs: boolean[];
    objFns: boolean[];
    constrFns: boolean[];
  };
}

/**
 * The diagram state
 */
export interface State extends OptState {
  warnings: StyleWarning[];
  variation: string;
  constraintSets: StagedConstraints;
  objFns: Fn[];
  constrFns: Fn[];
  inputs: InputMeta[]; // same length as `varyingValues`
  labelCache: LabelCache;
  shapes: ShapeAD[];
  canvas: Canvas;
  gradient: Gradient;
  computeShapes: ShapeFn;
}

/**
 * Output of label generation.
 */

export type LabelData = EquationData | TextData;
export interface EquationData {
  tag: "EquationData";
  width: FloatV<number>;
  height: FloatV<number>;
  rendered: HTMLElement;
}

export interface TextData {
  tag: "TextData";
  width: FloatV<number>;
  height: FloatV<number>;
  descent: FloatV<number>;
  ascent: FloatV<number>;
}

export type LabelCache = Map<string, LabelData>;

/**
 * Generic export interface for constraint or objective functions
 */

export type OptStages = "All" | Set<string>;

export interface Fn {
  ast: WithContext<ObjFn<A> | ConstrFn<A>>;
  output: ad.Num;
<<<<<<< HEAD
  optStages: OptStages;
=======
>>>>>>> 2870b5fd
}<|MERGE_RESOLUTION|>--- conflicted
+++ resolved
@@ -60,17 +60,13 @@
 
 export type LabelCache = Map<string, LabelData>;
 
+export type OptStages = "All" | Set<string>;
+
 /**
  * Generic export interface for constraint or objective functions
  */
-
-export type OptStages = "All" | Set<string>;
-
 export interface Fn {
   ast: WithContext<ObjFn<A> | ConstrFn<A>>;
   output: ad.Num;
-<<<<<<< HEAD
   optStages: OptStages;
-=======
->>>>>>> 2870b5fd
 }