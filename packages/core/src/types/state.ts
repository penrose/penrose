--- conflicted
+++ resolved
@@ -30,11 +30,8 @@
   labelCache: LabelCache;
   shapes: Shape[];
   varyingMap: VaryMap;
-<<<<<<< HEAD
   shapeColorsInitialized: boolean;
-=======
   canvas: Canvas;
->>>>>>> cfc8f46d
 }
 export type State = IState;
 
