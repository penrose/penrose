--- conflicted
+++ resolved
@@ -381,16 +381,11 @@
       insertPendingHelper(subShapes, xs, labelCache, inputs);
     } else if (s.shapeType === "Equation") {
       const labelData = unwrap(
-<<<<<<< HEAD
         labelCache.get(s.name.contents.contents),
-        () => `missing label: ${s.name.contents}`,
-=======
-        labelCache.get(s.name.contents),
         () =>
           `missing label: ${s.name.contents}. Label cache: ${[
             ...labelCache.keys(),
           ].join(" ")}`,
->>>>>>> 42a657dc
       );
       if (labelData.tag !== "EquationData")
         throw Error(
@@ -403,7 +398,10 @@
     } else if (s.shapeType === "Text") {
       const labelData = unwrap(
         labelCache.get(s.name.contents.contents),
-        () => `missing label: ${s.name.contents}`,
+        () =>
+          `missing label: ${s.name.contents}. Label cache: ${[
+            ...labelCache.keys(),
+          ].join(" ")}`,
       );
       if (labelData.tag !== "TextData")
         throw Error(
