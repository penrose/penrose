// `i` and `I` stand for "index" or "ID", since we use them for node keys

/** internal: half of an edge, where direction and one node are implicit */
interface Arc<I, E> {
  /** the other node */
  i: I;
  /** edge label */
  e: E;
}

<<<<<<< HEAD
/**
 * A better-typed `graphlib` Graph with options `{}`. Edge labels and the graph
 * label are all `undefined`, and default node labels are unsupported. All edge
 * methods provide only the signature using the `Edge` object, not the
 * positional signature. Methods which would have returned `undefined` for
 * missing node IDs instead return an empty array. A `topsort` method is
 * provided which calls `graphlib.alg.topsort`.
 */
export class Digraph<NodeId extends string, NodeLabel> {
  private _graph: graphlib.Graph;

  constructor() {
    this._graph = new graphlib.Graph({});
  }

  setNode(name: NodeId, label: NodeLabel): this {
    this._graph.setNode(name, label);
    return this;
  }

  setNodes(names: NodeId[], label: NodeLabel): this {
    this._graph.setNodes(names, label);
    return this;
  }

  filterNodes(filter: (v: NodeId) => boolean): this {
    this._graph.filterNodes((v: NodeId) => filter(v));
    return this;
  }

  hasNode(name: NodeId): boolean {
    return this._graph.hasNode(name);
  }

  removeNode(name: NodeId): this {
    this._graph.removeNode(name);
    return this;
  }

  nodes(): NodeId[] {
    return this._graph.nodes() as NodeId[];
  }

  node(name: NodeId): NodeLabel {
    return this._graph.node(name);
  }

  setEdge(edge: Edge<NodeId>): this {
    this._graph.setEdge(edge);
    return this;
  }

  edges(): Edge<NodeId>[] {
    return this._graph.edges() as Edge<NodeId>[];
  }

  hasEdge(edge: Edge<NodeId>): boolean {
    return this._graph.hasEdge(edge);
  }

  removeEdge(edge: Edge<NodeId>): this {
    this._graph.removeEdge(edge);
    return this;
  }

  inEdges(v: NodeId, w?: NodeId): Edge<NodeId>[] {
    return (this._graph.inEdges(v, w) as undefined | Edge<NodeId>[]) ?? [];
  }

  outEdges(v: NodeId, w?: NodeId): Edge<NodeId>[] {
    return (this._graph.outEdges(v, w) as undefined | Edge<NodeId>[]) ?? [];
  }

  nodeEdges(v: NodeId, w?: NodeId): Edge<NodeId>[] {
    return (this._graph.nodeEdges(v, w) as undefined | Edge<NodeId>[]) ?? [];
  }

  predecessors(v: NodeId): NodeId[] {
    return (this._graph.predecessors(v) as undefined | NodeId[]) ?? [];
  }

  successors(v: NodeId): NodeId[] {
    return (this._graph.successors(v) as undefined | NodeId[]) ?? [];
  }

  neighbors(v: NodeId): NodeId[] {
    return (this._graph.neighbors(v) as undefined | NodeId[]) ?? [];
  }

  nodeCount(): number {
    return this._graph.nodeCount();
  }

  edgeCount(): number {
    return this._graph.edgeCount();
  }

  sources(): NodeId[] {
    return this._graph.sources() as NodeId[];
  }

  sinks(): NodeId[] {
    return this._graph.sinks() as NodeId[];
  }

  topsort(): NodeId[] {
    return graphlib.alg.topsort(this._graph) as NodeId[];
  }

  dijkstra(
    source: NodeId,
    weightFn?: (edge: Edge<NodeId>) => number
  ): { [node: string]: Path<NodeId> } {
    return graphlib.alg.dijkstra(
      this._graph,
      source,
      weightFn as (e: graphlib.Edge) => number
    ) as {
      [node: string]: Path<NodeId>;
    };
  }

  isAcyclic(): boolean {
    return graphlib.alg.isAcyclic(this._graph);
  }

  findCycles(): NodeId[][] {
    return graphlib.alg.findCycles(this._graph) as NodeId[][];
  }
=======
/** internal: label and connectivity of a node */
interface Vert<I, L, E> {
  /** node label */
  l: L;
  /** in-edges; `p` stands for "predecessor" */
  p: Arc<I, E>[];
  /** out-edges; `s` stands for "successor" */
  s: Arc<I, E>[];
>>>>>>> 7b464f83
}

/** directed edge */
export interface Edge<I, E> {
  /** initial vertex */
  i: I;
  /** terminal vertex */
  j: I;
  /** edge label */
  e: E;
}

<<<<<<< HEAD
/**
 * A better-typed `graphlib` Graph with options `{ multigraph: true }`. Edge
 * labels and the graph label are all `undefined`, and default node labels are
 * unsupported. All edge methods provide only the signature using the `Edge`
 * object, not the positional signature. Methods which would have returned
 * `undefined` for missing node IDs instead return an empty array. A `topsort`
 * method is provided which calls `graphlib.alg.topsort`.
 */
export class Multidigraph<
  NodeId extends string,
  NodeLabel,
  EdgeName extends string | undefined
> {
  private _graph: graphlib.Graph;

  constructor() {
    this._graph = new graphlib.Graph({ multigraph: true });
  }

  setNode(name: NodeId, label: NodeLabel): this {
    this._graph.setNode(name, label);
    return this;
  }

  setNodes(names: NodeId[], label: NodeLabel): this {
    this._graph.setNodes(names, label);
    return this;
  }

  filterNodes(filter: (v: NodeId) => boolean): this {
    this._graph.filterNodes((v: NodeId) => filter(v));
    return this;
  }

  hasNode(name: NodeId): boolean {
    return this._graph.hasNode(name);
  }
=======
/** directed multigraph with node keys `I` and labels `L` and edge labels `E` */
export default class Graph<I, L = undefined, E = undefined> {
  private g = new Map<I, Vert<I, L, E>>();
>>>>>>> 7b464f83

  private get(i: I): Vert<I, L, E> {
    const v = this.g.get(i);
    if (v === undefined) throw Error(`node ID not found: ${i}`);
    return v;
  }

  /** set `i`'s label to `l`, adding `i` to the graph if not already present */
  setNode(i: I, l: L): void {
    const v = this.g.get(i);
    if (v === undefined) this.g.set(i, { l, p: [], s: [] });
    else v.l = l;
  }

  /** @returns whether `i` is in the graph */
  hasNode(i: I): boolean {
    return this.g.has(i);
  }

  /** @returns fresh array of all node keys in the graph */
  nodes(): I[] {
    return [...this.g.keys()];
  }

  /** @returns `i`'s label */
  node(i: I): L {
    return this.get(i).l;
  }

  /**
   * add an edge from `i` to `j` with label `e`
   * @param labelMissing called if `i` or `j`'s label is missing; default throws
   */
  setEdge({ i, j, e }: Edge<I, E>, labelMissing?: () => L): void {
    if (labelMissing === undefined) {
      labelMissing = () => {
        throw Error(`node ID not found: ${i}`);
      };
    }

    let v = this.g.get(i);
    if (v === undefined) {
      v = { l: labelMissing(), p: [], s: [] };
      this.g.set(i, v);
    }

    let w = this.g.get(j);
    if (w === undefined) {
      w = { l: labelMissing(), p: [], s: [] };
      this.g.set(j, w);
    }

    v.s.push({ i: j, e });
    w.p.push({ i: i, e });
  }

  /**
   * throws if `i` is absent
   * @returns fresh array of `i`'s in-edges
   */
  inEdges(i: I): Edge<I, E>[] {
    return this.get(i).p.map(({ i: j, e }) => ({ i: j, j: i, e }));
  }

  /**
   * throws if `i` is absent
   * @returns fresh array of `i`'s out-edges
   */
  outEdges(i: I): Edge<I, E>[] {
    return this.get(i).s.map(({ i: j, e }) => ({ i, j, e }));
  }

  /** @returns number of nodes in the graph */
  nodeCount(): number {
    return this.g.size;
  }

  /** @returns fresh array of all nodes that have no in-edges */
  sources(): I[] {
    const xs = [];
    for (const [i, v] of this.g) if (v.p.length === 0) xs.push(i);
    return xs;
  }

  /** @returns fresh array of all nodes that have no out-edges */
  sinks(): I[] {
    const xs = [];
    for (const [i, v] of this.g) if (v.s.length === 0) xs.push(i);
    return xs;
  }

  /**
   * throws if the graph contains a cycle
   * @returns fresh array of all nodes in topological order
   */
  topsort(): I[] {
    // we want this to be somewhat stable, so by using a stack to compute the
    // reverse topological sort and then reversing at the end, we at least
    // guarantee that a graph will no edges will just return its nodes in their
    // original insertion order
    const xs: I[] = [];
    const outdegree = new Map<I, number>();
    for (const [i, v] of this.g) outdegree.set(i, v.s.length);
    const stack = this.sinks();
    while (stack.length > 0) {
      const i = stack.pop() as I;
      xs.push(i);
      for (const { i: j } of this.get(i).p) {
        const d = outdegree.get(j)!;
        if (d === 1) stack.push(j);
        outdegree.set(j, d - 1);
      }
    }
    const m = xs.length;
    const n = this.g.size;
    if (m !== n) throw Error(`could only sort ${m} nodes out of ${n} total`);
    return xs.reverse();
  }

  /**
   * throws if `i` is absent
   * @returns fresh set of all nodes reachable from `i`, including `i`
   */
  descendants(i: I): Set<I> {
    const xs = new Set<I>();
    const stack = [i]; // depth-first search
    while (stack.length > 0) {
      const j = stack.pop() as I;
      xs.add(j);
      for (const { i: k } of this.get(j).s) if (!xs.has(k)) stack.push(k);
    }
    return xs;
  }

  /**
   * not guaranteed to be exhaustive
   * @returns empty array if acyclic, else nonempty array of cycles
   */
  findCycles(): I[][] {
    const cycles: I[][] = [];
    const unvisited = new Set(this.g.keys());
    while (unvisited.size > 0) {
      // depth-first search from an arbitrary node until we either find a cycle
      // or find everything reachable from this node
      let i: I = unvisited.values().next().value; // starting node
      const stack = [i]; // our current path from the starting node
      const succs = new Map<I, I[]>(); // allow efficient cycle detection check
      while (stack.length > 0) {
        i = stack[stack.length - 1];
        unvisited.delete(i);
        let s = succs.get(i);
        if (s === undefined) {
          // lazily populate array of successors
          s = this.get(i).s.map(({ i: j }) => j);
          succs.set(i, s);
        }
        if (s.length > 0) {
          const j = s.pop()!;
          if (succs.has(j)) {
            cycles.push([...stack.slice(stack.indexOf(j)), j]);
            break;
          }
          if (unvisited.has(j)) stack.push(j);
        } else {
          // nothing else to explore from this node; backtrack
          stack.pop();
          succs.delete(i); // `succs`'s keys should be `stack`'s elements
        }
      }
    }
    return cycles;
  }
}<|MERGE_RESOLUTION|>--- conflicted
+++ resolved
@@ -8,137 +8,6 @@
   e: E;
 }
 
-<<<<<<< HEAD
-/**
- * A better-typed `graphlib` Graph with options `{}`. Edge labels and the graph
- * label are all `undefined`, and default node labels are unsupported. All edge
- * methods provide only the signature using the `Edge` object, not the
- * positional signature. Methods which would have returned `undefined` for
- * missing node IDs instead return an empty array. A `topsort` method is
- * provided which calls `graphlib.alg.topsort`.
- */
-export class Digraph<NodeId extends string, NodeLabel> {
-  private _graph: graphlib.Graph;
-
-  constructor() {
-    this._graph = new graphlib.Graph({});
-  }
-
-  setNode(name: NodeId, label: NodeLabel): this {
-    this._graph.setNode(name, label);
-    return this;
-  }
-
-  setNodes(names: NodeId[], label: NodeLabel): this {
-    this._graph.setNodes(names, label);
-    return this;
-  }
-
-  filterNodes(filter: (v: NodeId) => boolean): this {
-    this._graph.filterNodes((v: NodeId) => filter(v));
-    return this;
-  }
-
-  hasNode(name: NodeId): boolean {
-    return this._graph.hasNode(name);
-  }
-
-  removeNode(name: NodeId): this {
-    this._graph.removeNode(name);
-    return this;
-  }
-
-  nodes(): NodeId[] {
-    return this._graph.nodes() as NodeId[];
-  }
-
-  node(name: NodeId): NodeLabel {
-    return this._graph.node(name);
-  }
-
-  setEdge(edge: Edge<NodeId>): this {
-    this._graph.setEdge(edge);
-    return this;
-  }
-
-  edges(): Edge<NodeId>[] {
-    return this._graph.edges() as Edge<NodeId>[];
-  }
-
-  hasEdge(edge: Edge<NodeId>): boolean {
-    return this._graph.hasEdge(edge);
-  }
-
-  removeEdge(edge: Edge<NodeId>): this {
-    this._graph.removeEdge(edge);
-    return this;
-  }
-
-  inEdges(v: NodeId, w?: NodeId): Edge<NodeId>[] {
-    return (this._graph.inEdges(v, w) as undefined | Edge<NodeId>[]) ?? [];
-  }
-
-  outEdges(v: NodeId, w?: NodeId): Edge<NodeId>[] {
-    return (this._graph.outEdges(v, w) as undefined | Edge<NodeId>[]) ?? [];
-  }
-
-  nodeEdges(v: NodeId, w?: NodeId): Edge<NodeId>[] {
-    return (this._graph.nodeEdges(v, w) as undefined | Edge<NodeId>[]) ?? [];
-  }
-
-  predecessors(v: NodeId): NodeId[] {
-    return (this._graph.predecessors(v) as undefined | NodeId[]) ?? [];
-  }
-
-  successors(v: NodeId): NodeId[] {
-    return (this._graph.successors(v) as undefined | NodeId[]) ?? [];
-  }
-
-  neighbors(v: NodeId): NodeId[] {
-    return (this._graph.neighbors(v) as undefined | NodeId[]) ?? [];
-  }
-
-  nodeCount(): number {
-    return this._graph.nodeCount();
-  }
-
-  edgeCount(): number {
-    return this._graph.edgeCount();
-  }
-
-  sources(): NodeId[] {
-    return this._graph.sources() as NodeId[];
-  }
-
-  sinks(): NodeId[] {
-    return this._graph.sinks() as NodeId[];
-  }
-
-  topsort(): NodeId[] {
-    return graphlib.alg.topsort(this._graph) as NodeId[];
-  }
-
-  dijkstra(
-    source: NodeId,
-    weightFn?: (edge: Edge<NodeId>) => number
-  ): { [node: string]: Path<NodeId> } {
-    return graphlib.alg.dijkstra(
-      this._graph,
-      source,
-      weightFn as (e: graphlib.Edge) => number
-    ) as {
-      [node: string]: Path<NodeId>;
-    };
-  }
-
-  isAcyclic(): boolean {
-    return graphlib.alg.isAcyclic(this._graph);
-  }
-
-  findCycles(): NodeId[][] {
-    return graphlib.alg.findCycles(this._graph) as NodeId[][];
-  }
-=======
 /** internal: label and connectivity of a node */
 interface Vert<I, L, E> {
   /** node label */
@@ -147,7 +16,6 @@
   p: Arc<I, E>[];
   /** out-edges; `s` stands for "successor" */
   s: Arc<I, E>[];
->>>>>>> 7b464f83
 }
 
 /** directed edge */
@@ -160,49 +28,9 @@
   e: E;
 }
 
-<<<<<<< HEAD
-/**
- * A better-typed `graphlib` Graph with options `{ multigraph: true }`. Edge
- * labels and the graph label are all `undefined`, and default node labels are
- * unsupported. All edge methods provide only the signature using the `Edge`
- * object, not the positional signature. Methods which would have returned
- * `undefined` for missing node IDs instead return an empty array. A `topsort`
- * method is provided which calls `graphlib.alg.topsort`.
- */
-export class Multidigraph<
-  NodeId extends string,
-  NodeLabel,
-  EdgeName extends string | undefined
-> {
-  private _graph: graphlib.Graph;
-
-  constructor() {
-    this._graph = new graphlib.Graph({ multigraph: true });
-  }
-
-  setNode(name: NodeId, label: NodeLabel): this {
-    this._graph.setNode(name, label);
-    return this;
-  }
-
-  setNodes(names: NodeId[], label: NodeLabel): this {
-    this._graph.setNodes(names, label);
-    return this;
-  }
-
-  filterNodes(filter: (v: NodeId) => boolean): this {
-    this._graph.filterNodes((v: NodeId) => filter(v));
-    return this;
-  }
-
-  hasNode(name: NodeId): boolean {
-    return this._graph.hasNode(name);
-  }
-=======
 /** directed multigraph with node keys `I` and labels `L` and edge labels `E` */
 export default class Graph<I, L = undefined, E = undefined> {
   private g = new Map<I, Vert<I, L, E>>();
->>>>>>> 7b464f83
 
   private get(i: I): Vert<I, L, E> {
     const v = this.g.get(i);
