import _ from "lodash";
import seedrandom from "seedrandom";
import { isConcrete } from "../engine/EngineUtils.js";
import { LineProps } from "../shapes/Line.js";
import { Shape, ShapeType } from "../shapes/Shapes.js";
import * as ad from "../types/ad.js";
import { A, ASTNode, NodeType, SourceLoc, SourceRange } from "../types/ast.js";
import { Either, Left, Right } from "../types/common.js";
import { StyleWarning } from "../types/errors.js";
import { MayWarn } from "../types/functions.js";
import { Fn } from "../types/state.js";
import { BindingForm, Expr, Path } from "../types/style.js";
import {
  Context,
  LocalVarSubst,
  ResolvedName,
  ResolvedPath,
  WithContext,
} from "../types/styleSemantics.js";
import {
  ShapeT,
  TypeDesc,
  UnionT,
  ValueShapeT,
  ValueT,
  ValueType,
  valueTypeDesc,
} from "../types/types.js";
import {
  BoolV,
  Clip,
  ClipData,
  ClipDataV,
  Color,
  ColorV,
  FloatV,
  LListV,
  ListV,
  MatrixV,
  NoClip,
  PathCmd,
  PathDataV,
  PtListV,
  ShapeListV,
  StrV,
  TupV,
  Val,
  Value,
  VectorV,
} from "../types/value.js";

//#region general

export const cartesianProduct = <Tin, Tout>(
  t1: Tin[],
  t2: Tin[],
  consistent: (t1: Tin, t2: Tin) => boolean,
  merge: (t1: Tin, t2: Tin) => Tout
): Tout[] => {
  const product: Tout[] = [];
  for (const i in t1) {
    for (const j in t2) {
      if (consistent(t1[i], t2[j])) {
        product.push(merge(t1[i], t2[j]));
      }
    }
  }
  return product;
};

/**
 * Compute the combinations of pairs
 */
export const combinations2 = <T>(list: T[]): [T, T][] =>
  list.reduce<[T, T][]>((acc, elem, index) => {
    const rest: T[] = list.slice(index + 1);
    const newElems: [T, T][] = rest.map((elem1: T): [T, T] => [elem, elem1]);
    return [...acc, ...newElems];
  }, []);

/**
 * Safe wrapper for any function that might return `undefined`.
 * @borrows https://stackoverflow.com/questions/54738221/typescript-array-find-possibly-undefind
 * @param argument Possible unsafe function call
 * @param message Error message
 */
export const safe = <T extends unknown>(
  argument: T | undefined,
  message: string
): T => {
  if (argument === undefined) {
    throw new TypeError(message);
  }
  return argument;
};

// Repeat `x`, `i` times
export const repeat = <T>(i: number, x: T): T[] => {
  const xs = [];

  for (let j = 0; j < i; j++) {
    xs.push(x);
  }

  return xs;
};

export const all = (xs: boolean[]): boolean =>
  xs.reduce((prev, curr) => prev && curr, true);

/**
 * Like _.zip but throws on different length instead of padding with undefined.
 */
export const zip2 = <T1, T2>(a1: T1[], a2: T2[]): [T1, T2][] => {
  const l = a1.length;
  if (l !== a2.length) {
    throw Error(
      `can't zip2 vectors of different length: ${a1.length} vs ${a2.length}`
    );
  }
  const a: [T1, T2][] = [];
  for (let i = 0; i < l; i++) {
    a.push([a1[i], a2[i]]);
  }
  return a;
};

/**
 * Like _.zip but throws on different length instead of padding with undefined.
 */
export const zip3 = <T1, T2, T3>(
  a1: T1[],
  a2: T2[],
  a3: T3[]
): [T1, T2, T3][] => {
  const l = a1.length;
  if (l !== a2.length || l !== a3.length) {
    throw Error(
      `can't zip3 vectors of different length: ${a1.length} vs ${a2.length} vs ${a3.length}`
    );
  }
  const a: [T1, T2, T3][] = [];
  for (let i = 0; i < l; i++) {
    a.push([a1[i], a2[i], a3[i]]);
  }
  return a;
};

// https://stackoverflow.com/a/70811091
/** returns whether `key` is in `obj`, in a way that informs TypeScript */
export const isKeyOf = <T extends Record<string, unknown>>(
  key: string | number | symbol,
  obj: T
): key is keyof T => key in obj;

//#endregion

//#region random

const RAND_RANGE = 100;

/**
 * Generate a random float. The maximum is exclusive and the minimum is inclusive
 * @param min minimum (inclusive)
 * @param max maximum (exclusive)
 */
export const randFloats = (
  rng: seedrandom.prng,
  count: number,
  [min, max]: [number, number]
): number[] => _.times(count, () => randFloat(rng, min, max));

/**
 * Generate a random float. The maximum is exclusive and the minimum is inclusive
 * @param min minimum (inclusive)
 * @param max maximum (exclusive)
 */
export const randFloat = (
  rng: seedrandom.prng,
  min: number,
  max: number
): number => {
  // TODO: better error reporting
  console.assert(
    max > min,
    "min should be smaller than max for random number generation!"
  );
  return rng() * (max - min) + min;
};

export const randList = (rng: seedrandom.prng, n: number): number[] => {
  return repeat(n, 0).map(() => RAND_RANGE * (rng() - 0.5));
};

//#endregion

//#region renderer

export interface ArrowheadSpec {
  width: number;
  height: number;
  viewbox: string;
  refX: number;
  refY: number;
  path: string;
  fillKind: "stroke" | "fill";
  style?: { [k: string]: string };
}
type ArrowheadMap = {
  [k: string]: ArrowheadSpec;
};

export const arrowheads: ArrowheadMap = {
  concave: {
    width: 8,
    height: 8,
    viewbox: "0 0 8 8",
    refX: 2.5,
    refY: 4,
    path: "M0,0 A30,30,0,0,0,8,4 A30,30,0,0,0,0,8 L2.5,4 z",
    fillKind: "fill",
  },
  straight: {
    width: 9.95,
    height: 8.12,
    viewbox: "0 0 9.95 8.12",
    refX: 2.36,
    refY: 4.06,
    path: "M9.95 4.06 0 8.12 2.36 4.06 0 0 9.95 4.06z",
    fillKind: "fill",
  },
  perp: {
    width: 1,
    height: 10.15,
    viewbox: "0 0 1 10.2",
    refX: 0.5,
    refY: 5.08,
    path: "M0.5 10.2 0.5 0",
    fillKind: "stroke",
  },
  line: {
    width: 7.5,
    height: 14,
    viewbox: "0 0 7.5 14",
    refX: 5,
    refY: 7,
    path: "M 7 7 a -6 6.75 0 0 1 -6 -6 M 7 7 a -6 6.75 0 0 0 -6 6",
    fillKind: "stroke",
    style: {
      "stroke-linecap": "round",
    },
  },
  doubleLine: {
    width: 12.5,
    height: 14,
    viewbox: "0 0 12.5 14",
    refX: 5,
    refY: 7,
    path: "M 7 7 a -6 6.75 0 0 1 -6 -6 M 7 7 a -6 6.75 0 0 0 -6 6 M 12 7 a -6 6.75 0 0 1 -6 -6 M 7 7 L 12 7 M 12 7 a -6 6.75 0 0 0 -6 6",
    fillKind: "stroke",
    style: {
      "stroke-linecap": "round",
    },
  },
  loopup: {
    width: 6,
    height: 28,
    viewbox: "0 0 6 28",
    refX: 1,
    refY: 10,
    path: "M1 10 a 4 4 0 0 1 0 9",
    fillKind: "stroke",
    style: {
      "stroke-linecap": "round",
    },
  },
  loopdown: {
    width: 6,
    height: 28,
    viewbox: "0 0 6 28",
    refX: 1,
    refY: 10,
    path: "M1 1 a 4 4 0 0 1 0 9",
    fillKind: "stroke",
    style: {
      "stroke-linecap": "round",
    },
  },
  loop: {
    width: 6,
    height: 28,
    viewbox: "0 0 6 28",
    refX: 1,
    refY: 10,
    path: "M1 10 a 4 4 0 0 1 0 9 M1 1 a 4 4 0 0 1 0 9",
    fillKind: "stroke",
    style: {
      "stroke-linecap": "round",
    },
  },
};

export const getArrowhead = (style: string): ArrowheadSpec | undefined => {
  if (style in arrowheads) {
    const arrow = arrowheads[style];
    return arrow;
  }
};

export const toScreen = (
  [x, y]: [number, number],
  canvasSize: [number, number]
): [number, number] => {
  const [width, height] = canvasSize;
  return [width / 2 + x, height / 2 - y];
};

//#endregion

//#region color

export const hexToRgba = (
  hex: string
): [number, number, number, number] | undefined => {
  const parseIntHex = (value: string) => {
    return parseInt(value, 16);
  };
  const isThree = hex.length === 3;
  const isFour = hex.length === 4;
  const isSix = hex.length === 6;
  const isEight = hex.length === 8;
  if (!isThree && !isFour && !isSix && !isEight) {
    return undefined;
  }
  let r = 0;
  let g = 0;
  let b = 0;
  let a = 255; // NOTE: alpha defaults to 255

  switch (hex.length) {
    case 3: {
      r = parseIntHex(hex.slice(0, 1).repeat(2));
      g = parseIntHex(hex.slice(1, 2).repeat(2));
      b = parseIntHex(hex.slice(2, 3).repeat(2));
      break;
    }
    case 4: {
      r = parseIntHex(hex.slice(0, 1).repeat(2));
      g = parseIntHex(hex.slice(1, 2).repeat(2));
      b = parseIntHex(hex.slice(2, 3).repeat(2));
      a = parseIntHex(hex.slice(3, 4).repeat(2));
      break;
    }
    case 6: {
      r = parseIntHex(hex.slice(0, 2));
      g = parseIntHex(hex.slice(2, 4));
      b = parseIntHex(hex.slice(4, 6));
      break;
    }
    case 8: {
      r = parseIntHex(hex.slice(0, 2));
      g = parseIntHex(hex.slice(2, 4));
      b = parseIntHex(hex.slice(4, 6));
      a = parseIntHex(hex.slice(6, 8));
      break;
    }
  }
  return [r / 255, g / 255, b / 255, a / 255];
};

export const rgbToHex = (color: [number, number, number]): string => {
  return color.reduce((prev: string, cur: number) => {
    const hex = toHexDigit(cur);
    const padded = hex.length === 1 ? "0" + hex : hex;
    return prev + padded;
  }, "#");
};

export const rgbaToHex = (color: [number, number, number, number]): string => {
  return color.reduce((prev: string, cur: number) => {
    const hex = toHexDigit(cur);
    const padded = hex.length === 1 ? "0" + hex : hex;
    return prev + padded;
  }, "#");
};

const toHexDigit = (n: number): string => {
  return Math.round(255 * n).toString(16);
};

// TODO nest this
const hsv2rgb = (
  r1: number,
  g1: number,
  b1: number,
  m: number
): [number, number, number] => {
  return [r1 + m, g1 + m, b1 + m];
};

// Expects H as angle in degrees, S in [0,100], L in [0,100] and converts the latter two to fractions.
// Returns rgb in range [0, 1]
// From https://github.com/d3/d3-hsv/blob/master/src/hsv.js
export const hsvToRGB = (
  hsv: [number, number, number]
): [number, number, number] => {
  const [h0, s0, v0] = hsv;
  const h = isNaN(h0) ? 0 : (h0 % 360) + Number(h0 < 0) * 360;
  const s = isNaN(h0) || isNaN(s0) ? 0 : s0 / 100.0;
  const v = v0 / 100.0;
  const c = v * s;
  const x = c * (1 - Math.abs(((h / 60) % 2) - 1));
  const m = v - c;

  return h < 60
    ? hsv2rgb(c, x, 0, m)
    : h < 120
    ? hsv2rgb(x, c, 0, m)
    : h < 180
    ? hsv2rgb(0, c, x, m)
    : h < 240
    ? hsv2rgb(0, x, c, m)
    : h < 300
    ? hsv2rgb(x, 0, c, m)
    : hsv2rgb(c, 0, x, m);
};

export const toSvgPaintProperty = (color: Color<number>): string => {
  switch (color.tag) {
    case "RGBA":
      return rgbToHex([
        color.contents[0],
        color.contents[1],
        color.contents[2],
      ]);
    case "HSVA":
      return rgbToHex(
        hsvToRGB([color.contents[0], color.contents[1], color.contents[2]])
      );
    case "NONE":
      return "none";
  }
};

export const toSvgOpacityProperty = (color: Color<number>): number => {
  switch (color.tag) {
    case "RGBA":
      return color.contents[3];
    case "HSVA":
      return color.contents[3];
    case "NONE":
      return 1;
  }
};

//#endregion

//#region numerical

const TOL = 1e-3;

export const round2 = (n: number): number => roundTo(n, 2);

// https://stackoverflow.com/questions/15762768/javascript-math-round-to-two-decimal-places
// Ported so string conversion works in typescript...
export const roundTo = (n: number, digits: number): number => {
  let negative = false;

  if (n < 0) {
    negative = true;
    n = n * -1;
  }

  const multiplicator = Math.pow(10, digits);
  const nNum = parseFloat((n * multiplicator).toFixed(11));
  const n2 = parseFloat((Math.round(nNum) / multiplicator).toFixed(2));
  let n3 = n2;

  if (negative) {
    n3 = parseFloat((n2 * -1).toFixed(2));
  }

  return n3;
};

export const normList = (xs: number[]): number =>
  Math.sqrt(_.sum(xs.map((e) => e * e)));

export const eqNum = (x: number, y: number): boolean => {
  return Math.abs(x - y) < TOL;
};

export const eqList = (xs: number[], ys: number[]): boolean => {
  if (xs.length !== ys.length) return false;

  //   _.every(_.zip(xs, ys), e => eqNum(e[0], e[1]));

  // let xys = _.zip(xs, ys);
  // return xys?.every(e => e ? Math.abs(e[1] - e[0]) < TOL : false) ?? false;
  // Typescript won't pass this code no matter how many undefined-esque checks I put in??

  for (let i = 0; i < xs.length; i++) {
    if (!eqNum(xs[i], ys[i])) return false;
  }

  return true;
};

//#endregion

//#region geometry

// calculates bounding box dimensions of a shape - used in inspector views
export const bBoxDims = (shape: Shape<number>): [number, number] => {
  let [w, h] = [0, 0];
  if (shape.shapeType === "Circle") {
    [w, h] = [shape.r.contents * 2, shape.r.contents * 2];
  } else if (shape.shapeType === "Ellipse") {
    [w, h] = [shape.rx.contents * 2, shape.ry.contents * 2];
  } else if (shape.shapeType === "Line") {
    const [[sx, sy], [ex, ey]] = [shape.start.contents, shape.end.contents];
    const padding = 50; // Because arrow may be horizontal or vertical, and we don't want the size to be zero in that case
    [w, h] = [
      Math.max(Math.abs(ex - sx), padding),
      Math.max(Math.abs(ey - sy), padding),
    ];
  } else if (shape.shapeType === "Path") {
    [w, h] = [20, 20]; // TODO: find a better measure for this... check with max?
  } else if (shape.shapeType === "Polygon") {
    [w, h] = [20, 20]; // TODO: find a better measure for this... check with max?
  } else if (shape.shapeType === "Polyline") {
    [w, h] = [20, 20]; // TODO: find a better measure for this... check with max?
  } else if ("width" in shape && "height" in shape) {
    [w, h] = [shape.width.contents, shape.height.contents];
  } else {
    [w, h] = [20, 20];
  }
  return [w, h];
};

export const scalev = (c: number, xs: number[]): number[] =>
  _.map(xs, (x) => c * x);

export const addv = (xs: number[], ys: number[]): number[] => {
  if (xs.length !== ys.length) {
    console.error("xs", xs, "ys", ys);
    throw Error(
      `can't add vectors of different length: ${xs.length} vs ${ys.length}`
    );
  }

  return _.zipWith(xs, ys, (x, y) => x + y);
};

export const subv = (xs: number[], ys: number[]): number[] => {
  if (xs.length !== ys.length) {
    console.error("xs", xs, "ys", ys);
    throw Error(
      `can't sub vectors of different length: ${xs.length} vs ${ys.length}`
    );
  }

  return _.zipWith(xs, ys, (x, y) => x - y);
};

export const negv = (xs: number[]): number[] => _.map(xs, (e) => -e);

export const dot = (xs: number[], ys: number[]): number => {
  if (xs.length !== ys.length) {
    console.error("xs", xs, "ys", ys);
    throw Error(
      `can't dot vectors of different length: ${xs.length} vs ${ys.length}`
    );
  }

  let acc = 0;
  for (let i = 0; i < xs.length; i++) {
    acc += xs[i] * ys[i];
  }
  return acc;
};

//#endregion

//#region Value

export const floatV = (contents: ad.Num): FloatV<ad.Num> => ({
  tag: "FloatV",
  contents,
});

export const boolV = (contents: boolean): BoolV => ({
  tag: "BoolV",
  contents,
});

export const strV = (contents: string): StrV => ({
  tag: "StrV",
  contents,
});

export const pathDataV = (contents: PathCmd<ad.Num>[]): PathDataV<ad.Num> => ({
  tag: "PathDataV",
  contents,
});

export const ptListV = (contents: ad.Num[][]): PtListV<ad.Num> => ({
  tag: "PtListV",
  contents,
});

export const colorV = (contents: Color<ad.Num>): ColorV<ad.Num> => ({
  tag: "ColorV",
  contents,
});

export const listV = (contents: ad.Num[]): ListV<ad.Num> => ({
  tag: "ListV",
  contents,
});

export const vectorV = (contents: ad.Num[]): VectorV<ad.Num> => ({
  tag: "VectorV",
  contents,
});

export const matrixV = (contents: ad.Num[][]): MatrixV<ad.Num> => ({
  tag: "MatrixV",
  contents,
});

export const tupV = (contents: ad.Num[]): TupV<ad.Num> => ({
  tag: "TupV",
  contents,
});

export const llistV = (contents: ad.Num[][]): LListV<ad.Num> => ({
  tag: "LListV",
  contents,
});

export const shapeListV = (contents: Shape<ad.Num>[]): ShapeListV<ad.Num> => ({
  tag: "ShapeListV",
  contents,
});

export const black = (): ColorV<ad.Num> =>
  colorV({ tag: "RGBA", contents: [0, 0, 0, 1] });
export const white = (): ColorV<ad.Num> =>
  colorV({ tag: "RGBA", contents: [1, 1, 1, 1] });

export const noPaint = (): ColorV<ad.Num> => colorV({ tag: "NONE" });

export const clipDataV = (contents: ClipData<ad.Num>): ClipDataV<ad.Num> => ({
  tag: "ClipDataV",
  contents,
});

export const noClip = (): NoClip => ({
  tag: "NoClip",
});

export const clipShape = (contents: Shape<ad.Num>): Clip<ad.Num> => {
  if (contents.shapeType === "Group") {
    throw new Error("Cannot use a Group shape as clip path");
  }
  return {
    tag: "Clip",
    contents,
  };
};

//#endregion

//#region Type

export const describeType = (t: ValueShapeT): TypeDesc => {
  if (t.tag === "ValueT") {
    return valueTypeDesc[t.type];
  } else if (t.tag === "ShapeT") {
    if (t.type === "AnyShape") {
      return {
        description: "Any Shape",
        symbol: "Shape",
      };
    } else {
      return { description: t.type + " Shape", symbol: t.type + "Shape" };
    }
  } else {
    const descs = t.types.map(describeType);
    const descriptions = descs.map((d) => d.description);
    const symbols = descs.map((d) => d.symbol);

    return {
      description: "any of: " + descriptions.join(", or "),
      symbol: symbols.join(" | "),
    };
  }
};

export const valueT = (type: ValueType): ValueT => ({
  tag: "ValueT",
  type,
});

export const real2T = (): ValueT => valueT("Real2");
export const real3T = (): ValueT => valueT("Real3");
export const realT = (): ValueT => valueT("Real");
export const unitT = (): ValueT => valueT("Unit");
export const realNT = (): ValueT => valueT("RealN");
export const natT = (): ValueT => valueT("Nat");
export const pathCmdT = (): ValueT => valueT("PathCmd");
export const colorT = (): ValueT => valueT("Color");
export const pathTypeT = (): ValueT => valueT("PathType");
export const colorTypeT = (): ValueT => valueT("ColorType");
export const real2NT = (): ValueT => valueT("Real2N");
export const stringT = (): ValueT => valueT("String");
export const posIntT = (): ValueT => valueT("PosInt");
export const booleanT = (): ValueT => valueT("Boolean");
export const realNMT = (): ValueT => valueT("RealNM");
export const shapeListT = (): ValueT => valueT("ShapeList");

export const shapeT = (type: ShapeType | "AnyShape"): ShapeT => ({
  tag: "ShapeT",
  type,
});

export const unionT = (...types: ValueShapeT[]): UnionT => ({
  tag: "UnionT",
  types,
});

export const rectlikeT = (): UnionT =>
  unionT(
    shapeT("Equation"),
    shapeT("Image"),
    shapeT("Rectangle"),
    shapeT("Text")
  );

//#endregion

//#region Style

export const resolveRhsName = (
  { block, subst, locals }: Context,
  name: BindingForm<A>
): ResolvedName => {
  const { value } = name.contents;
  switch (name.tag) {
    case "StyVar": {
      if (locals.has(value)) {
        // locals shadow selector match names
        return { tag: "Local", block, name: value };
      } else if (subst.tag === "StySubSubst" && value in subst.contents) {
        // selector match names shadow globals
        return { tag: "Substance", block, name: subst.contents[value] };
      } else if (subst.tag === "CollectionSubst" && value in subst.groupby) {
        return { tag: "Substance", block, name: subst.groupby[value] };
      } else {
        // couldn't find it in context, must be a glboal
        return { tag: "Global", block, name: value };
      }
    }
    case "SubVar": {
      return { tag: "Substance", block, name: value };
    }
  }
};

const resolveRhsPath = (p: WithContext<Path<A>>): ResolvedPath<A> => {
  const { name, members } = p.expr; // drop `indices`
  return { ...resolveRhsName(p.context, name), members };
};

const blockPrefix = ({ tag, contents }: LocalVarSubst): string => {
  switch (tag) {
    case "LocalVarId": {
      const [i, j] = contents;
      return `${i}:${j}:`;
    }
    case "NamespaceId": {
      // locals in a global block point to globals
      return `${contents}.`;
    }
  }
};

const prettyPrintResolvedName = ({
  tag,
  block,
  name,
}: ResolvedName): string => {
  switch (tag) {
    case "Global": {
      return name;
    }
    case "Local": {
      return `${blockPrefix(block)}${name}`;
    }
    case "Substance": {
      return `\`${name}\``;
    }
  }
};

export const prettyPrintResolvedPath = (p: ResolvedPath<A>): string =>
  [prettyPrintResolvedName(p), ...p.members.map((m) => m.value)].join(".");

const prettyPrintBindingForm = (bf: BindingForm<A>): string => {
  switch (bf.tag) {
    case "StyVar": {
      return bf.contents.value;
    }
    case "SubVar": {
      return `\`${bf.contents.value}\``;
    }
  }
};

export const prettyPrintPath = (p: Path<A>): string => {
  const base: string = [
    prettyPrintBindingForm(p.name),
    ...p.members.map((m) => m.value),
  ].join(".");
  const indices: string[] = p.indices.map(
    (i) => `[${prettyPrintExpr(i, prettyPrintPath)}]`
  );
  return [base, ...indices].join("");
};

export const prettyPrintExpr = (
  arg: Expr<A>,
  ppPath: (p: Path<A>) => string
): string => {
  // TODO: only handles paths and floats for now; generalize to other exprs
  if (arg.tag === "Path") {
    return ppPath(arg);
  } else if (arg.tag === "Fix") {
    const val = arg.contents;
    return String(val);
  } else if (arg.tag === "CompApp") {
    const [fnName, fnArgs] = [arg.name.value, arg.args];
    return [
      fnName,
      "(",
      ...fnArgs.map((arg) => prettyPrintExpr(arg, ppPath)).join(", "),
      ")",
    ].join("");
  } else if (arg.tag === "UOp") {
    let uOpName;
    switch (arg.op) {
      case "UMinus":
        uOpName = "-";
        break;
    }
    return "(" + uOpName + prettyPrintExpr(arg.arg, ppPath) + ")";
  } else if (arg.tag === "BinOp") {
    let binOpName;
    switch (arg.op) {
      case "BPlus":
        binOpName = "+";
        break;
      case "BMinus":
        binOpName = "-";
        break;
      case "Multiply":
        binOpName = "*";
        break;
      case "Divide":
        binOpName = "/";
        break;
      case "Exp":
        binOpName = "**";
        break;
    }
    return (
      "(" +
      prettyPrintExpr(arg.left, ppPath) +
      " " +
      binOpName +
      " " +
      prettyPrintExpr(arg.right, ppPath) +
      ")"
    );
  } else {
    // TODO: Finish writing pretty-printer for rest of expressions
    const res = JSON.stringify(arg);
    return res;
  }
};

export const prettyPrintFn = (fn: Fn): string => {
  const body = fn.ast.expr.body;
  if (body.tag === "FunctionCall") {
    const name = body.name.value;
    const args = body.args
      .map((arg) =>
        prettyPrintExpr(arg, (p) =>
          prettyPrintResolvedPath(
            resolveRhsPath({ context: fn.ast.context, expr: p })
          )
        )
      )
      .join(", ");
    return [name, "(", args, ")"].join("");
  } else {
    const { op, arg1, arg2 } = body;
    const ppArg1 = prettyPrintExpr(arg1, (p) =>
      prettyPrintResolvedPath(
        resolveRhsPath({ context: fn.ast.context, expr: p })
      )
    );
    const ppArg2 = prettyPrintExpr(arg2, (p) =>
      prettyPrintResolvedPath(
        resolveRhsPath({ context: fn.ast.context, expr: p })
      )
    );
    return ppArg1 + " " + op.op + " " + ppArg2;
  }
};

//#endregion

//#region autodiff

// From Evaluator
export const val = (v: Value<ad.Num>): Val<ad.Num> => ({
  tag: "Val",
  contents: v,
});

export const linePts = ({
  start,
  end,
}: LineProps<ad.Num>): [ad.Num[], ad.Num[]] => [start.contents, end.contents];

export const getStart = ({ start }: LineProps<ad.Num>): ad.Num[] =>
  start.contents;

export const getEnd = ({ end }: LineProps<ad.Num>): ad.Num[] => end.contents;

//#endregion

//#region either monad

export function isLeft<A, B>(val: Either<A, B>): val is Left<A> {
  return val.tag === "Left";
}

export function isRight<A, B>(val: Either<A, B>): val is Right<B> {
  return val.tag === "Right";
}

export function toLeft<A>(val: A): Left<A> {
  return { contents: val, tag: "Left" };
}

export function toRight<B>(val: B): Right<B> {
  return { contents: val, tag: "Right" };
}

export function ToLeft<A, B>(val: A): Either<A, B> {
  return { contents: val, tag: "Left" };
}

export function ToRight<A, B>(val: B): Either<A, B> {
  return { contents: val, tag: "Right" };
}

export function foldM<A, B, C>(
  xs: A[],
  f: (acc: B, curr: A, i: number) => Either<C, B>,
  init: B
): Either<C, B> {
  let res = init;
  let resW: Either<C, B> = toRight(init); // wrapped

  for (let i = 0; i < xs.length; i++) {
    resW = f(res, xs[i], i);
    if (resW.tag === "Left") {
      return resW;
    } // Stop fold early on first error and return it
    res = resW.contents;
  }

  return resW;
}

/**
 * Gets the string value of a property.  If the property cannot be converted
 * to a string, throw an exception.
 *
 * @param prop Get the string value of this property
 * @param dft Optional default value (if you don't want an exception)
 * @returns string value of the property
 */
export const getAdValueAsString = (
  prop: Value<ad.Num>,
  dft?: string
): string => {
  switch (prop.tag) {
    case "FloatV":
      if (typeof prop.contents === "number") return prop.contents.toString();
      break;
    case "StrV":
      return prop.contents;
  }
  if (dft !== undefined) return dft;
  throw new Error(
    `getAdValueAsString: unexpected tag ${prop.tag} w/value ${JSON.stringify(
      prop.contents
    )}`
  );
};

/**
 * Gets the contents of a value as a list of ShapeADs.
 * If unable, throw an exception.
 */
export const getValueAsShapeList = <T>(val: Value<T>): Shape<T>[] => {
  if (val.tag === "ShapeListV") return val.contents;
  throw new Error("Not a list of shapes");
};

//#endregion

<<<<<<< HEAD
//#region AST

export type ErrorLoc = {
  type: NodeType;
  range: SourceRange;
};

export const toErrorLoc = (node: {
  nodeType: NodeType;
  start: SourceLoc;
  end: SourceLoc;
}): ErrorLoc => {
  return {
    type: node.nodeType,
    range: {
      start: node.start,
      end: node.end,
    },
  };
};

export const locOrNone = (node: ASTNode<A>): ErrorLoc[] => {
  if (isConcrete(node)) {
    return [toErrorLoc(node)];
  } else return [];
};
=======
//#region functions

export const noWarn = <T>(value: T): MayWarn<T> => ({
  value,
  warnings: [],
});

export const noWarnFn = <T extends any[], S>(
  f: (...args: T) => S
): ((...args: T) => MayWarn<S>) => {
  return (...args: T) => noWarn(f(...args));
};

export const allWarnings = [
  "BBoxApproximationWarning",
  "GroupCycleWarning",
  "ImplicitOverrideWarning",
  "LayerCycleWarning",
  "NoopDeleteWarning",
  "ShapeBelongsToMultipleGroups",
] as const;

// These are type-level assertions that allWarnings
// covers each variant in StyleWarning
type AssertedWarningTags = (typeof allWarnings)[number];
type ActualWarningTags = StyleWarning["tag"];

type IsSubset<T, U> = T extends U ? true : false;
type AreUnionsEqual<T, U> = IsSubset<T, U> extends true
  ? IsSubset<U, T>
  : false;

// If this fails to compile, then allWarnings and the actual tags of
// StyleWarning variants are different.
const _warningTagsCheck: AreUnionsEqual<
  AssertedWarningTags,
  ActualWarningTags
> = true;
>>>>>>> 3e68a94a

//#endregion<|MERGE_RESOLUTION|>--- conflicted
+++ resolved
@@ -1025,8 +1025,7 @@
 
 //#endregion
 
-<<<<<<< HEAD
-//#region AST
+//#region errors and warnings
 
 export type ErrorLoc = {
   type: NodeType;
@@ -1052,19 +1051,6 @@
     return [toErrorLoc(node)];
   } else return [];
 };
-=======
-//#region functions
-
-export const noWarn = <T>(value: T): MayWarn<T> => ({
-  value,
-  warnings: [],
-});
-
-export const noWarnFn = <T extends any[], S>(
-  f: (...args: T) => S
-): ((...args: T) => MayWarn<S>) => {
-  return (...args: T) => noWarn(f(...args));
-};
 
 export const allWarnings = [
   "BBoxApproximationWarning",
@@ -1091,6 +1077,19 @@
   AssertedWarningTags,
   ActualWarningTags
 > = true;
->>>>>>> 3e68a94a
+
+//#endregion
+
+//#region functions
+export const noWarn = <T>(value: T): MayWarn<T> => ({
+  value,
+  warnings: [],
+});
+
+export const noWarnFn = <T extends any[], S>(
+  f: (...args: T) => S
+): ((...args: T) => MayWarn<S>) => {
+  return (...args: T) => noWarn(f(...args));
+};
 
 //#endregion