// @vitest-environment jsdom

import setDomain from "@penrose/examples/dist/set-theory-domain/setTheory.domain.js";
import vennStyle from "@penrose/examples/dist/set-theory-domain/venn.style.js";
import { start } from "@penrose/optimizer";
<<<<<<< HEAD
import { genGradient } from "./engine/Autodiff";
import { pow, sub } from "./engine/AutodiffFunctions";
=======
import { describe, expect, test } from "vitest";
import { genGradient } from "./engine/Autodiff.js";
>>>>>>> 8ef8c778
import {
  RenderStatic,
  compileTrio,
  evalEnergy,
  evalFns,
  prepareState,
<<<<<<< HEAD
  problem,
=======
>>>>>>> 8ef8c778
  resample,
  scalar,
  showError,
  stepUntilConvergence,
} from "./index.js";
import * as ad from "./types/ad.js";
import { State } from "./types/state.js";

describe("API", () => {
  test("simple constraints", async () => {
    const x = scalar(10);
    (await problem(0, [pow(sub(x, 5), 2)])).minimize();
    expect(x.val).toBeCloseTo(5, 1);
  });
});

describe("Determinism", () => {
  const render = async (state: State): Promise<string> =>
    (await RenderStatic(state, async () => undefined, "")).outerHTML;

  const substance = "Set A, B\nIsSubset(B, A)\nAutoLabel All";
  const style = vennStyle;
  const domain = setDomain;
  const variation = "determinism";

  test("with initial optimization", async () => {
    const resCompile = await compileTrio({
      substance,
      style,
      domain,
      variation,
    });
    if (resCompile.isErr()) {
      throw Error(showError(resCompile.error));
    }
    const stateSample1NotOpt = await prepareState(resCompile.value);
    const svgSample1NotOpt = await render(stateSample1NotOpt);

    const resSample1Opt = stepUntilConvergence(stateSample1NotOpt);
    if (resSample1Opt.isErr()) {
      throw Error(showError(resSample1Opt.error));
    }
    const stateSample1Opt = resSample1Opt.value;
    const svgSample1Opt = await render(stateSample1Opt);

    const stateSample2NotOpt = resample(stateSample1Opt);
    const svgSample2NotOpt = await render(stateSample2NotOpt);

    const resSample2Opt = stepUntilConvergence(stateSample2NotOpt);
    if (resSample2Opt.isErr()) {
      throw Error(showError(resSample2Opt.error));
    }
    const stateSample2Opt = resSample2Opt.value;
    const svgSample2Opt = await render(stateSample2Opt);

    const stateSample3NotOpt = resample(stateSample2Opt);
    const svgSample3NotOpt = await render(stateSample3NotOpt);

    const resSample3Opt = stepUntilConvergence(stateSample3NotOpt);
    if (resSample3Opt.isErr()) {
      throw Error(showError(resSample3Opt.error));
    }
    const stateSample3Opt = resSample3Opt.value;
    const svgSample3Opt = await render(stateSample3Opt);

    // optimization does something
    expect(svgSample1NotOpt).not.toBe(svgSample1Opt);
    expect(svgSample2NotOpt).not.toBe(svgSample2Opt);
    expect(svgSample3NotOpt).not.toBe(svgSample3Opt);

    // resampling is the same as initial sampling
    expect(svgSample1NotOpt).toBe(svgSample2NotOpt);
    expect(svgSample1NotOpt).toBe(svgSample3NotOpt);

    // optimization is deterministic
    expect(svgSample1Opt).toBe(svgSample2Opt);
    expect(svgSample1Opt).toBe(svgSample3Opt);
  });

  test("without initial optimization", async () => {
    const resCompile = await compileTrio({
      substance,
      style,
      domain,
      variation,
    });
    if (resCompile.isErr()) {
      throw Error(showError(resCompile.error));
    }

    const state1NotOpt = resample(await prepareState(resCompile.value));
    const svg1NotOpt = await render(state1NotOpt);

    const resOptimize1 = stepUntilConvergence(state1NotOpt);
    if (resOptimize1.isErr()) {
      throw Error(showError(resOptimize1.error));
    }
    const state1Opt = resOptimize1.value;
    const svg1Opt = await render(state1Opt);

    state1Opt.variation = variation;

    const state2NotOpt = resample(state1Opt);
    const svg2NotOpt = await render(state2NotOpt);

    const resOptimize2 = stepUntilConvergence(state2NotOpt);
    if (resOptimize2.isErr()) {
      throw Error(showError(resOptimize2.error));
    }
    const state2Opt = resOptimize2.value;
    const svg2Opt = await render(state2Opt);

    expect(svg1NotOpt).not.toBe(svg1Opt);
    expect(svg1NotOpt).toBe(svg2NotOpt);
    expect(svg1Opt).toBe(svg2Opt);
  });
});

describe("Energy API", () => {
  test("eval overall energy - init vs. optimized", async () => {
    const twoSubsets = `Set A, B\nIsSubset(B, A)\nAutoLabel All`;
    const res = await compileTrio({
      substance: twoSubsets,
      style: vennStyle,
      domain: setDomain,
      variation: "energy overall",
    });
    if (res.isOk()) {
      const stateEvaled = await prepareState(res.value);
      const stateOpt = stepUntilConvergence(stateEvaled);
      if (stateOpt.isErr()) {
        throw Error("optimization failed");
      }
      const stateOptimized = stateOpt.value;
      const initEng = evalEnergy(stateEvaled);
      const optedEng = evalEnergy(stateOptimized);
      expect(initEng).toBeGreaterThan(optedEng);
    } else {
      console.log(showError(res.error));
    }
  });
  test("filtered constraints", async () => {
    const twoSubsets = `Set A, B\nIsSubset(B, A)\nAutoLabel All`;
    const res = await compileTrio({
      substance: twoSubsets,
      style: vennStyle,
      domain: setDomain,
      variation: "energy filtered",
    });
    if (res.isOk()) {
      // NOTE: delibrately not cache the overall objective and re-generate for original and filtered states
      const state = res.value;
      const smallerThanFns = state.constrFns.filter((c) => {
        return (
          c.ast.expr.body.tag === "FunctionCall" &&
          c.ast.expr.body.name.value === "smallerThan"
        );
      });
      const masks: ad.Masks = {
        ...state.constraintSets.get("")!,
        constrMask: smallerThanFns.map(() => true),
      };
      const stateFiltered = {
        ...state,
        constraintSets: new Map([["", masks]]),
        constrFns: smallerThanFns,
        gradient: await genGradient(
          state.inputs.map(({ handle }) => handle),
          state.objFns.map(({ output }) => output),
          smallerThanFns.map(({ output }) => output)
        ),
        params: start(state.varyingValues.length),
      };
      expect(evalEnergy(state)).toBeGreaterThan(evalEnergy(stateFiltered));
    } else {
      console.log(showError(res.error));
    }
  });
});

describe("Cross-instance energy eval", () => {
  test("correct - subsets", async () => {
    const twosets = `Set A, B\nAutoLabel All`;
    const twoSubsets = `Set A, B\nIsSubset(B, A)\nAutoLabel All`;
    // compile and optimize both states
    const state1 = await compileTrio({
      substance: twosets,
      style: vennStyle,
      domain: setDomain,
      variation: "cross-instance state1",
    });
    const state2 = await compileTrio({
      substance: twoSubsets,
      style: vennStyle,
      domain: setDomain,
      variation: "cross-instance state2",
    });
    if (state1.isOk() && state2.isOk()) {
      const state1Done = stepUntilConvergence(await prepareState(state1.value));
      const state2Done = stepUntilConvergence(await prepareState(state2.value));
      if (state1Done.isOk() && state2Done.isOk()) {
        const crossState21 = {
          ...state2Done.value,
          constrFns: state1Done.value.constrFns,
          objFns: state1Done.value.objFns,
        };
        expect(evalEnergy(await prepareState(crossState21))).toBeCloseTo(0);
        const crossState12 = {
          ...state1Done.value,
          constrFns: state2Done.value.constrFns,
          objFns: state2Done.value.objFns,
        };
        expect(evalEnergy(await prepareState(crossState12))).toBeGreaterThan(0);
      } else {
        throw Error("optimization failed");
      }
    } else {
      throw Error("compilation failed");
    }
  });
});

describe("Run individual functions", () => {
  // TODO: Test evalFns vs overall objective? Also, test individual functions more thoroughly
  const EPS = 1e-3; // Minimized objectives should be close to 0

  test("Check each individual function is minimized/satisfied", async () => {
    const twoSubsets = `Set A, B\nIsSubset(B, A)\nAutoLabel All`;
    const res = await compileTrio({
      substance: twoSubsets,
      style: vennStyle,
      domain: setDomain,
      variation: "individual functions",
    });

    if (res.isOk()) {
      const stateEvaled = await prepareState(res.value);
      const stateOpt = stepUntilConvergence(stateEvaled);
      if (stateOpt.isErr()) {
        throw Error("optimization failed");
      }
      const stateOptimizedValue = stateOpt.value;

      // console.log("# objectives", stateEvaled.objFns.length);
      // console.log("# constraints", stateEvaled.constrFns.length);

      // Test objectives
      const { constrEngs: initEngsConstr, objEngs: initEngsObj } =
        evalFns(stateEvaled);
      const { constrEngs: optedEngsConstr, objEngs: optedEngsObj } =
        evalFns(stateOptimizedValue);

      for (let i = 0; i < initEngsObj.length; i++) {
        expect(initEngsObj[i]).toBeGreaterThanOrEqual(optedEngsObj[i]);
        expect(optedEngsObj[i]).toBeLessThanOrEqual(EPS);
      }

      // Test constraints
      for (let i = 0; i < initEngsConstr.length; i++) {
        if (initEngsConstr[i] < 0 && optedEngsConstr[i] < 0) {
          // If it was already satisfied and stays satisfied, the magnitude of the constraint doesn't matter (i.e. both are negative)
          expect(true).toEqual(true);
        } else {
          expect(initEngsConstr[i]).toBeGreaterThanOrEqual(optedEngsConstr[i]);
          // Check constraint satisfaction (< 0)
          expect(optedEngsConstr[i]).toBeLessThanOrEqual(0);
        }
      }
    } else {
      console.log(showError(res.error));
    }
  });
});<|MERGE_RESOLUTION|>--- conflicted
+++ resolved
@@ -3,23 +3,16 @@
 import setDomain from "@penrose/examples/dist/set-theory-domain/setTheory.domain.js";
 import vennStyle from "@penrose/examples/dist/set-theory-domain/venn.style.js";
 import { start } from "@penrose/optimizer";
-<<<<<<< HEAD
-import { genGradient } from "./engine/Autodiff";
-import { pow, sub } from "./engine/AutodiffFunctions";
-=======
+import { pow, sub } from "./engine/AutodiffFunctions.js";
 import { describe, expect, test } from "vitest";
 import { genGradient } from "./engine/Autodiff.js";
->>>>>>> 8ef8c778
 import {
   RenderStatic,
   compileTrio,
   evalEnergy,
   evalFns,
   prepareState,
-<<<<<<< HEAD
   problem,
-=======
->>>>>>> 8ef8c778
   resample,
   scalar,
   showError,
