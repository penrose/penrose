// @vitest-environment jsdom

import { describe, expect, test } from "vitest";
<<<<<<< HEAD
import * as ad from "./engine/Autodiff.js";
import { genGradient, pow, sub } from "./engine/Autodiff.js";
=======
import { genGradient } from "./engine/Autodiff.js";
import { pow, sub } from "./engine/AutodiffFunctions.js";
import { start } from "./engine/Optimizer.js";
>>>>>>> 0ab136a3
import {
  compile,
  evalEnergy,
  evalFns,
  optimize,
  problem,
  resample,
  showError,
  toSVG,
  variable,
} from "./index.js";
import { State } from "./types/state.js";

// copied from `packages/examples/src/set-theory-domain/setTheory.domain`
const setDomain = `type Set

predicate Not(Prop p1)
predicate Intersecting(Set s1, Set s2)
predicate IsSubset(Set s1, Set s2)
`;

// copied from `packages/examples/src/set-theory-domain/venn.style`
const vennStyle = `canvas {
  width = 800
  height = 700
}

forall Set x {
  x.icon = Circle {
    strokeWidth : 0
  }

  x.text = Equation {
    string : x.label
    fontSize : "25px"
  }

  ensure contains(x.icon, x.text)
  encourage sameCenter(x.text, x.icon)
  x.textLayering = x.text above x.icon
}

forall Set x; Set y
where IsSubset(x, y) {
  ensure disjoint(y.text, x.icon, 10)
  ensure contains(y.icon, x.icon, 5)
  x.icon above y.icon
}

forall Set x; Set y
where Not(Intersecting(x, y)) {
  ensure disjoint(x.icon, y.icon)
}

forall Set x; Set y
where Intersecting(x, y) {
  ensure overlapping(x.icon, y.icon)
  ensure disjoint(y.text, x.icon)
  ensure disjoint(x.text, y.icon)
}
`;

describe("API", () => {
  test("simple constraints", async () => {
    const x = variable(10);
    const { vals } = (await problem({ constraints: [pow(sub(x, 5), 2)] }))
      .start({})
      .run({});
    expect(vals.get(x)).toBeCloseTo(5);
  });
});

describe("Determinism", () => {
  const render = async (state: State): Promise<string> =>
    (await toSVG(state, async () => undefined, "")).outerHTML;

  const substance = "Set A, B\nIsSubset(B, A)\nAutoLabel All";
  const style = vennStyle;
  const domain = setDomain;
  const variation = "determinism";

  test("with initial optimization", async () => {
    const resCompile = await compile({
      substance,
      style,
      domain,
      variation,
      excludeWarnings: [],
    });
    if (resCompile.isErr()) {
      throw Error(showError(resCompile.error));
    }
    const stateSample1NotOpt = resCompile.value;
    const svgSample1NotOpt = await render(stateSample1NotOpt);

    const resSample1Opt = optimize(stateSample1NotOpt);
    if (resSample1Opt.isErr()) {
      throw Error(showError(resSample1Opt.error));
    }
    const stateSample1Opt = resSample1Opt.value;
    const svgSample1Opt = await render(stateSample1Opt);

    const stateSample2NotOpt = resample(stateSample1Opt);
    const svgSample2NotOpt = await render(stateSample2NotOpt);

    const resSample2Opt = optimize(stateSample2NotOpt);
    if (resSample2Opt.isErr()) {
      throw Error(showError(resSample2Opt.error));
    }
    const stateSample2Opt = resSample2Opt.value;
    const svgSample2Opt = await render(stateSample2Opt);

    const stateSample3NotOpt = resample(stateSample2Opt);
    const svgSample3NotOpt = await render(stateSample3NotOpt);

    const resSample3Opt = optimize(stateSample3NotOpt);
    if (resSample3Opt.isErr()) {
      throw Error(showError(resSample3Opt.error));
    }
    const stateSample3Opt = resSample3Opt.value;
    const svgSample3Opt = await render(stateSample3Opt);

    // optimization does something
    expect(svgSample1NotOpt).not.toBe(svgSample1Opt);
    expect(svgSample2NotOpt).not.toBe(svgSample2Opt);
    expect(svgSample3NotOpt).not.toBe(svgSample3Opt);

    // resampling is the same as initial sampling
    expect(svgSample1NotOpt).toBe(svgSample2NotOpt);
    expect(svgSample1NotOpt).toBe(svgSample3NotOpt);

    // optimization is deterministic
    expect(svgSample1Opt).toBe(svgSample2Opt);
    expect(svgSample1Opt).toBe(svgSample3Opt);
  });

  test("without initial optimization", async () => {
    const resCompile = await compile({
      substance,
      style,
      domain,
      variation,
      excludeWarnings: [],
    });
    if (resCompile.isErr()) {
      throw Error(showError(resCompile.error));
    }

    const state1NotOpt = resample(resCompile.value);
    const svg1NotOpt = await render(state1NotOpt);

    const resOptimize1 = optimize(state1NotOpt);
    if (resOptimize1.isErr()) {
      throw Error(showError(resOptimize1.error));
    }
    const state1Opt = resOptimize1.value;
    const svg1Opt = await render(state1Opt);

    state1Opt.variation = variation;

    const state2NotOpt = resample(state1Opt);
    const svg2NotOpt = await render(state2NotOpt);

    const resOptimize2 = optimize(state2NotOpt);
    if (resOptimize2.isErr()) {
      throw Error(showError(resOptimize2.error));
    }
    const state2Opt = resOptimize2.value;
    const svg2Opt = await render(state2Opt);

    expect(svg1NotOpt).not.toBe(svg1Opt);
    expect(svg1NotOpt).toBe(svg2NotOpt);
    expect(svg1Opt).toBe(svg2Opt);
  });
});

describe("Energy API", () => {
  test("eval overall energy - init vs. optimized", async () => {
    const twoSubsets = `Set A, B\nIsSubset(B, A)\nAutoLabel All`;
    const res = await compile({
      substance: twoSubsets,
      style: vennStyle,
      domain: setDomain,
      variation: "energy overall",
      excludeWarnings: [],
    });
    if (res.isOk()) {
      const stateEvaled = res.value;
      const stateOpt = optimize(stateEvaled);
      if (stateOpt.isErr()) {
        throw Error("optimization failed");
      }
      const stateOptimized = stateOpt.value;
      const initEng = evalEnergy(stateEvaled);
      const optedEng = evalEnergy(stateOptimized);
      expect(initEng).toBeGreaterThan(optedEng);
    } else {
      console.log(showError(res.error));
    }
  });

  test("filtered constraints", async () => {
    const twoSubsets = `Set A, B\nIsSubset(B, A)\nAutoLabel All`;
    const res = await compile({
      substance: twoSubsets,
      style: vennStyle,
      domain: setDomain,
      variation: "energy filtered",
      excludeWarnings: [],
    });
    if (res.isOk()) {
      // NOTE: delibrately not cache the overall objective and re-generate for original and filtered states
      const state = res.value;
      const smallerThanFns = state.constrFns.filter((c) => {
        return (
          c.ast.expr.body.tag === "FunctionCall" &&
          c.ast.expr.body.name.value === "disjoint"
        );
      });
      const masks: ad.Masks = {
        ...state.constraintSets.get("")!,
        constrMask: smallerThanFns.map(() => true),
      };
      const stateFiltered = {
        ...state,
        constraintSets: new Map([["", masks]]),
        constrFns: smallerThanFns,
        gradient: await genGradient(
          state.inputs.map(({ handle }) => handle),
          state.objFns.map(({ output }) => output),
          smallerThanFns.map(({ output }) => output),
        ),
        params: start(state.varyingValues.length),
      };
      expect(evalEnergy(state)).toBeGreaterThan(evalEnergy(stateFiltered));
    } else {
      console.log(showError(res.error));
    }
  });
});

describe("Run individual functions", () => {
  // TODO: Test evalFns vs overall objective? Also, test individual functions more thoroughly
  const EPS = 1e-3; // Minimized objectives should be close to 0

  test("Check each individual function is minimized/satisfied", async () => {
    const twoSubsets = `Set A, B\nIsSubset(B, A)\nAutoLabel All`;
    const res = await compile({
      substance: twoSubsets,
      style: vennStyle,
      domain: setDomain,
      variation: "individual functions",
      excludeWarnings: [],
    });

    if (res.isOk()) {
      const stateEvaled = res.value;
      const stateOpt = optimize(stateEvaled);
      if (stateOpt.isErr()) {
        throw Error("optimization failed");
      }
      const stateOptimizedValue = stateOpt.value;

      // console.log("# objectives", stateEvaled.objFns.length);
      // console.log("# constraints", stateEvaled.constrFns.length);

      // Test objectives
      const { constrEngs: initEngsConstr, objEngs: initEngsObj } =
        evalFns(stateEvaled);
      const { constrEngs: optedEngsConstr, objEngs: optedEngsObj } =
        evalFns(stateOptimizedValue);

      for (let i = 0; i < initEngsObj.length; i++) {
        expect(initEngsObj[i]).toBeGreaterThanOrEqual(optedEngsObj[i]);
        expect(optedEngsObj[i]).toBeLessThanOrEqual(EPS);
      }

      // Test constraints
      for (let i = 0; i < initEngsConstr.length; i++) {
        if (initEngsConstr[i] < 0 && optedEngsConstr[i] < 0) {
          // If it was already satisfied and stays satisfied, the magnitude of the constraint doesn't matter (i.e. both are negative)
          expect(true).toEqual(true);
        } else {
          expect(initEngsConstr[i]).toBeGreaterThanOrEqual(optedEngsConstr[i]);
          // Check constraint satisfaction (< 0)
          expect(optedEngsConstr[i]).toBeLessThanOrEqual(0);
        }
      }
    } else {
      console.log(showError(res.error));
    }
  });
});<|MERGE_RESOLUTION|>--- conflicted
+++ resolved
@@ -1,14 +1,9 @@
 // @vitest-environment jsdom
 
 import { describe, expect, test } from "vitest";
-<<<<<<< HEAD
 import * as ad from "./engine/Autodiff.js";
 import { genGradient, pow, sub } from "./engine/Autodiff.js";
-=======
-import { genGradient } from "./engine/Autodiff.js";
-import { pow, sub } from "./engine/AutodiffFunctions.js";
 import { start } from "./engine/Optimizer.js";
->>>>>>> 0ab136a3
 import {
   compile,
   evalEnergy,
