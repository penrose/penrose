--- conflicted
+++ resolved
@@ -3,6 +3,7 @@
 import _ from "lodash";
 import pc from "pandemonium/choice";
 import pr from "pandemonium/random";
+import pwc from "pandemonium/weighted-choice";
 import seedrandom from "seedrandom";
 import {
   appendStmt,
@@ -26,48 +27,11 @@
   nullaryTypeCons,
   sortStmts,
   SubStmtKind,
-<<<<<<< HEAD
-} from "analysis/SubstanceAnalysis";
-import { subTypesOf } from "compiler/Domain";
-import { prettyStmt, prettySubstance } from "compiler/Substance";
-import consola from "consola";
-import { dummyIdentifier } from "engine/EngineUtils";
-import im from "immutable";
-import _ from "lodash";
-import pc from "pandemonium/choice";
-import pr from "pandemonium/random";
-import pwc from "pandemonium/weighted-choice";
-import seedrandom from "seedrandom";
-import {
-  Add,
-  addMutation,
-  checkAddStmt,
-  checkAddStmts,
-  checkChangeExprType,
-  checkChangeStmtType,
-  checkDeleteStmt,
-  checkReplaceExprName,
-  checkReplaceStmtName,
-  checkSwapExprArgs,
-  checkSwapInExprArgs,
-  checkSwapInStmtArgs,
-  checkSwapStmtArgs,
-  Delete,
-  deleteMutation,
-  executeMutations,
-  Mutation,
-  MutationGroup,
-  MutationType,
-  showMutations,
-} from "synthesis/Mutation";
-import { A, Identifier } from "types/ast";
-=======
 } from "../analysis/SubstanceAnalysis";
 import { subTypesOf } from "../compiler/Domain";
 import { prettyStmt, prettySubstance } from "../compiler/Substance";
 import { dummyIdentifier } from "../engine/EngineUtils";
 import { A, Identifier } from "../types/ast";
->>>>>>> f692a44b
 import {
   Arg,
   ConstructorDecl,
@@ -91,11 +55,8 @@
   SubRes,
   SubStmt,
   TypeConsApp,
-<<<<<<< HEAD
-} from "types/substance";
-import { combinations2 } from "utils/Util";
-=======
 } from "../types/substance";
+import { combinations2 } from "../utils/Util";
 import {
   Add,
   addMutation,
@@ -115,9 +76,9 @@
   executeMutations,
   Mutation,
   MutationGroup,
+  MutationType,
   showMutations,
 } from "./Mutation";
->>>>>>> f692a44b
 
 type RandomFunction = (min: number, max: number) => number;
 
