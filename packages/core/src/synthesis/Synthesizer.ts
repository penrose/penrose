--- conflicted
+++ resolved
@@ -23,19 +23,13 @@
 } from "analysis/SubstanceAnalysis";
 import { subTypesOf } from "compiler/Domain";
 import { prettyStmt, prettySubstance } from "compiler/Substance";
-import consola from "consola";
+import consola, { LogLevel } from "consola";
 import { dummyIdentifier } from "engine/EngineUtils";
 import im from "immutable";
-<<<<<<< HEAD
-import { cloneDeep, compact, range, times, without } from "lodash";
-import { createChoice } from "pandemonium/choice";
-import { createRandom } from "pandemonium/random";
-import { createWeightedChoice } from "pandemonium/weighted-choice";
-=======
 import _ from "lodash";
 import pc from "pandemonium/choice";
 import pr from "pandemonium/random";
->>>>>>> d6bbc302
+import pwc from "pandemonium/weighted-choice";
 import seedrandom from "seedrandom";
 import {
   Add,
@@ -89,11 +83,7 @@
 type RandomFunction = (min: number, max: number) => number;
 
 const log = consola
-<<<<<<< HEAD
   .create({ level: LogLevel.Debug })
-=======
-  .create({ level: (consola as any).LogLevel.Info })
->>>>>>> d6bbc302
   .withScope("Substance Synthesizer");
 
 //#region Synthesizer setting types
@@ -402,39 +392,25 @@
         nodeType: "SyntheticSubstance",
       };
     }
-<<<<<<< HEAD
     // initialize the current program as the template after pre-processing
-    this.currentProg = desugarAutoLabel(cloneDeep(this.template), env);
-=======
-    // initialize the current program as the template
-    this.currentProg = _.cloneDeep(this.template);
->>>>>>> d6bbc302
+    this.currentProg = desugarAutoLabel(_.cloneDeep(this.template), env);
     this.setting = setting;
     this.currentMutations = [];
     // use the seed to create random generation functions
     this.rng = seedrandom(seed);
-<<<<<<< HEAD
-    this.choice = createChoice(this.rng);
+    this.choice = pc.createChoice(this.rng);
     // TODO: fix type declaration
-    this.weightedChoice = createWeightedChoice({
+    this.weightedChoice = pwc.createWeightedChoice({
       rng: this.rng,
       getWeight: (item: { type: MutationType; weight: number }) => {
         return item.weight;
       },
     } as any);
-    this.random = createRandom(this.rng);
-  }
-
-  reset = (): void => {
-    this.currentProg = desugarAutoLabel(cloneDeep(this.template), this.env);
-=======
-    this.choice = pc.createChoice(this.rng);
     this.random = pr.createRandom(this.rng);
   }
 
   reset = (): void => {
-    this.currentProg = _.cloneDeep(this.template);
->>>>>>> d6bbc302
+    this.currentProg = desugarAutoLabel(_.cloneDeep(this.template), this.env);
     this.currentMutations = [];
   };
 
@@ -564,12 +540,11 @@
     // const ops = enumerateMutations(stmt, this.currentProg, ctx);
     const ops: (Mutation | undefined)[] = [
       checkSwapStmtArgs(stmt, (p: ApplyPredicate<A>) => {
-<<<<<<< HEAD
         const [decl] = findDecl(p.name.value, ctx.env);
         if (decl) {
           // find index pairs of matching arg types
           const { args } = getSignature(decl);
-          const indices = combinations2(range(0, p.args.length)).filter(
+          const indices = combinations2(_.range(0, p.args.length)).filter(
             ([i, j]: [number, number]) => args[i] === args[j]
           );
           const pair = this.choice(indices);
@@ -583,7 +558,7 @@
         if (decl) {
           // find index pairs of matching arg types
           const { args } = getSignature(decl);
-          const indices = combinations2(range(0, f.args.length)).filter(
+          const indices = combinations2(_.range(0, f.args.length)).filter(
             ([i, j]: [number, number]) => args[i] === args[j]
           );
           const pair = this.choice(indices);
@@ -591,18 +566,6 @@
         } else {
           return undefined;
         }
-=======
-        const indices = _.range(0, p.args.length);
-        const elem1 = this.choice(indices);
-        const elem2 = this.choice(_.without(indices, elem1));
-        return [elem1, elem2];
-      }),
-      checkSwapExprArgs(stmt, (f: ArgExpr<A>) => {
-        const indices = _.range(0, f.args.length);
-        const elem1 = this.choice(indices);
-        const elem2 = this.choice(_.without(indices, elem1));
-        return [elem1, elem2];
->>>>>>> d6bbc302
       }),
       checkReplaceStmtName(stmt, (p: ApplyPredicate<A>) => {
         const matchingNames: string[] = matchSignatures(p, ctx.env).map(
@@ -627,21 +590,10 @@
         ctx,
         (
           options: im.Map<string, Identifier<A>[]>
-<<<<<<< HEAD
         ): [string, Identifier<A>] | undefined => {
           const id = this.choice([...options.keys()]);
           const swapOptions = options.get(id);
           return swapOptions ? [id, this.choice(swapOptions)] : undefined;
-=======
-        ): Identifier<A> | undefined => {
-          const varId = this.choice([...options.keys()]);
-          const swapOptions = options.get(varId);
-          return swapOptions ? this.choice(swapOptions) : undefined;
-        },
-        (p: ApplyPredicate<A>) => {
-          const indices = _.range(0, p.args.length);
-          return this.choice(indices);
->>>>>>> d6bbc302
         }
       ),
       checkSwapInExprArgs(
@@ -652,15 +604,7 @@
         ): [string, Identifier<A>] | undefined => {
           const varId = this.choice([...options.keys()]);
           const swapOptions = options.get(varId);
-<<<<<<< HEAD
           return swapOptions ? [varId, this.choice(swapOptions)] : undefined;
-=======
-          return swapOptions ? this.choice(swapOptions) : undefined;
-        },
-        (p: ApplyFunction<A> | ApplyConstructor<A> | Func<A>) => {
-          const indices = _.range(0, p.args.length);
-          return this.choice(indices);
->>>>>>> d6bbc302
         }
       ),
       checkChangeStmtType(
