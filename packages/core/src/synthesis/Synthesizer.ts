--- conflicted
+++ resolved
@@ -40,7 +40,6 @@
   checkSwapStmtArgs,
   Delete,
   deleteMutation,
-  enumerateStmtMutations,
   executeMutations,
   Mutation,
   MutationGroup,
@@ -107,14 +106,10 @@
 //#region Synthesis context
 export interface SynthesisContext {
   names: Map<string, number>;
-<<<<<<< HEAD
-  declaredIDs: Map<string, Identifier[]>;
+  declaredIDs: Map<string, Identifier<A>[]>;
   generatedNames: Map<string, number>;
   argOption: ArgOption;
   argReuse: ArgReuse;
-=======
-  declaredIDs: Map<string, Identifier<A>[]>;
->>>>>>> cc9aa4ac
   env: Env;
 }
 export interface SynthesizedSubstance {
@@ -261,11 +256,10 @@
   } else return [];
 };
 
-<<<<<<< HEAD
 const generateID = (
   ctx: SynthesisContext,
-  typeName: Identifier
-): WithContext<Identifier> => {
+  typeName: Identifier<A>
+): WithContext<Identifier<A>> => {
   const typeStr = typeName.value;
   const prefix = typeStr[0].toLowerCase();
   // find the appropriate index for the generated ID
@@ -276,7 +270,7 @@
   } else {
     index = 0;
   }
-  const id: Identifier = dummyIdentifier(
+  const id: Identifier<A> = dummyIdentifier(
     `${prefix}${index}`,
     "SyntheticSubstance"
   );
@@ -290,23 +284,16 @@
   };
 };
 
-const autoLabel = (prog: SubProg): SubProg => appendStmt(prog, autoLabelStmt);
-=======
 const autoLabel = (prog: SubProg<A>): SubProg<A> =>
   appendStmt(prog, autoLabelStmt);
->>>>>>> cc9aa4ac
 
 //#endregion
 
 //#region Main synthesizer
 interface WithStmts<T> {
   res: T;
-<<<<<<< HEAD
   ctx: SynthesisContext;
-  stmts: SubStmt[];
-=======
   stmts: SubStmt<A>[];
->>>>>>> cc9aa4ac
 }
 
 export interface WithContext<T> {
@@ -318,12 +305,8 @@
   env: Env;
   template: SubProg<A>;
   setting: SynthesizerSetting;
-<<<<<<< HEAD
-  currentProg: SubProg;
-=======
-  names: Map<string, number>;
+  // names: Map<string, number>;
   currentProg: SubProg<A>;
->>>>>>> cc9aa4ac
   currentMutations: Mutation[];
   private choice: <T>(array: Array<T>) => T;
   private random: RandomFunction;
@@ -360,36 +343,6 @@
     // keep track of all generated names
   }
 
-<<<<<<< HEAD
-=======
-  generateID = (
-    ctx: SynthesisContext,
-    typeName: Identifier<A>
-  ): WithContext<Identifier<A>> => {
-    const typeStr = typeName.value;
-    const prefix = typeStr[0].toLowerCase();
-    // find the appropriate index for the generated ID
-    let index;
-    const lastIndex = this.names.get(prefix);
-    if (lastIndex !== undefined) {
-      this.names = this.names.set(prefix, lastIndex + 1);
-      index = lastIndex + 1;
-    } else {
-      this.names = this.names.set(prefix, 0);
-      index = 0;
-    }
-    const id: Identifier<A> = dummyIdentifier(
-      `${prefix}${index}`,
-      "SyntheticSubstance"
-    );
-    // return both the ID and the context with ID added
-    return {
-      res: id,
-      ctx: addID(ctx, typeStr, id),
-    };
-  };
-
->>>>>>> cc9aa4ac
   reset = (): void => {
     this.currentProg = cloneDeep(this.template);
     this.currentMutations = [];
@@ -472,28 +425,10 @@
     return newCtx;
   };
 
-<<<<<<< HEAD
-  findMutations = (stmt: SubStmt, ctx: SynthesisContext): MutationGroup[] => {
-=======
-  generateArgStmt = (
-    decl: ArgStmtDecl<A>,
-    ctx: SynthesisContext
-  ): WithStmts<Bind<A> | ApplyPredicate<A>> => {
-    switch (decl.tag) {
-      case "PredicateDecl":
-        return this.generatePredicate(decl, ctx);
-      case "FunctionDecl":
-        return this.generateFunction(decl, ctx);
-      case "ConstructorDecl":
-        return this.generateConstructor(decl, ctx);
-    }
-  };
-
   findMutations = (
     stmt: SubStmt<A>,
     ctx: SynthesisContext
   ): MutationGroup[] => {
->>>>>>> cc9aa4ac
     log.debug(`Finding mutations for ${prettyStmt(stmt)}`);
     // NOTE: we can also enumerate mutations for a given statement instead of greedily finding them
     // const ops = enumerateMutations(stmt, this.currentProg, ctx);
@@ -586,17 +521,12 @@
           const options = argMatches(oldStmt, ctx.env);
           if (options.length > 0) {
             const pick = this.choice(options);
-<<<<<<< HEAD
             const { res, stmts, ctx: newCtx } = generateArgStmt(
               pick,
               ctx,
               oldExpr.args
             );
-            let toDelete: SubStmt[];
-=======
-            const { res, stmts } = this.generateArgStmt(pick, ctx);
             let toDelete: SubStmt<A>[];
->>>>>>> cc9aa4ac
             // remove old statement
             if (
               res.tag === "Bind" &&
@@ -786,35 +716,34 @@
   };
 }
 
-<<<<<<< HEAD
 //#endregion
 
 //#region Statement generator
 // TODO: add configuration options for `choice`
 
 export const generateArgStmt = (
-  decl: ArgStmtDecl,
-  ctx: SynthesisContext,
-  args?: SubExpr[] | SubPredArg[]
-): WithStmts<Bind | ApplyPredicate> => {
+  decl: ArgStmtDecl<A>,
+  ctx: SynthesisContext,
+  args?: SubExpr<A>[] | SubPredArg<A>[]
+): WithStmts<Bind<A> | ApplyPredicate<A>> => {
   // NOTE: if arguments are supplied explicitly, the caller must have the right types for the arguments.
   switch (decl.tag) {
     case "PredicateDecl":
-      return generatePredicate(decl, ctx, args as SubPredArg[]);
+      return generatePredicate(decl, ctx, args as SubPredArg<A>[]);
     case "FunctionDecl":
-      return generateFunction(decl, ctx, args as SubExpr[]);
+      return generateFunction(decl, ctx, args as SubExpr<A>[]);
     case "ConstructorDecl":
-      return generateConstructor(decl, ctx, args as SubExpr[]);
+      return generateConstructor(decl, ctx, args as SubExpr<A>[]);
   }
 };
 
 const generateDecl = (
-  type: TypeDecl,
+  type: TypeDecl<A>,
   ctx: SynthesisContext
-): WithContext<Decl> => {
+): WithContext<Decl<A>> => {
   const typeCons = applyTypeDecl(type);
   const { res: name, ctx: newCtx } = generateID(ctx, typeCons.name);
-  const stmt: Decl = {
+  const stmt: Decl<A> = {
     tag: "Decl",
     nodeType: "SyntheticSubstance",
     children: [],
@@ -824,103 +753,20 @@
   return {
     res: stmt,
     ctx: newCtx,
-=======
-  generateDecl = (type: TypeDecl<A>, ctx: SynthesisContext): Decl<A> => {
-    const typeCons = applyTypeDecl(type);
-    const { res: name } = this.generateID(ctx, typeCons.name);
-    const stmt: Decl<A> = {
-      tag: "Decl",
-      nodeType: "SyntheticSubstance",
-      children: [],
-      type: typeCons,
-      name,
-    };
-    return stmt;
-  };
-
-  generateDeclFromType = (
-    typeCons: TypeConsApp<A>,
-    ctx: SynthesisContext
-  ): Decl<A> => {
-    const { res: name } = this.generateID(ctx, typeCons.name);
-    const stmt: Decl<A> = {
-      tag: "Decl",
-      nodeType: "SyntheticSubstance",
-      children: [],
-      type: typeCons,
-      name,
-    };
-    return stmt;
-  };
-
-  generatePredicate = (
-    pred: PredicateDecl<A>,
-    ctx: SynthesisContext
-  ): WithStmts<ApplyPredicate<A>> => {
-    const { res, stmts }: WithStmts<SubPredArg<A>[]> = this.generatePredArgs(
-      pred.args,
-      ctx
-    );
-    const p: ApplyPredicate<A> = applyPredicate(pred, res);
-    return { res: p, stmts };
-  };
-
-  generateFunction = (
-    func: FunctionDecl<A>,
-    ctx: SynthesisContext
-  ): WithStmts<Bind<A>> => {
-    const {
-      res: args,
-      stmts: decls,
-    }: WithStmts<SubExpr<A>[]> = this.generateArgs(func.args, ctx);
-    const rhs: ApplyFunction<A> = applyFunction(func, args);
-    // find the `TypeDecl` for the output type
-    const outputType = func.output.type as TypeConstructor<A>;
-    // NOTE: the below will bypass the config and generate a new decl using the output type, search first in `ctx` to follow the config more strictly.
-    // TODO: choose between generating vs. reusing
-    const lhsDecl: Decl<A> = this.generateDeclFromType(
-      nullaryTypeCons(outputType.name),
-      ctx
-    );
-    const lhs: Identifier<A> = lhsDecl.name;
-    const stmt: Bind<A> = applyBind(lhs, rhs);
-    return { res: stmt, stmts: [...decls, lhsDecl] };
->>>>>>> cc9aa4ac
-  };
-};
-
-<<<<<<< HEAD
+  };
+};
+
 const generateDeclFromType = (
-  typeCons: TypeConsApp,
+  typeCons: TypeConsApp<A>,
   ctx: SynthesisContext
-): WithContext<Decl> => {
+): WithContext<Decl<A>> => {
   const { res: name, ctx: newCtx } = generateID(ctx, typeCons.name);
-  const stmt: Decl = {
+  const stmt: Decl<A> = {
     tag: "Decl",
     nodeType: "SyntheticSubstance",
     children: [],
     type: typeCons,
     name,
-=======
-  generateConstructor = (
-    cons: ConstructorDecl<A>,
-    ctx: SynthesisContext
-  ): WithStmts<Bind<A>> => {
-    const {
-      res: args,
-      stmts: decls,
-    }: WithStmts<SubExpr<A>[]> = this.generateArgs(cons.args, ctx);
-    const rhs: ApplyConstructor<A> = applyConstructor(cons, args);
-    const outputType = cons.output.type as TypeConstructor<A>;
-    // NOTE: the below will bypass the config and generate a new decl using the output type, search first in `ctx` to follow the config more strictly.
-    const lhsDecl: Decl<A> = this.generateDeclFromType(
-      nullaryTypeCons(outputType.name),
-      ctx
-    );
-    const lhs: Identifier<A> = lhsDecl.name;
-    const stmt: Bind<A> = applyBind(lhs, rhs);
-    return { res: stmt, stmts: [...decls, lhsDecl] };
->>>>>>> cc9aa4ac
   };
   return {
     res: stmt,
@@ -928,44 +774,20 @@
   };
 };
 
-<<<<<<< HEAD
 const generatePredicate = (
-  pred: PredicateDecl,
-  ctx: SynthesisContext,
-  args?: SubPredArg[]
-): WithStmts<ApplyPredicate> => {
+  pred: PredicateDecl<A>,
+  ctx: SynthesisContext,
+  args?: SubPredArg<A>[]
+): WithStmts<ApplyPredicate<A>> => {
   if (!args) {
     const {
       res,
       stmts,
       ctx: newCtx,
-    }: WithStmts<SubPredArg[]> = generatePredArgs(pred.args, ctx);
-    const p: ApplyPredicate = applyPredicate(pred, res);
+    }: WithStmts<SubPredArg<A>[]> = generatePredArgs(pred.args, ctx);
+    const p: ApplyPredicate<A> = applyPredicate(pred, res);
     return { res: p, stmts, ctx: newCtx };
   } else {
-=======
-  generateArgs = (
-    args: Arg<A>[],
-    ctx: SynthesisContext
-  ): WithStmts<SubExpr<A>[]> => {
-    const resWithCtx: WithStmts<SubExpr<A>[]> & IDList = args.reduce(
-      ({ res, stmts, ids }: WithStmts<SubExpr<A>[]> & IDList, arg) => {
-        const { res: newArg, stmts: newStmts, ids: usedIDs } = this.generateArg(
-          arg,
-          ctx,
-          this.setting.argOption,
-          this.setting.argReuse,
-          ids
-        );
-        return {
-          res: [...res, newArg],
-          stmts: [...stmts, ...newStmts],
-          ids: [...ids, ...usedIDs],
-        };
-      },
-      { res: [], stmts: [], ids: [] }
-    );
->>>>>>> cc9aa4ac
     return {
       res: applyPredicate(pred, args),
       stmts: [],
@@ -975,67 +797,67 @@
 };
 
 const generateFunction = (
-  func: FunctionDecl,
-  ctx: SynthesisContext,
-  predefinedArgs?: SubExpr[]
-): WithStmts<Bind> => {
-  let args: SubExpr[];
-  let decls: SubStmt[];
+  func: FunctionDecl<A>,
+  ctx: SynthesisContext,
+  predefinedArgs?: SubExpr<A>[]
+): WithStmts<Bind<A>> => {
+  let args: SubExpr<A>[];
+  let decls: SubStmt<A>[];
   if (!predefinedArgs) {
-    const res: WithStmts<SubExpr[]> = generateArgs(func.args, ctx);
+    const res: WithStmts<SubExpr<A>[]> = generateArgs(func.args, ctx);
     args = res.res;
     decls = res.stmts;
   } else {
     args = predefinedArgs;
     decls = [];
   }
-  const rhs: ApplyFunction = applyFunction(func, args);
+  const rhs: ApplyFunction<A> = applyFunction(func, args);
   // find the `TypeDecl` for the output type
-  const outputType = func.output.type as TypeConstructor;
+  const outputType = func.output.type as TypeConstructor<A>;
   // NOTE: the below will bypass the config and generate a new decl using the output type, search first in `ctx` to follow the config more strictly.
   // TODO: choose between generating vs. reusing
   const { res: lhsDecl, ctx: newCtx } = generateDeclFromType(
     nullaryTypeCons(outputType.name),
     ctx
   );
-  const lhs: Identifier = lhsDecl.name;
-  const stmt: Bind = applyBind(lhs, rhs);
+  const lhs: Identifier<A> = lhsDecl.name;
+  const stmt: Bind<A> = applyBind(lhs, rhs);
   return { res: stmt, stmts: [...decls, lhsDecl], ctx: newCtx };
 };
 
 const generateConstructor = (
-  cons: ConstructorDecl,
-  ctx: SynthesisContext,
-  predefinedArgs?: SubExpr[]
-): WithStmts<Bind> => {
-  let args: SubExpr[];
-  let decls: SubStmt[];
+  cons: ConstructorDecl<A>,
+  ctx: SynthesisContext,
+  predefinedArgs?: SubExpr<A>[]
+): WithStmts<Bind<A>> => {
+  let args: SubExpr<A>[];
+  let decls: SubStmt<A>[];
   if (!predefinedArgs) {
-    const res: WithStmts<SubExpr[]> = generateArgs(cons.args, ctx);
+    const res: WithStmts<SubExpr<A>[]> = generateArgs(cons.args, ctx);
     args = res.res;
     decls = res.stmts;
   } else {
     args = predefinedArgs;
     decls = [];
   }
-  const rhs: ApplyConstructor = applyConstructor(cons, args);
-  const outputType = cons.output.type as TypeConstructor;
+  const rhs: ApplyConstructor<A> = applyConstructor(cons, args);
+  const outputType = cons.output.type as TypeConstructor<A>;
   // NOTE: the below will bypass the config and generate a new decl using the output type, search first in `ctx` to follow the config more strictly.
   const { res: lhsDecl, ctx: newCtx } = generateDeclFromType(
     nullaryTypeCons(outputType.name),
     ctx
   );
-  const lhs: Identifier = lhsDecl.name;
-  const stmt: Bind = applyBind(lhs, rhs);
+  const lhs: Identifier<A> = lhsDecl.name;
+  const stmt: Bind<A> = applyBind(lhs, rhs);
   return { res: stmt, stmts: [...decls, lhsDecl], ctx: newCtx };
 };
 
 const generateArgs = (
-  args: Arg[],
+  args: Arg<A>[],
   ctx: SynthesisContext
-): WithStmts<SubExpr[]> => {
-  const resWithCtx: WithStmts<SubExpr[]> & IDList = args.reduce(
-    ({ res, stmts, ids }: WithStmts<SubExpr[]> & IDList, arg) => {
+): WithStmts<SubExpr<A>[]> => {
+  const resWithCtx: WithStmts<SubExpr<A>[]> & IDList = args.reduce(
+    ({ res, stmts, ids }: WithStmts<SubExpr<A>[]> & IDList, arg) => {
       const {
         res: newArg,
         stmts: newStmts,
@@ -1058,15 +880,14 @@
   };
 };
 
-<<<<<<< HEAD
 const generateArg = (
-  arg: Arg,
+  arg: Arg<A>,
   ctx: SynthesisContext,
   option: ArgOption,
   reuseOption: ArgReuse,
-  usedIDs: Identifier[]
-): WithStmts<SubExpr> & IDList => {
-  const argType: Type = arg.type;
+  usedIDs: Identifier<A>[]
+): WithStmts<SubExpr<A>> & IDList => {
+  const argType: Type<A> = arg.type;
   if (argType.tag === "TypeConstructor") {
     switch (option) {
       case "existing": {
@@ -1082,25 +903,6 @@
           )}`
         );
         if (!existingID) {
-=======
-  generateArg = (
-    arg: Arg<A>,
-    ctx: SynthesisContext,
-    option: ArgOption,
-    reuseOption: ArgReuse,
-    usedIDs: Identifier<A>[]
-  ): WithStmts<SubExpr<A>> & IDList => {
-    const argType: Type<A> = arg.type;
-    if (argType.tag === "TypeConstructor") {
-      switch (option) {
-        case "existing": {
-          // TODO: clean up the logic
-          const possibleIDs =
-            reuseOption === "distinct"
-              ? findIDs(ctx, argType.name.value, usedIDs)
-              : findIDs(ctx, argType.name.value);
-          const existingID = this.choice(possibleIDs);
->>>>>>> cc9aa4ac
           log.debug(
             `no existing ID found for ${argType.name.value}, generating a new value instead`
           );
@@ -1114,7 +916,6 @@
           };
         }
       }
-<<<<<<< HEAD
       case "generated":
         const argTypeDecl = ctx.env.types.get(argType.name.value);
         if (argTypeDecl) {
@@ -1132,24 +933,6 @@
         }
       case "mixed":
         return generateArg(
-=======
-    } else {
-      throw new Error(`${argType.tag} not supported for argument generation`);
-    }
-  };
-
-  generatePredArgs = (
-    args: Arg<A>[],
-    ctx: SynthesisContext
-  ): WithStmts<SubPredArg<A>[]> => {
-    const resWithCtx = args.reduce(
-      ({ res, stmts, ids }: WithStmts<SubPredArg<A>[]> & IDList, arg) => {
-        const {
-          res: newArg,
-          stmts: newStmts,
-          ids: usedIDs,
-        } = this.generatePredArg(
->>>>>>> cc9aa4ac
           arg,
           ctx,
           choice(["existing", "generated"]),
@@ -1162,13 +945,12 @@
   }
 };
 
-<<<<<<< HEAD
 const generatePredArgs = (
-  args: Arg[],
+  args: Arg<A>[],
   ctx: SynthesisContext
-): WithStmts<SubPredArg[]> => {
+): WithStmts<SubPredArg<A>[]> => {
   const resWithCtx = args.reduce(
-    ({ res, stmts, ids }: WithStmts<SubPredArg[]> & IDList, arg) => {
+    ({ res, stmts, ids }: WithStmts<SubPredArg<A>[]> & IDList, arg) => {
       const {
         res: newArg,
         stmts: newStmts,
@@ -1187,22 +969,6 @@
       stmts: [],
       ids: [],
       ctx,
-=======
-  generatePredArg = (
-    arg: Arg<A>,
-    ctx: SynthesisContext,
-    option: ArgOption,
-    reuseOption: ArgReuse,
-    usedIDs: Identifier<A>[]
-  ): WithStmts<SubPredArg<A>> & IDList => {
-    const argType: Type<A> = arg.type;
-    if (argType.tag === "Prop") {
-      const pred = this.choice(ctx.env.predicates.toArray().map(([, b]) => b));
-      const { res, stmts } = this.generatePredicate(pred, ctx);
-      return { res, stmts, ids: usedIDs };
-    } else {
-      return this.generateArg(arg, ctx, option, reuseOption, usedIDs);
->>>>>>> cc9aa4ac
     }
   );
   return {
@@ -1213,13 +979,13 @@
 };
 
 const generatePredArg = (
-  arg: Arg,
+  arg: Arg<A>,
   ctx: SynthesisContext,
   option: ArgOption,
   reuseOption: ArgReuse,
-  usedIDs: Identifier[]
-): WithStmts<SubPredArg> & IDList => {
-  const argType: Type = arg.type;
+  usedIDs: Identifier<A>[]
+): WithStmts<SubPredArg<A>> & IDList => {
+  const argType: Type<A> = arg.type;
   if (argType.tag === "Prop") {
     const pred = choice(ctx.env.predicates.toArray().map(([, b]) => b));
     const { res, stmts, ctx: newCtx } = generatePredicate(pred, ctx);
