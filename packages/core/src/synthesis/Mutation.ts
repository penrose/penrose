import {
  appendStmt,
  ArgExpr,
  ArgStmtDecl,
  identicalTypeDecls,
  removeStmt,
  replaceStmt,
  stmtExists,
} from "analysis/SubstanceAnalysis";
import { prettyStmt, prettySubNode } from "compiler/Substance";
import { dummyIdentifier } from "engine/EngineUtils";
<<<<<<< HEAD
import { Identifier } from "types/ast";
=======
import { A } from "types/ast";
>>>>>>> 7c7f6b37
import {
  ApplyConstructor,
  ApplyFunction,
  ApplyPredicate,
  Bind,
  Decl,
  Func,
  SubExpr,
  SubPredArg,
  SubProg,
  SubStmt,
} from "types/substance";
import { addID, removeID, SynthesisContext, WithContext } from "./Synthesizer";

//#region Mutation types

export type MutationGroup = Mutation[];
export type Mutation = Add | Delete | Update;
export type MutationType = Mutation["tag"];

export interface IMutation {
  tag: MutationType;
  additionalMutations?: Mutation[];
  mutate: (
    op: this,
    prog: SubProg<A>,
    ctx: SynthesisContext
  ) => WithContext<SubProg<A>>;
}

export type Update =
  | SwapExprArgs
  | SwapStmtArgs
  | SwapInStmtArgs
  | SwapInExprArgs
  | ReplaceStmtName
  | ReplaceExprName
  | ChangeStmtType
  | ChangeExprType;

export interface Add extends IMutation {
  tag: "Add";
  stmt: SubStmt<A>;
}
export interface Delete extends IMutation {
  tag: "Delete";
  stmt: SubStmt<A>;
}

export interface SwapStmtArgs extends IMutation {
  tag: "SwapStmtArgs";
  stmt: ApplyPredicate<A>;
  elem1: number;
  elem2: number;
}

export interface SwapExprArgs extends IMutation {
  tag: "SwapExprArgs";
  stmt: Bind<A>;
  expr: ArgExpr<A>;
  elem1: number;
  elem2: number;
}

export interface SwapInStmtArgs extends IMutation {
  tag: "SwapInStmtArgs";
  stmt: ApplyPredicate;
  elem: number;
  swap: Identifier;
}

export interface SwapInExprArgs extends IMutation {
  tag: "SwapInExprArgs";
  stmt: Bind;
  expr: ArgExpr;
  elem: number;
  swap: Identifier;
}

export interface ReplaceStmtName extends IMutation {
  tag: "ReplaceStmtName";
  stmt: ApplyPredicate<A>;
  newName: string;
}

export interface ReplaceExprName extends IMutation {
  tag: "ReplaceExprName";
  stmt: Bind<A>;
  expr: ArgExpr<A>;
  newName: string;
}
export interface ChangeStmtType extends IMutation {
  tag: "ChangeStmtType";
  stmt: ApplyPredicate<A>;
  newStmt: SubStmt<A>;
  additionalMutations: Mutation[];
}

export interface ChangeExprType extends IMutation {
  tag: "ChangeExprType";
  stmt: Bind<A>;
  expr: ArgExpr<A>;
  newStmt: SubStmt<A>;
  additionalMutations: Mutation[];
}

export const showMutations = (ops: Mutation[]): string => {
  return ops.map((op) => showMutation(op)).join("\n");
};

export const showMutation = (op: Mutation): string => {
  switch (op.tag) {
    case "SwapStmtArgs":
      return `Swap arguments of ${prettyStmt(op.stmt)}`;
    case "SwapExprArgs":
      return `Swap arguments of ${prettySubNode(op.expr)} in ${prettyStmt(
        op.stmt
      )}`;
    case "SwapInStmtArgs":
      return `Swap in arguments of ${prettyStmt(op.stmt)}`;
    case "SwapInExprArgs":
      return `Swap in arguments of ${prettySubNode(op.expr)} in ${prettyStmt(
        op.stmt
      )}`;
    case "ChangeStmtType":
    case "ChangeExprType":
      return `Change ${prettyStmt(op.stmt)} to ${prettyStmt(op.newStmt)}`;
    case "ReplaceExprName":
    case "ReplaceStmtName":
      return `Replace the name of ${prettyStmt(op.stmt)} with ${op.newName}`;
    case "Add":
    case "Delete":
      return `${op.tag} ${prettySubNode(op.stmt)}`;
  }
};

//#endregion

//#region Mutation execution

export const executeMutation = (
  mutation: Mutation,
  prog: SubProg<A>,
  ctx: SynthesisContext
): WithContext<SubProg<A>> => mutation.mutate(mutation as any, prog, ctx); // TODO: typecheck this?

export const executeMutations = (
  mutations: Mutation[],
  prog: SubProg<A>,
  ctx: SynthesisContext
): WithContext<SubProg<A>> =>
  mutations.reduce(
    ({ res, ctx }: WithContext<SubProg<A>>, m: Mutation) =>
      m.mutate(m as any, res, ctx),
    { res: prog, ctx }
  );

const swap = (arr: any[], a: number, b: number) =>
  arr.map((current, idx) => {
    if (idx === a) return arr[b];
    if (idx === b) return arr[a];
    return current;
  });

//#endregion

//#region Mutation constructors

export const deleteMutation = (stmt: SubStmt<A>): Delete => ({
  tag: "Delete",
  stmt,
  mutate: removeStmtCtx,
});

export const addMutation = (stmt: SubStmt<A>): Add => ({
  tag: "Add",
  stmt,
  mutate: appendStmtCtx,
});

//#endregion

//#region Context-sensitive AST operations

const withCtx = <T>(res: T, ctx: SynthesisContext): WithContext<T> => ({
  res,
  ctx,
});

export const appendStmtCtx = (
  { stmt }: Add,
  p: SubProg<A>,
  ctx: SynthesisContext
): WithContext<SubProg<A>> => {
  if (stmt.tag === "Decl") {
    const newCtx = addID(ctx, stmt.type.name.value, stmt.name);
    return withCtx(appendStmt(p, stmt), newCtx);
  } else {
    return withCtx(appendStmt(p, stmt), ctx);
  }
};

export const removeStmtCtx = (
  { stmt }: Delete,
  prog: SubProg<A>,
  ctx: SynthesisContext
): WithContext<SubProg<A>> => {
  if (stmt.tag === "Decl") {
    const newCtx = removeID(ctx, stmt.type.name.value, stmt.name);
    return withCtx(removeStmt(prog, stmt), newCtx);
  } else {
    return withCtx(removeStmt(prog, stmt), ctx);
  }
};

//#endregion

//#region Mutation guard functions

export const checkAddStmts = (
  prog: SubProg<A>,
  cxt: SynthesisContext,
  newStmts: (cxt: SynthesisContext) => SubStmt<A>[]
): Add[] | undefined => {
  const stmts: SubStmt<A>[] = newStmts(cxt);
  return stmts.map((stmt: SubStmt<A>) => addMutation(stmt));
};

export const checkAddStmt = (
  prog: SubProg<A>,
  cxt: SynthesisContext,
  newStmt: (cxt: SynthesisContext) => SubStmt<A>
): Add | undefined => {
  const stmt: SubStmt<A> = newStmt(cxt);
  return addMutation(stmt);
};

export const checkSwapStmtArgs = (
  stmt: SubStmt<A>,
  elems: (p: ApplyPredicate<A>) => [number, number]
): SwapStmtArgs | undefined => {
  if (stmt.tag === "ApplyPredicate") {
    if (stmt.args.length < 2) return undefined;
    const [elem1, elem2] = elems(stmt);
    return {
      tag: "SwapStmtArgs",
      stmt,
      elem1,
      elem2,
      mutate: (
        { stmt, elem1, elem2 }: SwapStmtArgs,
        prog: SubProg<A>,
        ctx: SynthesisContext
      ): WithContext<SubProg<A>> => {
        const newStmt: SubStmt<A> = {
          ...stmt,
          args: swap(stmt.args, elem1, elem2),
        };
        return withCtx(replaceStmt(prog, stmt, newStmt), ctx);
      },
    };
  } else return undefined;
};

export const checkSwapExprArgs = (
  stmt: SubStmt<A>,
  elems: (p: ArgExpr<A>) => [number, number]
): SwapExprArgs | undefined => {
  if (stmt.tag === "Bind") {
    const { expr } = stmt;
    if (
      expr.tag === "ApplyConstructor" ||
      expr.tag === "ApplyFunction" ||
      expr.tag === "Func"
    ) {
      if (expr.args.length < 2) return undefined;
      const [elem1, elem2] = elems(expr);
      return {
        tag: "SwapExprArgs",
        stmt,
        expr,
        elem1,
        elem2,
        mutate: (
          { stmt, expr, elem1, elem2 }: SwapExprArgs,
          prog: SubProg<A>,
          ctx: SynthesisContext
        ): WithContext<SubProg<A>> => {
          const newStmt: SubStmt<A> = {
            ...stmt,
            expr: {
              ...expr,
              args: swap(expr.args, elem1, elem2),
            } as SubExpr<A>, // TODO: fix types to avoid casting
          };
          return withCtx(replaceStmt(prog, stmt, newStmt), ctx);
        },
      };
    } else return undefined;
  } else return undefined;
};

export const checkSwapInStmtArgs = (
  stmt: SubStmt,
  pickSwap: (options: Decl[]) => Identifier,
  element: (p: ApplyPredicate) => [number, SubProg]
): SwapInStmtArgs | undefined => {
  if (stmt.tag === "ApplyPredicate") {
    if (stmt.args.length < 1) return undefined;
    const [elem, prog] = element(stmt);
    const arg = stmt.args[elem];
    if (arg.tag === "Identifier") {
      const swapOpts = identicalTypeDecls(
        stmt.args.filter((id): id is Identifier => id.tag === "Identifier"),
        prog
      );
      if (swapOpts.length === 0) return undefined;
      const swap = pickSwap(swapOpts);
      return {
        tag: "SwapInStmtArgs",
        stmt,
        elem,
        swap,
        mutate: (
          { stmt, elem, swap }: SwapInStmtArgs,
          prog: SubProg,
          ctx: SynthesisContext
        ): WithContext<SubProg> => {
          const newStmt: SubStmt = {
            ...stmt,
            args: stmt.args.map((arg, idx) => {
              return (idx === elem ? swap : arg) as SubPredArg;
            }),
          };
          return withCtx(replaceStmt(prog, stmt, newStmt), ctx);
        },
      };
    }
  } else return undefined;
};

export const checkSwapInExprArgs = (
  stmt: SubStmt,
  pickSwap: (options: Decl[]) => Identifier,
  element: (p: ApplyFunction | ApplyConstructor | Func) => [number, SubProg]
): SwapInExprArgs | undefined => {
  if (stmt.tag === "Bind") {
    const { expr } = stmt;
    if (
      expr.tag === "ApplyConstructor" ||
      expr.tag === "ApplyFunction" ||
      expr.tag === "Func"
    ) {
      if (expr.args.length < 1) return undefined;
      const [elem, prog] = element(expr);
      const arg = expr.args[elem];
      if (arg.tag === "Identifier") {
        const swapOpts = identicalTypeDecls(
          expr.args.filter((id): id is Identifier => id.tag === "Identifier"),
          prog
        );
        if (swapOpts.length === 0) return undefined;
        const swap = pickSwap(swapOpts);
        return {
          tag: "SwapInExprArgs",
          stmt,
          expr,
          elem,
          swap,
          mutate: (
            { stmt, elem, swap }: SwapInExprArgs,
            prog: SubProg,
            ctx: SynthesisContext
          ): WithContext<SubProg> => {
            const newStmt: SubStmt = {
              ...stmt,
              expr: {
                ...expr,
                args: expr.args.map((arg, idx) => {
                  return (idx === elem ? swap : arg) as SubExpr;
                }),
              },
            };
            return withCtx(replaceStmt(prog, stmt, newStmt), ctx);
          },
        };
      }
    } else return undefined;
  } else return undefined;
};

export const checkReplaceStmtName = (
  stmt: SubStmt<A>,
  newName: (p: ApplyPredicate<A>) => string | undefined
): ReplaceStmtName | undefined => {
  if (stmt.tag === "ApplyPredicate") {
    const name = newName(stmt);
    if (name) {
      return {
        tag: "ReplaceStmtName",
        stmt,
        newName: name,
        mutate: ({ stmt, newName }: ReplaceStmtName, prog, ctx) => {
          return withCtx(
            replaceStmt(prog, stmt, {
              ...stmt,
              name: dummyIdentifier(newName, "SyntheticSubstance"),
            }),
            ctx
          );
        },
      };
    } else return undefined;
  } else return undefined;
};

export const checkReplaceExprName = (
  stmt: SubStmt<A>,
  newName: (p: ArgExpr<A>) => string | undefined
): ReplaceExprName | undefined => {
  if (stmt.tag === "Bind") {
    const { expr } = stmt;
    if (
      expr.tag === "ApplyConstructor" ||
      expr.tag === "ApplyFunction" ||
      expr.tag === "Func"
    ) {
      const name = newName(expr);
      if (name) {
        return {
          tag: "ReplaceExprName",
          stmt,
          expr,
          newName: name,
          mutate: ({ stmt, expr, newName }: ReplaceExprName, prog, ctx) => {
            return withCtx(
              replaceStmt(prog, stmt, {
                ...stmt,
                expr: {
                  ...expr,
                  name: dummyIdentifier(newName, "SyntheticSubstance"),
                },
              }),
              ctx
            );
          },
        };
      } else return undefined;
    } else return undefined;
  } else return undefined;
};

export const checkDeleteStmt = (
  prog: SubProg<A>,
  stmt: SubStmt<A>
): Delete | undefined => {
  const s = stmt;
  if (stmtExists(s, prog)) {
    return deleteMutation(s);
  } else return undefined;
};

const changeType = (
  { stmt, newStmt, additionalMutations }: ChangeStmtType | ChangeExprType,
  prog: SubProg<A>,
  ctx: SynthesisContext
) => {
  const { res: newProg, ctx: newCtx } = executeMutations(
    additionalMutations,
    prog,
    ctx
  );
  return withCtx(appendStmt(newProg, newStmt), newCtx);
};

export const checkChangeStmtType = (
  stmt: SubStmt<A>,
  cxt: SynthesisContext,
  getMutations: (
    s: ApplyPredicate<A>,
    cxt: SynthesisContext
  ) => { newStmt: SubStmt<A>; additionalMutations: Mutation[] } | undefined
): ChangeStmtType | undefined => {
  if (stmt.tag === "ApplyPredicate") {
    const res = getMutations(stmt, cxt);
    if (res) {
      const { newStmt, additionalMutations } = res;
      return {
        tag: "ChangeStmtType",
        stmt,
        newStmt,
        additionalMutations,
        mutate: changeType,
      };
    } else return undefined;
  } else undefined;
};

export const checkChangeExprType = (
  stmt: SubStmt<A>,
  cxt: SynthesisContext,
  getMutations: (
    oldStmt: Bind<A>,
    oldExpr: ArgExpr<A>,
    cxt: SynthesisContext
  ) => { newStmt: SubStmt<A>; additionalMutations: Mutation[] } | undefined
): ChangeExprType | undefined => {
  if (stmt.tag === "Bind") {
    const { expr } = stmt;
    if (
      expr.tag === "ApplyConstructor" ||
      expr.tag === "ApplyFunction" ||
      expr.tag === "Func"
    ) {
      const res = getMutations(stmt, expr, cxt);
      if (res) {
        const { newStmt, additionalMutations } = res;
        return {
          tag: "ChangeExprType",
          stmt,
          expr,
          newStmt,
          additionalMutations,
          mutate: changeType,
        };
      } else return undefined;
    } else return undefined;
  } else return undefined;
};

//#endregion<|MERGE_RESOLUTION|>--- conflicted
+++ resolved
@@ -9,11 +9,7 @@
 } from "analysis/SubstanceAnalysis";
 import { prettyStmt, prettySubNode } from "compiler/Substance";
 import { dummyIdentifier } from "engine/EngineUtils";
-<<<<<<< HEAD
-import { Identifier } from "types/ast";
-=======
-import { A } from "types/ast";
->>>>>>> 7c7f6b37
+import { A, Identifier } from "types/ast";
 import {
   ApplyConstructor,
   ApplyFunction,
