--- conflicted
+++ resolved
@@ -5849,7 +5849,6 @@
     },
     returns: stringT(),
   },
-<<<<<<< HEAD
   toString: {
     name: "toString",
     description:
@@ -5883,29 +5882,28 @@
       );
     },
     returns: stringT(),
-=======
-
-  repeat: {
-    name: "repeat",
-    description: `Returns a vector of n elements of K`,
-    params: [
-      { name: "n", type: natT() },
-      { name: "k", type: realT() },
-    ],
-    body: (
-      _context: Context,
-      n: ad.Num,
-      k: ad.Num,
-    ): MayWarn<VectorV<ad.Num>> => {
-      if (typeof n !== "number" || !Number.isInteger(n)) {
-        throw new Error("`n` must be a fixed integer");
-      }
-
-      const arr: ad.Num[] = new Array(n).fill(k);
-      return noWarn(vectorV(arr));
-    },
-    returns: realNT(),
->>>>>>> 0f96b30b
+
+    repeat: {
+      name: "repeat",
+      description: `Returns a vector of n elements of K`,
+      params: [
+        { name: "n", type: natT() },
+        { name: "k", type: realT() },
+      ],
+      body: (
+        _context: Context,
+        n: ad.Num,
+        k: ad.Num,
+      ): MayWarn<VectorV<ad.Num>> => {
+        if (typeof n !== "number" || !Number.isInteger(n)) {
+          throw new Error("`n` must be a fixed integer");
+        }
+
+        const arr: ad.Num[] = new Array(n).fill(k);
+        return noWarn(vectorV(arr));
+      },
+      returns: realNT(),
+    },
   },
 };
 
