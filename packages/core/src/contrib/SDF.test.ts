--- conflicted
+++ resolved
@@ -29,11 +29,7 @@
     return x;
   };
   for (const coord of pt) {
-<<<<<<< HEAD
-    makeInput({ tag: "Optimized", sampler: () => coord, stages: [] });
-=======
-    makeInput({ tag: "Optimized", sampler: () => coord });
->>>>>>> 2870b5fd
+    makeInput({ tag: "Optimized", sampler: () => coord, stages: new Set() });
   }
   return { context: { makeInput }, p: [...inputs] };
 };
