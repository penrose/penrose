--- conflicted
+++ resolved
@@ -1,14 +1,10 @@
 import { constOf, numOf } from "engine/Autodiff";
 import { VarAD } from "types/ad";
 import { constrDict } from "contrib/Constraints";
-<<<<<<< HEAD
-import { _rectangles, _circles } from "contrib/__testfixtures__/TestShapes.input";
-=======
 import {
   _rectangles,
   _circles,
-} from "contrib/__testfixtures__/Constraints.input";
->>>>>>> da55070c
+} from "contrib/__testfixtures__/TestShapes.input";
 
 const digitPrecision = 10;
 
@@ -199,7 +195,6 @@
 });
 
 describe("general constraints", () => {
-<<<<<<< HEAD
 
   const expectSatified = (x: VarAD) => {
     expect(numOf(x)).toBeLessThanOrEqual(1e-5);
@@ -211,8 +206,6 @@
     expect(numOf(x)).toBeGreaterThan(5);
   };
 
-=======
->>>>>>> da55070c
   // Overlapping shapes
   it.each([
     // Without padding
@@ -225,7 +218,6 @@
     ["Rectangle", "Circle", 150, _rectangles[3], _circles[1]],
     ["Circle", "Rectangle", 150, _circles[3], _rectangles[1]],
     ["Circle", "Circle", 150, _circles[3], _circles[1]],
-<<<<<<< HEAD
   ])('overlapping %p and %p with padding %p', (
     shapeType0: string,
     shapeType1: string,
@@ -251,61 +243,6 @@
     expectNotSatisfied(constrDict.atDist(shape0, shape1, padding));
     expectNotSatisfied(constrDict.atDist(shape1, shape0, padding));
   });
-=======
-    // // Negative padding
-    ["Rectangle", "Rectangle", -50, _rectangles[0], _rectangles[2]],
-    ["Rectangle", "Circle", -50, _rectangles[0], _circles[2]],
-    ["Circle", "Rectangle", -50, _circles[0], _rectangles[2]],
-    ["Circle", "Circle", -50, _circles[0], _circles[2]],
-  ])(
-    "overlapping %p and %p with padding %p",
-    (
-      shapeType0: string,
-      shapeType1: string,
-      padding: number,
-      shapeData0: any,
-      shapeData1: any
-    ) => {
-      const shape0: [string, any] = [shapeType0, shapeData0];
-      const shape1: [string, any] = [shapeType1, shapeData1];
-      // The condition should be satisfied
-      expect(
-        numOf(constrDict.overlapping(shape0, shape1, padding))
-      ).toBeLessThanOrEqual(0);
-      expect(
-        numOf(constrDict.overlapping(shape1, shape0, padding))
-      ).toBeLessThanOrEqual(0);
-      // The condition should NOT be satisfied
-      expect(
-        numOf(constrDict.disjoint(shape0, shape1, padding))
-      ).toBeGreaterThan(toleranceValue);
-      expect(
-        numOf(constrDict.disjoint(shape1, shape0, padding))
-      ).toBeGreaterThan(toleranceValue);
-      // The condition should NOT be satisfied
-      expect(
-        numOf(constrDict.tangentTo(shape0, shape1, padding))
-      ).toBeGreaterThan(toleranceValue);
-      expect(
-        numOf(constrDict.tangentTo(shape1, shape0, padding))
-      ).toBeGreaterThan(toleranceValue);
-      // The condition should NOT be satisfied
-      expect(
-        numOf(constrDict.contains(shape0, shape1, padding))
-      ).toBeGreaterThan(toleranceValue);
-      expect(
-        numOf(constrDict.contains(shape1, shape0, padding))
-      ).toBeGreaterThan(toleranceValue);
-      // The condition should NOT be satisfied
-      expect(numOf(constrDict.atDist(shape0, shape1, padding))).toBeGreaterThan(
-        toleranceValue
-      );
-      expect(numOf(constrDict.atDist(shape1, shape0, padding))).toBeGreaterThan(
-        toleranceValue
-      );
-    }
-  );
->>>>>>> da55070c
 
   // Disjoint shapes
   it.each([
@@ -319,7 +256,6 @@
     ["Rectangle", "Circle", 10, _rectangles[1], _circles[3]],
     ["Circle", "Rectangle", 10, _circles[1], _rectangles[3]],
     ["Circle", "Circle", 10, _circles[1], _circles[3]],
-<<<<<<< HEAD
   ])('disjoint %p and %p with padding %p', (
     shapeType0: string,
     shapeType1: string,
@@ -345,49 +281,6 @@
     expectNotSatisfied(constrDict.atDist(shape0, shape1, padding));
     expectNotSatisfied(constrDict.atDist(shape1, shape0, padding));
   });
-=======
-    // // Negative padding
-    ["Rectangle", "Rectangle", -10, _rectangles[2], _rectangles[1]],
-    // ["Rectangle", "Circle", -10, _rectangles[2], _circles[1]],
-    // ["Circle", "Rectangle", -10, _circles[2], _rectangles[1]],
-    ["Circle", "Circle", -10, _circles[2], _circles[1]],
-  ])(
-    "disjoint %p and %p with padding %p",
-    (
-      shapeType0: string,
-      shapeType1: string,
-      padding: number,
-      shapeData0: any,
-      shapeData1: any
-    ) => {
-      const shape0: [string, any] = [shapeType0, shapeData0];
-      const shape1: [string, any] = [shapeType1, shapeData1];
-      // The condition should NOT be satisfied
-      // expect(numOf(constrDict.overlapping(shape0, shape1, padding))).toBeGreaterThan(toleranceValue);
-      // expect(numOf(constrDict.overlapping(shape1, shape0, padding))).toBeGreaterThan(toleranceValue);
-      // The condition should be satisfied
-      expect(
-        numOf(constrDict.disjoint(shape0, shape1, padding))
-      ).toBeLessThanOrEqual(0);
-      expect(
-        numOf(constrDict.disjoint(shape1, shape0, padding))
-      ).toBeLessThanOrEqual(0);
-      // The condition should NOT be satisfied
-      // expect(numOf(constrDict.tangentTo(shape0, shape1, padding))).toBeGreaterThan(toleranceValue);
-      // expect(numOf(constrDict.tangentTo(shape1, shape0, padding))).toBeGreaterThan(toleranceValue);
-      // The condition should NOT be satisfied
-      expect(
-        numOf(constrDict.contains(shape0, shape1, padding))
-      ).toBeGreaterThan(toleranceValue);
-      expect(
-        numOf(constrDict.contains(shape1, shape0, padding))
-      ).toBeGreaterThan(toleranceValue);
-      // The condition should NOT be satisfied
-      // expect(numOf(constrDict.atDist(shape0, shape1, padding))).toBeGreaterThan(toleranceValue);
-      // expect(numOf(constrDict.atDist(shape1, shape0, padding))).toBeGreaterThan(toleranceValue);
-    }
-  );
->>>>>>> da55070c
 
   // Tangent shapes
   it.each([
@@ -398,7 +291,6 @@
     ["Circle", "Circle", 0, _circles[1], _circles[2]],
     // With padding
     ["Rectangle", "Rectangle", 100, _rectangles[1], _rectangles[3]],
-<<<<<<< HEAD
     ["Rectangle", "Circle", 100, _rectangles[1], _circles[3]],
     ["Circle", "Rectangle", 100, _circles[1], _rectangles[3]],
     ["Circle", "Circle", 100, _circles[1], _circles[3]],
@@ -427,66 +319,6 @@
     expectSatified(constrDict.atDist(shape0, shape1, padding));
     expectSatified(constrDict.atDist(shape1, shape0, padding));
   });
-=======
-    // ["Rectangle", "Circle", 100, _rectangles[1], _circles[3]],
-    // ["Circle", "Rectangle", 100, _circles[1], _rectangles[3]],
-    // ["Circle", "Circle", 100, _circles[1], _circles[3]],
-    // // Negative padding
-    ["Rectangle", "Rectangle", -100, _rectangles[0], _rectangles[2]],
-    // ["Rectangle", "Circle", -100, _rectangles[0], _circles[2]],
-    // ["Circle", "Rectangle", -100, _circles[0], _rectangles[2]],
-    // ["Circle", "Circle", -100, _circles[0], _circles[2]],
-  ])(
-    "tangent %p and %p with padding %p",
-    (
-      shapeType0: string,
-      shapeType1: string,
-      padding: number,
-      shapeData0: any,
-      shapeData1: any
-    ) => {
-      const shape0: [string, any] = [shapeType0, shapeData0];
-      const shape1: [string, any] = [shapeType1, shapeData1];
-      // The condition should JUST be satisfied
-      expect(
-        numOf(constrDict.overlapping(shape0, shape1, padding))
-      ).toBeCloseTo(0, digitPrecision);
-      expect(
-        numOf(constrDict.overlapping(shape1, shape0, padding))
-      ).toBeCloseTo(0, digitPrecision);
-      // The condition should JUST be satisfied
-      expect(numOf(constrDict.disjoint(shape0, shape1, padding))).toBeCloseTo(
-        0,
-        digitPrecision
-      );
-      expect(numOf(constrDict.disjoint(shape1, shape0, padding))).toBeCloseTo(
-        0,
-        digitPrecision
-      );
-      // The condition should be satisfied
-      expect(
-        numOf(constrDict.tangentTo(shape0, shape1, padding))
-      ).toBeLessThanOrEqual(0);
-      expect(
-        numOf(constrDict.tangentTo(shape1, shape0, padding))
-      ).toBeLessThanOrEqual(0);
-      // The condition should NOT be satisfied
-      expect(
-        numOf(constrDict.contains(shape0, shape1, padding))
-      ).toBeGreaterThan(toleranceValue);
-      expect(
-        numOf(constrDict.contains(shape1, shape0, padding))
-      ).toBeGreaterThan(toleranceValue);
-      // The condition should be satisfied
-      expect(
-        numOf(constrDict.atDist(shape0, shape1, padding))
-      ).toBeLessThanOrEqual(0);
-      expect(
-        numOf(constrDict.atDist(shape1, shape0, padding))
-      ).toBeLessThanOrEqual(0);
-    }
-  );
->>>>>>> da55070c
 
   // The first shapes is contained in the second one
   it.each([
@@ -495,7 +327,6 @@
     ["Rectangle", "Circle", 0, _rectangles[0], _circles[1]],
     ["Circle", "Rectangle", 0, _circles[0], _rectangles[1]],
     ["Circle", "Circle", 0, _circles[0], _circles[1]],
-<<<<<<< HEAD
     // With padding
     ["Rectangle", "Rectangle", 50, _rectangles[0], _rectangles[1]],
     ["Rectangle", "Circle", 50, _rectangles[0], _circles[1]],
@@ -527,64 +358,4 @@
     expectNotSatisfied(constrDict.atDist(shape1, shape0, padding));
   });
 
-=======
-    // // Possitive padding
-    // ["Rectangle", "Rectangle", 300, _rectangles[0], _rectangles[2]],
-    // ["Rectangle", "Circle", 300, _rectangles[0], _circles[2]],
-    // ["Circle", "Rectangle", 300, _circles[0], _rectangles[2]],
-    // ["Circle", "Circle", 300, _circles[0], _circles[2]],
-    // // Negative padding
-    ["Rectangle", "Rectangle", -10, _rectangles[0], _rectangles[1]],
-    ["Rectangle", "Circle", -10, _rectangles[0], _circles[1]],
-    ["Circle", "Rectangle", -10, _circles[0], _rectangles[1]],
-    ["Circle", "Circle", -10, _circles[0], _circles[1]],
-  ])(
-    "the first shape (%p) contains the second shape (%p) with padding %p",
-    (
-      shapeType0: string,
-      shapeType1: string,
-      padding: number,
-      shapeData0: any,
-      shapeData1: any
-    ) => {
-      const shape0: [string, any] = [shapeType0, shapeData0];
-      const shape1: [string, any] = [shapeType1, shapeData1];
-      // The condition should be satisfied
-      expect(
-        numOf(constrDict.overlapping(shape0, shape1, padding))
-      ).toBeLessThanOrEqual(0);
-      expect(
-        numOf(constrDict.overlapping(shape1, shape0, padding))
-      ).toBeLessThanOrEqual(0);
-      // The condition should NOT be satisfied
-      expect(
-        numOf(constrDict.disjoint(shape0, shape1, padding))
-      ).toBeGreaterThan(toleranceValue);
-      expect(
-        numOf(constrDict.disjoint(shape1, shape0, padding))
-      ).toBeGreaterThan(toleranceValue);
-      // The condition should NOT be satisfied
-      expect(
-        numOf(constrDict.tangentTo(shape0, shape1, padding))
-      ).toBeGreaterThan(toleranceValue);
-      expect(
-        numOf(constrDict.tangentTo(shape1, shape0, padding))
-      ).toBeGreaterThan(toleranceValue);
-      // The condition should be satisfied ONLY ONE WAY
-      expect(
-        numOf(constrDict.contains(shape0, shape1, padding))
-      ).toBeLessThanOrEqual(0);
-      expect(
-        numOf(constrDict.contains(shape1, shape0, padding))
-      ).toBeGreaterThan(toleranceValue);
-      // The condition should NOT be satisfied
-      expect(numOf(constrDict.atDist(shape1, shape0, padding))).toBeGreaterThan(
-        toleranceValue
-      );
-      expect(numOf(constrDict.atDist(shape1, shape0, padding))).toBeGreaterThan(
-        toleranceValue
-      );
-    }
-  );
->>>>>>> da55070c
 });