--- conflicted
+++ resolved
@@ -115,7 +115,7 @@
   turningNumber,
 } from "./CurveConstraints.js";
 import { rectLineDist, shapeDistance } from "./Queries.js";
-import { Rectlike, bboxPts, clamp, isRectlike, numOf } from "./Utils.js";
+import { bboxPts, clamp, isRectlike, numOf, Rectlike } from "./Utils.js";
 
 /**
  * Static dictionary of computation functions
@@ -4273,9 +4273,10 @@
   return pts;
 };
 
-<<<<<<< HEAD
-// Function to calculate the pairwise similarity matrix
-// for the original high-dimensional data.
+/*
+ * Function to calculate the pairwise similarity matrix
+ * for the original high-dimensional data.
+ */
 const calculateProbabilityMatrixHighDim = (x: ad.Num[][]): ad.Num[][] => {
   const m = x.length;
   const probabilities = Array(m)
@@ -4296,8 +4297,10 @@
   return probabilities.map((row) => row.map((value) => div(value, sum)));
 };
 
-// Function to calculate the pairwise similarity matrix
-// for the low-dimensional representation of the data.
+/*
+ * Function to calculate the pairwise similarity matrix
+ * for the low-dimensional representation of the data.
+ */
 const calculateProbabilityMatrixLowDim = (y: ad.Num[][]): ad.Num[][] => {
   const n = y.length;
   const probabilities = Array(n)
@@ -4318,8 +4321,10 @@
   return probabilities.map((row) => row.map((value) => div(value, sum)));
 };
 
-// Function to calculate the Kullback-Leibler divergence
-// between two probability distributions.
+/*
+ * Function to calculate the Kullback-Leibler divergence
+ * between two probability distributions.
+ */
 const calculateKLDivergence = (p: ad.Num[][], q: ad.Num[][]): ad.Num => {
   return addN(
     p.map((row, i) =>
@@ -4335,14 +4340,17 @@
   );
 };
 
-// Function to calculate the t-SNE energy (cost)
-// for a given high-dimensional data and its low-dimensional representation.
+/*
+ * Function to calculate the t-SNE energy (cost)
+ * for a given high-dimensional data and its low-dimensional representation.
+ */
 const calculateTsneEnergy = (x: ad.Num[][], y: ad.Num[][]): ad.Num => {
   const p = calculateProbabilityMatrixHighDim(x);
   const q = calculateProbabilityMatrixLowDim(y);
 
   return calculateKLDivergence(p, q);
-=======
+};
+
 /*
  *  Return the signed distance to an axis-aligned rectangle:
  *  float sdBox( in vec2 p, in vec2 b )
@@ -4356,10 +4364,9 @@
   width: ad.Num,
   height: ad.Num,
   p: ad.Num[]
-) => {
+): ad.Num => {
   const absp = ops.vabs(ops.vsub(p, center));
   const b = [div(width, 2), div(height, 2)];
   const d = ops.vsub(absp, b);
   return add(ops.vnorm(ops.vmax(d, [0.0, 0.0])), min(max(d[0], d[1]), 0.0));
->>>>>>> 3234243d
 };