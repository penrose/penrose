import { bboxFromShape } from "contrib/Queries";
import { clamp, inRange, numOf } from "contrib/Utils";
import { ops } from "engine/Autodiff";
import {
  absVal,
  acos,
  acosh,
  add,
  addN,
  and,
  asin,
  asinh,
  atan,
  atan2,
  atanh,
  cbrt,
  ceil,
  cos,
  cosh,
  div,
  eq,
  exp,
  expm1,
  floor,
  gt,
  gte,
  ifCond,
  ln,
  log10,
  log1p,
  log2,
  lt,
  max,
  min,
  minN,
  mul,
  neg,
  not,
  or,
  pow,
  round,
  sign,
  sin,
  sinh,
  sqrt,
  squared,
  sub,
  tan,
  tanh,
  trunc,
} from "engine/AutodiffFunctions";
import * as BBox from "engine/BBox";
import _ from "lodash";
import { PathBuilder } from "renderer/PathBuilder";
import { Ellipse } from "shapes/Ellipse";
import { Line } from "shapes/Line";
import { Polyline } from "shapes/Polyline";
import { Context, uniform } from "shapes/Samplers";
import { shapedefs } from "shapes/Shapes";
import * as ad from "types/ad";
import {
  ArgVal,
  Color,
  ColorV,
  FloatV,
  PathDataV,
  PtListV,
  StrV,
  TupV,
  Value,
  VectorV,
} from "types/value";
import { getStart, linePts } from "utils/Util";
import {
  elasticEnergy,
  isoperimetricRatio,
  perimeter,
  signedArea,
  totalCurvature,
  turningNumber,
} from "./CurveConstraints";

/**
 * Static dictionary of computation functions
 * TODO: consider using `Dictionary` type so all runtime lookups are type-safe, like here https://codeburst.io/five-tips-i-wish-i-knew-when-i-started-with-typescript-c9e8609029db
 * TODO: think about user extension of computation dict and evaluation of functions in there
 */

// NOTE: These all need to be written in terms of autodiff types
// These all return a Value<ad.Num>
export const compDict = {
  // TODO: Refactor derivative + derivativePre to be inlined as one case in evaluator

  makePath: (
    _context: Context,
    start: [ad.Num, ad.Num],
    end: [ad.Num, ad.Num],
    curveHeight: ad.Num,
    padding: ad.Num
  ): PathDataV<ad.Num> => {
    // Two vectors for moving from `start` to the control point: `unit` is the direction of vector [start, end] (along the line passing through both labels) and `normalVec` is perpendicular to `unit` through the `rot90` operation.
    const unit: ad.Num[] = ops.vnormalize(ops.vsub(start, end));
    const normalVec: ad.Num[] = ops.rot90(toPt(unit));
    // There's only one control point in a quadratic bezier curve, and we want it to be equidistant to both `start` and `end`
    const halfLen: ad.Num = div(ops.vdist(start, end), 2);
    const controlPt: ad.Num[] = ops.vmove(
      ops.vmove(end, halfLen, unit),
      curveHeight,
      normalVec
    );
    const curveEnd: ad.Num[] = ops.vmove(end, padding, unit);
    // Both the start and end points of the curve should be padded by some distance such that they don't overlap with the texts
    const path = new PathBuilder();
    return path
      .moveTo(toPt(ops.vmove(start, padding, ops.vneg(unit))))
      .quadraticCurveTo(toPt(controlPt), toPt(curveEnd))
      .getPath();
  },

  /**
   * Return `i`th element of list `xs, assuming lists only hold floats.
   */
  get: (_context: Context, xs: ad.Num[], i: number): FloatV<ad.Num> => {
    const res = xs[i];
    return {
      tag: "FloatV",
      contents: res,
    };
  },

  /**
   * Return a paint color of elements `r`, `g`, `b`, `a` (red, green, blue, opacity).
   */
  rgba: (
    _context: Context,
    r: ad.Num,
    g: ad.Num,
    b: ad.Num,
    a: ad.Num
  ): ColorV<ad.Num> => {
    return {
      tag: "ColorV",
      contents: {
        tag: "RGBA",
        contents: [r, g, b, a],
      },
    };
  },

  selectColor: (
    _context: Context,
    color1: Color<ad.Num>,
    color2: Color<ad.Num>,
    level: ad.Num
  ): ColorV<ad.Num> => {
    const half = div(level, 2);
    const even = eq(half, trunc(half)); // autodiff doesn't have a mod operator
    if (!(color1.tag === "RGBA" && color2.tag === "RGBA")) {
      throw Error("selectColor only supports RGBA");
    }
    return {
      tag: "ColorV",
      contents: {
        tag: "RGBA",
        // https://github.com/penrose/penrose/issues/561
        contents: [
          ifCond(even, color1.contents[0], color2.contents[0]),
          ifCond(even, color1.contents[1], color2.contents[1]),
          ifCond(even, color1.contents[2], color2.contents[2]),
          ifCond(even, color1.contents[3], color2.contents[3]),
        ],
      },
    };
  },

  /**
   * Return a paint color of elements `h`, `s`, `v`, `a` (hue, saturation, value, opacity).
   */
  hsva: (
    _context: Context,
    h: ad.Num,
    s: ad.Num,
    v: ad.Num,
    a: ad.Num
  ): ColorV<ad.Num> => {
    return {
      tag: "ColorV",
      contents: {
        tag: "HSVA",
        contents: [h, s, v, a],
      },
    };
  },

  /**
   * Return a paint of none (no paint)
   */
  none: (_context: Context): ColorV<ad.Num> => {
    return {
      tag: "ColorV",
      contents: {
        tag: "NONE",
      },
    };
  },

  /**
   * Return `acosh(x)`.
   */
  acosh: (_context: Context, x: ad.Num): FloatV<ad.Num> => {
    return {
      tag: "FloatV",
      contents: acosh(x),
    };
  },

  /**
   * Return `acos(x)`.
   */
  acos: (_context: Context, x: ad.Num): FloatV<ad.Num> => {
    return {
      tag: "FloatV",
      contents: acos(x),
    };
  },

  /**
   * Return `asin(x)`.
   */
  asin: (_context: Context, x: ad.Num): FloatV<ad.Num> => {
    return {
      tag: "FloatV",
      contents: asin(x),
    };
  },

  /**
   * Return `asinh(x)`.
   */
  asinh: (_context: Context, x: ad.Num): FloatV<ad.Num> => {
    return {
      tag: "FloatV",
      contents: asinh(x),
    };
  },

  /**
   * Return `atan(x)`.
   */
  atan: (_context: Context, x: ad.Num): FloatV<ad.Num> => {
    return {
      tag: "FloatV",
      contents: atan(x),
    };
  },

  /**
   * Return `atan2(y,x)`.
   */
  atan2: (_context: Context, x: ad.Num, y: ad.Num): FloatV<ad.Num> => {
    return {
      tag: "FloatV",
      contents: atan2(y, x),
    };
  },

  /**
   * Return `atanh(x)`.
   */
  atanh: (_context: Context, x: ad.Num): FloatV<ad.Num> => {
    return {
      tag: "FloatV",
      contents: atanh(x),
    };
  },

  /**
   * Return `cbrt(x)`.
   */
  cbrt: (_context: Context, x: ad.Num): FloatV<ad.Num> => {
    return {
      tag: "FloatV",
      contents: cbrt(x),
    };
  },

  /**
   * Return `ceil(x)`.
   */
  ceil: (_context: Context, x: ad.Num): FloatV<ad.Num> => {
    return {
      tag: "FloatV",
      contents: ceil(x),
    };
  },

  /**
   * Return `cos(x)`.
   */
  cos: (_context: Context, x: ad.Num): FloatV<ad.Num> => {
    return {
      tag: "FloatV",
      contents: cos(x),
    };
  },

  /**
   * Return `cosh(x)`.
   */
  cosh: (_context: Context, x: ad.Num): FloatV<ad.Num> => {
    return {
      tag: "FloatV",
      contents: cosh(x),
    };
  },

  /**
   * Return `exp(x)`.
   */
  exp: (_context: Context, x: ad.Num): FloatV<ad.Num> => {
    return {
      tag: "FloatV",
      contents: exp(x),
    };
  },

  /**
   * Return `expm1(x)`.
   */
  expm1: (_context: Context, x: ad.Num): FloatV<ad.Num> => {
    return {
      tag: "FloatV",
      contents: expm1(x),
    };
  },

  /**
   * Return `floor(x)`.
   */
  floor: (_context: Context, x: ad.Num): FloatV<ad.Num> => {
    return {
      tag: "FloatV",
      contents: floor(x),
    };
  },

  /**
   * Return `log(x)`.
   */
  log: (_context: Context, x: ad.Num): FloatV<ad.Num> => {
    return {
      tag: "FloatV",
      contents: ln(x),
    };
  },

  /**
   * Return `log2(x)`.
   */
  log2: (_context: Context, x: ad.Num): FloatV<ad.Num> => {
    return {
      tag: "FloatV",
      contents: log2(x),
    };
  },

  /**
   * Return `log10(x)`.
   */
  log10: (_context: Context, x: ad.Num): FloatV<ad.Num> => {
    return {
      tag: "FloatV",
      contents: log10(x),
    };
  },

  /**
   * Return `log1p(x)`.
   */
  log1p: (_context: Context, x: ad.Num): FloatV<ad.Num> => {
    return {
      tag: "FloatV",
      contents: log1p(x),
    };
  },

  /**
   * Return `pow(x,y)`.
   */
  pow: (_context: Context, x: ad.Num, y: ad.Num): FloatV<ad.Num> => {
    return {
      tag: "FloatV",
      contents: pow(x, y),
    };
  },

  /**
   * Return `round(x)`.
   */
  round: (_context: Context, x: ad.Num): FloatV<ad.Num> => {
    return {
      tag: "FloatV",
      contents: round(x),
    };
  },

  /**
   * Return `sign(x)`.
   */
  sign: (_context: Context, x: ad.Num): FloatV<ad.Num> => {
    return {
      tag: "FloatV",
      contents: sign(x),
    };
  },

  /**
   * Return `sin(x)`.
   */
  sin: (_context: Context, x: ad.Num): FloatV<ad.Num> => {
    return {
      tag: "FloatV",
      contents: sin(x),
    };
  },

  /**
   * Return `sinh(x)`.
   */
  sinh: (_context: Context, x: ad.Num): FloatV<ad.Num> => {
    return {
      tag: "FloatV",
      contents: sinh(x),
    };
  },

  /**
   * Return `tan(x)`.
   */
  tan: (_context: Context, x: ad.Num): FloatV<ad.Num> => {
    return {
      tag: "FloatV",
      contents: tan(x),
    };
  },

  /**
   * Return `tanh(x)`.
   */
  tanh: (_context: Context, x: ad.Num): FloatV<ad.Num> => {
    return {
      tag: "FloatV",
      contents: tanh(x),
    };
  },

  /**
   * Return `trunc(x)`.
   */
  trunc: (_context: Context, x: ad.Num): FloatV<ad.Num> => {
    return {
      tag: "FloatV",
      contents: trunc(x),
    };
  },

  /**
   * Return the dot product of `v` and `w`.
   */
  dot: (_context: Context, v: ad.Num[], w: ad.Num[]): FloatV<ad.Num> => {
    return {
      tag: "FloatV",
      contents: ops.vdot(v, w),
    };
  },

  /**
   * Return the length of the line or arrow shape `[type, props]`.
   */
  length: (_context: Context, [t, props]: [string, any]): FloatV<ad.Num> => {
    if (!shapedefs[t].isLinelike) {
      throw Error("length expects a line-like shape");
    } else {
      const [p1, p2] = linePts(props);
      return {
        tag: "FloatV",
        contents: ops.vdist(p1, p2),
      };
    }
  },

  /**
   * Concatenate a list of strings
   */
  concat: (_context: Context, ...strings: string[]): StrV => {
    return {
      tag: "StrV",
      contents: strings.join(""),
    };
  },

  /**
   * Return the normalized version of vector `v`.
   */
  normalize: (_context: Context, v: ad.Num[]): VectorV<ad.Num> => {
    return {
      tag: "VectorV",
      contents: ops.vnormalize(v),
    };
  },

  /**
   * Given a list of points `pts`, returns a `PathData` that can be used as input to the `Path` shape's `pathData` attribute to be drawn on the screen.
   */
  pathFromPoints: (
    _context: Context,
    pathType: string,
    pts: ad.Pt2[]
  ): PathDataV<ad.Num> => {
    const path = new PathBuilder();
    const [start, ...tailpts] = pts;
    path.moveTo(start);
    tailpts.forEach((pt: ad.Pt2) => path.lineTo(pt));
    if (pathType === "closed") path.closePath();
    return path.getPath();
  },

  /**
   * Given a list of points `pts`, returns a `PathData` that can be used as input to the `Path` shape's `pathData` attribute to be drawn on the screen.
   */
  quadraticCurveFromPoints: (
    _context: Context,
    pathType: string,
    pts: ad.Pt2[]
  ): PathDataV<ad.Num> => {
    const path = new PathBuilder();
    const [start, cp, second, ...tailpts] = pts;
    path.moveTo(start);
    path.quadraticCurveTo(cp, second);
    tailpts.forEach((pt: ad.Pt2) => path.quadraticCurveJoin(pt));
    if (pathType === "closed") path.closePath();
    return path.getPath();
  },

  /**
   * Draw a curve interpolating three given points.
   * (Note that this is different from specifying the
   * three control points of a quadratic Bézier curve,
   * since a Bézier does not interpolate the middle
   * control point.)
   */
  interpolateQuadraticFromPoints: (
    _context: Context,
    pathType: string,
    p0: ad.Pt2,
    p1: ad.Pt2,
    p2: ad.Pt2
  ): PathDataV<ad.Num> => {
    const path = new PathBuilder();
    path.moveTo(p0);
    // Compute the control point location q1 such that the
    // quadratic curve interpolates the midpoint p1, namely,
    //    q1 = 2 p1 - (p0+p2)/2
    // (This expression can be derived by expressing the
    // interpolation condition in terms of the quadratic
    // Bernstein basis.)
    const q1 = ops.vsub(ops.vmul(2.0, p1), ops.vmul(0.5, ops.vadd(p0, p2)));
    if (!ad.isPt2(q1)) {
      // XXX kludge to force TypeScript to know that q1 has length 2; see GitHub issue #715
      throw new Error("vector ops did not preserve dimension");
    }
    path.quadraticCurveTo(q1, p2);
    if (pathType === "closed") path.closePath();
    return path.getPath();
  },

  /**
   * Given a list of points `pts`, returns a `PathData` that can be used as input to the `Path` shape's `pathData` attribute to be drawn on the screen.
   */
  cubicCurveFromPoints: (
    _context: Context,
    pathType: string,
    pts: ad.Pt2[]
  ): PathDataV<ad.Num> => {
    const path = new PathBuilder();
    const [start, cp1, cp2, second, ...tailpts] = pts;
    path.moveTo(start);
    path.bezierCurveTo(cp1, cp2, second);
    _.chunk(tailpts, 2).forEach(([cp, pt]) => path.cubicCurveJoin(cp, pt));
    if (pathType === "closed") path.closePath();
    return path.getPath();
  },

  /**
   * Return two points parallel to line `s1` using its normal line `s2`.
   */
  unitMark: (
    _context: Context,
    [, s1]: [string, any],
    [, s2]: [string, any],
    t: string,
    padding: ad.Num,
    barSize: ad.Num
  ): PtListV<ad.Num> => {
    const [start1, end1] = linePts(s1);
    const [start2, end2] = linePts(s2);

    const dir = ops.vnormalize(ops.vsub(end2, start2));
    const normalDir = ops.vneg(dir);
    const markStart = ops.vmove(start1, padding, normalDir);
    const markEnd = ops.vmove(end1, padding, normalDir);

    return {
      tag: "PtListV",
      contents: [markStart, markEnd].map(toPt),
    };
  },

  /**
   * Return two points to "cap off" the line made in `unitMark`.
   */
  unitMark2: (
    _context: Context,
    [start, end]: [ad.Pt2, ad.Pt2],
    t: string,
    padding: ad.Num,
    size: ad.Num
  ): PtListV<ad.Num> => {
    const dir = ops.vnormalize(ops.vsub(end, start));
    const normalDir = ops.rot90(toPt(dir));
    const base = t === "start" ? start : end;
    const [markStart, markEnd] = [
      ops.vmove(base, size, normalDir),
      ops.vmove(base, neg(size), normalDir),
    ];
    return {
      tag: "PtListV",
      contents: [markStart, markEnd].map(toPt),
    };
  },

  /**
   * Return series of elements that can render an arc SVG. See: https://css-tricks.com/svg-path-syntax-illustrated-guide/ for the "A" spec.
   * @param pathType: either "open" or "closed." whether the SVG should automatically draw a line between the final point and the start point
   * @param start: coordinate to start drawing the arc
   * @param end: coordinate to finish drawing the arc
   * @param radius: width and height of the ellipse to draw the arc along (i.e. [width, height])
   * @param rotation: angle in degrees to rotate ellipse about its center
   * @param largeArc: 0 to draw shorter of 2 arcs, 1 to draw longer
   * @param arcSweep: 0 to rotate CCW, 1 to rotate CW
   * @returns: Elements that can be passed to Path shape spec to render an SVG arc
   */
  arc: (
    _context: Context,
    pathType: string,
    start: ad.Pt2,
    end: ad.Pt2,
    radius: ad.Pt2,
    rotation: ad.Num,
    largeArc: ad.Num,
    arcSweep: ad.Num
  ): PathDataV<ad.Num> => {
    const path = new PathBuilder();
    path.moveTo(start).arcTo(radius, end, [rotation, largeArc, arcSweep]);
    if (pathType === "closed") path.closePath();
    return path.getPath();
  },

  repeatedArcs: (
    _context: Context,
    innerStart: ad.Pt2,
    innerEnd: ad.Pt2,
    outerStart: ad.Pt2,
    outerEnd: ad.Pt2,
    innerRadius: ad.Pt2,
    repeat: ad.Num,
    spacing: ad.Num,
    arcSweep: ad.Num
  ): PathDataV<ad.Num> => {
    const path = new PathBuilder();
    const startDir = ops.vnormalize(ops.vsub(outerStart, innerStart));
    const endDir = ops.vnormalize(ops.vsub(outerEnd, innerEnd));
    let start: ad.Pt2 = innerStart;
    let end: ad.Pt2 = innerEnd;
    let radius = innerRadius;
    for (let i = 0; i < repeat; i++) {
      path.moveTo(start).arcTo(radius, end, [0, 0, arcSweep]);
      // TODO: avoid casting to `ad.Pt2`
      start = ops.vmove(start, spacing, startDir) as ad.Pt2;
      end = ops.vmove(end, spacing, endDir) as ad.Pt2;
      radius = ops.vadd(radius, [spacing, spacing]) as ad.Pt2;
    }
    return path.getPath();
  },

  /**
   * Return series of elements that render a "wedge", which is the same as the arc above except that it's connected to the circle center and filled
   * @param center: center of the circle on which the arc sits
   * @param start: coordinate to start drawing the arc
   * @param end: coordinate to finish drawing the arc
   * @param radius: width and height of the ellipse to draw the arc along (i.e. [width, height])
   * @param rotation: angle in degrees to rotate ellipse about its center
   * @param largeArc: 0 to draw shorter of 2 arcs, 1 to draw longer
   * @param arcSweep: 0 to rotate CCW, 1 to rotate CW
   * @returns: Elements that can be passed to Path shape spec to render an SVG arc
   */
  wedge: (
    _context: Context,
    center: ad.Pt2,
    start: ad.Pt2,
    end: ad.Pt2,
    radius: ad.Pt2,
    rotation: ad.Num,
    largeArc: ad.Num,
    arcSweep: ad.Num
  ): PathDataV<ad.Num> => {
    const path = new PathBuilder();
    path
      .moveTo(start)
      .arcTo(radius, end, [rotation, largeArc, arcSweep])
      .lineTo(center);
    path.closePath();
    return path.getPath();
  },
  /**
   * Find the point that is located at dist r along a line between p1 and p2.
   * @param p1: start point of line segment
   * @param p2: endpoint of line segment
   * @param r: distance from p1 to travel along the line
   * @returns: vector representation of the point of intersection
   */
  ptOnLine: (
    _context: Context,
    p1: ad.Num[],
    p2: ad.Num[],
    r: ad.Num
  ): VectorV<ad.Num> => {
    // find unit vector pointing towards v2
    const unit = ops.vnormalize(ops.vsub(p2, p1));
    return { tag: "VectorV", contents: ops.vmove(p1, r, unit) };
  },
  /**
   * Return 0 if direction of rotation is CCW, 1 if direction of rotation is CW.
   * @param x1, y1: x, y coordinates of the circle/ellipse that the arc is drawn on
   * @param start: start point of the arc
   * @param end: end point of the arc
   * @returns: 0 or 1 depending on CCW or CW rotation
   */
  arcSweepFlag: (
    _context: Context,
    [x1, y1]: ad.Num[],
    start: ad.Pt2,
    end: ad.Pt2
  ): FloatV<ad.Num> => {
    const st = ops.vnormalize([sub(start[0], x1), sub(start[1], y1)]);
    const en = ops.vnormalize([sub(end[0], x1), sub(end[1], y1)]);
    const cross = ops.cross2(st, en);
    return {
      tag: "FloatV",
      contents: ifCond(gt(cross, 0), 0, 1),
    };
  },
  /**
   * Return the unsigned angle between vectors `u, v`, in radians.
   * Assumes that both u and v have nonzero magnitude.
   * The returned value will be in the range [0,pi].
   */
  angleBetween: (
    _context: Context,
    u: ad.Num[],
    v: ad.Num[]
  ): FloatV<ad.Num> => {
    const theta = ops.angleBetween(u, v);
    return {
      tag: "FloatV",
      contents: theta,
    };
  },
  /**
   * Return the signed angle from vector `u` to vector `v`, in radians.
   * Assumes that both u and v are 2D vectors and have nonzero magnitude.
   * The returned value will be in the range [-pi,pi].
   */
  angleFrom: (_context: Context, u: ad.Num[], v: ad.Num[]): FloatV<ad.Num> => {
    const theta = ops.angleFrom(u, v);
    return {
      tag: "FloatV",
      contents: theta,
    };
  },
  /**
   * Return the 2D cross product of `u` and `v`, equal to the determinant of the 2x2 matrix [u v]
   */
  cross2D: (_context: Context, u: ad.Num[], v: ad.Num[]): FloatV<ad.Num> => {
    const det = sub(mul(u[0], v[1]), mul(u[1], v[0]));
    return {
      tag: "FloatV",
      contents: det,
    };
  },
  /**
   * Return the intersection of a line passing through
   * `a0` and `a1` with a line passing through `b0` and `b1`
   */
  lineLineIntersection: (
    _context: Context,
    a0: ad.Num[],
    a1: ad.Num[],
    b0: ad.Num[],
    b1: ad.Num[]
  ): VectorV<ad.Num> => {
    const A0 = [a0[0], a0[1], 1];
    const A1 = [a1[0], a1[1], 1];
    const B0 = [b0[0], b0[1], 1];
    const B1 = [b1[0], b1[1], 1];
    const X = ops.cross3(ops.cross3(A0, A1), ops.cross3(B0, B1));
    const x = [div(X[0], X[2]), div(X[1], X[2])];
    return {
      tag: "VectorV",
      contents: toPt(x),
    };
  },
  /**
   * Return a point located at the midpoint between pts `start` and `end`
   */
  midpoint: (
    _context: Context,
    start: ad.Num[],
    end: ad.Num[]
  ): VectorV<ad.Num> => {
    const midpointLoc = ops.vmul(0.5, ops.vadd(start, end));
    return {
      tag: "VectorV",
      contents: toPt(midpointLoc),
    };
  },
  /**
   * Return a point located at the midpoint of a line `s1` but offset by `padding` in its normal direction (for labeling).
   */
  midpointOffset: (
    _context: Context,
    [t1, s1]: [string, any],
    padding: ad.Num
  ): TupV<ad.Num> => {
    if (t1 === "Arrow" || t1 === "Line") {
      const [start, end] = linePts(s1);
      // TODO: Cache these operations in Style!
      const normalDir = ops.rot90(ops.vnormalize(ops.vsub(end, start)));
      const midpointLoc = ops.vmul(0.5, ops.vadd(start, end));
      const midpointOffsetLoc = ops.vmove(midpointLoc, padding, normalDir);
      return {
        tag: "TupV",
        contents: toPt(midpointOffsetLoc),
      };
    } else {
      throw Error(`unsupported shape ${t1} in midpointOffset`);
    }
  },
  chevron: (
    _context: Context,
    // TODO reimplement with variable tick marks when #629 is merged
    [t1, s1]: [string, any],
    padding: ad.Num,
    ticks: ad.Num
  ): PtListV<ad.Num> => {
    if (t1 === "Arrow" || t1 === "Line") {
      // tickPlacement(padding, ticks);
      const [start, end] = linePts(s1);
      const dir = ops.vnormalize(ops.vsub(end, start)); // TODO make direction face "positive direction"
      const startDir = ops.vrot(dir, 135);
      const endDir = ops.vrot(dir, 225);
      const center = ops.vmul(0.5, ops.vadd(start, end));
      // if even, evenly divide tick marks about center. if odd, start in center and move outwards
      return {
        tag: "PtListV",
        contents: [
          ops.vmove(center, padding, startDir),
          center,
          ops.vmove(center, padding, endDir),
        ].map(toPt),
      };
    } else {
      throw Error(`unsupported shape ${t1} in chevron`);
    }
  },
  /**
   * Return a point located at `padding` of a line `s1` offset by `padding` in its normal direction (for making right angle markers).
   */
  innerPointOffset: (
    _context: Context,
    pt1: ad.Num[],
    pt2: ad.Num[],
    pt3: ad.Num[],
    padding: ad.Num
  ): VectorV<ad.Num> => {
    // unit vector towards first corner
    const vec1unit = ops.vnormalize(ops.vsub(pt2, pt1));
    const normalDir = ops.vneg(ops.rot90(vec1unit)); // rot90 rotates CW, neg to point in CCW direction

    // move along line between p1 and p2, then move perpendicularly
    const ref = ops.vmove(pt1, padding, vec1unit);
    const [xp, yp] = ops.vmove(ref, padding, normalDir);
    const [xn, yn] = ops.vmove(ref, padding, ops.vneg(normalDir));

    // unit vector towards end point
    const vec2unit = ops.vnormalize(ops.vsub(pt3, pt1));
    const endpt = ops.vmove(pt1, padding, vec2unit);

    // unit vector from midpoint to end point
    const intoEndUnit = ops.vnormalize(ops.vsub([xp, yp], endpt));
    // vector from B->E needs to be parallel to original vector, only care about positive 1 case bc intoEndUnit should point the same direction as vec1unit
    const cond = gt(ops.vdot(vec1unit, intoEndUnit), 0.95);
    return {
      tag: "VectorV",
      contents: [ifCond(cond, xp, xn), ifCond(cond, yp, yn)],
    };
  },
  /**
   * Create equally spaced tick marks centered at the midpoint of a line
   * @param pt1: starting point of a line
   * @param pt2: endping point of a line
   * @param spacing: space in px between each tick
   * @param numTicks: number of tick marks to create
   * @param tickLength: 1/2 length of each tick
   */
  ticksOnLine: (
    _context: Context,
    pt1: ad.Num[],
    pt2: ad.Num[],
    spacing: ad.Num,
    numTicks: ad.Num,
    tickLength: ad.Num
  ): PathDataV<ad.Num> => {
    const path = new PathBuilder();
    // calculate scalar multipliers to determine the placement of each tick mark
    const multipliers = tickPlacement(spacing, numOf(numTicks));
    const unit = ops.vnormalize(ops.vsub(pt2, pt1));
    const normalDir = ops.vneg(ops.rot90(unit)); // rot90 rotates CW, neg to point in CCW direction

    const mid = ops.vmul(0.5, ops.vadd(pt1, pt2));

    // start/end pts of each tick will be placed parallel to each other, offset at dist of tickLength
    // from the original pt1->pt2 line
    const [x1p, y1p] = ops.vmove(mid, tickLength, normalDir);
    const [x2p, y2p] = ops.vmove(mid, tickLength, ops.vneg(normalDir));

    multipliers.forEach((multiplier) => {
      const [sx, sy] = ops.vmove([x1p, y1p], multiplier, unit);
      const [ex, ey] = ops.vmove([x2p, y2p], multiplier, unit);
      path.moveTo([sx, sy]).lineTo([ex, ey]);
    });
    return path.getPath();
  },
  /**
   * Given two orthogonal segments that intersect at `intersection`, and a size `len`
   * return a path comprised of three points that describe a perpendicular mark at the angle where the segments intersect.
   */
  orientedSquare: (
    _context: Context,
    [t1, s1]: [string, any],
    [t2, s2]: [string, any],
    intersection: ad.Pt2,
    len: ad.Num
  ): PathDataV<ad.Num> => {
    if (
      (t1 === "Arrow" || t1 === "Line") &&
      (t2 === "Arrow" || t2 === "Line")
    ) {
      const [seg1, seg2] = [linePts(s1), linePts(s2)];
      const [ptL, ptLR, ptR] = perpPathFlat(len, seg1, seg2);
      const path = new PathBuilder();
      return path
        .moveTo(toPt(ptL))
        .lineTo(toPt(ptLR))
        .lineTo(toPt(ptR))
        .lineTo(intersection)
        .closePath()
        .getPath();
    } else {
      throw Error(`orientedSquare undefined for types ${t1}, ${t2}`);
    }
  },

  /**
           * Figure out which side of the rectangle `[t1, s1]` the `start->end` line is hitting, assuming that `start` is located at the rect's center and `end` is located outside the rectangle, and return the size of the OTHER side. Also assuming axis-aligned rectangle. This is used for arrow placement in box-and-arrow diagrams.

       @deprecated Don't use this function, it does not fully work
           */
  intersectingSideSize: (
    _context: Context,
    start: ad.Num[],
    end: ad.Num[],
    [t1, s1]: [string, any]
  ): FloatV<ad.Num> => {
    // if (s1.rotation.contents) { throw Error("assumed AABB"); }
    if (!shapedefs[t1].isRectlike) {
      throw Error("expected rect-like shape");
    }

    // TODO: Deal with start and end disjoint from rect, or start and end subset of rect
    const rect = bboxFromShape([t1, s1]);

    // Intersects top or bottom => return w
    // i.e. endX \in [minX, maxX] -- if not this, the other must be true

    // Intersects right or left => return h
    // i.e. endY \in [minY, maxY]

    // Return the OTHER side, which is needed for arrow placement

    // TODO <
    // this function is wrong -- the `end` doesn't have to lie in any range, and the start always does
    // Find some other way to calculate what side intersects the ray between the points
    // Check if this works better WRT new disjoint rectangles, rect-line etc.

    const dim = ifCond(
      inRange(end[0], BBox.minX(rect), BBox.maxX(rect)),
      rect.height,
      rect.width
    );
    return { tag: "FloatV", contents: dim };
  },

  /**
   * Given three lines `l1, l2, l3` that already form a triangle, return a path that describes the triangle (which can then be filled, etc.).
   */
  triangle: (
    _context: Context,
    [t1, l1]: any,
    [t2, l2]: any,
    [t3, l3]: any
  ): PathDataV<ad.Num> => {
    if (t1 === "Line" && t2 === "Line" && t3 === "Line") {
      const path = new PathBuilder();
      return path
        .moveTo(toPt(getStart(l1)))
        .lineTo(toPt(getStart(l2)))
        .lineTo(toPt(getStart(l3)))
        .closePath()
        .getPath();
    } else {
      console.error([t1, l1], [t2, l2], [t3, l3]);
      throw Error("Triangle function expected three lines");
    }
  },

  /**
   * Return the average of floats `x` and `y`.
   */
  average2: (_context: Context, x: ad.Num, y: ad.Num): FloatV<ad.Num> => {
    return {
      tag: "FloatV",
      contents: div(add(x, y), 2),
    };
  },

  /**
   * Return the average of the floats in the list `xs`.
   */
  average: (_context: Context, xs: ad.Num[]): FloatV<ad.Num> => {
    return {
      tag: "FloatV",
      contents: div(addN(xs), max(1, xs.length)),
      // To avoid divide-by-0
    };
  },

  /**
   * Return the normalized version of vector `v`.
   */
  unit: (_context: Context, v: ad.Num[]): VectorV<ad.Num> => {
    return {
      tag: "VectorV",
      contents: ops.vnormalize(v),
    };
  },

  /**
   * Sample a random color once, with opacity `alpha` and colorType `colorType` (`"rgb"` or `"hsv"`).
   */
  sampleColor: (
    { makeInput }: Context,
    alpha: ad.Num,
    colorType: string
  ): ColorV<ad.Num> => {
    if (colorType === "rgb") {
      const rgb = _.range(3).map(() =>
        makeInput({
          init: { tag: "Sampled", sampler: uniform(0.1, 0.9) },
          stages: new Set(),
        })
      );

      return {
        tag: "ColorV",
        contents: {
          tag: "RGBA",
          contents: [rgb[0], rgb[1], rgb[2], alpha],
        },
      };
    } else if (colorType === "hsv") {
      const h = makeInput({
        init: { tag: "Sampled", sampler: uniform(0, 360) },
        stages: new Set(),
      });
      return {
        tag: "ColorV",
        contents: {
          tag: "HSVA",
          contents: [h, 100, 80, alpha], // HACK: for the color to look good
        },
      };
    } else throw new Error("unknown color type");
  },

  /**
   * Set the opacity of a color `color` to `frac`.
   */
  setOpacity: (
    _context: Context,
    color: Color<ad.Num>,
    frac: ad.Num
  ): ColorV<ad.Num> => {
    // If paint=none, opacity is irreelevant
    if (color.tag === "NONE") {
      return {
        tag: "ColorV",
        contents: color,
      };
      // Otherwise, retain tag and color; only modify opacity
    } else {
      const props = color.contents;
      return {
        tag: "ColorV",
        contents: {
          tag: color.tag,
          contents: [props[0], props[1], props[2], mul(frac, props[3])],
        },
      };
    }
  },

  /**
   * Multiply a matrix `m` and a vector `v` (where `v` is implicitly treated as a column vector).
   */
  mul: (_context: Context, m: ad.Num[][], v: ad.Num[]): VectorV<ad.Num> => {
    if (!m.length) {
      throw Error("empty matrix");
    }
    if (!v.length) {
      throw Error("empty vector");
    }

    return {
      tag: "VectorV",
      contents: m.map((row) => ops.vdot(row, v)),
    };
  },

  // ------ Triangle centers

  /**
   * Return the barycenter of the triangle with vertices `a`, `b`, `c`.
   */
  barycenter: (
    _context: Context,
    a: ad.Num[],
    b: ad.Num[],
    c: ad.Num[]
  ): VectorV<ad.Num> => {
    const x = ops.vmul(1 / 3, ops.vadd(a, ops.vadd(b, c)));
    return {
      tag: "VectorV",
      contents: toPt(x),
    };
  },

  /**
   * Return the circumcenter of the triangle with vertices `p`, `q`, `r`.
   */
  circumcenter: (
    _context: Context,
    p: ad.Num[],
    q: ad.Num[],
    r: ad.Num[]
  ): VectorV<ad.Num> => {
    // edge vectors
    const u = ops.vsub(r, q);
    const v = ops.vsub(p, r);
    const w = ops.vsub(q, p);

    // side lengths
    const a = ops.vnorm(u);
    const b = ops.vnorm(v);
    const c = ops.vnorm(w);

    // homogeneous barycentric coordinates for circumcenter
    const hp = neg(mul(div(a, mul(b, c)), ops.vdot(w, v)));
    const hq = neg(mul(div(b, mul(c, a)), ops.vdot(u, w)));
    const hr = neg(mul(div(c, mul(a, b)), ops.vdot(v, u)));

    // normalize to get barycentric coordinates for circumcenter
    const H = add(add(hp, hq), hr);
    const bp = div(hp, H);
    const bq = div(hq, H);
    const br = div(hr, H);

    // circumcenter
    const x = ops.vadd(
      ops.vadd(ops.vmul(bp, p), ops.vmul(bq, q)),
      ops.vmul(br, r)
    );

    return {
      tag: "VectorV",
      contents: toPt(x),
    };
  },

  /**
   * Return the circumradius of the triangle with vertices `p`, `q`, `r`.
   */
  circumradius: (
    _context: Context,
    p: ad.Num[],
    q: ad.Num[],
    r: ad.Num[]
  ): FloatV<ad.Num> => {
    // side lengths
    const a = ops.vnorm(ops.vsub(r, q));
    const b = ops.vnorm(ops.vsub(p, r));
    const c = ops.vnorm(ops.vsub(q, p));

    // semiperimeter
    const s = mul(0.5, add(add(a, b), c));

    // circumradius, computed as
    // R = (abc)/(4 sqrt( s(a+b-s)(a+c-s)(b+c-s) ) )
    const R = div(
      mul(mul(a, b), c),
      mul(
        4,
        sqrt(
          mul(
            mul(mul(s, sub(add(a, b), s)), sub(add(a, c), s)),
            sub(add(b, c), s)
          )
        )
      )
    );

    return {
      tag: "FloatV",
      contents: R,
    };
  },

  /**
   * Return the incenter of the triangle with vertices `p`, `q`, `r`.
   */
  incenter: (
    _context: Context,
    p: ad.Num[],
    q: ad.Num[],
    r: ad.Num[]
  ): VectorV<ad.Num> => {
    // side lengths
    const a = ops.vnorm(ops.vsub(r, q));
    const b = ops.vnorm(ops.vsub(p, r));
    const c = ops.vnorm(ops.vsub(q, p));

    // barycentric coordinates for incenter
    const s = add(add(a, b), c);
    const bp = div(a, s);
    const bq = div(b, s);
    const br = div(c, s);

    // incenter
    const x = ops.vadd(
      ops.vadd(ops.vmul(bp, p), ops.vmul(bq, q)),
      ops.vmul(br, r)
    );

    return {
      tag: "VectorV",
      contents: toPt(x),
    };
  },

  /**
   * Return the inradius of the triangle with vertices `p`, `q`, `r`.
   */
  inradius: (
    _context: Context,
    p: ad.Num[],
    q: ad.Num[],
    r: ad.Num[]
  ): FloatV<ad.Num> => {
    // side lengths
    const a = ops.vnorm(ops.vsub(r, q));
    const b = ops.vnorm(ops.vsub(p, r));
    const c = ops.vnorm(ops.vsub(q, p));

    // semiperimeter
    const s = mul(0.5, add(add(a, b), c));

    // inradius
    const R = sqrt(div(mul(mul(sub(s, a), sub(s, b)), sub(s, c)), s));

    return {
      tag: "FloatV",
      contents: R,
    };
  },

  // ------ Utility functions

  /**
   * Return the square of the number `x`.
   */
  sqr: (_context: Context, x: ad.Num): FloatV<ad.Num> => {
    return { tag: "FloatV", contents: squared(x) };
  },

  /**
   * Return the square root of the number `x`. (NOTE: if `x < 0`, you may get `NaN`s)
   */
  sqrt: (_context: Context, x: ad.Num): FloatV<ad.Num> => {
    return { tag: "FloatV", contents: sqrt(x) };
  },

  /**
   * Return the max of the numbers `x`, `y`.
   */
  max: (_context: Context, x: ad.Num, y: ad.Num): FloatV<ad.Num> => {
    return { tag: "FloatV", contents: max(x, y) };
  },

  /**
   * Return the min of the numbers `x`, `y`.
   */
  min: (_context: Context, x: ad.Num, y: ad.Num): FloatV<ad.Num> => {
    return { tag: "FloatV", contents: min(x, y) };
  },

  /**
   * Return the absolute value of the number `x`.
   */
  abs: (_context: Context, x: ad.Num): FloatV<ad.Num> => {
    return { tag: "FloatV", contents: absVal(x) };
  },

  /**
   * Convert the angle `theta` from degrees to radians.
   */
  toRadians: (_context: Context, theta: ad.Num): FloatV<ad.Num> => {
    return {
      tag: "FloatV",
      contents: mul(Math.PI / 180, theta),
    };
  },

  /**
   * Convert the angle `theta` from radians to degrees.
   */
  toDegrees: (_context: Context, theta: ad.Num): FloatV<ad.Num> => {
    return {
      tag: "FloatV",
      contents: mul(180 / Math.PI, theta),
    };
  },

  /**
   * Return the Euclidean norm of the vector `v`.
   */
  norm: (_context: Context, v: ad.Num[]): FloatV<ad.Num> => {
    return { tag: "FloatV", contents: ops.vnorm(v) };
  },

  /**
   * Return the Euclidean norm squared of the vector `v`.
   */
  normsq: (_context: Context, v: ad.Num[]): FloatV<ad.Num> => {
    return { tag: "FloatV", contents: ops.vnormsq(v) };
  },

  /**
   * Return the Euclidean distance between the vectors `v` and `w`.
   */
  vdist: (_context: Context, v: ad.Num[], w: ad.Num[]): FloatV<ad.Num> => {
    return { tag: "FloatV", contents: ops.vdist(v, w) };
  },

  vmul: (_context: Context, s: ad.Num, v: ad.Num[]): VectorV<ad.Num> => {
    return { tag: "VectorV", contents: ops.vmul(s, v) };
  },

  /**
   * Return the Euclidean distance squared between the vectors `v` and `w`.
   */
  vdistsq: (_context: Context, v: ad.Num[], w: ad.Num[]): FloatV<ad.Num> => {
    return { tag: "FloatV", contents: ops.vdistsq(v, w) };
  },

  /**
   * Return the angle made by the vector `v` with the positive x-axis.
   */
  angleOf: (_context: Context, v: ad.Num[]): FloatV<ad.Num> => {
    return { tag: "FloatV", contents: atan2(v[1], v[0]) };
  },

  // ------ Mathematical constants

  /**
   * Base e of the natural logarithm.
   */
  MathE: (_context: Context): FloatV<ad.Num> => {
    return {
      tag: "FloatV",
      contents: Math.E,
    };
  },

  /**
   * Ratio of the circumference of a circle to its diameter.
   */
  MathPI: (_context: Context): FloatV<ad.Num> => {
    return {
      tag: "FloatV",
      contents: Math.PI,
    };
  },

  // ------ Geometry/graphics utils

  /**
   * Rotate a 2D vector `v` by 90 degrees counterclockwise.
   */
  rot90: (_context: Context, v: ad.Num[]): VectorV<ad.Num> => {
    if (v.length !== 2) {
      throw Error("expected 2D vector in `rot90`");
    }
    const [x, y] = v;
    return { tag: "VectorV", contents: [neg(y), x] };
  },

  /**
   * Rotate a 2D vector `v` by theta degrees counterclockwise.
   */
  rotateBy: (
    _context: Context,
    v: ad.Num[],
    theta: ad.Num
  ): VectorV<ad.Num> => {
    if (v.length !== 2) {
      throw Error("expected 2D vector in `rotateBy`");
    }
    const [x, y] = v;
    const X = add(mul(cos(theta), x), mul(sin(theta), y));
    const Y = add(neg(mul(sin(theta), x)), mul(cos(theta), y));
    return { tag: "VectorV", contents: [X, Y] };
  },

  signedDistance: (
    _context: Context,
    [t, s]: [string, any],
    p: ad.Num[]
  ): FloatV<ad.Num> => {
    /*  
    All math borrowed from:
    https://iquilezles.org/articles/distfunctions2d/
    
    axis-aligned rectangle:
    float sdBox( in vec2 p, in vec2 b )
    {
      vec2 d = abs(p)-b;
      return length(max(d,0.0)) + min(max(d.x,d.y),0.0);
    } 
    */
    if (
      t === "Rectangle" ||
      t === "Text" ||
      t === "Equation" ||
      t === "Image"
    ) {
      const absp = ops.vabs(ops.vsub(p, s.center.contents));
      const b = [div(s.width.contents, 2), div(s.height.contents, 2)];
      const d = ops.vsub(absp, b);
      const result = add(
        ops.vnorm(ops.vmax(d, [0.0, 0.0])),
        min(max(d[0], d[1]), 0.0)
      );
      return {
        tag: "FloatV",
        contents: result,
      };
    } else if (t === "Circle") {
      /*     
      float sdCircle( vec2 p, float r )
      {
        return length(p) - r;
      } 
      */
      const pOffset = ops.vsub(p, s.center.contents);
      const result = sub(ops.vnorm(pOffset), s.r.contents);
      return {
        tag: "FloatV",
        contents: result,
      };
    } else if (t === "Polygon") {
      /*
      float sdPolygon( in vec2[N] v, in vec2 p )
      {
          float d = dot(p-v[0],p-v[0]);
          float s = 1.0;
          for( int i=0, j=N-1; i<N; j=i, i++ )
          {
              vec2 e = v[j] - v[i];
              vec2 w =    p - v[i];
              vec2 b = w - e*clamp( dot(w,e)/dot(e,e), 0.0, 1.0 );
              d = min( d, dot(b,b) );
              bvec3 c = bvec3(p.y>=v[i].y,p.y<v[j].y,e.x*w.y>e.y*w.x);
              if( all(c) || all(not(c)) ) s*=-1.0;  
          }
          return s*sqrt(d);
      }
      */
      const v = s.points.contents;
      let d = ops.vdot(ops.vsub(p, v[0]), ops.vsub(p, v[0]));
      let ess: ad.Num = 1.0;
      let j = v.length - 1;
      for (let i = 0; i < v.length; i++) {
        const e = ops.vsub(v[j], v[i]);
        const w = ops.vsub(p, v[i]);
        const clampedVal = clamp([0, 1], div(ops.vdot(w, e), ops.vdot(e, e)));
        const b = ops.vsub(w, ops.vmul(clampedVal, e));
        d = min(d, ops.vdot(b, b));
        const c1 = gte(p[1], v[i][1]);
        const c2 = lt(p[1], v[j][1]);
        const c3 = gt(mul(e[0], w[1]), mul(e[1], w[0]));
        const c4 = and(and(c1, c2), c3);
        const c5 = not(c1);
        const c6 = not(c2);
        const c7 = not(c3);
        const c8 = and(and(c5, c6), c7);
        const negEss = mul(-1, ess);
        ess = ifCond(or(c4, c8), negEss, ess);
        // last line to match for loop in code we are borrowing from
        j = i;
      }
      const result = mul(ess, sqrt(d));
      return {
        tag: "FloatV",
        contents: result,
      };
    } else if (t === "Line") {
      return {
        tag: "FloatV",
        contents: sdLine(s, p),
      };
    } else if (t === "Polyline") {
      return {
        tag: "FloatV",
        contents: sdPolyline(s, p),
      };
    } else if (t === "Ellipse") {
      throw Error(`unsupported shape ${t} in distanceShapeToPoint`);
      // return {
      //   tag: "FloatV",
      //   contents: sdEllipse(s, p),
      // };
    } else if (t === "Path") {
      throw Error(`unsupported shape ${t} in distanceShapeToPoint`);
    } else {
      throw Error(`unsupported shape ${t} in distanceShapeToPoint`);
    }
  },

  /**
   * Construct a unit vector u in the direction of the
   * given angle theta (in radians).
   */
  unitVector: (_context: Context, theta: ad.Num): VectorV<ad.Num> => {
    return { tag: "VectorV", contents: [cos(theta), sin(theta)] };
  },

<<<<<<< HEAD
  closestPoint: (
    _context: Context,
    [t, s]: [string, any],
    p: ad.Num[]
  ): VectorV<ad.Num> => {
    if (t === "Circle") {
      /**
       * Implementing formula
       * V = P - C
       * return C + (V/|V|)*r
       */
      const pOffset = ops.vsub(p, s.center.contents);
      const normOffset = ops.vnorm(pOffset);
      const unitVector = ops.vdiv(pOffset, normOffset);
      const pOnCircumferenceOffset = ops.vmul(s.r.contents, unitVector);
      const pOnCircumference = ops.vadd(
        s.center.contents,
        pOnCircumferenceOffset
      );
      return { tag: "VectorV", contents: pOnCircumference };
    } else if (
      t === "Rectangle" ||
      t === "Text" ||
      t === "Equation" ||
      t === "Image"
    ) {
      return {
        tag: "VectorV",
        contents: closestPointRect(
          sub(s.center.contents[0], div(s.width.contents, 2)),
          sub(s.center.contents[1], div(s.height.contents, 2)),
          s.width.contents,
          s.height.contents,
          p[0],
          p[1]
        ),
      };
    } else if (t === "Line") {
      return {
        tag: "VectorV",
        contents: closestPointLine(p, s.start.contents, s.end.contents),
      };
    } else if (t === "Polyline") {
      const closestPoints: ad.Num[][] = [];
      const dist: ad.Num[] = [];
      for (let i = 0; i < s.points.contents.length - 1; i++) {
        const start = s.points.contents[i];
        const end = s.points.contents[i + 1];
        closestPoints[i] = closestPointPolyline(p, start, end);
        dist[i] = sqrt(
          add(
            squared(sub(p[0], closestPoints[i][0])),
            squared(sub(p[1], closestPoints[i][1]))
          )
        );
      }
      let retX: ad.Num = closestPoints[0][0];
      let retY: ad.Num = closestPoints[0][1];
      let retCond: ad.Num = dist[0];
      for (let i = 0; i < s.points.contents.length - 1; i++) {
        retCond = ifCond(lt(retCond, dist[i]), retCond, dist[i]);
        retX = ifCond(eq(retCond, dist[i]), closestPoints[i][0], retX);
        retY = ifCond(eq(retCond, dist[i]), closestPoints[i][1], retY);
      }
      return { tag: "VectorV", contents: [retX, retY] };
    } else if (t === "Polygon") {
      const closestPoints: ad.Num[][] = [];
      const dist: ad.Num[] = [];
      let i = 0;
      for (; i < s.points.contents.length - 1; i++) {
        const start = s.points.contents[i];
        const end = s.points.contents[i + 1];
        closestPoints[i] = closestPointPolyline(p, start, end);
        dist[i] = sqrt(
          add(
            squared(sub(p[0], closestPoints[i][0])),
            squared(sub(p[1], closestPoints[i][1]))
          )
        );
      }
      const start = s.points.contents[i];
      const end = s.points.contents[0];
      closestPoints[i] = closestPointPolyline(p, start, end);
      dist[i] = sqrt(
        add(
          squared(sub(p[0], closestPoints[i][0])),
          squared(sub(p[1], closestPoints[i][1]))
        )
      );
      let retX: ad.Num = closestPoints[0][0];
      let retY: ad.Num = closestPoints[0][1];
      let retCond: ad.Num = dist[0];
      for (let i = 0; i < s.points.contents.length; i++) {
        retCond = ifCond(lt(retCond, dist[i]), retCond, dist[i]);
        retX = ifCond(eq(retCond, dist[i]), closestPoints[i][0], retX);
        retY = ifCond(eq(retCond, dist[i]), closestPoints[i][1], retY);
      }
      return { tag: "VectorV", contents: [retX, retY] };
    } else if (t === "Ellipse") {
      return { tag: "VectorV", contents: closestPointEllipse(s, p) };
    } else throw Error(`unsupported shape ${t} in closestPoint`);
=======
  /**
   * Returns the signed area enclosed by a polygonal chain given its nodes
   */
  signedArea: (
    _context: Context,
    points: [ad.Num, ad.Num][],
    closed: boolean
  ): FloatV<ad.Num> => {
    return { tag: "FloatV", contents: signedArea(points, closed) };
  },

  /**
   * Returns the turning number of polygonal chain given its nodes
   */
  turningNumber: (
    _context: Context,
    points: [ad.Num, ad.Num][],
    closed: boolean
  ): FloatV<ad.Num> => {
    return {
      tag: "FloatV",
      contents: turningNumber(points, closed),
    };
  },

  /**
   * Returns the total length of polygonal chain given its nodes
   */
  perimeter: (
    _context: Context,
    points: [ad.Num, ad.Num][],
    closed: boolean
  ): FloatV<ad.Num> => {
    return { tag: "FloatV", contents: perimeter(points, closed) };
  },

  /**
   * Returns the isoperimetric ratio (perimeter squared divided by enclosed area)
   */
  isoperimetricRatio: (
    _context: Context,
    points: [ad.Num, ad.Num][],
    closed: boolean
  ): FloatV<ad.Num> => {
    return { tag: "FloatV", contents: isoperimetricRatio(points, closed) };
  },

  /**
   * Returns integral of curvature squared along the curve
   */
  elasticEnergy: (
    _context: Context,
    points: [ad.Num, ad.Num][],
    closed: boolean
  ): FloatV<ad.Num> => {
    return { tag: "FloatV", contents: elasticEnergy(points, closed) };
  },

  /**
   * Returns integral of curvature along the curve
   */
  totalCurvature: (
    _context: Context,
    points: [ad.Num, ad.Num][],
    closed: boolean
  ): FloatV<ad.Num> => {
    return { tag: "FloatV", contents: totalCurvature(points, closed) };
>>>>>>> 115a6094
  },
};

/*
  Computes the signed distance for a line 
  float sdSegment( in vec2 p, in vec2 a, in vec2 b )
  {
    vec2 pa = p-a, ba = b-a;
    float h = clamp( dot(pa,ba)/dot(ba,ba), 0.0, 1.0 );
    return length( pa - ba*h );
  }
*/
const sdLine = (s: Line, p: ad.Num[]): ad.Num => {
  return sdLineAsNums(s.start.contents, s.end.contents, p);
};

const sdLineAsNums = (a: ad.Num[], b: ad.Num[], p: ad.Num[]): ad.Num => {
  const pa = ops.vsub(p, a);
  const ba = ops.vsub(b, a);
  const h = clamp([0, 1], div(ops.vdot(pa, ba), ops.vdot(ba, ba)));
  return ops.vnorm(ops.vsub(pa, ops.vmul(h, ba)));
};

const sdPolyline = (s: Polyline, p: ad.Num[]): ad.Num => {
  const dists: ad.Num[] = [];
  for (let i = 0; i < s.points.contents.length - 1; i++) {
    const start = s.points.contents[i];
    const end = s.points.contents[i + 1];
    dists[i] = sdLineAsNums(start, end, p);
  }
  return minN(dists);
};

export const sdEllipse = (s: Ellipse, p: ad.Num[]): ad.Num => {
  return sdEllipseAsNums(s.rx.contents, s.ry.contents, s.center.contents, p);
};

/*
  float msign(in float x) { return (x<0.0)?-1.0:1.0; }
*/
export const msign = (x: ad.Num): ad.Num => {
  return ifCond(lt(x, 0), -1, 1);
};

/*
  Ported code is here: https://www.shadertoy.com/view/4sS3zz
*/
export const sdEllipseAsNums = (
  radiusx: ad.Num,
  radiusy: ad.Num,
  center: ad.Num[],
  pInput: ad.Num[]
): ad.Num => {
  // if = abs( p );
  // if( p.x>p.y ){ p=p.yx; ab=ab.yx; }
  const pOffset = ops.vsub(pInput, center);
  const pUnswizzled = ops.vabs(pOffset);
  const abUnswizzled = [radiusx, radiusy];
  const p = [];
  const ab = [];
  p[0] = ifCond(
    gt(pUnswizzled[0], pUnswizzled[1]),
    pUnswizzled[1],
    pUnswizzled[0]
  );
  p[1] = ifCond(
    gt(pUnswizzled[0], pUnswizzled[1]),
    pUnswizzled[0],
    pUnswizzled[1]
  );
  ab[0] = ifCond(
    gt(pUnswizzled[0], pUnswizzled[1]),
    abUnswizzled[1],
    abUnswizzled[0]
  );
  ab[1] = ifCond(
    gt(pUnswizzled[0], pUnswizzled[1]),
    abUnswizzled[0],
    abUnswizzled[1]
  );
  // float l = ab.y*ab.y - ab.x*ab.x;
  const l = sub(squared(ab[1]), squared(ab[0]));
  // float m = ab.x*p.x/l;
  const m = div(mul(ab[0], p[0]), l);
  // float m2 = m*m;
  const m2 = squared(m);
  // float n = ab.y*p.y/l;
  const n = div(mul(ab[1], p[1]), l);
  // float n2 = n*n;
  const n2 = squared(n);
  // float c = (m2+n2-1.0)/3.0; float c3 = c*c*c;
  const c = div(sub(add(m2, n2), 1), 3);
  const c3 = mul(mul(c, c), c);
  // float q = c3 + m2*n2*2.0;
  const q = add(c3, mul(m2, mul(n2, 2)));
  // float d = c3 + m2*n2;
  const d = add(c3, mul(m2, n2));
  // float g = m + m*n2;
  const g = add(m, mul(m, n2));

  //if branch
  // float h = acos(q/c3)/3.0;
  const hif = div(acos(div(q, c3)), 3);
  // float s = cos(h) + 2.0;
  const sif = add(cos(hif), 2);
  // float t = sin(h)*sqrt(3.0);
  const tif = mul(sin(hif), sqrt(3));
  // float rx = sqrt( m2-c*(s+t) );
  const rxif = sqrt(sub(m2, mul(c, add(sif, tif))));
  // float ry = sqrt( m2-c*(s-t) );
  const ryif = sqrt(sub(m2, mul(c, sub(sif, tif))));
  // co = ry + sign(l)*rx + abs(g)/(rx*ry);
  const coif = add(
    add(ryif, mul(sign(l), rxif)),
    div(absVal(g), mul(rxif, ryif))
  );
  // elsebranch
  // float h = 2.0*m*n*sqrt(d);
  const h = mul(2, mul(m, mul(n, sqrt(d))));
  // float s = msign(q+h)*pow( abs(q+h), 1.0/3.0 );
  const onethird = div(1, 3);
  const s = mul(msign(add(q, h)), pow(absVal(add(q, h)), onethird));
  // float t = msign(q-h)*pow( abs(q-h), 1.0/3.0 );
  const t = mul(msign(sub(q, h)), pow(absVal(sub(q, h)), onethird));
  // float rx = -(s+t) - c*4.0 + 2.0*m2;
  const rx = add(sub(neg(add(s, t)), mul(c, 4)), mul(2, m2));
  // float ry =  (s-t)*sqrt(3.0);
  const ry = mul(sub(s, t), sqrt(3));
  // float rm = sqrt( rx*rx + ry*ry );
  const rm = sqrt(add(squared(rx), squared(ry)));
  // co = ry/sqrt(rm-rx) + 2.0*g/rm;
  const coelse = add(div(ry, sqrt(sub(rm, rx))), mul(2, div(g, rm)));

  // co = (co-m)/2.0;
  // if (d<0.0)
  const co_pred = ifCond(lt(d, 0), coif, coelse);
  const co = div(sub(co_pred, m), 2);

  // float si = sqrt( max(1.0-co*co,0.0) );
  const si = sqrt(max(sub(1, squared(co)), 0));
  // vec2 r = ab * vec2(co,si);
  const r = ops.vproduct(ab, [co, si]);
  // return length(r-p) * msign(p.y-r.y);
  return mul(ops.vnorm(ops.vsub(r, p)), msign(sub(p[1], r[1])));
};

const closestPointRect = (
  l: ad.Num,
  t: ad.Num,
  w: ad.Num,
  h: ad.Num,
  x: ad.Num,
  y: ad.Num
): ad.Num[] => {
  const r = add(l, w);
  const b = add(t, h);
  x = clamp([l, r], x);
  y = clamp([t, b], y);
  const dl = absVal(sub(x, l));
  const dr = absVal(sub(x, r));
  const dt = absVal(sub(y, t));
  const db = absVal(sub(y, b));
  const m = min(min(min(dl, dr), dt), db);
  let retX: ad.Num = ifCond(or(eq(m, dt), eq(m, db)), x, r);
  retX = ifCond(eq(m, dl), l, retX);
  let retY: ad.Num = ifCond(or(eq(m, dl), eq(m, dr)), y, t);
  retY = ifCond(eq(m, db), b, retY);
  return [retX, retY];
};

const closestPointLine = (p: ad.Num[], a: ad.Num[], b: ad.Num[]): ad.Num[] => {
  const a_to_p = [sub(p[0], a[0]), sub(p[1], a[1])];
  const a_to_b = [sub(b[0], a[0]), sub(b[1], a[1])];
  const atb2 = add(squared(a_to_b[0]), squared(a_to_b[1]));
  const atp_dot_atb = add(mul(a_to_p[0], a_to_b[0]), mul(a_to_p[1], a_to_b[1]));
  const t = clamp([0, 1], div(atp_dot_atb, atb2));
  return [add(a[0], mul(a_to_b[0], t)), add(a[1], mul(a_to_b[1], t))];
};

const closestPointPolyline = (
  p: ad.Num[],
  a: ad.Num[],
  b: ad.Num[]
): ad.Num[] => {
  const a_to_p = [sub(p[0], a[0]), sub(p[1], a[1])];
  const a_to_b = [sub(b[0], a[0]), sub(b[1], a[1])];
  const atb2 = add(squared(a_to_b[0]), squared(a_to_b[1]));
  const atp_dot_atb = add(mul(a_to_p[0], a_to_b[0]), mul(a_to_p[1], a_to_b[1]));
  const t = clamp([0, 1], div(atp_dot_atb, atb2));
  return [add(a[0], mul(a_to_b[0], t)), add(a[1], mul(a_to_b[1], t))];
};

const closestPointEllipse = (s: Ellipse, p: ad.Num[]): ad.Num[] => {
  return closestPointEllipseCoords(
    s.rx.contents,
    s.ry.contents,
    s.center.contents,
    p
  );
};

const closestPointEllipseCoords = (
  // Note: this is an approximation function!
  radiusx: ad.Num,
  radiusy: ad.Num,
  center: ad.Num[],
  pInput: ad.Num[]
): ad.Num[] => {
  const pOffset = ops.vsub(pInput, center);
  const px = absVal(pOffset[0]);
  const py = absVal(pOffset[1]);

  let t = div(Math.PI, 4);
  let x: ad.Num = 0;
  let y: ad.Num = 0;

  const a = radiusx;
  const b = radiusy;
  for (let i = 0; i < 100; i++) {
    x = mul(a, cos(t));
    y = mul(b, sin(t));

    const ex = div(mul(sub(squared(a), squared(b)), pow(cos(t), 3)), a);
    const ey = div(mul(sub(squared(b), squared(a)), pow(sin(t), 3)), b);

    const rx = sub(x, ex);
    const ry = sub(y, ey);

    const qx = sub(px, ex);
    const qy = sub(py, ey);

    const r = sqrt(add(squared(ry), squared(rx)));
    const q = sqrt(add(squared(qy), squared(qx)));

    const delta_c = mul(r, asin(div(sub(mul(rx, qy), mul(ry, qx)), mul(r, q))));
    const delta_t = div(
      delta_c,
      sqrt(sub(sub(add(squared(a), squared(b)), squared(x)), squared(y)))
    );
    t = add(t, delta_t);
    t = min(div(Math.PI, 2), max(0, t));
  }
  x = mul(msign(pInput[0]), absVal(x));
  y = mul(msign(pInput[1]), absVal(y));
  x = add(x, center[0]);
  y = add(y, center[1]);
  return [x, y];
};

// `_compDictVals` causes TypeScript to enforce that every function in
// `compDict` takes a `Context` as its first parameter and returns a `Value`
const _compDictVals: ((
  context: Context,
  ...rest: never[]
) => Value<ad.Num>)[] = Object.values(compDict);

// Ignore this
export const checkComp = (fn: string, args: ArgVal<ad.Num>[]): void => {
  if (!compDict[fn]) throw new Error(`Computation function "${fn}" not found`);
};

const toPt = (v: ad.Num[]): ad.Pt2 => {
  if (v.length !== 2) {
    throw Error("expected vector of length 2");
  }
  return [v[0], v[1]];
};

/**
 * Given two perpendicular vectors `[startR, endR]` and `[startL, endL]`, return a path that describes a perpendicular mark between them.
 */
const perpPathFlat = (
  len: ad.Num,
  [startR, endR]: [ad.Num[], ad.Num[]],
  [startL, endL]: [ad.Num[], ad.Num[]]
): [ad.Num[], ad.Num[], ad.Num[]] => {
  // perpPathFlat :: Autofloat a => a -> (Pt2 a, Pt2 a) -> (Pt2 a, Pt2 a) -> (Pt2 a, Pt2 a, Pt2 a)
  // perpPathFlat size (startR, endR) (startL, endL) =
  //   let dirR = normalize' $ endR -: startR
  //       dirL = normalize' $ endL -: startL
  //       ptL = startR +: (size *: dirL)
  //       ptR = startR +: (size *: dirR)
  //       ptLR = startR +: (size *: dirL) +: (size *: dirR)
  //   in (ptL, ptLR, ptR)
  const dirR = ops.vnormalize(ops.vsub(endR, startR));
  const dirL = ops.vnormalize(ops.vsub(endL, startL));
  const ptL = ops.vmove(startR, len, dirL); // ops.vadd(startR, ops.vmul(len, dirL));
  const ptR = ops.vmove(startR, len, dirR); // ops.vadd(startR, ops.vmul(len, dirR));
  const ptLR = ops.vadd(ptL, ops.vmul(len, dirR));
  return [ptL, ptLR, ptR];
};

const tickPlacement = (
  padding: ad.Num,
  numPts: number,
  multiplier: ad.Num = 1
): ad.Num[] => {
  if (numPts <= 0) throw Error(`number of ticks must be greater than 0`);
  const even = numPts % 2 === 0;
  const pts: ad.Num[] = even ? [div(padding, 2)] : [0];
  for (let i = 1; i < numPts; i++) {
    if (even && i === 1) multiplier = neg(multiplier);
    const shift =
      i % 2 === 0
        ? mul(padding, mul(neg(i), multiplier))
        : mul(padding, mul(i, multiplier));
    pts.push(add(pts[i - 1], shift));
  }
  return pts;
};<|MERGE_RESOLUTION|>--- conflicted
+++ resolved
@@ -1584,7 +1584,6 @@
     return { tag: "VectorV", contents: [cos(theta), sin(theta)] };
   },
 
-<<<<<<< HEAD
   closestPoint: (
     _context: Context,
     [t, s]: [string, any],
@@ -1686,7 +1685,7 @@
     } else if (t === "Ellipse") {
       return { tag: "VectorV", contents: closestPointEllipse(s, p) };
     } else throw Error(`unsupported shape ${t} in closestPoint`);
-=======
+  },
   /**
    * Returns the signed area enclosed by a polygonal chain given its nodes
    */
@@ -1754,7 +1753,6 @@
     closed: boolean
   ): FloatV<ad.Num> => {
     return { tag: "FloatV", contents: totalCurvature(points, closed) };
->>>>>>> 115a6094
   },
 };
 
