--- conflicted
+++ resolved
@@ -1411,11 +1411,7 @@
 ): VarAD[] => {
   if (numOf(numPts) <= 0) throw Error(`number of ticks must be greater than 0`);
   const even = numOf(numPts) % 2 === 0;
-<<<<<<< HEAD
-  let pts = even ? [div(padding, constOf(2))] : [constOf(0)];
-=======
   const pts = even ? [div(padding, varOf(2))] : [varOf(0)];
->>>>>>> 52c80058
   for (let i = 1; i < numOf(numPts); i++) {
     if (even && i === 1) multiplier = neg(multiplier);
     const shift =
