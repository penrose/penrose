--- conflicted
+++ resolved
@@ -109,15 +109,9 @@
   signedArea,
   totalCurvature,
   turningNumber,
-<<<<<<< HEAD
-} from "./CurveConstraints";
-import { rectLineDist, shapeDistance } from "./Queries";
-import { Rectlike, bboxPts, clamp, isRectlike, numOf } from "./Utils";
-=======
 } from "./CurveConstraints.js";
 import { rectLineDist, shapeDistance } from "./Queries.js";
-import { Rectlike, clamp, isRectlike, numOf } from "./Utils.js";
->>>>>>> 8ef8c778
+import { Rectlike, bboxPts, clamp, isRectlike, numOf } from "./Utils.js";
 
 /**
  * Static dictionary of computation functions
