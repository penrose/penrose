import _ from "lodash";
import { ops } from "../engine/Autodiff.js";
import {
  absVal,
  acos,
  acosh,
  add,
  addN,
  and,
  asin,
  asinh,
  atan,
  atan2,
  atanh,
  cbrt,
  ceil,
  cos,
  cosh,
  div,
  eq,
  exp,
  expm1,
  floor,
  gt,
  gte,
  ifCond,
  ln,
  log10,
  log1p,
  log2,
  lt,
  max,
  maxN,
  min,
  minN,
  mul,
  neg,
  not,
  or,
  pow,
  round,
  sign,
  sin,
  sinh,
  sqrt,
  squared,
  sub,
  tan,
  tanh,
  trunc,
} from "../engine/AutodiffFunctions.js";
import { bboxFromRectlike } from "../engine/BBox.js";
import { PathBuilder } from "../renderer/PathBuilder.js";
import { Circle } from "../shapes/Circle.js";
import { Ellipse } from "../shapes/Ellipse.js";
import { Group } from "../shapes/Group.js";
import { Line } from "../shapes/Line.js";
import { Path } from "../shapes/Path.js";
import { Polygon } from "../shapes/Polygon.js";
import { Polyline } from "../shapes/Polyline.js";
import { Context, uniform } from "../shapes/Samplers.js";
import { Shape } from "../shapes/Shapes.js";
import * as ad from "../types/ad.js";
import { CompFunc } from "../types/functions.js";
import {
  ClipDataV,
  Color,
  ColorV,
  FloatV,
  MatrixV,
  PathDataV,
  PtListV,
  TupV,
  VectorV,
} from "../types/value.js";
import {
  booleanT,
  clipDataV,
  clipShape,
  colorT,
  colorTypeT,
  floatV,
  getStart,
  linePts,
  natT,
  noClip,
  pathCmdT,
  pathTypeT,
  posIntT,
  ptListV,
  real2NT,
  real2T,
  real3T,
  realNMT,
  realNT,
  realT,
  rectlikeT,
  shapeListT,
  shapeT,
  stringT,
  unionT,
  unitT,
  valueT,
  vectorV,
} from "../utils/Util.js";
import {
  centerOfMass,
  elasticEnergy,
  inflectionEnergy,
  isoperimetricRatio,
  lengthK,
  maxCurvature,
  pElasticEnergy,
  perimeter,
  signedArea,
  totalCurvature,
  turningNumber,
} from "./CurveConstraints.js";
import {
  bboxFromShape,
  bboxPts,
  polygonLikePoints,
  rectLineDist,
  shapeDistance,
  shapeDistanceCircleLine,
  shapeDistanceCircles,
  shapeDistanceLines,
  shapeDistancePolyEllipse,
  shapeDistancePolys,
  shapeDistanceRectCircle,
  shapeDistanceRectLine,
  shapeDistanceRects,
} from "./Queries.js";
import { Rectlike, clamp, isRectlike, numOf, toPt } from "./Utils.js";

/**
 * Static dictionary of computation functions
 * TODO: consider using `Dictionary` type so all runtime lookups are type-safe, like here https://codeburst.io/five-tips-i-wish-i-knew-when-i-started-with-typescript-c9e8609029db
 * TODO: think about user extension of computation dict and evaluation of functions in there
 */

// NOTE: These all need to be written in terms of autodiff types
// These all return a Value<ad.Num>
export const compDict = {
  // TODO: Refactor derivative + derivativePre to be inlined as one case in evaluator

  makePath: {
    name: "makePath",
    description: "See https://github.com/penrose/penrose/issues/716",
    params: [
      { name: "start", description: "Start point of the path", type: real2T() },
      { name: "end", description: "End point of the path", type: real2T() },
      {
        name: "curveHeight",
        description: "Height of the curve",
        type: realT(),
      },
      {
        name: "padding",
        description: "Padding between the curve and the labels",
        type: realT(),
      },
    ],
    body: (
      _context: Context,
      start: [ad.Num, ad.Num],
      end: [ad.Num, ad.Num],
      curveHeight: ad.Num,
      padding: ad.Num
    ): PathDataV<ad.Num> => {
      // Two vectors for moving from `start` to the control point: `unit` is the direction of vector [start, end] (along the line passing through both labels) and `normalVec` is perpendicular to `unit` through the `rot90` operation.
      const unit: ad.Num[] = ops.vnormalize(ops.vsub(start, end));
      const normalVec: ad.Num[] = ops.rot90(toPt(unit));
      // There's only one control point in a quadratic bezier curve, and we want it to be equidistant to both `start` and `end`
      const halfLen: ad.Num = div(ops.vdist(start, end), 2);
      const controlPt: ad.Num[] = ops.vmove(
        ops.vmove(end, halfLen, unit),
        curveHeight,
        normalVec
      );
      const curveEnd: ad.Num[] = ops.vmove(end, padding, unit);
      // Both the start and end points of the curve should be padded by some distance such that they don't overlap with the texts
      const path = new PathBuilder();
      return path
        .moveTo(toPt(ops.vmove(start, padding, ops.vneg(unit))))
        .quadraticCurveTo(toPt(controlPt), toPt(curveEnd))
        .getPath();
    },
    returns: pathCmdT(),
  },

  /**
   * Return `i`th element of list `xs, assuming lists only hold floats.
   */
  get: {
    name: "get",
    description:
      "Return `i`th element of list `xs, assuming lists only hold floats.",
    params: [
      { name: "xs", description: "List of floats", type: realNT() },
      {
        name: "i",
        description: "Index of the element to return",
        type: natT(),
      },
    ],
    body: (_context: Context, xs: ad.Num[], i: number): FloatV<ad.Num> => {
      const res = xs[i];
      return {
        tag: "FloatV",
        contents: res,
      };
    },
    returns: realT(),
  },

  /**
   * Return a paint color of elements `r`, `g`, `b`, `a` (red, green, blue, opacity).
   */
  rgba: {
    name: "rgba",
    description:
      "Return a paint color of elements `r`, `g`, `b`, `a` (red, green, blue, opacity).",
    params: [
      { name: "r", description: "Red", type: unitT() },
      { name: "g", description: "Green", type: unitT() },
      { name: "b", description: "Blue", type: unitT() },
      { name: "a", description: "Opacity", type: unitT() },
    ],
    body: (
      _context: Context,
      r: ad.Num,
      g: ad.Num,
      b: ad.Num,
      a: ad.Num
    ): ColorV<ad.Num> => {
      return {
        tag: "ColorV",
        contents: {
          tag: "RGBA",
          contents: [r, g, b, a],
        },
      };
    },
    returns: valueT("Color"),
  },

  selectColor: {
    name: "selectColor",
    params: [
      { name: "color1", description: "First color", type: colorT() },
      { name: "color2", description: "Second color", type: colorT() },
      { name: "level", description: "Level", type: realT() },
    ],
    body: (
      _context: Context,
      color1: Color<ad.Num>,
      color2: Color<ad.Num>,
      level: ad.Num
    ): ColorV<ad.Num> => {
      const half = div(level, 2);
      const even = eq(half, trunc(half)); // autodiff doesn't have a mod operator
      if (!(color1.tag === "RGBA" && color2.tag === "RGBA")) {
        throw Error("selectColor only supports RGBA");
      }
      return {
        tag: "ColorV",
        contents: {
          tag: "RGBA",
          // https://github.com/penrose/penrose/issues/561
          contents: [
            ifCond(even, color1.contents[0], color2.contents[0]),
            ifCond(even, color1.contents[1], color2.contents[1]),
            ifCond(even, color1.contents[2], color2.contents[2]),
            ifCond(even, color1.contents[3], color2.contents[3]),
          ],
        },
      };
    },
    returns: colorT(),
  },

  /**
   * Return a paint color of elements `h`, `s`, `v`, `a` (hue, saturation, value, opacity).
   */
  hsva: {
    name: "hsva",
    description:
      "Return a paint color of elements `h`, `s`, `v`, `a` (hue, saturation, value, opacity).",
    params: [
      { name: "h", description: "Hue", type: unitT() },
      { name: "s", description: "Saturation", type: unitT() },
      { name: "v", description: "Value", type: unitT() },
      { name: "a", description: "Opacity", type: unitT() },
    ],
    body: (
      _context: Context,
      h: ad.Num,
      s: ad.Num,
      v: ad.Num,
      a: ad.Num
    ): ColorV<ad.Num> => {
      return {
        tag: "ColorV",
        contents: {
          tag: "HSVA",
          contents: [h, s, v, a],
        },
      };
    },
    returns: colorT(),
  },

  /**
   * Return a paint of none (no paint)
   */
  none: {
    name: "none",
    description: "Return a paint of none (no paint)",
    params: [],
    body: (_context: Context): ColorV<ad.Num> => {
      return {
        tag: "ColorV",
        contents: {
          tag: "NONE",
        },
      };
    },
    returns: valueT("Color"),
  },

  /**
   * Return `acosh(x)`.
   */
  acosh: {
    name: "acosh",
    description: "Return `acosh(x)`.",
    params: [{ name: "x", description: "`x`", type: realT() }],
    body: (_context: Context, x: ad.Num): FloatV<ad.Num> => {
      return {
        tag: "FloatV",
        contents: acosh(x),
      };
    },
    returns: valueT("Real"),
  },

  /**
   * Return `acos(x)`.
   */
  acos: {
    name: "acos",
    description: "Return `acos(x)`.",
    params: [{ name: "x", description: "`x`", type: realT() }],
    body: (_context: Context, x: ad.Num): FloatV<ad.Num> => {
      return {
        tag: "FloatV",
        contents: acos(x),
      };
    },
    returns: valueT("Real"),
  },

  /**
   * Return `asin(x)`.
   */
  asin: {
    name: "asin",
    description: "Return `asin(x)`.",
    params: [{ name: "x", description: "`x`", type: realT() }],
    body: (_context: Context, x: ad.Num): FloatV<ad.Num> => {
      return {
        tag: "FloatV",
        contents: asin(x),
      };
    },
    returns: valueT("Real"),
  },

  /**
   * Return `asinh(x)`.
   */
  asinh: {
    name: "asinh",
    description: "Return `asinh(x)`.",
    params: [{ name: "x", description: "`x`", type: realT() }],
    body: (_context: Context, x: ad.Num): FloatV<ad.Num> => {
      return {
        tag: "FloatV",
        contents: asinh(x),
      };
    },
    returns: valueT("Real"),
  },

  /**
   * Return `atan(x)`.
   */
  atan: {
    name: "atan",
    description: "Return `atan(x)`.",
    params: [{ name: "x", description: "`x`", type: realT() }],
    body: (_context: Context, x: ad.Num): FloatV<ad.Num> => {
      return {
        tag: "FloatV",
        contents: atan(x),
      };
    },
    returns: valueT("Real"),
  },

  /**
   * Return `atan2(y,x)`.
   */
  atan2: {
    name: "atan2",
    description: "Return `atan2(x, y)`.",
    params: [
      { name: "x", description: "`x`", type: realT() },
      { name: "y", description: "`y`", type: realT() },
    ],
    body: (_context: Context, x: ad.Num, y: ad.Num): FloatV<ad.Num> => {
      return {
        tag: "FloatV",
        contents: atan2(y, x),
      };
    },
    returns: valueT("Real"),
  },

  /**
   * Return `atanh(x)`.
   */
  atanh: {
    name: "atanh",
    description: "Return `atanh(x)`.",
    params: [{ name: "x", description: "`x`", type: realT() }],
    body: (_context: Context, x: ad.Num): FloatV<ad.Num> => {
      return {
        tag: "FloatV",
        contents: atanh(x),
      };
    },
    returns: valueT("Real"),
  },

  /**
   * Return `cbrt(x)`.
   */
  cbrt: {
    name: "cbrt",
    description: "Return `cbrt(x)`.",
    params: [{ name: "x", description: "`x`", type: realT() }],
    body: (_context: Context, x: ad.Num): FloatV<ad.Num> => {
      return {
        tag: "FloatV",
        contents: cbrt(x),
      };
    },
    returns: valueT("Real"),
  },

  /**
   * Return `ceil(x)`.
   */
  ceil: {
    name: "ceil",
    description: "Return `ceil(x)`.",
    params: [{ name: "x", description: "`x`", type: realT() }],
    body: (_context: Context, x: ad.Num): FloatV<ad.Num> => {
      return {
        tag: "FloatV",
        contents: ceil(x),
      };
    },
    returns: valueT("Real"),
  },

  /**
   * Return `cos(x)`.
   */
  cos: {
    name: "cos",
    description: "Return `cos(x)`.",
    params: [{ name: "x", description: "`x`", type: realT() }],
    body: (_context: Context, x: ad.Num): FloatV<ad.Num> => {
      return {
        tag: "FloatV",
        contents: cos(x),
      };
    },
    returns: valueT("Real"),
  },

  /**
   * Return `cosh(x)`.
   */
  cosh: {
    name: "cosh",
    description: "Return `cosh(x)`.",
    params: [{ name: "x", description: "`x`", type: realT() }],
    body: (_context: Context, x: ad.Num): FloatV<ad.Num> => {
      return {
        tag: "FloatV",
        contents: cosh(x),
      };
    },
    returns: valueT("Real"),
  },

  /**
   * Return `exp(x)`.
   */
  exp: {
    name: "exp",
    description: "Return `exp(x)`.",
    params: [{ name: "x", description: "`x`", type: realT() }],
    body: (_context: Context, x: ad.Num): FloatV<ad.Num> => {
      return {
        tag: "FloatV",
        contents: exp(x),
      };
    },
    returns: valueT("Real"),
  },

  /**
   * Return `expm1(x)`.
   */
  expm1: {
    name: "expm1",
    description: "Return `expm1(x)`.",
    params: [{ name: "x", description: "`x`", type: realT() }],
    body: (_context: Context, x: ad.Num): FloatV<ad.Num> => {
      return {
        tag: "FloatV",
        contents: expm1(x),
      };
    },
    returns: valueT("Real"),
  },

  /**
   * Return `floor(x)`.
   */
  floor: {
    name: "floor",
    description: "Return `floor(x)`.",
    params: [{ name: "x", description: "`x`", type: realT() }],
    body: (_context: Context, x: ad.Num): FloatV<ad.Num> => {
      return {
        tag: "FloatV",
        contents: floor(x),
      };
    },
    returns: valueT("Real"),
  },

  /**
   * Return `log(x)`.
   */
  log: {
    name: "log",
    description: "Return `log(x)`.",
    params: [{ name: "x", description: "`x`", type: realT() }],
    body: (_context: Context, x: ad.Num): FloatV<ad.Num> => {
      return {
        tag: "FloatV",
        contents: ln(x),
      };
    },
    returns: valueT("Real"),
  },

  /**
   * Return `log2(x)`.
   */
  log2: {
    name: "log2",
    description: "Return `log2(x)`.",
    params: [{ name: "x", description: "`x`", type: realT() }],
    body: (_context: Context, x: ad.Num): FloatV<ad.Num> => {
      return {
        tag: "FloatV",
        contents: log2(x),
      };
    },
    returns: valueT("Real"),
  },

  /**
   * Return `log10(x)`.
   */
  log10: {
    name: "log10",
    description: "Return `log10(x)`.",
    params: [{ name: "x", description: "`x`", type: realT() }],
    body: (_context: Context, x: ad.Num): FloatV<ad.Num> => {
      return {
        tag: "FloatV",
        contents: log10(x),
      };
    },
    returns: valueT("Real"),
  },

  /**
   * Return `log1p(x)`.
   */
  log1p: {
    name: "log1p",
    description: "Return `log1p(x)`.",
    params: [{ name: "x", description: "`x`", type: realT() }],
    body: (_context: Context, x: ad.Num): FloatV<ad.Num> => {
      return {
        tag: "FloatV",
        contents: log1p(x),
      };
    },
    returns: valueT("Real"),
  },

  /**
   * Return `pow(x,y)`.
   */
  pow: {
    name: "pow",
    description: "Return `pow(x, y)`.",
    params: [
      { name: "x", description: "`x`", type: realT() },
      { name: "y", description: "`y`", type: realT() },
    ],
    body: (_context: Context, x: ad.Num, y: ad.Num): FloatV<ad.Num> => {
      return {
        tag: "FloatV",
        contents: pow(x, y),
      };
    },
    returns: valueT("Real"),
  },

  /**
   * Return `round(x)`.
   */
  round: {
    name: "round",
    description: "Return `round(x)`.",
    params: [{ name: "x", description: "`x`", type: realT() }],
    body: (_context: Context, x: ad.Num): FloatV<ad.Num> => {
      return {
        tag: "FloatV",
        contents: round(x),
      };
    },
    returns: valueT("Real"),
  },

  /**
   * Return `sign(x)`.
   */
  sign: {
    name: "sign",
    description: "Return `sign(x)`.",
    params: [{ name: "x", description: "`x`", type: realT() }],
    body: (_context: Context, x: ad.Num): FloatV<ad.Num> => {
      return {
        tag: "FloatV",
        contents: sign(x),
      };
    },
    returns: valueT("Real"),
  },

  /**
   * Return `sin(x)`.
   */
  sin: {
    name: "sin",
    description: "Return `sin(x)`.",
    params: [{ name: "x", description: "`x`", type: realT() }],
    body: (_context: Context, x: ad.Num): FloatV<ad.Num> => {
      return {
        tag: "FloatV",
        contents: sin(x),
      };
    },
    returns: valueT("Real"),
  },

  /**
   * Return `sinh(x)`.
   */
  sinh: {
    name: "sinh",
    description: "Return `sinh(x)`.",
    params: [{ name: "x", description: "`x`", type: realT() }],
    body: (_context: Context, x: ad.Num): FloatV<ad.Num> => {
      return {
        tag: "FloatV",
        contents: sinh(x),
      };
    },
    returns: valueT("Real"),
  },

  /**
   * Return `tan(x)`.
   */
  tan: {
    name: "tan",
    description: "Return `tan(x)`.",
    params: [{ name: "x", description: "`x`", type: realT() }],
    body: (_context: Context, x: ad.Num): FloatV<ad.Num> => {
      return {
        tag: "FloatV",
        contents: tan(x),
      };
    },
    returns: valueT("Real"),
  },

  /**
   * Return `tanh(x)`.
   */
  tanh: {
    name: "tanh",
    description: "Return `tanh(x)`.",
    params: [{ name: "x", description: "`x`", type: realT() }],
    body: (_context: Context, x: ad.Num): FloatV<ad.Num> => {
      return {
        tag: "FloatV",
        contents: tanh(x),
      };
    },
    returns: valueT("Real"),
  },

  /**
   * Return `trunc(x)`.
   */
  trunc: {
    name: "trunc",
    description: "Return `trunc(x)`.",
    params: [{ name: "x", description: "`x`", type: realT() }],
    body: (_context: Context, x: ad.Num): FloatV<ad.Num> => {
      return {
        tag: "FloatV",
        contents: trunc(x),
      };
    },
    returns: valueT("Real"),
  },

  sum: {
    name: "sum",
    description: "Return the sum of elements in a vector.",
    params: [{ name: "xs", description: "elements", type: realNT() }],
    body: (_context: Context, xs: ad.Num[]): FloatV<ad.Num> => {
      return {
        tag: "FloatV",
        contents: addN(xs),
      };
    },
    returns: realT(),
  },

  sumVectors: {
    name: "sumVectors",
    description: "Return the sum of vectors in a list of vectors.",
    params: [{ name: "vecs", description: "vectors", type: realNMT() }],
    body: (_context: Context, vecs: ad.Num[][]): VectorV<ad.Num> => {
      if (vecs.length === 0) {
        throw new Error("Expect a non-empty list of vectors");
      }
      const vlen = vecs[0].length;
      const zeros: ad.Num[] = new Array(vlen).fill(0);
      return vectorV(vecs.reduce((curr, v) => ops.vadd(curr, v), zeros));
    },
    returns: realNT(),
  },

  maxList: {
    name: "maxList",
    description: "Return the maximum of the elements in a vector.",
    params: [{ name: "xs", description: "elements", type: realNT() }],
    body: (_context: Context, xs: ad.Num[]): FloatV<ad.Num> => ({
      tag: "FloatV",
      contents: maxN(xs),
    }),
    returns: realT(),
  },

  minList: {
    name: "minList",
    description: "Return the minimum of the elements in a vector.",
    params: [{ name: "xs", description: "elements", type: realNT() }],
    body: (_context: Context, xs: ad.Num[]): FloatV<ad.Num> => ({
      tag: "FloatV",
      contents: minN(xs),
    }),
    returns: realT(),
  },

  count: {
    name: "count",
    description: "Return the number of the elements in a vector.",
    params: [{ name: "xs", description: "elements", type: realNT() }],
    body: (_context: Context, xs: ad.Num[]): FloatV<ad.Num> => ({
      tag: "FloatV",
      contents: xs.length,
    }),
    returns: realT(),
  },
  /**
   * Return the dot product of `v` and `w`.
   */
  dot: {
    name: "dot",
    description: "Return the dot product of `v` and `w`.",
    params: [
      { name: "v", description: "Vector `v`", type: realNT() },
      { name: "w", description: "Vector `w`", type: realNT() },
    ],
    body: (_context: Context, v: ad.Num[], w: ad.Num[]): FloatV<ad.Num> => {
      return {
        tag: "FloatV",
        contents: ops.vdot(v, w),
      };
    },
    returns: valueT("Real"),
  },

  /**
   * Return the outer product of `u` and `v`.
   */
  outerProduct: {
    name: "outerProduct",
    description: "Return the outer product of `v` and `w`.",
    params: [
      { name: "v", description: "Vector `v`", type: realNT() },
      { name: "w", description: "Vector `w`", type: realNT() },
    ],
    body: (_context: Context, u: ad.Num[], v: ad.Num[]): MatrixV<ad.Num> => {
      return {
        tag: "MatrixV",
        contents: ops.vouter(u, v),
      };
    },
    returns: valueT("RealNM"),
  },

  /**
   * Return the length of the line or arrow shape `[type, props]`.
   */
  length: {
    name: "length",
    description: "Return the length of the Line shape.",
    params: [{ name: "l", description: "A line", type: shapeT("Line") }],
    body: (_context: Context, shape: Line<ad.Num>): FloatV<ad.Num> => {
      const [p1, p2] = linePts(shape);
      return {
        tag: "FloatV",
        contents: ops.vdist(p1, p2),
      };
    },
    returns: valueT("Real"),
  },
  /**
   * Return the normalized version of vector `v`.
   */
  normalize: {
    name: "normalize",
    description: "Return the normalized version of vector `v`.",
    params: [{ type: realNT(), name: "v", description: "Vector `v`" }],
    body: (_context: Context, v: ad.Num[]): VectorV<ad.Num> => {
      return {
        tag: "VectorV",
        contents: ops.vnormalize(v),
      };
    },
    returns: valueT("RealN"),
  },

  /**
   * Given a list of points `pts`, returns a `PathData` that can be used as input to the `Path` shape's `pathData` attribute to be drawn on the screen.
   */
  pathFromPoints: {
    name: "pathFromPoints",
    description:
      "Given a list of points `pts`, returns a `PathData` that can be used as input to the `Path` shape's `pathData` attribute to be drawn on the screen.",
    params: [
      { name: "pathType", type: pathTypeT(), description: "Path Type" },
      { name: "pts", type: real2NT(), description: "List of points" },
    ],
    body: (
      _context: Context,
      pathType: string,
      pts: ad.Pt2[]
    ): PathDataV<ad.Num> => {
      const path = new PathBuilder();
      const [start, ...tailpts] = pts;
      path.moveTo(start);
      tailpts.forEach((pt: ad.Pt2) => path.lineTo(pt));
      if (pathType === "closed") path.closePath();
      return path.getPath();
    },
    returns: valueT("PathCmd"),
  },

  /**
   * Given a list of points `pts`, returns a `PathData` that can be used as input to the `Path` shape's `pathData` attribute to be drawn on the screen.
   */
  quadraticCurveFromPoints: {
    name: "quadraticCurveFromPoints",
    description:
      "Given a list of points `pts`, returns a `PathData` that can be used as input to the `Path` shape's `pathData` attribute to be drawn on the screen.",
    params: [
      { name: "pathType", type: pathTypeT(), description: "Path Type" },
      { name: "pts", type: real2NT(), description: "List of points" },
    ],
    body: (
      _context: Context,
      pathType: string,
      pts: ad.Pt2[]
    ): PathDataV<ad.Num> => {
      const path = new PathBuilder();
      const [start, cp, second, ...tailpts] = pts;
      path.moveTo(start);
      path.quadraticCurveTo(cp, second);
      tailpts.forEach((pt: ad.Pt2) => path.quadraticCurveJoin(pt));
      if (pathType === "closed") path.closePath();
      return path.getPath();
    },
    returns: valueT("PathCmd"),
  },

  /**
   * Draw a curve interpolating three given points.
   * (Note that this is different from specifying the
   * three control points of a quadratic Bézier curve,
   * since a Bézier does not interpolate the middle
   * control point.)
   */
  interpolateQuadraticFromPoints: {
    name: "interpolateQuadraticFromPoints",
    description: `Draw a curve interpolating three given points.
    (Note that this is different from specifying the three control points of a quadratic Bézier curve, since a Bézier does not interpolate the middle control point.)`,
    params: [
      { name: "pathType", type: pathTypeT(), description: "Path Type" },
      { name: "p0", type: real2T(), description: "First point" },
      { name: "p1", type: real2T(), description: "Second point" },
      { name: "p2", type: real2T(), description: "Third point" },
    ],
    body: (
      _context: Context,
      pathType: string,
      p0: ad.Pt2,
      p1: ad.Pt2,
      p2: ad.Pt2
    ): PathDataV<ad.Num> => {
      const path = new PathBuilder();
      path.moveTo(p0);
      // Compute the control point location q1 such that the
      // quadratic curve interpolates the midpoint p1, namely,
      //    q1 = 2 p1 - (p0+p2)/2
      // (This expression can be derived by expressing the
      // interpolation condition in terms of the quadratic
      // Bernstein basis.)
      const q1 = ops.vsub(ops.vmul(2.0, p1), ops.vmul(0.5, ops.vadd(p0, p2)));
      if (!ad.isPt2(q1)) {
        // XXX kludge to force TypeScript to know that q1 has length 2; see GitHub issue #715
        throw new Error("vector ops did not preserve dimension");
      }
      path.quadraticCurveTo(q1, p2);
      if (pathType === "closed") path.closePath();
      return path.getPath();
    },
    returns: valueT("PathCmd"),
  },

  /**
   * Given a list of points `pts`, returns a `PathData` that can be used as input to the `Path` shape's `pathData` attribute to be drawn on the screen.
   */
  cubicCurveFromPoints: {
    name: "cubicCurveFromPoints",
    description:
      "Given a list of points `pts`, returns a `PathData` that can be used as input to the `Path` shape's `pathData` attribute to be drawn on the screen.",

    params: [
      { type: pathTypeT(), name: "pathType", description: "Path type" },
      { type: real2NT(), name: "pts", description: "List of points" },
    ],
    body: (
      _context: Context,
      pathType: string,
      pts: ad.Pt2[]
    ): PathDataV<ad.Num> => {
      const path = new PathBuilder();
      const [start, cp1, cp2, second, ...tailpts] = pts;
      path.moveTo(start);
      path.bezierCurveTo(cp1, cp2, second);
      _.chunk(tailpts, 2).forEach(([cp, pt]) => path.cubicCurveJoin(cp, pt));
      if (pathType === "closed") path.closePath();
      return path.getPath();
    },
    returns: valueT("PathCmd"),
  },

  /**
   * Return two points parallel to line `s1` using its normal line `s2`.
   */
  unitMark: {
    name: "unitMark",
    description:
      "Return two points parallel to line `s1` using its normal line `s2`.",
    params: [
      { name: "s1", type: shapeT("Line") },
      { name: "s2", type: shapeT("Line") },
      { name: "padding", type: realT() },
    ],
    body: (
      _context: Context,
      s1: Line<ad.Num>,
      s2: Line<ad.Num>,
      padding: ad.Num
    ): PtListV<ad.Num> => {
      const [start1, end1] = linePts(s1);
      const [start2, end2] = linePts(s2);

      const dir = ops.vnormalize(ops.vsub(end2, start2));
      const normalDir = ops.vneg(dir);
      const markStart = ops.vmove(start1, padding, normalDir);
      const markEnd = ops.vmove(end1, padding, normalDir);

      return {
        tag: "PtListV",
        contents: [markStart, markEnd].map(toPt),
      };
    },
    returns: valueT("Real2N"),
  },

  /**
   * Return two points to "cap off" the line made in `unitMark`.
   */
  unitMark2: {
    name: "unitMark2",
    description: 'Return two points to "cap off" the line made in `unitMark`.',
    params: [
      { name: "[start, end]", type: real2NT() },
      { name: "t", type: stringT() },
      { name: "size", type: realT() },
    ],
    body: (
      _context: Context,
      [start, end]: [ad.Pt2, ad.Pt2],
      t: string,
      size: ad.Num
    ): PtListV<ad.Num> => {
      const dir = ops.vnormalize(ops.vsub(end, start));
      const normalDir = ops.rot90(toPt(dir));
      const base = t === "start" ? start : end;
      const [markStart, markEnd] = [
        ops.vmove(base, size, normalDir),
        ops.vmove(base, neg(size), normalDir),
      ];
      return {
        tag: "PtListV",
        contents: [markStart, markEnd].map(toPt),
      };
    },
    returns: valueT("Real2N"),
  },

  /**
   * Return series of elements that can render an arc SVG. See: https://css-tricks.com/svg-path-syntax-illustrated-guide/ for the "A" spec.
   * @param pathType: either "open" or "closed." whether the SVG should automatically draw a line between the final point and the start point
   * @param start: coordinate to start drawing the arc
   * @param end: coordinate to finish drawing the arc
   * @param radius: width and height of the ellipse to draw the arc along (i.e. [width, height])
   * @param rotation: angle in degrees to rotate ellipse about its center
   * @param largeArc: 0 to draw shorter of 2 arcs, 1 to draw longer
   * @param arcSweep: 0 to rotate CCW, 1 to rotate CW
   * @returns: Elements that can be passed to Path shape spec to render an SVG arc
   */
  arc: {
    name: "arc",
    description: `Return series of elements that can render an arc SVG. See: https://css-tricks.com/svg-path-syntax-illustrated-guide/ for the "A" spec. Returns elements that can be passed to Path shape spec to render an SVG arc.`,
    params: [
      {
        name: "pathType",
        type: pathTypeT(),
        description: `The path type: either "open" or "closed." whether the SVG should automatically draw a line between the final point and the start point`,
      },
      {
        name: "start",
        type: real2T(),
        description: "coordinate to start drawing the arc",
      },
      {
        name: "end",
        type: real2T(),
        description: "coordinate to finish drawing the arc",
      },
      {
        name: "[width, height]",
        type: real2T(),
        description: "width and height of the ellipse to draw the arc along",
      },
      {
        name: "rotation",
        type: realT(),
        description: "angle in degrees to rotate ellipse about its center",
      },
      {
        name: "largeArc",
        type: realT(),
        description: "0 to draw shorter of 2 arcs, 1 to draw longer",
      },
      {
        name: "arcSweep",
        type: realT(),
        description: "0 to rotate CCW, 1 to rotate CW",
      },
    ],
    body: (
      _context: Context,
      pathType: string,
      start: ad.Pt2,
      end: ad.Pt2,
      radius: ad.Pt2,
      rotation: ad.Num,
      largeArc: ad.Num,
      arcSweep: ad.Num
    ): PathDataV<ad.Num> => {
      const path = new PathBuilder();
      path.moveTo(start).arcTo(radius, end, [rotation, largeArc, arcSweep]);
      if (pathType === "closed") path.closePath();
      return path.getPath();
    },
    returns: valueT("PathCmd"),
  },

  repeatedArcs: {
    name: "repeatedArcs",
    description:
      "Generate multiple concentric arcs. Useful for denoting equal angles.",
    params: [
      {
        name: "innerStart",
        type: real2T(),
        description: "coordinate to start drawing the inner arc",
      },
      {
        name: "innerEnd",
        type: real2T(),
        description: "coordinate to end the inner arc",
      },
      {
        name: "outerStart",
        type: real2T(),
        description: "coordinate to start drawing the outer arc",
      },
      {
        name: "outerEnd",
        type: real2T(),
        description: "coordinate to end the outer arc",
      },
      {
        name: "innerRadius",
        type: real2T(),
        description:
          "radii of the ellipse to draw the inner arc along (width, height)",
      },
      {
        name: "repeat",
        type: posIntT(),
        description: "number of times to repeat the arc",
      },
      {
        name: "spacing",
        type: realT(),
        description: "spacing between arcs",
      },
      {
        name: "arcSweep",
        type: realT(),
        description: "arc length to sweep",
      },
    ],
    body: (
      _context: Context,
      innerStart: ad.Pt2,
      innerEnd: ad.Pt2,
      outerStart: ad.Pt2,
      outerEnd: ad.Pt2,
      innerRadius: ad.Pt2,
      repeat: number,
      spacing: ad.Num,
      arcSweep: ad.Num
    ): PathDataV<ad.Num> => {
      const path = new PathBuilder();
      const startDir = ops.vnormalize(ops.vsub(outerStart, innerStart));
      const endDir = ops.vnormalize(ops.vsub(outerEnd, innerEnd));
      let start: ad.Pt2 = innerStart;
      let end: ad.Pt2 = innerEnd;
      let radius = innerRadius;
      for (let i = 0; i < repeat; i++) {
        path.moveTo(start).arcTo(radius, end, [0, 0, arcSweep]);
        // TODO: avoid casting to `ad.Pt2`
        start = ops.vmove(start, spacing, startDir) as ad.Pt2;
        end = ops.vmove(end, spacing, endDir) as ad.Pt2;
        radius = ops.vadd(radius, [spacing, spacing]) as ad.Pt2;
      }
      return path.getPath();
    },
    returns: valueT("PathCmd"),
  },

  /**
   * Return series of elements that render a "wedge", which is the same as the arc above except that it's connected to the circle center and filled
   * @param center: center of the circle on which the arc sits
   * @param start: coordinate to start drawing the arc
   * @param end: coordinate to finish drawing the arc
   * @param radius: width and height of the ellipse to draw the arc along (i.e. [width, height])
   * @param rotation: angle in degrees to rotate ellipse about its center
   * @param largeArc: 0 to draw shorter of 2 arcs, 1 to draw longer
   * @param arcSweep: 0 to rotate CCW, 1 to rotate CW
   * @returns: Elements that can be passed to Path shape spec to render an SVG arc
   */
  wedge: {
    name: "wedge",
    description: `Return series of elements that render a "wedge", which is the same as the arc above except that it's connected to the circle center and filled. Returns elements that can be passed to Path shape spec to render an SVG arc.`,
    params: [
      {
        name: "center",
        type: real2T(),
        description: "center of the circle on which the arc sits",
      },
      {
        name: "start",
        type: real2T(),
        description: "coordinate to start drawing the arc",
      },
      {
        name: "end",
        type: real2T(),
        description: "coordinate to finish drawing the arc",
      },
      {
        name: "radius",
        type: real2T(),
        description:
          "width and height of the ellipse to draw the arc along (i.e. [width, height])",
      },
      {
        name: "rotation",
        type: realT(),
        description: "angle in degrees to rotate ellipse about its center",
      },
      {
        name: "largeArc",
        type: realT(),
        description: "0 to draw shorter of 2 arcs, 1 to draw longer",
      },
      {
        name: "arcSweep",
        type: realT(),
        description: "0 to rotate CCW, 1 to rotate CW",
      },
    ],
    body: (
      _context: Context,
      center: ad.Pt2,
      start: ad.Pt2,
      end: ad.Pt2,
      radius: ad.Pt2,
      rotation: ad.Num,
      largeArc: ad.Num,
      arcSweep: ad.Num
    ): PathDataV<ad.Num> => {
      const path = new PathBuilder();
      path
        .moveTo(start)
        .arcTo(radius, end, [rotation, largeArc, arcSweep])
        .lineTo(center);
      path.closePath();
      return path.getPath();
    },
    returns: valueT("PathCmd"),
  },
  /**
   * Find the point that is located at dist r along a line between p1 and p2.
   * @param p1: start point of line segment
   * @param p2: endpoint of line segment
   * @param r: distance from p1 to travel along the line
   * @returns: vector representation of the point of intersection
   */
  ptOnLine: {
    name: "ptOnLine",
    description:
      "Find the point that is located at dist r along a line between p1 and p2. Returns vector representation of the point of intersection.",
    params: [
      {
        name: "p1",
        type: realNT(),
        description: "start point of line segment",
      },
      { name: "p2", type: realNT(), description: "endpoint of line segment" },
      {
        name: "r",
        type: realT(),
        description: "distance from p1 to travel along the line",
      },
    ],
    body: (
      _context: Context,
      p1: ad.Num[],
      p2: ad.Num[],
      r: ad.Num
    ): VectorV<ad.Num> => {
      // find unit vector pointing towards v2
      const unit = ops.vnormalize(ops.vsub(p2, p1));
      return { tag: "VectorV", contents: ops.vmove(p1, r, unit) };
    },
    returns: valueT("RealN"),
  },
  /**
   * Return 0 if direction of rotation is CCW, 1 if direction of rotation is CW.
   * @param x1, y1: x, y coordinates of the circle/ellipse that the arc is drawn on
   * @param start: start point of the arc
   * @param end: end point of the arc
   * @returns: 0 or 1 depending on CCW or CW rotation
   */
  arcSweepFlag: {
    name: "arcSweepFlag",
    description:
      "Return 0 if direction of rotation is CCW, 1 if direction of rotation is CW.",

    params: [
      {
        name: "[x1, y1]",
        type: real2T(),
        description:
          "x, y coordinates of the circle/ellipse that the arc is drawn on",
      },
      { name: "start", type: real2T(), description: "start point of the arc" },
      { name: "end", type: real2T(), description: "end point of the arc" },
    ],
    body: (
      _context: Context,
      [x1, y1]: ad.Num[],
      start: ad.Pt2,
      end: ad.Pt2
    ): FloatV<ad.Num> => {
      const st = ops.vnormalize([sub(start[0], x1), sub(start[1], y1)]);
      const en = ops.vnormalize([sub(end[0], x1), sub(end[1], y1)]);
      const cross = ops.cross2(st, en);
      return {
        tag: "FloatV",
        contents: ifCond(gt(cross, 0), 0, 1),
      };
    },
    returns: valueT("Real"),
  },
  /**
   * Return the unsigned angle between vectors `u, v`, in radians.
   * Assumes that both u and v have nonzero magnitude.
   * The returned value will be in the range [0,pi].
   */
  angleBetween: {
    name: "angleBetween",
    description:
      "Return the unsigned angle between vectors `u, v`, in radians. Assumes that both u and v have nonzero magnitude. The returned value will be in the range [0,pi].",
    params: [
      { name: "u", type: realNT(), description: "A vector" },
      { name: "v", type: realNT(), description: "A vector" },
    ],
    body: (_context: Context, u: ad.Num[], v: ad.Num[]): FloatV<ad.Num> => {
      const theta = ops.angleBetween(u, v);
      return {
        tag: "FloatV",
        contents: theta,
      };
    },
    returns: valueT("Real"),
  },
  /**
   * Return the signed angle from vector `u` to vector `v`, in radians.
   * Assumes that both u and v are 2D vectors and have nonzero magnitude.
   * The returned value will be in the range [-pi,pi].
   */
  angleFrom: {
    name: "angleFrom",
    description:
      "Return the signed angle from vector `u` to vector `v`, in radians. Assumes that both u and v are 2D vectors and have nonzero magnitude. The returned value will be in the range [-pi,pi].",
    params: [
      { name: "u", type: realNT(), description: "A vector" },
      { name: "v", type: realNT(), description: "A vector" },
    ],
    body: (_context: Context, u: ad.Num[], v: ad.Num[]): FloatV<ad.Num> => {
      const theta = ops.angleFrom(u, v);
      return {
        tag: "FloatV",
        contents: theta,
      };
    },
    returns: valueT("Real"),
  },
  /**
   * Return the 2D cross product of `u` and `v`, equal to the determinant of the 2x2 matrix [u v]
   */
  cross2D: {
    name: "cross2D",
    description:
      "Return the 2D cross product of `u` and `v`, equal to the determinant of the 2x2 matrix [u v]",
    params: [
      { name: "u", type: real2T(), description: "A vector" },
      { name: "v", type: real2T(), description: "A vector" },
    ],
    body: (_context: Context, u: ad.Num[], v: ad.Num[]): FloatV<ad.Num> => {
      const det = sub(mul(u[0], v[1]), mul(u[1], v[0]));
      return {
        tag: "FloatV",
        contents: det,
      };
    },
    returns: valueT("Real"),
  },
  /**
   * Return the 3D cross product of `u` and `v`.
   */
  cross: {
    name: "cross",
    description: "Return the 3D cross product of 3D vectors `u` and `v`.",
    params: [
      { name: "u", type: real3T(), description: "A vector" },
      { name: "v", type: real3T(), description: "A vector" },
    ],
    body: (_context: Context, u: ad.Num[], v: ad.Num[]): VectorV<ad.Num> => {
      const result = ops.cross3(u, v);
      return {
        tag: "VectorV",
        contents: result,
      };
    },
    returns: real3T(),
  },
  /**
   * Return the intersection of a line passing through
   * `a0` and `a1` with a line passing through `b0` and `b1`
   */
  lineLineIntersection: {
    name: "lineLineIntersection",
    description:
      "Return the intersection of a line passing through `a0` and `a1` with a line passing through `b0` and `b1`.",
    params: [
      { name: "a0", type: real2T(), description: "First point of first line" },
      { name: "a1", type: real2T(), description: "Second point of first line" },
      { name: "b0", type: real2T(), description: "First point of second line" },
      {
        name: "b1",
        type: real2T(),
        description: "Second point of second line",
      },
    ],
    body: (
      _context: Context,
      a0: ad.Num[],
      a1: ad.Num[],
      b0: ad.Num[],
      b1: ad.Num[]
    ): VectorV<ad.Num> => {
      const A0 = [a0[0], a0[1], 1];
      const A1 = [a1[0], a1[1], 1];
      const B0 = [b0[0], b0[1], 1];
      const B1 = [b1[0], b1[1], 1];
      const X = ops.cross3(ops.cross3(A0, A1), ops.cross3(B0, B1));
      const x = [div(X[0], X[2]), div(X[1], X[2])];
      return {
        tag: "VectorV",
        contents: toPt(x),
      };
    },
    returns: valueT("Real2"),
  },
  /**
   * Return a point located at the midpoint between pts `start` and `end`
   */
  midpoint: {
    name: "midpoint",
    description:
      "Return a point located at the midpoint between pts `start` and `end`",
    params: [
      { name: "start", type: realNT(), description: "First point" },
      { name: "end", type: realNT(), description: "Second point" },
    ],
    body: (
      _context: Context,
      start: ad.Num[],
      end: ad.Num[]
    ): VectorV<ad.Num> => {
      const midpointLoc = ops.vmul(0.5, ops.vadd(start, end));
      return {
        tag: "VectorV",
        contents: midpointLoc,
      };
    },
    returns: valueT("RealN"),
  },
  /**
   * Return a point located at the midpoint of a line `s1` but offset by `padding` in its normal direction (for labeling).
   */
  midpointOffset: {
    name: "midpointOffset",
    description:
      "Return a point located at the midpoint of a line `s1` but offset by `padding` in its normal direction (for labeling).",
    params: [
      { name: "s1", type: shapeT("Line"), description: "A line" },
      {
        name: "padding",
        type: realT(),
        description: "Padding between midpoint and label",
      },
    ],
    body: (
      _context: Context,
      s1: Line<ad.Num>,
      padding: ad.Num
    ): TupV<ad.Num> => {
      const [start, end] = linePts(s1);
      // TODO: Cache these operations in Style!
      const normalDir = ops.rot90(ops.vnormalize(ops.vsub(end, start)));
      const midpointLoc = ops.vmul(0.5, ops.vadd(start, end));
      const midpointOffsetLoc = ops.vmove(midpointLoc, padding, normalDir);
      return {
        tag: "TupV",
        contents: toPt(midpointOffsetLoc),
      };
    },
    returns: valueT("Real2"),
  },
  chevron: {
    name: "chevron",
    description:
      "Return a list of points for a chevron shape comprised of two line segments intersecting at a right angle at the midpoint of `s1`, which can then be passed to `pathFromPoints` to draw the chevron.",
    params: [
      { name: "s1", type: shapeT("Line"), description: "A line" },
      {
        name: "padding",
        type: realT(),
        description: "Length of each line segment",
      },
    ],
    body: (
      _context: Context,
      // TODO reimplement with variable tick marks when #629 is merged
      s1: Line<ad.Num>,
      padding: ad.Num
    ): PtListV<ad.Num> => {
      // tickPlacement(padding, ticks);
      const [start, end] = linePts(s1);
      const dir = ops.vnormalize(ops.vsub(end, start)); // TODO make direction face "positive direction"
      const startDir = ops.vrot(dir, 135);
      const endDir = ops.vrot(dir, 225);
      const center = ops.vmul(0.5, ops.vadd(start, end));
      // if even, evenly divide tick marks about center. if odd, start in center and move outwards
      return {
        tag: "PtListV",
        contents: [
          ops.vmove(center, padding, startDir),
          center,
          ops.vmove(center, padding, endDir),
        ].map(toPt),
      };
    },
    returns: valueT("Real2N"),
  },
  /**
   * Return a point located at `padding` of a line `s1` offset by `padding` in its normal direction (for making right angle markers).
   */
  innerPointOffset: {
    name: "innerPointOffset",
    description:
      "Return a point located at `padding` of a line `s1` offset by `padding` in its normal direction (for making right angle markers).",

    params: [
      { name: "pt1", type: real2T(), description: "First point" },
      { name: "pt2", type: real2T(), description: "Second point" },
      { name: "pt3", type: real2T(), description: "Third point" },
      {
        name: "padding",
        type: realT(),
        description: "Offset from line to returned point",
      },
    ],
    body: (
      _context: Context,
      pt1: ad.Num[],
      pt2: ad.Num[],
      pt3: ad.Num[],
      padding: ad.Num
    ): VectorV<ad.Num> => {
      // unit vector towards first corner
      const vec1unit = ops.vnormalize(ops.vsub(pt2, pt1));
      const normalDir = ops.vneg(ops.rot90(vec1unit)); // rot90 rotates CW, neg to point in CCW direction

      // move along line between p1 and p2, then move perpendicularly
      const ref = ops.vmove(pt1, padding, vec1unit);
      const [xp, yp] = ops.vmove(ref, padding, normalDir);
      const [xn, yn] = ops.vmove(ref, padding, ops.vneg(normalDir));

      // unit vector towards end point
      const vec2unit = ops.vnormalize(ops.vsub(pt3, pt1));
      const endpt = ops.vmove(pt1, padding, vec2unit);

      // unit vector from midpoint to end point
      const intoEndUnit = ops.vnormalize(ops.vsub([xp, yp], endpt));
      // vector from B->E needs to be parallel to original vector, only care about positive 1 case bc intoEndUnit should point the same direction as vec1unit
      const cond = gt(ops.vdot(vec1unit, intoEndUnit), 0.95);
      return {
        tag: "VectorV",
        contents: [ifCond(cond, xp, xn), ifCond(cond, yp, yn)],
      };
    },
    returns: valueT("Real2"),
  },
  /**
   * Create equally spaced tick marks centered at the midpoint of a line
   * @param pt1: starting point of a line
   * @param pt2: endping point of a line
   * @param spacing: space in px between each tick
   * @param numTicks: number of tick marks to create
   * @param tickLength: 1/2 length of each tick
   */
  ticksOnLine: {
    name: "ticksOnLine",
    description:
      "Create equally spaced tick marks centered at the midpoint of a line",
    params: [
      { name: "pt1", type: real2T(), description: "starting point of a line" },
      { name: "pt2", type: real2T(), description: "ending point of a line" },
      {
        name: "spacing",
        type: realT(),
        description: "space in px between each tick",
      },
      {
        name: "numTicks",
        type: posIntT(),
        description: "number of tick marks to create",
      },
      {
        name: "tickLength",
        type: realT(),
        description: "1/2 length of each tick",
      },
    ],
    body: (
      _context: Context,
      pt1: ad.Num[],
      pt2: ad.Num[],
      spacing: ad.Num,
      numTicks: ad.Num,
      tickLength: ad.Num
    ): PathDataV<ad.Num> => {
      const path = new PathBuilder();
      // calculate scalar multipliers to determine the placement of each tick mark
      const multipliers = tickPlacement(spacing, numOf(numTicks));
      const unit = ops.vnormalize(ops.vsub(pt2, pt1));
      const normalDir = ops.vneg(ops.rot90(unit)); // rot90 rotates CW, neg to point in CCW direction

      const mid = ops.vmul(0.5, ops.vadd(pt1, pt2));

      // start/end pts of each tick will be placed parallel to each other, offset at dist of tickLength
      // from the original pt1->pt2 line
      const [x1p, y1p] = ops.vmove(mid, tickLength, normalDir);
      const [x2p, y2p] = ops.vmove(mid, tickLength, ops.vneg(normalDir));

      multipliers.forEach((multiplier) => {
        const [sx, sy] = ops.vmove([x1p, y1p], multiplier, unit);
        const [ex, ey] = ops.vmove([x2p, y2p], multiplier, unit);
        path.moveTo([sx, sy]).lineTo([ex, ey]);
      });
      return path.getPath();
    },
    returns: valueT("PathCmd"),
  },
  /**
   * Given two orthogonal segments that intersect at `intersection`, and a size `len`
   * return a path comprised of three points that describe a perpendicular mark at the angle where the segments intersect.
   */
  orientedSquare: {
    name: "orientedSquare",
    description:
      "Given two orthogonal segments that intersect at `intersection`, and a size `len` return a path comprised of three points that describe a perpendicular mark at the angle where the segments intersect.",

    params: [
      { name: "s1", type: shapeT("Line"), description: "First line segment" },
      { name: "s2", type: shapeT("Line"), description: "Second line segment" },
      {
        name: "intersection",
        type: real2T(),
        description: "Point of intersection",
      },
      {
        name: "len",
        type: realT(),
        description: "Side length of square marker",
      },
    ],
    body: (
      _context: Context,
      s1: Line<ad.Num>,
      s2: Line<ad.Num>,
      intersection: ad.Pt2,
      len: ad.Num
    ): PathDataV<ad.Num> => {
      const [seg1, seg2] = [linePts(s1), linePts(s2)];
      const [ptL, ptLR, ptR] = perpPathFlat(len, seg1, seg2);
      const path = new PathBuilder();
      return path
        .moveTo(toPt(ptL))
        .lineTo(toPt(ptLR))
        .lineTo(toPt(ptR))
        .lineTo(intersection)
        .closePath()
        .getPath();
    },
    returns: valueT("PathCmd"),
  },

  /**
   * Given three lines `l1, l2, l3` that already form a triangle, return a path that describes the triangle (which can then be filled, etc.).
   */
  triangle: {
    name: "triangle",
    description:
      "Given three lines `l1, l2, l3` that already form a triangle, return a path that describes the triangle (which can then be filled, etc.).",
    params: [
      { name: "l1", type: shapeT("Line"), description: "First line" },
      { name: "l2", type: shapeT("Line"), description: "Second line" },
      { name: "l3", type: shapeT("Line"), description: "Third line" },
    ],
    body: (
      _context: Context,
      l1: Line<ad.Num>,
      l2: Line<ad.Num>,
      l3: Line<ad.Num>
    ): PathDataV<ad.Num> => {
      const path = new PathBuilder();
      return path
        .moveTo(toPt(getStart(l1)))
        .lineTo(toPt(getStart(l2)))
        .lineTo(toPt(getStart(l3)))
        .closePath()
        .getPath();
    },
    returns: valueT("PathCmd"),
  },

  /**
   * Return the average of floats `x` and `y`.
   */
  average2: {
    name: "average2",
    description: "Return the average of floats `x` and `y`.",
    params: [
      { name: "x", type: realT(), description: "`x`" },
      { name: "y", type: realT(), description: "`y`" },
    ],
    body: (_context: Context, x: ad.Num, y: ad.Num): FloatV<ad.Num> => {
      return {
        tag: "FloatV",
        contents: div(add(x, y), 2),
      };
    },
    returns: valueT("Real"),
  },

  /**
   * Return the average of the floats in the list `xs`.
   */
  average: {
    name: "average",
    description: "Return the average of the floats in the list `xs`.",
    params: [{ name: "xs", type: realNT(), description: "`xs`" }],
    body: (_context: Context, xs: ad.Num[]): FloatV<ad.Num> => {
      return {
        tag: "FloatV",
        contents: div(addN(xs), max(1, xs.length)),
        // To avoid divide-by-0
      };
    },
    returns: valueT("Real"),
  },

  /**
   * Return the normalized version of vector `v`.
   */
  unit: {
    name: "unit",
    description: "Return the normalized version of vector `v`.",
    params: [{ name: "v", type: realNT(), description: "`v`" }],
    body: (_context: Context, v: ad.Num[]): VectorV<ad.Num> => {
      return {
        tag: "VectorV",
        contents: ops.vnormalize(v),
      };
    },
    returns: valueT("RealN"),
  },

  /**
   * Return a uniform random value between minVal and maxValue.
   */
  random: {
    name: "random",
    description:
      "Uniformly sample a random value in the range from `minVal` to `maxVal`.",
    params: [
      { name: "minVal", type: realT(), description: "minimum value" },
      { name: "maxVal", type: realT(), description: "maximum value" },
    ],
    body: (
      { makeInput }: Context,
      minVal: ad.Num,
      maxVal: ad.Num
    ): FloatV<ad.Num> => {
      if (typeof minVal === "number" && typeof maxVal === "number") {
        const val = makeInput({
          init: { tag: "Sampled", sampler: uniform(minVal, maxVal) },
          stages: new Set(),
        });

        return {
          tag: "FloatV",
          contents: val,
        };
      } else {
        throw new Error(
          "Expects the minimum and maximum values to be constants. Got a computed or optimized value instead."
        );
      }
    },
    returns: valueT("Real"),
  },

  /**
   * Return a uniform random value between 0 and 1
   */
  unitRandom: {
    name: "unitRandom",
    description: "Uniformly sample a random value in the range [0,1].",
    params: [],
    body: ({ makeInput }: Context): FloatV<ad.Num> => {
      const val = makeInput({
        init: { tag: "Sampled", sampler: uniform(0, 1) },
        stages: new Set(),
      });

      return {
        tag: "FloatV",
        contents: val,
      };
    },
    returns: valueT("Real"),
  },

  /**
   * Return a random value sampled from the uniform distribution on the unit disk.
   */
  diskRandom: {
    name: "diskRandom",
    description: "Sample the uniform distribution on the unit disk.",
    params: [],
    body: ({ makeInput }: Context): VectorV<ad.Num> => {
      const u1 = makeInput({
        init: { tag: "Sampled", sampler: uniform(0, 1) },
        stages: new Set(),
      });
      const u2 = makeInput({
        init: { tag: "Sampled", sampler: uniform(0, 1) },
        stages: new Set(),
      });

      // From the section "Sampling the Unit Disk" in Arvo, "Stratified Sampling of 2-Manifolds" (2001)
      const x = [
        mul(sqrt(u1), cos(mul(2 * Math.PI, u2))),
        mul(sqrt(u1), sin(mul(2 * Math.PI, u2))),
      ];

      return {
        tag: "VectorV",
        contents: x,
      };
    },
    returns: valueT("RealN"),
  },

  /**
   * Return a random value sampled from the uniform distribution on the unit circle.
   */
  circleRandom: {
    name: "circleRandom",
    description: "Sample the uniform distribution on the unit circle.",
    params: [],
    body: ({ makeInput }: Context): VectorV<ad.Num> => {
      const u = makeInput({
        init: { tag: "Sampled", sampler: uniform(0, 2 * Math.PI) },
        stages: new Set(),
      });

      const x = [cos(u), sin(u)];

      return {
        tag: "VectorV",
        contents: x,
      };
    },
    returns: valueT("RealN"),
  },

  /**
   * Return a random value sampled from the uniform distribution on the unit sphere.
   */
  sphereRandom: {
    name: "sphereRandom",
    description: "Sample the uniform distribution on the unit sphere.",
    params: [],
    body: ({ makeInput }: Context): VectorV<ad.Num> => {
      const u1 = makeInput({
        init: { tag: "Sampled", sampler: uniform(0, 1) },
        stages: new Set(),
      });
      const u2 = makeInput({
        init: { tag: "Sampled", sampler: uniform(0, 1) },
        stages: new Set(),
      });

      // Adapted from the section "Sampling the Unit Hemisphere" in Arvo, "Stratified Sampling of 2-Manifolds" (2001)
      const z = sub(1, mul(2, u1));
      const r = sqrt(clamp([0, 1], sub(1, mul(z, z))));
      const phi = mul(2 * Math.PI, u2);
      const x = [mul(r, cos(phi)), mul(r, sin(phi)), z];

      return {
        tag: "VectorV",
        contents: x,
      };
    },
    returns: valueT("RealN"),
  },

  /**
   * Return a random value sampled from a normal distribution with mean 0 and standard deviation 1.
   */
  normalRandom: {
    name: "normalRandom",
    description:
      "Sample a normal distribution with mean 0 and standard deviation 1.",
    params: [],
    body: ({ makeInput }: Context): FloatV<ad.Num> => {
      const u1 = makeInput({
        init: { tag: "Sampled", sampler: uniform(0, 1) },
        stages: new Set(),
      });
      const u2 = makeInput({
        init: { tag: "Sampled", sampler: uniform(0, 1) },
        stages: new Set(),
      });

      const Z = mul(sqrt(mul(-2, ln(u1))), cos(mul(2 * Math.PI, u2)));

      return {
        tag: "FloatV",
        contents: Z,
      };
    },
    returns: valueT("Real"),
  },

  /**
   * Return a random point sampled from the uniform distribution on a triangle with vertices a, b, c.
   */
  triangleRandom: {
    name: "triangleRandom",
    description:
      "Sample a point from the uniform distribution over a triangle with vertices `a`, `b`, and `c`.",
    params: [
      { name: "a", type: real2T(), description: "First vertex" },
      { name: "b", type: real2T(), description: "Second vertex" },
      { name: "c", type: real2T(), description: "Third vertex" },
    ],
    body: (
      { makeInput }: Context,
      a: ad.Num[],
      b: ad.Num[],
      c: ad.Num[]
    ): VectorV<ad.Num> => {
      const u1 = makeInput({
        init: { tag: "Sampled", sampler: uniform(0, 1) },
        stages: new Set(),
      });
      const u2 = makeInput({
        init: { tag: "Sampled", sampler: uniform(0, 1) },
        stages: new Set(),
      });

      // Following method SamplePlanarTriangle from Arvo, "Stratified Sampling of 2-Manifolds" (2001)
      const s = sqrt(u1);
      const t = u2;
      const x = ops.vadd(
        ops.vadd(ops.vmul(sub(1, s), a), ops.vmul(mul(s, sub(1, t)), b)),
        ops.vmul(mul(s, t), c)
      );

      return {
        tag: "VectorV",
        contents: x,
      };
    },
    returns: valueT("RealN"),
  },

  /**
   * Sample a random color once, with opacity `alpha` and colorType `colorType` (`"rgb"` or `"hsv"`).
   */
  sampleColor: {
    name: "sampleColor",
    description:
      'Sample a random color once, with opacity `alpha` and color type `colorType` (`"rgb"` or `"hsv"`).',
    params: [
      { name: "alpha", type: unitT(), description: "Opacity" },
      { name: "colorType", type: colorTypeT(), description: "Color model" },
    ],
    body: (
      { makeInput }: Context,
      alpha: ad.Num,
      colorType: "rgb" | "hsv"
    ): ColorV<ad.Num> => {
      if (colorType === "rgb") {
        const rgb = _.range(3).map(() =>
          makeInput({
            init: { tag: "Sampled", sampler: uniform(0.1, 0.9) },
            stages: new Set(),
          })
        );

        return {
          tag: "ColorV",
          contents: {
            tag: "RGBA",
            contents: [rgb[0], rgb[1], rgb[2], alpha],
          },
        };
      } else {
        const h = makeInput({
          init: { tag: "Sampled", sampler: uniform(0, 360) },
          stages: new Set(),
        });
        return {
          tag: "ColorV",
          contents: {
            tag: "HSVA",
            contents: [h, 100, 80, alpha], // HACK: for the color to look good
          },
        };
      }
    },
    returns: valueT("Color"),
  },

  /**
   * Set the opacity of a color `color` to `frac`.
   */
  setOpacity: {
    name: "setOpacity",
    description: "Set the opacity of a color `color` to `frac`.",
    params: [
      { name: "color", type: colorT(), description: "Color" },
      { name: "frac", type: unitT(), description: "Opacity" },
    ],
    body: (
      _context: Context,
      color: Color<ad.Num>,
      frac: ad.Num
    ): ColorV<ad.Num> => {
      // If paint=none, opacity is irreelevant
      if (color.tag === "NONE") {
        return {
          tag: "ColorV",
          contents: color,
        };
        // Otherwise, retain tag and color; only modify opacity
      } else {
        const props = color.contents;
        return {
          tag: "ColorV",
          contents: {
            tag: color.tag,
            contents: [props[0], props[1], props[2], mul(frac, props[3])],
          },
        };
      }
    },
    returns: valueT("Color"),
  },

  /**
   * Multiply a matrix `m` and a vector `v` (where `v` is implicitly treated as a column vector).
   */
  mul: {
    name: "mul",
    description:
      "Multiply a matrix `m` and a vector `v` (where `v` is implicitly treated as a column vector).",
    params: [
      { name: "m", type: realNMT(), description: "A matrix" },
      { name: "v", type: realNT(), description: "A vector" },
    ],
    body: (_context: Context, m: ad.Num[][], v: ad.Num[]): VectorV<ad.Num> => {
      if (!m.length) {
        throw Error("empty matrix");
      }
      if (!v.length) {
        throw Error("empty vector");
      }

      return {
        tag: "VectorV",
        contents: m.map((row) => ops.vdot(row, v)),
      };
    },
    returns: valueT("RealN"),
  },

  // ------ Triangle centers

  /**
   * Return the barycenter of the triangle with vertices `a`, `b`, `c`.
   */
  barycenter: {
    name: "barycenter",
    description:
      "Return the barycenter of the triangle with vertices `a`, `b`, `c`.",

    params: [
      { name: "a", type: real2T(), description: "First vertex" },
      { name: "b", type: real2T(), description: "Second vertex" },
      { name: "c", type: real2T(), description: "Third vertex" },
    ],
    body: (
      _context: Context,
      a: ad.Num[],
      b: ad.Num[],
      c: ad.Num[]
    ): VectorV<ad.Num> => {
      const x = ops.vmul(1 / 3, ops.vadd(a, ops.vadd(b, c)));
      return {
        tag: "VectorV",
        contents: toPt(x),
      };
    },
    returns: valueT("Real2"),
  },

  /**
   * Return the circumcenter of the triangle with vertices `p`, `q`, `r`.
   */
  circumcenter: {
    name: "circumcenter",
    description:
      "Return the circumcenter of the triangle with vertices `p`, `q`, `r`.",

    params: [
      { name: "p", type: real2T(), description: "First vertex" },
      { name: "q", type: real2T(), description: "Second vertex" },
      { name: "r", type: real2T(), description: "Third vertex" },
    ],
    body: (
      _context: Context,
      p: ad.Num[],
      q: ad.Num[],
      r: ad.Num[]
    ): VectorV<ad.Num> => {
      // edge vectors
      const u = ops.vsub(r, q);
      const v = ops.vsub(p, r);
      const w = ops.vsub(q, p);

      // side lengths
      const a = ops.vnorm(u);
      const b = ops.vnorm(v);
      const c = ops.vnorm(w);

      // homogeneous barycentric coordinates for circumcenter
      const hp = neg(mul(div(a, mul(b, c)), ops.vdot(w, v)));
      const hq = neg(mul(div(b, mul(c, a)), ops.vdot(u, w)));
      const hr = neg(mul(div(c, mul(a, b)), ops.vdot(v, u)));

      // normalize to get barycentric coordinates for circumcenter
      const H = add(add(hp, hq), hr);
      const bp = div(hp, H);
      const bq = div(hq, H);
      const br = div(hr, H);

      // circumcenter
      const x = ops.vadd(
        ops.vadd(ops.vmul(bp, p), ops.vmul(bq, q)),
        ops.vmul(br, r)
      );

      return {
        tag: "VectorV",
        contents: toPt(x),
      };
    },
    returns: valueT("Real2"),
  },

  /**
   * Return the circumradius of the triangle with vertices `p`, `q`, `r`.
   */
  circumradius: {
    name: "circumradius",
    description:
      "Return the circumradius of the triangle with vertices `p`, `q`, `r`.",
    params: [
      { name: "p", type: real2T(), description: "First vertex" },
      { name: "q", type: real2T(), description: "Second vertex" },
      { name: "r", type: real2T(), description: "Third vertex" },
    ],
    body: (
      _context: Context,
      p: ad.Num[],
      q: ad.Num[],
      r: ad.Num[]
    ): FloatV<ad.Num> => {
      // side lengths
      const a = ops.vnorm(ops.vsub(r, q));
      const b = ops.vnorm(ops.vsub(p, r));
      const c = ops.vnorm(ops.vsub(q, p));

      // semiperimeter
      const s = mul(0.5, add(add(a, b), c));

      // circumradius, computed as
      // R = (abc)/(4 sqrt( s(a+b-s)(a+c-s)(b+c-s) ) )
      const R = div(
        mul(mul(a, b), c),
        mul(
          4,
          sqrt(
            mul(
              mul(mul(s, sub(add(a, b), s)), sub(add(a, c), s)),
              sub(add(b, c), s)
            )
          )
        )
      );

      return {
        tag: "FloatV",
        contents: R,
      };
    },
    returns: valueT("Real"),
  },

  /**
   * Return the incenter of the triangle with vertices `p`, `q`, `r`.
   */
  incenter: {
    name: "incenter",
    description:
      "Return the incenter of the triangle with vertices `p`, `q`, `r`.",

    params: [
      { name: "p", type: real2T(), description: "First vertex" },
      { name: "q", type: real2T(), description: "Second vertex" },
      { name: "r", type: real2T(), description: "Third vertex" },
    ],
    body: (
      _context: Context,
      p: ad.Num[],
      q: ad.Num[],
      r: ad.Num[]
    ): VectorV<ad.Num> => {
      // side lengths
      const a = ops.vnorm(ops.vsub(r, q));
      const b = ops.vnorm(ops.vsub(p, r));
      const c = ops.vnorm(ops.vsub(q, p));

      // barycentric coordinates for incenter
      const s = add(add(a, b), c);
      const bp = div(a, s);
      const bq = div(b, s);
      const br = div(c, s);

      // incenter
      const x = ops.vadd(
        ops.vadd(ops.vmul(bp, p), ops.vmul(bq, q)),
        ops.vmul(br, r)
      );

      return {
        tag: "VectorV",
        contents: toPt(x),
      };
    },
    returns: valueT("Real2"),
  },

  /**
   * Return the inradius of the triangle with vertices `p`, `q`, `r`.
   */
  inradius: {
    name: "inradius",
    description:
      "Return the inradius of the triangle with vertices `p`, `q`, `r`.",

    params: [
      { name: "p", type: real2T(), description: "First vertex" },
      { name: "q", type: real2T(), description: "Second vertex" },
      { name: "r", type: real2T(), description: "Third vertex" },
    ],
    body: (
      _context: Context,
      p: ad.Num[],
      q: ad.Num[],
      r: ad.Num[]
    ): FloatV<ad.Num> => {
      // side lengths
      const a = ops.vnorm(ops.vsub(r, q));
      const b = ops.vnorm(ops.vsub(p, r));
      const c = ops.vnorm(ops.vsub(q, p));

      // semiperimeter
      const s = mul(0.5, add(add(a, b), c));

      // inradius
      const R = sqrt(div(mul(mul(sub(s, a), sub(s, b)), sub(s, c)), s));

      return {
        tag: "FloatV",
        contents: R,
      };
    },
    returns: valueT("Real"),
  },

  // ------ Utility functions

  /**
   * Return the square of the number `x`.
   */
  sqr: {
    name: "sqr",
    description: "Return the square of the number `x`.",
    params: [{ name: "x", type: realT(), description: "`x`" }],
    body: (_context: Context, x: ad.Num): FloatV<ad.Num> => {
      return { tag: "FloatV", contents: squared(x) };
    },
    returns: valueT("Real"),
  },

  /**
   * Return the square root of the number `x`. (NOTE: if `x < 0`, you may get `NaN`s)
   */
  sqrt: {
    name: "sqrt",
    description:
      "Return the square root of number `x`. (Note: if `x < 0` you may get `NaN`s)",
    params: [{ name: "x", type: realT(), description: "`x`" }],
    body: (_context: Context, x: ad.Num): FloatV<ad.Num> => {
      return { tag: "FloatV", contents: sqrt(x) };
    },
    returns: valueT("Real"),
  },

  /**
   * Return the max of the numbers `x`, `y`.
   */
  max: {
    name: "max",
    description: "Return the max of the numbers `x`, `y`.",
    params: [
      { name: "x", type: realT(), description: "`x`" },
      { name: "y", type: realT(), description: "`y`" },
    ],
    body: (_context: Context, x: ad.Num, y: ad.Num): FloatV<ad.Num> => {
      return { tag: "FloatV", contents: max(x, y) };
    },
    returns: valueT("Real"),
  },

  /**
   * Return the min of the numbers `x`, `y`.
   */
  min: {
    name: "min",
    description: "Return the min of the numbers `x`, `y`.",
    params: [
      { name: "x", type: realT(), description: "`x`" },
      { name: "y", type: realT(), description: "`y`" },
    ],
    body: (_context: Context, x: ad.Num, y: ad.Num): FloatV<ad.Num> => {
      return { tag: "FloatV", contents: min(x, y) };
    },
    returns: valueT("Real"),
  },

  /**
   * Return the absolute value of the number `x`.
   */
  abs: {
    name: "abs",
    description: "Return the absolute value of the number `x`.",
    params: [{ name: "x", type: realT(), description: "`x`" }],
    body: (_context: Context, x: ad.Num): FloatV<ad.Num> => {
      return { tag: "FloatV", contents: absVal(x) };
    },
    returns: valueT("Real"),
  },

  /**
   * Convert the angle `theta` from degrees to radians.
   */
  toRadians: {
    name: "toRadians",
    description: "Convert the angle `theta` from degrees to radians.",
    params: [{ name: "theta", type: realT(), description: "`theta`" }],
    body: (_context: Context, theta: ad.Num): FloatV<ad.Num> => {
      return {
        tag: "FloatV",
        contents: mul(Math.PI / 180, theta),
      };
    },
    returns: valueT("Real"),
  },

  /**
   * Convert the angle `theta` from radians to degrees.
   */
  toDegrees: {
    name: "toDegrees",
    description: "Convert the angle `theta` from radians to degrees.",
    params: [{ name: "theta", type: realT(), description: "`theta`" }],
    body: (_context: Context, theta: ad.Num): FloatV<ad.Num> => {
      return {
        tag: "FloatV",
        contents: mul(180 / Math.PI, theta),
      };
    },
    returns: valueT("Real"),
  },

  /**
   * Return the Euclidean norm of the vector `v`.
   */
  norm: {
    name: "norm",
    description: "Return the Euclidean norm of the vector `v`.",
    params: [{ name: "v", type: realNT(), description: "A vector" }],
    body: (_context: Context, v: ad.Num[]): FloatV<ad.Num> => {
      return { tag: "FloatV", contents: ops.vnorm(v) };
    },
    returns: valueT("Real"),
  },

  /**
   * Return the Euclidean norm squared of the vector `v`.
   */
  normsq: {
    name: "normsq",
    description: "Return the Euclidean norm squared of the vector `v`.",
    params: [{ name: "v", type: realNT(), description: "A vector" }],
    body: (_context: Context, v: ad.Num[]): FloatV<ad.Num> => {
      return { tag: "FloatV", contents: ops.vnormsq(v) };
    },
    returns: valueT("Real"),
  },

  /**
   * Return the Euclidean distance between the vectors `v` and `w`.
   */
  vdist: {
    name: "vdist",
    description:
      "Return the Euclidean distance between the vectors `v` and `w`.",
    params: [
      { name: "v", type: realNT(), description: "A vector" },
      { name: "w", type: realNT(), description: "A vector" },
    ],
    body: (_context: Context, v: ad.Num[], w: ad.Num[]): FloatV<ad.Num> => {
      return { tag: "FloatV", contents: ops.vdist(v, w) };
    },
    returns: valueT("Real"),
  },

  vmul: {
    name: "vmul",
    description: "Returns the scalar-vector product.",
    params: [
      { name: "s", type: realT(), description: "A scalar" },
      { name: "v", type: realNT(), description: "A vector" },
    ],
    body: (_context: Context, s: ad.Num, v: ad.Num[]): VectorV<ad.Num> => {
      return { tag: "VectorV", contents: ops.vmul(s, v) };
    },
    returns: valueT("RealN"),
  },

  /**
   * Return the Euclidean distance squared between the vectors `v` and `w`.
   */
  vdistsq: {
    name: "vdistsq",
    description:
      "Return the Euclidean distance squared between the vectors `v` and `w`.",
    params: [
      { name: "v", type: realNT(), description: "A vector" },
      { name: "w", type: realNT(), description: "A vector" },
    ],
    body: (_context: Context, v: ad.Num[], w: ad.Num[]): FloatV<ad.Num> => {
      return { tag: "FloatV", contents: ops.vdistsq(v, w) };
    },
    returns: valueT("Real"),
  },

  /**
   * Return the angle made by the vector `v` with the positive x-axis.
   */
  angleOf: {
    name: "angleOf",
    description:
      "Return the angle made by the vector `v` with the positive x-axis.",
    params: [{ name: "v", type: realNT(), description: "A vector" }],
    body: (_context: Context, v: ad.Num[]): FloatV<ad.Num> => {
      return { tag: "FloatV", contents: atan2(v[1], v[0]) };
    },
    returns: valueT("Real"),
  },

  // ------ Mathematical constants

  /**
   * Base e of the natural logarithm.
   */
  MathE: {
    name: "MathE",
    description: "Base e of the natural logarithm.",
    params: [],
    body: (_context: Context): FloatV<ad.Num> => {
      return {
        tag: "FloatV",
        contents: Math.E,
      };
    },
    returns: valueT("Real"),
  },

  /**
   * Ratio of the circumference of a circle to its diameter.
   */
  MathPI: {
    name: "MathPI",
    description: "Ratio of the circumference of a circle to its diameter.",
    params: [],
    body: (_context: Context): FloatV<ad.Num> => {
      return {
        tag: "FloatV",
        contents: Math.PI,
      };
    },
    returns: valueT("Real"),
  },

  // ------ Geometry/graphics utils

  /**
   * Rotate a 2D vector `v` by 90 degrees counterclockwise.
   */
  rot90: {
    name: "rot90",
    description: "Rotate a 2D vector `v` by 90 degrees counterclockwise.",
    params: [{ name: "v", type: real2T(), description: "A vector" }],
    body: (_context: Context, v: ad.Num[]): VectorV<ad.Num> => {
      if (v.length !== 2) {
        throw Error("expected 2D vector in `rot90`");
      }
      const [x, y] = v;
      return { tag: "VectorV", contents: [neg(y), x] };
    },
    returns: valueT("Real2"),
  },

  /**
   * Rotate a 2D vector `v` by theta degrees counterclockwise.
   */
  rotateBy: {
    name: "rotateBy",
    description: "Rotate a 2D vector `v` by theta degrees counterclockwise.",
    params: [
      { name: "v", type: real2T(), description: "A vector" },
      {
        name: "theta",
        type: realT(),
        description: "degrees to rotate counterclockwise",
      },
    ],
    body: (_context: Context, v: ad.Num[], theta: ad.Num): VectorV<ad.Num> => {
      if (v.length !== 2) {
        throw Error("expected 2D vector in `rotateBy`");
      }
      const [x, y] = v;
      const X = add(mul(cos(theta), x), mul(sin(theta), y));
      const Y = add(neg(mul(sin(theta), x)), mul(cos(theta), y));
      return { tag: "VectorV", contents: [X, Y] };
    },
    returns: valueT("Real2"),
  },

  //#region signed distance Style functions
  signedDistance: {
    name: "signedDistance",
    description: "Return the signed distance between a shape and a point",
    params: [
      {
        name: "s",
        type: unionT(
          rectlikeT(),
          shapeT("Circle"),
          shapeT("Polygon"),
          shapeT("Line"),
          shapeT("Polyline")
        ),
        description: "A shape",
      },
      { name: "p", type: real2T(), description: "A point" },
    ],
    body: (
      _context: Context,
<<<<<<< HEAD
      shape: Shape<ad.Num>,
      pt: ad.Pt2
    ): FloatV<ad.Num> => floatV(signedDistance(shape, pt)),
=======
      s:
        | Rectlike<ad.Num>
        | Circle<ad.Num>
        | Polygon<ad.Num>
        | Line<ad.Num>
        | Polyline<ad.Num>,
      p: ad.Num[]
    ): FloatV<ad.Num> => {
      /*  
    All math borrowed from:
    https://iquilezles.org/articles/distfunctions2d/
    */

      if (isRectlike(s)) {
        return {
          tag: "FloatV",
          contents: sdfRect(
            s.center.contents,
            s.width.contents,
            s.height.contents,
            p
          ),
        };
      } else if (s.shapeType === "Circle") {
        /*     
      float sdCircle( vec2 p, float r )
      {
        return length(p) - r;
      } 
      */
        const pOffset = ops.vsub(p, s.center.contents);
        const result = sub(ops.vnorm(pOffset), s.r.contents);
        return {
          tag: "FloatV",
          contents: result,
        };
      } else if (s.shapeType === "Polygon") {
        /*
      float sdPolygon( in vec2[N] v, in vec2 p )
      {
          float d = dot(p-v[0],p-v[0]);
          float s = 1.0;
          for( int i=0, j=N-1; i<N; j=i, i++ )
          {
              vec2 e = v[j] - v[i];
              vec2 w =    p - v[i];
              vec2 b = w - e*clamp( dot(w,e)/dot(e,e), 0.0, 1.0 );
              d = min( d, dot(b,b) );
              bvec3 c = bvec3(p.y>=v[i].y,p.y<v[j].y,e.x*w.y>e.y*w.x);
              if( all(c) || all(not(c)) ) s*=-1.0;  
          }
          return s*sqrt(d);
      }
      */
        const v = s.points.contents;
        let d = ops.vdot(ops.vsub(p, v[0]), ops.vsub(p, v[0]));
        let ess: ad.Num = 1.0;
        let j = v.length - 1;
        for (let i = 0; i < v.length; i++) {
          const e = ops.vsub(v[j], v[i]);
          const w = ops.vsub(p, v[i]);
          const clampedVal = clamp([0, 1], div(ops.vdot(w, e), ops.vdot(e, e)));
          const b = ops.vsub(w, ops.vmul(clampedVal, e));
          d = min(d, ops.vdot(b, b));
          const c1 = gte(p[1], v[i][1]);
          const c2 = lt(p[1], v[j][1]);
          const c3 = gt(mul(e[0], w[1]), mul(e[1], w[0]));
          const c4 = and(and(c1, c2), c3);
          const c5 = not(c1);
          const c6 = not(c2);
          const c7 = not(c3);
          const c8 = and(and(c5, c6), c7);
          const negEss = mul(-1, ess);
          ess = ifCond(or(c4, c8), negEss, ess);
          // last line to match for loop in code we are borrowing from
          j = i;
        }
        const result = mul(ess, sqrt(d));
        return {
          tag: "FloatV",
          contents: result,
        };
      } else if (s.shapeType === "Line") {
        return {
          tag: "FloatV",
          contents: sdLine(s, p),
        };
      } else {
        return {
          tag: "FloatV",
          contents: sdPolyline(s, p),
        };
      }
    },
>>>>>>> 3234243d
    returns: valueT("Real"),
  },

  signedDistanceRect: {
    name: "signedDistanceRect",
    description: "Returns the distance between a rect and a point",
    params: [
      { name: "rect", type: real2NT() },
      { name: "pt", type: real2T() },
    ],
    body: (_context: Context, rect: ad.Pt2[], pt: ad.Pt2): FloatV<ad.Num> =>
      floatV(signedDistanceRect(rect, pt)),
    returns: realT(),
  },

  signedDistanceCircle: {
    name: "signedDistanceCircle",
    description: "Returns the distance between a circle and a point",
    params: [
      { name: "c", type: real2T(), description: "center of circle" },
      { name: "r", type: realT(), description: "radius of circle" },
      { name: "pt", type: real2T(), description: "the point" },
    ],
    body: (
      _context: Context,
      c: ad.Pt2,
      r: ad.Num,
      pt: ad.Pt2
    ): FloatV<ad.Num> => floatV(signedDistanceCircle(c, r, pt)),
    returns: realT(),
  },

  signedDistancePolygon: {
    name: "signedDistancePolygon",
    description: "Returns the distance between a polygon and a point",
    params: [
      { name: "pts", type: real2NT(), description: "points of the polygon" },
      { name: "pt", type: real2T(), description: "the point" },
    ],
    body: (_context: Context, pts: ad.Pt2[], pt: ad.Pt2): FloatV<ad.Num> =>
      floatV(signedDistancePolygon(pts, pt)),
    returns: realT(),
  },

  signedDistanceEllipse: {
    name: "signedDistanceEllipse",
    description: "Returns the distance between an ellipse and a point",
    params: [
      { name: "c", type: real2T(), description: "center of ellipse" },
      {
        name: "rx",
        type: realT(),
        description: "horizontal radius of ellipse",
      },
      { name: "ry", type: realT(), description: "vertical radius of ellipse" },
      { name: "pt", type: real2T(), description: "the point" },
    ],
    body: (
      _context: Context,
      c: ad.Pt2,
      rx: ad.Num,
      ry: ad.Num,
      pt: ad.Pt2
    ): FloatV<ad.Num> => floatV(signedDistanceEllipse(c, rx, ry, pt)),
    returns: realT(),
  },

  signedDistanceLine: {
    name: "signedDistanceLine",
    description: "Returns the distance between a line and a point",
    params: [
      { name: "start", type: real2T(), description: "start of line" },
      { name: "end", type: real2T(), description: "end of line" },
      { name: "pt", type: real2T(), description: "the point" },
    ],
    body: (
      _context: Context,
      start: ad.Pt2,
      end: ad.Pt2,
      pt: ad.Pt2
    ): FloatV<ad.Num> => floatV(signedDistanceLine(start, end, pt)),
    returns: realT(),
  },

  signedDistancePolyline: {
    name: "signedDistancePolyline",
    description: "Returns the distance between a line and a polyline",
    params: [
      { name: "pts", type: real2NT(), description: "points of the polyline" },
      { name: "pt", type: real2T(), description: "the point" },
    ],
    body: (_context: Context, pts: ad.Pt2[], pt: ad.Pt2): FloatV<ad.Num> =>
      floatV(signedDistancePolyline(pts, pt)),
    returns: realT(),
  },

  signedDistanceGroup: {
    name: "signedDistanceGroup",
    description:
      "Returns the signed distance between a group of shapes and a point",
    params: [
      { name: "shapes", type: shapeListT() },
      { name: "pt", type: real2T() },
    ],
    body: (
      _context: Context,
      shapes: Shape<ad.Num>[],
      pt: ad.Pt2
    ): FloatV<ad.Num> => floatV(signedDistanceGroup(shapes, pt)),
    returns: realT(),
  },
  //#endregion

  /**
   * Construct a unit vector u in the direction of the
   * given angle theta (in radians).
   */
  unitVector: {
    name: "unitVector",
    description:
      "Construct a unit vector u in the direction of the given angle theta (in radians).",
    params: [{ name: "theta", type: realT(), description: "direction" }],
    body: (_context: Context, theta: ad.Num): VectorV<ad.Num> => {
      return { tag: "VectorV", contents: [cos(theta), sin(theta)] };
    },
    returns: valueT("Real2"),
  },

  //#region ray intersection (and normal) Style functions
  rayIntersect: {
    name: "rayIntersect",
    params: [
      {
        name: "S",
        type: unionT(
          rectlikeT(),
          shapeT("Circle"),
          shapeT("Polygon"),
          shapeT("Line"),
          shapeT("Polyline"),
          shapeT("Ellipse"),
          shapeT("Group")
        ),
        description: "A shape",
      },
      { name: "p", type: real2T(), description: "A point" },
      { name: "v", type: real2T(), description: "A vector" },
    ],
    body: (
      _context: Context,
      S:
        | Circle<ad.Num>
        | Rectlike<ad.Num>
        | Line<ad.Num>
        | Polyline<ad.Num>
        | Polygon<ad.Num>
        | Ellipse<ad.Num>
        | Group<ad.Num>,
      p: ad.Num[],
      v: ad.Num[]
    ): VectorV<ad.Num> => {
      return vectorV(safeRI(rawRayIntersect(S, p, v), p));
    },
    returns: valueT("Real2"),
  },
  rayIntersectCircle: {
    name: "rayIntersectCircle",
    params: [
      { name: "c", type: real2T(), description: "center of circle" },
      { name: "r", type: realT(), description: "radius of circle" },
      { name: "p", type: real2T(), description: "A point" },
      { name: "v", type: real2T(), description: "A vector" },
    ],
    body: (
      _context: Context,
      c: ad.Num[],
      r: ad.Num,
      p: ad.Num[],
      v: ad.Num[]
    ): VectorV<ad.Num> => vectorV(safeRI(rawRayIntersectCircle(c, r, p, v), p)),
    returns: valueT("Real2"),
  },
  rayIntersectEllipse: {
    name: "rayIntersectEllipse",
    params: [
      { name: "c", type: real2T() },
      { name: "rx", type: realT() },
      { name: "ry", type: realT() },
      { name: "p", type: real2T(), description: "A point" },
      { name: "v", type: real2T(), description: "A vector" },
    ],
    body: (
      _context: Context,
      c: ad.Num[],
      rx: ad.Num,
      ry: ad.Num,
      p: ad.Num[],
      v: ad.Num[]
    ): VectorV<ad.Num> =>
      vectorV(safeRI(rawRayIntersectEllipse(c, rx, ry, p, v), p)),
    returns: real2T(),
  },
  rayIntersectLine: {
    name: "rayIntersectLine",
    params: [
      { name: "start", type: real2T() },
      { name: "end", type: real2T() },
      { name: "p", type: real2T(), description: "A point" },
      { name: "v", type: real2T(), description: "A vector" },
    ],
    body: (
      _context: Context,
      start: ad.Num[],
      end: ad.Num[],
      p: ad.Num[],
      v: ad.Num[]
    ): VectorV<ad.Num> =>
      vectorV(safeRI(rawRayIntersectLine(start, end, p, v), p)),
    returns: real2T(),
  },
  rayIntersectRect: {
    name: "rayIntersectRect",
    params: [
      {
        name: "rect",
        type: real2NT(),
        description:
          "The top-right, top-left, bottom-left, bottom-right points (in that order) of the rectangle",
      },
      { name: "p", type: real2T(), description: "A point" },
      { name: "v", type: real2T(), description: "A vector" },
    ],
    body: (
      _context: Context,
      rect: ad.Pt2[],
      p: ad.Num[],
      v: ad.Num[]
    ): VectorV<ad.Num> => vectorV(safeRI(rawRayIntersectRect(rect, p, v), p)),
    returns: real2T(),
  },
  rayIntersectPoly: {
    name: "rayIntersectPoly",
    params: [
      {
        name: "pts",
        type: real2NT(),
      },
      {
        name: "closed",
        type: booleanT(),
      },

      { name: "p", type: real2T(), description: "A point" },
      { name: "v", type: real2T(), description: "A vector" },
    ],
    body: (
      _context: Context,
      pts: ad.Pt2[],
      closed: boolean,
      p: ad.Num[],
      v: ad.Num[]
    ): VectorV<ad.Num> =>
      vectorV(safeRI(rawRayIntersectPoly(pts, closed, p, v), p)),
    returns: real2T(),
  },
  rayIntersectGroup: {
    name: "rayIntersectGroup",
    params: [
      { name: "shapes", type: shapeListT() },

      { name: "p", type: real2T(), description: "A point" },
      { name: "v", type: real2T(), description: "A vector" },
    ],
    body: (
      _context: Context,
      shapes: Shape<ad.Num>[],
      p: ad.Num[],
      v: ad.Num[]
    ): VectorV<ad.Num> =>
      vectorV(safeRI(rawRayIntersectGroup(shapes, p, v), p)),
    returns: real2T(),
  },
  rayIntersectNormal: {
    name: "rayIntersectNormal",
    params: [
      {
        name: "S",
        type: unionT(
          rectlikeT(),
          shapeT("Circle"),
          shapeT("Polygon"),
          shapeT("Line"),
          shapeT("Polyline"),
          shapeT("Ellipse"),
          shapeT("Group")
        ),
        description: "A shape",
      },
      { name: "p", type: real2T(), description: "A point" },
      { name: "v", type: real2T(), description: "A vector" },
    ],
    body: (
      _context: Context,
      S:
        | Circle<ad.Num>
        | Rectlike<ad.Num>
        | Line<ad.Num>
        | Polyline<ad.Num>
        | Polygon<ad.Num>
        | Ellipse<ad.Num>
        | Group<ad.Num>,
      p: ad.Num[],
      v: ad.Num[]
    ): VectorV<ad.Num> => vectorV(safeRIN(rawRayIntersect(S, p, v), p)),
    returns: valueT("Real2"),
  },
  rayIntersectNormalCircle: {
    name: "rayIntersectNormalCircle",
    params: [
      { name: "c", type: real2T(), description: "center of circle" },
      { name: "r", type: realT(), description: "radius of circle" },
      { name: "p", type: real2T(), description: "A point" },
      { name: "v", type: real2T(), description: "A vector" },
    ],
    body: (
      _context: Context,
      c: ad.Num[],
      r: ad.Num,
      p: ad.Num[],
      v: ad.Num[]
    ): VectorV<ad.Num> =>
      vectorV(safeRIN(rawRayIntersectCircle(c, r, p, v), p)),
    returns: valueT("Real2"),
  },
  rayIntersectNormalEllipse: {
    name: "rayIntersectNormalEllipse",
    params: [
      { name: "c", type: real2T() },
      { name: "rx", type: realT() },
      { name: "ry", type: realT() },
      { name: "p", type: real2T(), description: "A point" },
      { name: "v", type: real2T(), description: "A vector" },
    ],
    body: (
      _context: Context,
      c: ad.Num[],
      rx: ad.Num,
      ry: ad.Num,
      p: ad.Num[],
      v: ad.Num[]
    ): VectorV<ad.Num> =>
      vectorV(safeRIN(rawRayIntersectEllipse(c, rx, ry, p, v), p)),
    returns: real2T(),
  },
  rayIntersectNormalLine: {
    name: "rayIntersectNormalLine",
    params: [
      { name: "start", type: real2T() },
      { name: "end", type: real2T() },
      { name: "p", type: real2T(), description: "A point" },
      { name: "v", type: real2T(), description: "A vector" },
    ],
    body: (
      _context: Context,
      start: ad.Num[],
      end: ad.Num[],
      p: ad.Num[],
      v: ad.Num[]
    ): VectorV<ad.Num> =>
      vectorV(safeRIN(rawRayIntersectLine(start, end, p, v), p)),
    returns: real2T(),
  },
  rayIntersectNormalRect: {
    name: "rayIntersectNormalRect",
    params: [
      {
        name: "rect",
        type: real2NT(),
        description:
          "The top-right, top-left, bottom-left, bottom-right points (in that order) of the rectangle",
      },
      { name: "p", type: real2T(), description: "A point" },
      { name: "v", type: real2T(), description: "A vector" },
    ],
    body: (
      _context: Context,
      rect: ad.Pt2[],
      p: ad.Num[],
      v: ad.Num[]
    ): VectorV<ad.Num> => vectorV(safeRIN(rawRayIntersectRect(rect, p, v), p)),
    returns: real2T(),
  },
  rayIntersectNormalPoly: {
    name: "rayIntersectNormalPoly",
    params: [
      {
        name: "pts",
        type: real2NT(),
      },
      {
        name: "closed",
        type: booleanT(),
      },

      { name: "p", type: real2T(), description: "A point" },
      { name: "v", type: real2T(), description: "A vector" },
    ],
    body: (
      _context: Context,
      pts: ad.Pt2[],
      closed: boolean,
      p: ad.Num[],
      v: ad.Num[]
    ): VectorV<ad.Num> =>
      vectorV(safeRIN(rawRayIntersectPoly(pts, closed, p, v), p)),
    returns: real2T(),
  },
  rayIntersectNormalGroup: {
    name: "rayIntersectNormalGroup",
    params: [
      { name: "shapes", type: shapeListT() },

      { name: "p", type: real2T(), description: "A point" },
      { name: "v", type: real2T(), description: "A vector" },
    ],
    body: (
      _context: Context,
      shapes: Shape<ad.Num>[],
      p: ad.Num[],
      v: ad.Num[]
    ): VectorV<ad.Num> =>
      vectorV(safeRIN(rawRayIntersectGroup(shapes, p, v), p)),
    returns: real2T(),
  },
  //#endregion

  //#region closest point style functions
  closestPoint: {
    name: "closestPoint",
    params: [
      {
        name: "s",
        type: unionT(
          rectlikeT(),
          shapeT("Circle"),
          shapeT("Polygon"),
          shapeT("Line"),
          shapeT("Polyline"),
          shapeT("Ellipse"),
          shapeT("Group")
        ),
        description: "A shape",
      },
      { name: "p", type: real2T(), description: "A vector" },
    ],
    body: (_context: Context, shape: Shape<ad.Num>, p: ad.Pt2) =>
      vectorV(closestPoint(shape, p)),
    returns: valueT("Real2"),
  },
  closestPointCircle: {
    name: "closestPointCircle",
    params: [
      { name: "c", type: real2T(), description: "center of circle" },
      { name: "r", type: realT(), description: "radius of circle" },
      { name: "pt", type: real2T(), description: "the point" },
    ],
    body: (
      _context: Context,
      c: ad.Pt2,
      r: ad.Num,
      pt: ad.Pt2
    ): VectorV<ad.Num> => vectorV(closestPointCircle(c, r, pt)),
    returns: valueT("Real2"),
  },
  closestPointRect: {
    name: "closestPointRect",
    params: [
      {
        name: "rect",
        type: real2NT(),
        description:
          "The top-right, top-left, bottom-left, bottom-right points (in that order) of the rectangle",
      },
      { name: "pt", type: real2T(), description: "the point" },
    ],
    body: (_context: Context, rect: ad.Pt2[], pt: ad.Pt2): VectorV<ad.Num> =>
      vectorV(closestPointRect(rect, pt)),
    returns: valueT("Real2"),
  },
  closestPointLine: {
    name: "closestPointLine",
    params: [
      { name: "start", type: real2T(), description: "start point of line" },
      { name: "end", type: real2T(), description: "end point of line" },
      { name: "pt", type: real2T(), description: "the point" },
    ],
    body: (
      _context: Context,
      start: ad.Pt2,
      end: ad.Pt2,
      pt: ad.Pt2
    ): VectorV<ad.Num> => vectorV(closestPointLine(start, end, pt)),
    returns: valueT("Real2"),
  },
  closestPointEllipse: {
    name: "closestPointEllipse",
    params: [
      { name: "c", type: real2T(), description: "center of ellipse" },
      {
        name: "rx",
        type: realT(),
        description: "horizontal radius of ellipse",
      },
      { name: "ry", type: realT(), description: "vertical radius of ellipse" },
      { name: "pt", type: real2T(), description: "the point" },
    ],
    body: (
      _context: Context,
      c: ad.Pt2,
      rx: ad.Num,
      ry: ad.Num,
      pt: ad.Pt2
    ): VectorV<ad.Num> => vectorV(closestPointEllipse(c, rx, ry, pt)),
    returns: valueT("Real2"),
  },
  closestPointPoly: {
    name: "closestPointPoly",
    params: [
      { name: "pts", type: real2NT(), description: "points of the polygon" },
      {
        name: "closed",
        type: booleanT(),
        description: "whether or not the polygon is closed",
      },
      { name: "pt", type: real2T(), description: "the point" },
    ],
    body: (
      _context: Context,
      pts: ad.Pt2[],
      closed: boolean,
      pt: ad.Pt2
    ): VectorV<ad.Num> => vectorV(closestPointPoly(pts, closed, pt)),
    returns: valueT("Real2"),
  },
  closestPointGroup: {
    name: "closestPointGroup",
    params: [
      {
        name: "shapes",
        type: shapeListT(),
        description: "shapes of the group",
      },
      { name: "pt", type: real2T(), description: "the point" },
    ],
    body: (
      _context: Context,
      shapes: Shape<ad.Num>[],
      pt: ad.Pt2
    ): VectorV<ad.Num> => vectorV(closestPointGroup(shapes, pt)),
    returns: real2T(),
  },
  //#endregion

  //#region closest silhouette point style functions
  closestSilhouettePoint: {
    name: "closestSilhouettePoint",
    params: [
      {
        name: "s",
        type: unionT(
          rectlikeT(),
          shapeT("Circle"),
          shapeT("Polygon"),
          shapeT("Line"),
          shapeT("Polyline"),
          shapeT("Ellipse"),
          shapeT("Group")
        ),
        description: "A shape",
      },
      { name: "p", type: real2T(), description: "A point" },
    ],
    body: (
      _context: Context,
      s:
        | Circle<ad.Num>
        | Rectlike<ad.Num>
        | Line<ad.Num>
        | Polyline<ad.Num>
        | Polygon<ad.Num>
        | Ellipse<ad.Num>
        | Group<ad.Num>,
      p: ad.Num[]
    ): VectorV<ad.Num> => vectorV(safeCSP(rawClosestSilhouettePoint(s, p), p)),
    returns: valueT("Real2"),
  },
  closestSilhouettePointCircle: {
    name: "closestSilhouettePointCircle",
    params: [
      { name: "c", type: real2T(), description: "center of circle" },
      { name: "r", type: realT(), description: "radius of circle" },
      { name: "p", type: real2T(), description: "A point" },
    ],
    body: (
      _context: Context,
      c: ad.Pt2,
      r: ad.Num,
      p: ad.Pt2
    ): VectorV<ad.Num> =>
      vectorV(safeCSP(rawClosestSilhouettePointCircle(c, r, p), p)),
    returns: real2T(),
  },
  closestSilhouettePointEllipse: {
    name: "closestSilhouettePointEllipse",
    params: [
      { name: "c", type: real2T() },
      { name: "rx", type: realT() },
      { name: "ry", type: realT() },
      { name: "p", type: real2T(), description: "A point" },
    ],
    body: (
      _context: Context,
      c: ad.Pt2,
      rx: ad.Num,
      ry: ad.Num,
      p: ad.Pt2
    ): VectorV<ad.Num> =>
      vectorV(safeCSP(closestPointEllipse(c, rx, ry, p), p)),
    returns: real2T(),
  },
  closestSilhouettePointLine: {
    name: "closestSilhouettePointLine",
    params: [
      { name: "start", type: real2T() },
      { name: "end", type: real2T() },
      { name: "p", type: real2T(), description: "A point" },
    ],
    body: (
      _context: Context,
      start: ad.Pt2,
      end: ad.Pt2,
      p: ad.Pt2
    ): VectorV<ad.Num> =>
      vectorV(safeCSP(rawClosestSilhouettePointLine(start, end, p), p)),
    returns: real2T(),
  },
  closestSilhouettePointRect: {
    name: "closestSilhouettePointRect",
    params: [
      {
        name: "rect",
        type: real2NT(),
        description:
          "The top-right, top-left, bottom-left, bottom-right points (in that order) of the rectangle",
      },
      { name: "p", type: real2T(), description: "A point" },
    ],
    body: (_context: Context, rect: ad.Pt2[], p: ad.Pt2): VectorV<ad.Num> =>
      vectorV(safeCSP(rawClosestSilhouettePointRect(rect, p), p)),
    returns: real2T(),
  },
  closestSilhouettePointPolyline: {
    name: "closestSilhouettePointPolyline",
    params: [
      {
        name: "points",
        type: real2NT(),
      },
      { name: "p", type: real2T(), description: "A point" },
    ],
    body: (_context: Context, points: ad.Pt2[], p: ad.Pt2): VectorV<ad.Num> =>
      vectorV(safeCSP(rawClosestSilhouettePointPolyline(points, p), p)),
    returns: real2T(),
  },
  closestSilhouettePointPolygon: {
    name: "closestSilhouettePointPolygon",
    params: [
      {
        name: "points",
        type: real2NT(),
      },
      { name: "p", type: real2T(), description: "A point" },
    ],
    body: (_context: Context, points: ad.Pt2[], p: ad.Pt2): VectorV<ad.Num> =>
      vectorV(safeCSP(rawClosestSilhouettePointPolygon(points, p), p)),
    returns: real2T(),
  },
  closestSilhouettePointGroup: {
    name: "closestSilhouettePointGroup",
    params: [
      {
        name: "shapes",
        type: shapeListT(),
      },
      { name: "p", type: real2T(), description: "A point" },
    ],
    body: (
      _context: Context,
      shapes: Shape<ad.Num>[],
      p: ad.Pt2
    ): VectorV<ad.Num> =>
      vectorV(safeCSP(rawClosestSilhouettePointGroup(shapes, p), p)),
    returns: real2T(),
  },
  //#endregion

  rectLineDist: {
    name: "rectLineDist",
    description:
      "Return the distance between a rectangle (defined using the bottom-left and top-right points) and a line (defined using start and end points)",
    params: [
      {
        name: "bottomLeft",
        type: real2T(),
        description: "bottom-left point of rectangle",
      },
      {
        name: "topRight",
        type: real2T(),
        description: "top-right point of rectangle",
      },
      { name: "start", type: real2T(), description: "start point of line" },
      { name: "end", type: real2T(), description: "end point of line" },
    ],
    body: (
      _context: Context,
      bottomLeft: ad.Pt2,
      topRight: ad.Pt2,
      start: ad.Pt2,
      end: ad.Pt2
    ): FloatV<ad.Num> =>
      floatV(rectLineDist({ bottomLeft, topRight }, { start, end })),
    returns: valueT("Real"),
  },

  //#region shape distance style functions
  shapeDistance: {
    name: "shapeDistance",
    description: "Return the distance between two shapes.",
    params: [
      { name: "s1", type: shapeT("AnyShape"), description: "a shape" },
      { name: "s2", type: shapeT("AnyShape"), description: "a shape" },
    ],
    body: (
      _context: Context,
      s1: Shape<ad.Num>,
      s2: Shape<ad.Num>
    ): FloatV<ad.Num> => floatV(shapeDistance(s1, s2)),
    returns: valueT("Real"),
  },
  shapeDistanceCircles: {
    name: "shapeDistanceCircles",
    description: "Return the distance between two circles.",
    params: [
      { name: "c1", type: real2T(), description: "center of first circle" },
      { name: "r1", type: realT(), description: "radius of first circle" },
      { name: "c2", type: real2T(), description: "center of second circle" },
      { name: "r2", type: realT(), description: "radius of second circle" },
    ],
    body: (
      _context: Context,
      c1: ad.Pt2,
      r1: ad.Num,
      c2: ad.Pt2,
      r2: ad.Num
    ): FloatV<ad.Num> => floatV(shapeDistanceCircles(c1, r1, c2, r2)),
    returns: realT(),
  },
  shapeDistanceRects: {
    name: "shapeDistanceRects",
    description: "Return the distance between two rectangles.",
    params: [
      {
        name: "rect1",
        type: real2NT(),
        description:
          "The top-right, top-left, bottom-left, bottom-right points (in that order) of the first rectangle.",
      },
      {
        name: "rect2",
        type: real2NT(),
        description:
          "The top-right, top-left, bottom-left, bottom-right points (in that order) of the second rectangle.",
      },
    ],
    body: (
      _context: Context,
      rect1: ad.Pt2[],
      rect2: ad.Pt2[]
    ): FloatV<ad.Num> => floatV(shapeDistanceRects(rect1, rect2)),
    returns: realT(),
  },
  shapeDistanceRectLine: {
    name: "shapeDistanceRectLine",
    description: "Returns the distance between a rectangle and a line.",
    params: [
      {
        name: "rect",
        type: real2NT(),
        description:
          "The top-right, top-left, bottom-left, bottom-right points (in that order) of the rectangle.",
      },
      {
        name: "start",
        type: real2T(),
        description: "The start point of the line",
      },
      { name: "end", type: real2T(), description: "The end point of the line" },
    ],
    body: (
      _context: Context,
      rect: ad.Pt2[],
      start: ad.Pt2,
      end: ad.Pt2
    ): FloatV<ad.Num> => floatV(shapeDistanceRectLine(rect, start, end)),
    returns: realT(),
  },
  shapeDistancePolys: {
    name: "shapeDistancePolys",
    description: "Returns the distance between two polygons.",
    params: [
      {
        name: "pts1",
        type: real2NT(),
        description: "The list of points for the first polygon",
      },
      {
        name: "pts2",
        type: real2NT(),
        description: "The list of points for the second polygon",
      },
    ],
    body: (_context: Context, pts1: ad.Pt2[], pts2: ad.Pt2[]): FloatV<ad.Num> =>
      floatV(shapeDistancePolys(pts1, pts2)),
    returns: realT(),
  },
  shapeDistanceRectCircle: {
    name: "shapeDistanceRectCircle",
    description: "Returns the distance between a rectangle and a circle.",
    params: [
      {
        name: "rect",
        type: real2NT(),
        description:
          "The top-right, top-left, bottom-left, bottom-right points (in that order) of the rectangle.",
      },
      { name: "c", type: real2T(), description: "center of the circle" },
      { name: "r", type: realT(), description: "radius of the circle" },
    ],
    body: (
      _context: Context,
      rect: ad.Pt2[],
      c: ad.Pt2,
      r: ad.Num
    ): FloatV<ad.Num> => floatV(shapeDistanceRectCircle(rect, c, r)),
    returns: realT(),
  },
  shapeDistancePolyEllipse: {
    name: "shapeDistancePolyEllipse",
    description: "Returns the distance between a polygon and an ellipse.",
    params: [
      {
        name: "pts",
        type: real2NT(),
        description: "The list of points for the polygon",
      },
      { name: "c", type: real2T(), description: "center of the ellipse" },
      {
        name: "rx",
        type: realT(),
        description: "horizontal radius of ellipse",
      },
      { name: "ry", type: realT(), description: "vertical radius of ellipse" },
    ],
    body: (
      _context: Context,
      pts: ad.Pt2[],
      c: ad.Pt2,
      rx: ad.Num,
      ry: ad.Num
    ): FloatV<ad.Num> => floatV(shapeDistancePolyEllipse(pts, c, rx, ry)),
    returns: realT(),
  },
  shapeDistanceCircleLine: {
    name: "shapeDistanceCircleLine",
    description: "Returns the distance between a circle and a line.",
    params: [
      { name: "c", type: real2T(), description: "center of the circle" },
      { name: "r", type: realT(), description: "radius of the circle" },
      { name: "start", type: real2T(), description: "start point of line" },
      { name: "end", type: real2T(), description: "end point of line" },
    ],
    body: (
      _context: Context,
      c: ad.Pt2,
      r: ad.Num,
      start: ad.Pt2,
      end: ad.Pt2
    ): FloatV<ad.Num> => floatV(shapeDistanceCircleLine(c, r, start, end)),
    returns: realT(),
  },
  shapeDistanceLines: {
    name: "shapeDistanceLines",
    description: "Returns the distance between two lines.",
    params: [
      { name: "start1", type: real2T(), description: "start point of line" },
      { name: "end1", type: real2T(), description: "end point of line" },
      { name: "start2", type: real2T(), description: "start point of line" },
      { name: "end2", type: real2T(), description: "end point of line" },
    ],
    body: (
      _context: Context,
      start1: ad.Pt2,
      end1: ad.Pt2,
      start2: ad.Pt2,
      end2: ad.Pt2
    ) => floatV(shapeDistanceLines(start1, end1, start2, end2)),
    returns: realT(),
  },
  //#endregion

  /**
   * Returns the signed area enclosed by a polygonal chain given its nodes
   */
  signedArea: {
    name: "signedArea",
    description:
      "Returns the signed area enclosed by a polygonal chain given its nodes",
    params: [
      {
        name: "points",
        type: realNMT(),
        description: "points of polygonal chain",
      },
      {
        name: "closed",
        type: booleanT(),
        description: "whether the polygonic chain is closed",
      },
    ],
    body: (
      _context: Context,
      points: ad.Num[][],
      closed: boolean
    ): FloatV<ad.Num> => {
      return { tag: "FloatV", contents: signedArea(points, closed) };
    },
    returns: valueT("Real"),
  },

  /**
   * Returns the turning number of polygonal chain given its nodes
   */
  turningNumber: {
    name: "turningNumber",
    description:
      "Returns the turning number of polygonal chain given its nodes",
    params: [
      {
        name: "points",
        type: realNMT(),
        description: "points of polygonal chain",
      },
      {
        name: "closed",
        type: booleanT(),
        description: "whether the polygonic chain is closed",
      },
    ],
    body: (
      _context: Context,
      points: ad.Num[][],
      closed: boolean
    ): FloatV<ad.Num> => {
      return {
        tag: "FloatV",
        contents: turningNumber(points, closed),
      };
    },
    returns: valueT("Real"),
  },

  /**
   * Returns the total length of polygonal chain given its nodes
   */
  perimeter: {
    name: "perimeter",
    description: "Returns the total length of polygonal chain given its nodes",
    params: [
      {
        name: "points",
        type: realNMT(),
        description: "points of polygonal chain",
      },
      {
        name: "closed",
        type: booleanT(),
        description: "whether the polygonic chain is closed",
      },
    ],
    body: (
      _context: Context,
      points: ad.Num[][],
      closed: boolean
    ): FloatV<ad.Num> => {
      return { tag: "FloatV", contents: perimeter(points, closed) };
    },
    returns: valueT("Real"),
  },

  /**
   * Returns the isoperimetric ratio (perimeter squared divided by enclosed area)
   */
  isoperimetricRatio: {
    name: "isoperimetricRatio",
    description:
      "Returns the isoperimetric ratio (perimeter squared divided by enclosed area)",
    params: [
      {
        name: "points",
        type: realNMT(),
        description: "points of curve",
      },
      {
        name: "closed",
        type: booleanT(),
        description: "whether the curve is closed",
      },
    ],
    body: (
      _context: Context,
      points: ad.Num[][],
      closed: boolean
    ): FloatV<ad.Num> => {
      return { tag: "FloatV", contents: isoperimetricRatio(points, closed) };
    },
    returns: valueT("Real"),
  },

  /**
   * Returns integral of curvature squared along the curve
   */
  elasticEnergy: {
    name: "elasticEnergy",
    description: "Returns integral of curvature squared along the curve",
    params: [
      {
        name: "points",
        type: realNMT(),
        description: "points of curve",
      },
      {
        name: "closed",
        type: booleanT(),
        description: "whether curve is closed",
      },
    ],
    body: (
      _context: Context,
      points: ad.Num[][],
      closed: boolean
    ): FloatV<ad.Num> => {
      return { tag: "FloatV", contents: elasticEnergy(points, closed) };
    },
    returns: valueT("Real"),
  },

  /**
   * Returns integral of curvature along the curve
   */
  totalCurvature: {
    name: "totalCurvature",
    description: "Returns integral of curvature along the curve",
    params: [
      {
        name: "points",
        type: realNMT(),
        description: "points of curve",
      },
      {
        name: "closed",
        type: booleanT(),
        description: "whether curve is closed",
      },
      {
        name: "signed",
        type: booleanT(),
        description: "whether curvature is signed",
      },
    ],
    body: (
      _context: Context,
      points: ad.Num[][],
      closed: boolean,
      signed = true
    ): FloatV<ad.Num> => {
      return {
        tag: "FloatV",
        contents: totalCurvature(points, closed, signed),
      };
    },
    returns: valueT("Real"),
  },

  /**
   * Returns the sum of all line segment lengths raised to `k`
   */
  lengthK: {
    name: "lengthK",
    description: "Returns the sum of all line segment lengths raised to `k`",
    params: [
      {
        name: "points",
        type: realNMT(),
        description: "points of curve",
      },
      {
        name: "closed",
        type: booleanT(),
        description: "whether curve is closed",
      },
      {
        name: "k",
        type: realT(),
        description: "exponent for line segments",
      },
    ],
    body: (
      _context: Context,
      points: ad.Num[][],
      closed: boolean,
      k: number
    ): FloatV<ad.Num> => {
      return { tag: "FloatV", contents: lengthK(points, closed, k) };
    },
    returns: valueT("Real"),
  },

  /**
   * Returns the maximum value of curvature along the curve
   */
  maxCurvature: {
    name: "maxCurvature",
    description: "Returns the maximum value of curvature along the curve",
    params: [
      {
        name: "points",
        type: realNMT(),
        description: "points of curve",
      },
      {
        name: "closed",
        type: booleanT(),
        description: "whether curve is closed",
      },
    ],
    body: (
      _context: Context,
      points: ad.Num[][],
      closed: boolean
    ): FloatV<ad.Num> => {
      return { tag: "FloatV", contents: maxCurvature(points, closed) };
    },
    returns: valueT("Real"),
  },

  /**
   * Returns integral of curvature raised to `p` along the curve
   */
  pElasticEnergy: {
    name: "pElasticEnergy",
    description: "Returns integral of curvature raised to `p` along the curve",
    params: [
      {
        name: "points",
        type: realNMT(),
        description: "points of curve",
      },
      {
        name: "closed",
        type: booleanT(),
        description: "whether curve is closed",
      },
      {
        name: "p",
        type: realT(),
        description: "exponent for curvature",
      },
    ],
    body: (
      _context: Context,
      points: ad.Num[][],
      closed: boolean,
      p: number
    ): FloatV<ad.Num> => {
      return { tag: "FloatV", contents: pElasticEnergy(points, closed, p) };
    },
    returns: valueT("Real"),
  },

  /**
   * Returns integral of curvature derivative raised to `p` along the curve
   */
  inflectionEnergy: {
    name: "inflectionEnergy",
    description:
      "Returns integral of curvature derivative raised to `p` along the curve",
    params: [
      {
        name: "points",
        type: realNMT(),
        description: "points of curve",
      },
      {
        name: "closed",
        type: booleanT(),
        description: "whether curve is closed",
      },
      {
        name: "p",
        type: realT(),
        description: "exponent for curvature derivative",
      },
    ],
    body: (
      _context: Context,
      points: ad.Num[][],
      closed: boolean,
      p: number
    ): FloatV<ad.Num> => {
      return { tag: "FloatV", contents: inflectionEnergy(points, closed, p) };
    },
    returns: valueT("Real"),
  },

  /**
   * Returns center of mass for a 2D point cloud
   */
  centerOfMass: {
    name: "centerOfMass",
    description: "Returns center of mass for a 2D point cloud",
    params: [
      {
        name: "points",
        type: real2NT(),
        description: "points of curve",
      },
    ],
    body: (_context: Context, points: [ad.Num, ad.Num][]): VectorV<ad.Num> => {
      return { tag: "VectorV", contents: centerOfMass(points) };
    },
    returns: valueT("Real2"),
  },

  noClip: {
    name: "noClip",
    description: "Describes no shape clipping",
    params: [],
    body: (_context: Context): ClipDataV<ad.Num> => clipDataV(noClip()),
    returns: valueT("ClipData"),
  },

  clip: {
    name: "clip",
    description: "Describes clipping to a shape",
    params: [{ name: "shape", type: shapeT("AnyShape") }],
    body: (_context: Context, shape: Shape<ad.Num>): ClipDataV<ad.Num> =>
      clipDataV(clipShape(shape)),
    returns: valueT("ClipData"),
  },

  bboxPts: {
    name: "bboxPts",
    description:
      "Returns the top-left, top-right, bottom-right, bottom-left points (in that order) of the axis-aligned bounding box of a shape",
    params: [{ name: "s", type: shapeT("AnyShape"), description: "a shape" }],
    body: (_context: Context, s: Shape<ad.Num>): PtListV<ad.Num> => {
      return { tag: "PtListV", contents: bboxPts(bboxFromShape(s)) };
    },
    returns: valueT("Real2N"),
  },
  rectPts: {
    name: "rectPts",
    description:
      "Returns the top-left, top-right, bottom-right, bottom-left points of a rect-like shape. This takes into account rotation.",
    params: [{ name: "s", type: rectlikeT() }],
    body: (_context: Context, s: Rectlike<ad.Num>): PtListV<ad.Num> => {
      const counterclockwise = neg(s.rotation.contents);
      const down = ops.vrot([0, -1], counterclockwise);
      const right = ops.rot90(down);

      const width = s.width.contents;
      const height = s.height.contents;
      const top = ops.vmul(width, right);
      const left = ops.vmul(height, down);

      const topLeft = [
        sub(s.center.contents[0], div(width, 2)),
        add(s.center.contents[1], div(height, 2)),
      ];
      const topRight = ops.vadd(topLeft, top);
      const botLeft = ops.vadd(topLeft, left);
      const botRight = ops.vadd(topRight, left);

      return ptListV([topRight, topLeft, botLeft, botRight]);
    },
    returns: real2NT(),
  },
};

// `_compDictVals` causes TypeScript to enforce that every function in
// `compDict` actually has type `CompFunc` with the right function signature, etc.
const _compDictVals: CompFunc[] = Object.values(compDict);

/*
  float msign(in float x) { return (x<0.0)?-1.0:1.0; }
*/
export const msign = (x: ad.Num): ad.Num => {
  return ifCond(lt(x, 0), -1, 1);
};

//#region Signed Distance Functions

const signedDistance = (s: Shape<ad.Num>, p: ad.Pt2): ad.Num => {
  if (isRectlike(s)) {
    return signedDistanceRect(bboxPts(bboxFromShape(s)), p);
  } else if (s.shapeType === "Circle") {
    return signedDistanceCircle(toPt(s.center.contents), s.r.contents, p);
  } else if (s.shapeType === "Polygon") {
    return signedDistancePolygon(polygonLikePoints(s), p);
  } else if (s.shapeType === "Line") {
    return signedDistanceLine(toPt(s.start.contents), toPt(s.end.contents), p);
  } else if (s.shapeType === "Polyline") {
    return signedDistancePolyline(polygonLikePoints(s), p);
  } else if (s.shapeType === "Group") {
    return signedDistanceGroup(s.shapes.contents, p);
  } else {
    throw new Error(
      `Shape type ${s.shapeType} is not supported by signedDistance`
    );
  }
};

// All math borrowed from:
// https://iquilezles.org/articles/distfunctions2d/

export const signedDistanceRect = (rect: ad.Pt2[], pt: ad.Pt2): ad.Num => {
  /*  
    
    axis-aligned rectangle:
    float sdBox( in vec2 p, in vec2 b )
    {
      vec2 d = abs(p)-b;
      return length(max(d,0.0)) + min(max(d.x,d.y),0.0);
    } 
    */
  if (rect.length !== 4) {
    throw new Error("Expects rect to have four points");
  }
  const [tr, tl, bl] = rect;
  const center = ops.vmul(0.5, ops.vadd(tr, bl));
  const width = sub(tr[0], tl[0]);
  const height = sub(tl[1], bl[1]);

  const absp = ops.vabs(ops.vsub(pt, center));
  const b = [div(width, 2), div(height, 2)];
  const d = ops.vsub(absp, b);
  return add(ops.vnorm(ops.vmax(d, [0.0, 0.0])), min(max(d[0], d[1]), 0.0));
};

export const signedDistanceCircle = (
  c: ad.Pt2,
  r: ad.Num,
  pt: ad.Pt2
): ad.Num => {
  /*     
      float sdCircle( vec2 p, float r )
      {
        return length(p) - r;
      } 
  */
  const pOffset = ops.vsub(pt, c);
  return sub(ops.vnorm(pOffset), r);
};

export const signedDistancePolygon = (pts: ad.Pt2[], pt: ad.Pt2): ad.Num => {
  /*
      float sdPolygon( in vec2[N] v, in vec2 p )
      {
          float d = dot(p-v[0],p-v[0]);
          float s = 1.0;
          for( int i=0, j=N-1; i<N; j=i, i++ )
          {
              vec2 e = v[j] - v[i];
              vec2 w =    p - v[i];
              vec2 b = w - e*clamp( dot(w,e)/dot(e,e), 0.0, 1.0 );
              d = min( d, dot(b,b) );
              bvec3 c = bvec3(p.y>=v[i].y,p.y<v[j].y,e.x*w.y>e.y*w.x);
              if( all(c) || all(not(c)) ) s*=-1.0;  
          }
          return s*sqrt(d);
      }
  */
  const v = pts;
  let d = ops.vdot(ops.vsub(pt, v[0]), ops.vsub(pt, v[0]));
  let ess: ad.Num = 1.0;
  let j = v.length - 1;
  for (let i = 0; i < v.length; i++) {
    const e = ops.vsub(v[j], v[i]);
    const w = ops.vsub(pt, v[i]);
    const clampedVal = clamp([0, 1], div(ops.vdot(w, e), ops.vdot(e, e)));
    const b = ops.vsub(w, ops.vmul(clampedVal, e));
    d = min(d, ops.vdot(b, b));
    const c1 = gte(pt[1], v[i][1]);
    const c2 = lt(pt[1], v[j][1]);
    const c3 = gt(mul(e[0], w[1]), mul(e[1], w[0]));
    const c4 = and(and(c1, c2), c3);
    const c5 = not(c1);
    const c6 = not(c2);
    const c7 = not(c3);
    const c8 = and(and(c5, c6), c7);
    const negEss = mul(-1, ess);
    ess = ifCond(or(c4, c8), negEss, ess);
    // last line to match for loop in code we are borrowing from
    j = i;
  }
  return mul(ess, sqrt(d));
};

export const signedDistanceEllipse = (
  center: ad.Pt2,
  radiusx: ad.Num,
  radiusy: ad.Num,
  pInput: ad.Pt2
) => {
  /*
    Ported code is here: https://www.shadertoy.com/view/4sS3zz
  */
  // if = abs( p );
  // if( p.x>p.y ){ p=p.yx; ab=ab.yx; }
  const pOffset = ops.vsub(pInput, center);
  const pUnswizzled = ops.vabs(pOffset);
  const abUnswizzled = [radiusx, radiusy];
  const p = [];
  const ab = [];
  p[0] = ifCond(
    gt(pUnswizzled[0], pUnswizzled[1]),
    pUnswizzled[1],
    pUnswizzled[0]
  );
  p[1] = ifCond(
    gt(pUnswizzled[0], pUnswizzled[1]),
    pUnswizzled[0],
    pUnswizzled[1]
  );
  ab[0] = ifCond(
    gt(pUnswizzled[0], pUnswizzled[1]),
    abUnswizzled[1],
    abUnswizzled[0]
  );
  ab[1] = ifCond(
    gt(pUnswizzled[0], pUnswizzled[1]),
    abUnswizzled[0],
    abUnswizzled[1]
  );
  // float l = ab.y*ab.y - ab.x*ab.x;
  const l = sub(squared(ab[1]), squared(ab[0]));
  // float m = ab.x*p.x/l;
  const m = div(mul(ab[0], p[0]), l);
  // float m2 = m*m;
  const m2 = squared(m);
  // float n = ab.y*p.y/l;
  const n = div(mul(ab[1], p[1]), l);
  // float n2 = n*n;
  const n2 = squared(n);
  // float c = (m2+n2-1.0)/3.0; float c3 = c*c*c;
  const c = div(sub(add(m2, n2), 1), 3);
  const c3 = mul(mul(c, c), c);
  // float q = c3 + m2*n2*2.0;
  const q = add(c3, mul(m2, mul(n2, 2)));
  // float d = c3 + m2*n2;
  const d = add(c3, mul(m2, n2));
  // float g = m + m*n2;
  const g = add(m, mul(m, n2));

  //if branch
  // float h = acos(q/c3)/3.0;
  const hif = div(acos(div(q, c3)), 3);
  // float s = cos(h) + 2.0;
  const sif = add(cos(hif), 2);
  // float t = sin(h)*sqrt(3.0);
  const tif = mul(sin(hif), sqrt(3));
  // float rx = sqrt( m2-c*(s+t) );
  const rxif = sqrt(sub(m2, mul(c, add(sif, tif))));
  // float ry = sqrt( m2-c*(s-t) );
  const ryif = sqrt(sub(m2, mul(c, sub(sif, tif))));
  // co = ry + sign(l)*rx + abs(g)/(rx*ry);
  const coif = add(
    add(ryif, mul(sign(l), rxif)),
    div(absVal(g), mul(rxif, ryif))
  );
  // elsebranch
  // float h = 2.0*m*n*sqrt(d);
  const h = mul(2, mul(m, mul(n, sqrt(d))));
  // float s = msign(q+h)*pow( abs(q+h), 1.0/3.0 );
  const onethird = div(1, 3);
  const s = mul(msign(add(q, h)), pow(absVal(add(q, h)), onethird));
  // float t = msign(q-h)*pow( abs(q-h), 1.0/3.0 );
  const t = mul(msign(sub(q, h)), pow(absVal(sub(q, h)), onethird));
  // float rx = -(s+t) - c*4.0 + 2.0*m2;
  const rx = add(sub(neg(add(s, t)), mul(c, 4)), mul(2, m2));
  // float ry =  (s-t)*sqrt(3.0);
  const ry = mul(sub(s, t), sqrt(3));
  // float rm = sqrt( rx*rx + ry*ry );
  const rm = sqrt(add(squared(rx), squared(ry)));
  // co = ry/sqrt(rm-rx) + 2.0*g/rm;
  const coelse = add(div(ry, sqrt(sub(rm, rx))), mul(2, div(g, rm)));

  // co = (co-m)/2.0;
  // if (d<0.0)
  const co_pred = ifCond(lt(d, 0), coif, coelse);
  const co = div(sub(co_pred, m), 2);

  // float si = sqrt( max(1.0-co*co,0.0) );
  const si = sqrt(max(sub(1, squared(co)), 0));
  // vec2 r = ab * vec2(co,si);
  const r = ops.vproduct(ab, [co, si]);
  // return length(r-p) * msign(p.y-r.y);
  return mul(ops.vnorm(ops.vsub(r, p)), msign(sub(p[1], r[1])));
};

export const signedDistanceLine = (
  start: ad.Pt2,
  end: ad.Pt2,
  pt: ad.Pt2
): ad.Num => {
  /*
  Computes the signed distance for a line 
    float sdSegment( in vec2 p, in vec2 a, in vec2 b )
    {
      vec2 pa = p-a, ba = b-a;
      float h = clamp( dot(pa,ba)/dot(ba,ba), 0.0, 1.0 );
      return length( pa - ba*h );
    }
  */
  const pa = ops.vsub(pt, start);
  const ba = ops.vsub(end, start);
  const h = clamp([0, 1], div(ops.vdot(pa, ba), ops.vdot(ba, ba)));
  return ops.vnorm(ops.vsub(pa, ops.vmul(h, ba)));
};

export const signedDistancePolyline = (pts: ad.Pt2[], pt: ad.Pt2): ad.Num => {
  const dists: ad.Num[] = [];
  for (let i = 0; i < pts.length - 1; i++) {
    const start = pts[i];
    const end = pts[i + 1];
    dists[i] = signedDistanceLine(start, end, pt);
  }
  return minN(dists);
};

export const signedDistanceGroup = (
  ss: Shape<ad.Num>[],
  pt: ad.Pt2
): ad.Num => {
  const dists = ss.map((s) => signedDistance(s, pt));
  return minN(dists);
};

//#endregion

//#region Ray intersection
// `raw` functions may return `Infinity` when ray intersection does not exist.
// `safe` functions return `p` if `Infinity` is detected.

// safe ray intersection
export const safeRI = (hit: ad.Num[][], p: ad.Num[]): ad.Num[] => {
  const x = hit[0];
  const x0 = ifCond(eq(absVal(x[0]), Infinity), p[0], x[0]);
  const x1 = ifCond(eq(absVal(x[1]), Infinity), p[1], x[1]);
  return [x0, x1];
};

// safe ray intersection normal
export const safeRIN = (hit: ad.Num[][], p: ad.Num[]): ad.Num[] => {
  const x = hit[0];
  const n = hit[1];
  const s = ops.vdot(n, ops.vsub(p, x));
  const n0 = ifCond(
    eq(absVal(x[0]), Infinity),
    0.0,
    ifCond(lt(s, 0), neg(n[0]), n[0])
  );
  const n1 = ifCond(
    eq(absVal(x[1]), Infinity),
    0.0,
    ifCond(lt(s, 0), neg(n[1]), n[1])
  );
  return [n0, n1];
};

export const rawRayIntersect = (
  s:
    | Circle<ad.Num>
    | Rectlike<ad.Num>
    | Line<ad.Num>
    | Polyline<ad.Num>
    | Polygon<ad.Num>
    | Ellipse<ad.Num>
    | Path<ad.Num>
    | Group<ad.Num>,
  p: ad.Num[],
  v: ad.Num[]
): ad.Num[][] => {
  const t = s.shapeType;
  if (t === "Circle") {
    return rawRayIntersectCircle(s.center.contents, s.r.contents, p, v);
  } else if (
    t === "Rectangle" ||
    t === "Text" ||
    t === "Equation" ||
    t === "Image"
  ) {
    const c = s.center.contents;
    const w = s.width.contents;
    const h = s.height.contents;
    const x0 = sub(c[0], div(w, 2));
    const x1 = add(c[0], div(w, 2));
    const y0 = sub(c[1], div(h, 2));
    const y1 = add(c[1], div(h, 2));
    return rawRayIntersectRectHelper(x0, x1, y0, y1, p, v);
  } else if (t === "Line") {
    return rawRayIntersectLine(s.start.contents, s.end.contents, p, v);
  } else if (t === "Polyline") {
    return rawRayIntersectPoly(s.points.contents, false, p, v);
  } else if (t === "Polygon") {
    return rawRayIntersectPoly(s.points.contents, true, p, v);
  } else if (t === "Ellipse") {
    return rawRayIntersectEllipse(
      s.center.contents,
      s.rx.contents,
      s.ry.contents,
      p,
      v
    );
  } else if (t === "Path") {
    throw new Error("Ray intersection not handled for Path");
  } else {
    return rawRayIntersectGroup(s.shapes.contents, p, v);
  }
};

export const rawRayIntersectCircle = (
  c: ad.Num[],
  r: ad.Num,
  p: ad.Num[],
  v: ad.Num[]
): ad.Num[][] => {
  return rawRayIntersectCircleCoords(p, v, c, r);
};

export const rawRayIntersectEllipse = (
  center: ad.Num[],
  rx: ad.Num,
  ry: ad.Num,
  p0: ad.Num[],
  v0: ad.Num[]
): ad.Num[][] => {
  // map ray data to coordinate system for unit circle
  const r = [rx, ry];
  const c0 = center;
  const p = ops.ewvvdiv(p0, r);
  const v = ops.ewvvdiv(v0, r);
  const c = ops.ewvvdiv(c0, r);

  const hit = rawRayIntersectCircleCoords(p, v, c, 1);

  // map hit point and normal back to ellipse coordinate system
  const x = ops.ewvvmul(hit[0], r);
  const n = ops.vnormalize([
    mul(div(r[1], r[0]), sub(x[0], c0[0])),
    mul(div(r[0], r[1]), sub(x[1], c0[1])),
  ]);

  return [x, n];
};

const rawRayIntersectCircleCoords = (
  p: ad.Num[],
  v: ad.Num[],
  c: ad.Num[],
  r: ad.Num
): ad.Num[][] => {
  const w = ops.vnormalize(v);
  const u = ops.vsub(p, c);
  const B = neg(ops.vdot(u, w));
  const C = sub(ops.vdot(u, u), mul(r, r));
  const D = sub(mul(B, B), C);
  const t1 = ifCond(lt(D, 0), Infinity, sub(B, sqrt(D)));
  const t2 = ifCond(lt(D, 0), Infinity, add(B, sqrt(D)));
  const t = ifCond(gt(t1, 0), t1, ifCond(gt(t2, 0), t2, Infinity));
  const x = ops.vadd(p, ops.vmul(t, w));
  const n = ops.vnormalize(ops.vsub(x, c));
  return [x, n];
};

export const rawRayIntersectLine = (
  start: ad.Num[],
  end: ad.Num[],
  p: ad.Num[],
  v: ad.Num[]
): ad.Num[][] => {
  return rawRayIntersectLineCoords(p, v, start, end);
};

export const rawRayIntersectRect = (
  [tr, tl, bl, br]: ad.Num[][],
  p: ad.Num[],
  v: ad.Num[]
): ad.Num[][] => {
  const x0 = tl[0],
    x1 = tr[0];
  const y0 = bl[1],
    y1 = tl[1];
  return rawRayIntersectRectHelper(x0, x1, y0, y1, p, v);
};

const rawRayIntersectRectHelper = (
  x0: ad.Num,
  x1: ad.Num,
  y0: ad.Num,
  y1: ad.Num,
  p: ad.Num[],
  v: ad.Num[]
) => {
  const points = [
    [x0, y0],
    [x1, y0],
    [x1, y1],
    [x0, y1],
    [x0, y0],
  ];
  const firstHits: ad.Num[][][] = [];
  const dist: ad.Num[] = [];
  for (let i = 0; i < 4; i++) {
    const a = points[i];
    const b = points[i + 1];
    firstHits[i] = rawRayIntersectLineCoords(p, v, a, b);
    dist[i] = ops.vdist(p, firstHits[i][0]);
  }

  let hitX: ad.Num = Infinity;
  let hitY: ad.Num = Infinity;
  let nrmX: ad.Num = Infinity;
  let nrmY: ad.Num = Infinity;
  let firstDist: ad.Num = Infinity;
  for (let i = 0; i < 4; i++) {
    firstDist = ifCond(lt(firstDist, dist[i]), firstDist, dist[i]);
    hitX = ifCond(eq(firstDist, dist[i]), firstHits[i][0][0], hitX);
    hitY = ifCond(eq(firstDist, dist[i]), firstHits[i][0][1], hitY);
    nrmX = ifCond(eq(firstDist, dist[i]), firstHits[i][1][0], nrmX);
    nrmY = ifCond(eq(firstDist, dist[i]), firstHits[i][1][1], nrmY);
  }
  return [
    [hitX, hitY],
    [nrmX, nrmY],
  ];
};

export const rawRayIntersectPoly = (
  points: ad.Num[][],
  closed: boolean,
  p: ad.Num[],
  v: ad.Num[]
): ad.Num[][] => {
  const pts = closed ? [...points, points[0]] : points;

  const firstHits: ad.Num[][][] = [];
  const dist: ad.Num[] = [];
  for (let i = 0; i < pts.length - 1; i++) {
    const a = pts[i];
    const b = pts[i + 1];
    firstHits[i] = rawRayIntersectLineCoords(p, v, a, b);
    dist[i] = ops.vdist(p, firstHits[i][0]);
  }
  let firstDist: ad.Num = Infinity;
  let hitX: ad.Num = Infinity;
  let hitY: ad.Num = Infinity;
  let nrmX: ad.Num = 0;
  let nrmY: ad.Num = 0;
  for (let i = 0; i < pts.length - 1; i++) {
    firstDist = ifCond(lt(firstDist, dist[i]), firstDist, dist[i]);
    hitX = ifCond(eq(firstDist, dist[i]), firstHits[i][0][0], hitX);
    hitY = ifCond(eq(firstDist, dist[i]), firstHits[i][0][1], hitY);
    nrmX = ifCond(eq(firstDist, dist[i]), firstHits[i][1][0], nrmX);
    nrmY = ifCond(eq(firstDist, dist[i]), firstHits[i][1][1], nrmY);
  }
  return [
    [hitX, hitY],
    [nrmX, nrmY],
  ];
};

const rawRayIntersectLineCoords = (
  p: ad.Num[],
  v: ad.Num[],
  a: ad.Num[],
  b: ad.Num[]
): ad.Num[][] => {
  const u = ops.vsub(b, a);
  const w = ops.vsub(p, a);
  const d = ops.cross2(v, u);
  const s = div(ops.cross2(v, w), d);
  const t = div(ops.cross2(u, w), d);

  // position
  const T = ifCond(
    lt(t, 0),
    Infinity,
    ifCond(lt(s, 0), Infinity, ifCond(gt(s, 1), Infinity, t))
  );
  const x = ops.vadd(p, ops.vmul(T, v));

  // normal
  const n = ops.vnormalize(ops.rot90(u));
  const nX = ifCond(
    lt(t, 0),
    0,
    ifCond(lt(s, 0), 0, ifCond(gt(s, 1), 0, n[0]))
  );
  const nY = ifCond(
    lt(t, 0),
    0,
    ifCond(lt(s, 0), 0, ifCond(gt(s, 1), 0, n[1]))
  );

  return [x, [nX, nY]];
};

export const rawRayIntersectGroup = (
  shapes: Shape<ad.Num>[],
  p: ad.Num[],
  v: ad.Num[]
): ad.Num[][] => {
  // t === "Group"
  const firstHits = shapes.map((shape) => rawRayIntersect(shape, p, v));
  const dist = firstHits.map((hit) => ops.vdist(hit[0], p));
  let hitX: ad.Num = Infinity;
  let hitY: ad.Num = Infinity;
  let nrmX: ad.Num = Infinity;
  let nrmY: ad.Num = Infinity;
  let firstDist: ad.Num = Infinity;
  for (let i = 0; i < shapes.length; i++) {
    firstDist = ifCond(lt(firstDist, dist[i]), firstDist, dist[i]);
    hitX = ifCond(eq(firstDist, dist[i]), firstHits[i][0][0], hitX);
    hitY = ifCond(eq(firstDist, dist[i]), firstHits[i][0][1], hitY);
    nrmX = ifCond(eq(firstDist, dist[i]), firstHits[i][1][0], nrmX);
    nrmY = ifCond(eq(firstDist, dist[i]), firstHits[i][1][1], nrmY);
  }
  return [
    [hitX, hitY],
    [nrmX, nrmY],
  ];
};
//#endregion

//#region closest point

export const closestPoint = (
  s:
    | Circle<ad.Num>
    | Rectlike<ad.Num>
    | Line<ad.Num>
    | Polyline<ad.Num>
    | Polygon<ad.Num>
    | Ellipse<ad.Num>
    | Path<ad.Num>
    | Group<ad.Num>,
  p: ad.Num[]
): ad.Num[] => {
  const t = s.shapeType;
  if (t === "Circle") {
    return closestPointCircle(s.center.contents, s.r.contents, p);
  } else if (
    t === "Rectangle" ||
    t === "Text" ||
    t === "Equation" ||
    t === "Image"
  ) {
    return closestPointRect(bboxPts(bboxFromRectlike(s)), p);
  } else if (t === "Line") {
    return closestPointLine(s.start.contents, s.end.contents, p);
  } else if (t === "Polyline") {
    return closestPointPoly(s.points.contents, false, p);
  } else if (t === "Polygon") {
    return closestPointPoly(s.points.contents, true, p);
  } else if (t === "Ellipse") {
    return closestPointEllipse(
      s.center.contents,
      s.rx.contents,
      s.ry.contents,
      p
    );
  } else if (t === "Path") {
    throw new Error("Closest point queries not handled for Path");
  } else {
    // t === "Group"
    return closestPointGroup(s.shapes.contents, p);
  }
};

export const closestPointCircle = (
  c: ad.Num[],
  r: ad.Num,
  p: ad.Num[]
): ad.Num[] => {
  /**
   * Implementing formula
   * V = P - C
   * return C + (V/|V|)*r
   */
  const pOffset = ops.vsub(p, c);
  const normOffset = ops.vnorm(pOffset);
  const unitVector = ops.vdiv(pOffset, normOffset);
  const pOnCircumferenceOffset = ops.vmul(r, unitVector);
  const pOnCircumference = ops.vadd(c, pOnCircumferenceOffset);
  return pOnCircumference;
};

export const closestPointLine = (
  start: ad.Num[],
  end: ad.Num[],
  p: ad.Num[]
): ad.Num[] => {
  return closestPointLineCoords(p, start, end);
};

export const closestPointPoly = (
  points: ad.Num[][],
  closed: boolean,
  p: ad.Num[]
): ad.Num[] => {
  const allPts = closed ? [...points, points[0]] : points;

  const closestPoints: ad.Num[][] = [];
  const dist: ad.Num[] = [];
  for (let i = 0; i < allPts.length - 1; i++) {
    const a = allPts[i];
    const b = allPts[i + 1];
    closestPoints[i] = closestPointLineCoords(p, a, b);
    dist[i] = ops.vdist(p, closestPoints[i]);
  }
  let closestX: ad.Num = Infinity;
  let closestY: ad.Num = Infinity;
  let minDist: ad.Num = Infinity;
  for (let i = 0; i < allPts.length - 1; i++) {
    minDist = ifCond(lt(minDist, dist[i]), minDist, dist[i]);
    closestX = ifCond(eq(minDist, dist[i]), closestPoints[i][0], closestX);
    closestY = ifCond(eq(minDist, dist[i]), closestPoints[i][1], closestY);
  }
  return [closestX, closestY];
};

export const closestPointRect = (rect: ad.Num[][], p: ad.Num[]): ad.Num[] => {
  const [tr, tl, bl] = rect;
  const l = tl[0],
    t = bl[1];
  const w = sub(tr[0], tl[0]);
  const h = sub(tl[1], bl[1]);
  let [x, y] = p;
  const r = add(l, w);
  const b = add(t, h);
  x = clamp([l, r], x);
  y = clamp([t, b], y);
  const dl = absVal(sub(x, l));
  const dr = absVal(sub(x, r));
  const dt = absVal(sub(y, t));
  const db = absVal(sub(y, b));
  const m = min(min(min(dl, dr), dt), db);
  let retX: ad.Num = ifCond(or(eq(m, dt), eq(m, db)), x, r);
  retX = ifCond(eq(m, dl), l, retX);
  let retY: ad.Num = ifCond(or(eq(m, dl), eq(m, dr)), y, t);
  retY = ifCond(eq(m, db), b, retY);
  return [retX, retY];
};

export const closestPointEllipse = (
  c: ad.Num[],
  rx: ad.Num,
  ry: ad.Num,
  p: ad.Num[]
): ad.Num[] => {
  return closestPointEllipseCoords(rx, ry, c, p);
};

export const closestPointGroup = (
  shapes: Shape<ad.Num>[],
  p: ad.Num[]
): ad.Num[] => {
  const closestPoints = shapes.map((shape) => closestPoint(shape, p));
  const dist = closestPoints.map((point) => ops.vdist(point, p));
  let closestX: ad.Num = Infinity;
  let closestY: ad.Num = Infinity;
  let minDist: ad.Num = Infinity;
  for (let i = 0; i < shapes.length; i++) {
    minDist = ifCond(lt(minDist, dist[i]), minDist, dist[i]);
    closestX = ifCond(eq(minDist, dist[i]), closestPoints[i][0], closestX);
    closestY = ifCond(eq(minDist, dist[i]), closestPoints[i][1], closestY);
  }
  return [closestX, closestY];
};

const closestPointLineCoords = (
  p: ad.Num[],
  a: ad.Num[],
  b: ad.Num[]
): ad.Num[] => {
  const a_to_p = [sub(p[0], a[0]), sub(p[1], a[1])];
  const a_to_b = [sub(b[0], a[0]), sub(b[1], a[1])];
  const atb2 = add(squared(a_to_b[0]), squared(a_to_b[1]));
  const atp_dot_atb = add(mul(a_to_p[0], a_to_b[0]), mul(a_to_p[1], a_to_b[1]));
  const t = clamp([0, 1], div(atp_dot_atb, atb2));
  return [add(a[0], mul(a_to_b[0], t)), add(a[1], mul(a_to_b[1], t))];
};

// Note: approximates the solution via Newton's method (but in practice is quite accurate, even for one or two iterations)
const closestPointEllipseCoords = (
  a: ad.Num, // horizontal radius
  b: ad.Num, // vertical radius
  c: ad.Num[], // center
  p0: ad.Num[] // query point
): ad.Num[] => {
  const nNewtonIterations = 2;

  const p = ops.vsub(p0, c);
  let t = atan2(mul(a, p[1]), mul(b, p[0]));
  for (let i = 0; i < nNewtonIterations; i++) {
    const a2 = mul(a, a);
    const b2 = mul(b, b);
    const n0 = mul(mul(a, p[0]), sin(t));
    const n1 = mul(b, p[1]);
    const n2 = mul(sub(a2, b2), sin(t));
    const n3 = mul(cos(t), add(n1, n2));
    const d0 = mul(a, mul(p[0], cos(t)));
    const d1 = mul(sub(a2, b2), cos(mul(2, t)));
    const d2 = mul(b, mul(p[1], sin(t)));
    t = sub(t, div(sub(n3, n0), sub(sub(d1, d2), d0)));
  }
  const y0 = mul(a, cos(t));
  const y1 = mul(b, sin(t));
  return ops.vadd([y0, y1], c);
};

//#endregion

//#region closest silhouette point

// `raw` functions may return `Infinity` when ray intersection does not exist.
// `safe` function return `p` if `Infinity` is detected.
export const safeCSP = (q: ad.Num[], p: ad.Num[]): ad.Num[] => {
  const qx = ifCond(eq(q[0], Infinity), p[0], q[0]);
  const qy = ifCond(eq(q[1], Infinity), p[1], q[1]);
  return [qx, qy];
};
/* Returns the closest point on the visibility
 * silhouette of shape S relative to point p.
 * If there is no silhouette, returns Infinity. */
export const rawClosestSilhouettePoint = (
  s:
    | Circle<ad.Num>
    | Rectlike<ad.Num>
    | Line<ad.Num>
    | Polyline<ad.Num>
    | Polygon<ad.Num>
    | Ellipse<ad.Num>
    | Path<ad.Num>
    | Group<ad.Num>,
  p: ad.Num[]
): ad.Num[] => {
  const t = s.shapeType;
  if (t === "Circle") {
    return rawClosestSilhouettePointCircle(s.center.contents, s.r.contents, p);
  } else if (
    t === "Rectangle" ||
    t === "Text" ||
    t === "Equation" ||
    t === "Image"
  ) {
    return rawClosestSilhouettePointRect(bboxPts(bboxFromRectlike(s)), p);
  } else if (t === "Line") {
    return rawClosestSilhouettePointLine(s.start.contents, s.end.contents, p);
  } else if (t === "Polyline") {
    return rawClosestSilhouettePointPolyline(s.points.contents, p);
  } else if (t === "Polygon") {
    return rawClosestSilhouettePointPolygon(s.points.contents, p);
  } else if (t === "Ellipse") {
    return rawClosestSilhouettePointEllipse(
      s.center.contents,
      s.rx.contents,
      s.ry.contents,
      p
    );
  } else if (t === "Path") {
    throw new Error("Silhouette queries not handled for Path");
  } else {
    // t === "Group"
    return rawClosestSilhouettePointGroup(s.shapes.contents, p);
  }
};

export const rawClosestSilhouettePointCircle = (
  c: ad.Num[],
  r: ad.Num,
  p: ad.Num[]
): ad.Num[] => {
  const y = rawClosestSilhouettePointEllipseCoords(ops.vsub(p, c), r, r);
  return ops.vadd(y, c);
};

export const rawClosestSilhouettePointEllipse = (
  c: ad.Num[],
  rx: ad.Num,
  ry: ad.Num,
  p: ad.Num[]
): ad.Num[] => {
  const y = rawClosestSilhouettePointEllipseCoords(ops.vsub(p, c), rx, ry);
  return ops.vadd(y, c);
};

export const rawClosestSilhouettePointLine = (
  start: ad.Num[],
  end: ad.Num[],
  p: ad.Num[]
): ad.Num[] => {
  const a = start,
    b = end;
  const da = ops.vdistsq(p, a);
  const db = ops.vdistsq(p, b);
  const y0 = ifCond(lt(da, db), a[0], b[0]);
  const y1 = ifCond(lt(da, db), a[1], b[1]);
  return [y0, y1];
};

/* Computes the closest silhouette on an ellipse with radii a0,b0 relative to a
 * point p0, assuming the ellipse has already been translated to the origin and
 * rotated to be axis-aligned. */
const rawClosestSilhouettePointEllipseCoords = (
  p0: ad.Num[],
  a0: ad.Num,
  b0: ad.Num
): ad.Num[] => {
  const b = div(b0, a0);
  const b2 = mul(b, b);
  const p = ops.vdiv(p0, a0);
  const x = p[0];
  const y = p[1];
  const x2 = mul(x, x);
  const y2 = mul(y, y);
  const d = add(mul(b2, x2), y2);
  const e = add(mul(mul(b2, sub(x2, 1)), y2), mul(y2, y2));
  const f = mul(b2, x);
  const g = mul(b2, y2);
  const u0 = ifCond(lt(e, 0), Infinity, mul(a0, div(sub(f, sqrt(e)), d)));
  const u1 = ifCond(
    lt(e, 0),
    Infinity,
    mul(a0, div(add(g, mul(mul(x, b2), sqrt(e))), mul(d, y)))
  );
  const v0 = ifCond(lt(e, 0), Infinity, mul(a0, div(add(f, sqrt(e)), d)));
  const v1 = ifCond(
    lt(e, 0),
    Infinity,
    mul(a0, div(sub(g, mul(mul(x, b2), sqrt(e))), mul(d, y)))
  );
  const du = ops.vdist([u0, u1], p0);
  const dv = ops.vdist([v0, v1], p0);
  const z0 = ifCond(lt(du, dv), u0, v0);
  const z1 = ifCond(lt(du, dv), u1, v1);
  return [z0, z1];
};

export const rawClosestSilhouettePointRect = (
  [tr, tl, bl, br]: ad.Num[][],
  p: ad.Num[]
): ad.Num[] => {
  const x0 = tl[0],
    x1 = tr[0];
  const y0 = bl[1],
    y1 = tl[1];

  const points = [
    [x0, y0],
    [x1, y0],
    [x1, y1],
    [x0, y1],
  ];
  const closestSilhouettePoints: ad.Num[][] = [];
  const dist: ad.Num[] = [];
  for (let i = 0; i < 4; i++) {
    const a = points[i];
    const b = points[(i + 1) % 4];
    const c = points[(i + 2) % 4];
    closestSilhouettePoints[i] = rawClosestSilhouettePointCorner(p, a, b, c);
    dist[i] = ops.vdist(p, closestSilhouettePoints[i]);
  }

  let closestX: ad.Num = Infinity;
  let closestY: ad.Num = Infinity;
  let minDist: ad.Num = Infinity;
  for (let i = 0; i < 4; i++) {
    minDist = ifCond(lt(minDist, dist[i]), minDist, dist[i]);
    closestX = ifCond(
      eq(minDist, dist[i]),
      closestSilhouettePoints[i][0],
      closestX
    );
    closestY = ifCond(
      eq(minDist, dist[i]),
      closestSilhouettePoints[i][1],
      closestY
    );
  }
  return [closestX, closestY];
};

export const rawClosestSilhouettePointPolyline = (
  pts: ad.Num[][],
  p: ad.Num[]
): ad.Num[] => {
  const closestSilhouettePoints: ad.Num[][] = [];
  const dist: ad.Num[] = [];

  // interior points
  for (let i = 0; i < pts.length - 2; i++) {
    const a = pts[i];
    const b = pts[i + 1];
    const c = pts[i + 2];
    closestSilhouettePoints[i] = rawClosestSilhouettePointCorner(p, a, b, c);
    dist[i] = ops.vdist(p, closestSilhouettePoints[i]);
  }
  let closestX: ad.Num = Infinity;
  let closestY: ad.Num = Infinity;
  let minDist: ad.Num = Infinity;
  for (let i = 0; i < pts.length - 2; i++) {
    minDist = ifCond(lt(minDist, dist[i]), minDist, dist[i]);
    closestX = ifCond(
      eq(minDist, dist[i]),
      closestSilhouettePoints[i][0],
      closestX
    );
    closestY = ifCond(
      eq(minDist, dist[i]),
      closestSilhouettePoints[i][1],
      closestY
    );
  }

  //endpoints
  const q0 = pts[0];
  const dist0 = ops.vdist(p, q0);
  minDist = ifCond(lt(minDist, dist0), minDist, dist0);
  closestX = ifCond(eq(minDist, dist0), q0[0], closestX);
  closestY = ifCond(eq(minDist, dist0), q0[1], closestY);
  const qN = pts[pts.length - 1];
  const distN = ops.vdist(p, qN);
  minDist = ifCond(lt(minDist, distN), minDist, distN);
  closestX = ifCond(eq(minDist, distN), qN[0], closestX);
  closestY = ifCond(eq(minDist, distN), qN[1], closestY);

  return [closestX, closestY];
};

export const rawClosestSilhouettePointPolygon = (
  pts: ad.Num[][],
  p: ad.Num[]
): ad.Num[] => {
  const closestSilhouettePoints: ad.Num[][] = [];
  const dist: ad.Num[] = [];
  for (let i = 0; i < pts.length; i++) {
    const j = (i + 1) % pts.length;
    const k = (i + 2) % pts.length;
    const a = pts[i];
    const b = pts[j];
    const c = pts[k];
    closestSilhouettePoints[i] = rawClosestSilhouettePointCorner(p, a, b, c);
    dist[i] = ops.vdist(p, closestSilhouettePoints[i]);
  }
  let closestX: ad.Num = Infinity;
  let closestY: ad.Num = Infinity;
  let minDist: ad.Num = Infinity;
  for (let i = 0; i < pts.length; i++) {
    minDist = ifCond(lt(minDist, dist[i]), minDist, dist[i]);
    closestX = ifCond(
      eq(minDist, dist[i]),
      closestSilhouettePoints[i][0],
      closestX
    );
    closestY = ifCond(
      eq(minDist, dist[i]),
      closestSilhouettePoints[i][1],
      closestY
    );
  }
  return [closestX, closestY];
};

/* Given three points a, b, c describing a pair of line segments ab, bc and a
 * query point p, returns b if it is a silhouette point, relative to p, and
 * (Infinity,Infinity) otherwise. */
const rawClosestSilhouettePointCorner = (
  p: ad.Num[],
  a: ad.Num[],
  b: ad.Num[],
  c: ad.Num[]
): ad.Num[] => {
  const s = mul(
    ops.cross2(ops.vsub(b, a), ops.vsub(p, a)),
    ops.cross2(ops.vsub(c, b), ops.vsub(p, b))
  );
  const y0 = ifCond(lt(s, 0), b[0], Infinity);
  const y1 = ifCond(lt(s, 0), b[1], Infinity);
  return [y0, y1];
};

export const rawClosestSilhouettePointGroup = (
  shapes: Shape<ad.Num>[],
  p: ad.Num[]
): ad.Num[] => {
  const closestSilhouettePoints = shapes.map((shape) =>
    rawClosestSilhouettePoint(shape, p)
  );
  const dist = closestSilhouettePoints.map((point) => ops.vdist(point, p));
  let closestX: ad.Num = Infinity;
  let closestY: ad.Num = Infinity;
  let minDist: ad.Num = Infinity;
  for (let i = 0; i < shapes.length; i++) {
    minDist = ifCond(lt(minDist, dist[i]), minDist, dist[i]);
    closestX = ifCond(
      eq(minDist, dist[i]),
      closestSilhouettePoints[i][0],
      closestX
    );
    closestY = ifCond(
      eq(minDist, dist[i]),
      closestSilhouettePoints[i][1],
      closestY
    );
  }
  return [closestX, closestY];
};

//#endregion

/**
 * Given two perpendicular vectors `[startR, endR]` and `[startL, endL]`, return a path that describes a perpendicular mark between them.
 */
const perpPathFlat = (
  len: ad.Num,
  [startR, endR]: [ad.Num[], ad.Num[]],
  [startL, endL]: [ad.Num[], ad.Num[]]
): [ad.Num[], ad.Num[], ad.Num[]] => {
  // perpPathFlat :: Autofloat a => a -> (Pt2 a, Pt2 a) -> (Pt2 a, Pt2 a) -> (Pt2 a, Pt2 a, Pt2 a)
  // perpPathFlat size (startR, endR) (startL, endL) =
  //   let dirR = normalize' $ endR -: startR
  //       dirL = normalize' $ endL -: startL
  //       ptL = startR +: (size *: dirL)
  //       ptR = startR +: (size *: dirR)
  //       ptLR = startR +: (size *: dirL) +: (size *: dirR)
  //   in (ptL, ptLR, ptR)
  const dirR = ops.vnormalize(ops.vsub(endR, startR));
  const dirL = ops.vnormalize(ops.vsub(endL, startL));
  const ptL = ops.vmove(startR, len, dirL); // ops.vadd(startR, ops.vmul(len, dirL));
  const ptR = ops.vmove(startR, len, dirR); // ops.vadd(startR, ops.vmul(len, dirR));
  const ptLR = ops.vadd(ptL, ops.vmul(len, dirR));
  return [ptL, ptLR, ptR];
};

const tickPlacement = (
  padding: ad.Num,
  numPts: number,
  multiplier: ad.Num = 1
): ad.Num[] => {
  if (numPts <= 0) throw Error(`number of ticks must be greater than 0`);
  const even = numPts % 2 === 0;
  const pts: ad.Num[] = even ? [div(padding, 2)] : [0];
  for (let i = 1; i < numPts; i++) {
    if (even && i === 1) multiplier = neg(multiplier);
    const shift =
      i % 2 === 0
        ? mul(padding, mul(neg(i), multiplier))
        : mul(padding, mul(i, multiplier));
    pts.push(add(pts[i - 1], shift));
  }
  return pts;
};

/*
 *  Return the signed distance to an axis-aligned rectangle:
 *  float sdBox( in vec2 p, in vec2 b )
 *  {
 *    vec2 d = abs(p)-b;
 *    return length(max(d,0.0)) + min(max(d.x,d.y),0.0);
 *  }
 */
export const sdfRect = (
  center: ad.Num[],
  width: ad.Num,
  height: ad.Num,
  p: ad.Num[]
) => {
  const absp = ops.vabs(ops.vsub(p, center));
  const b = [div(width, 2), div(height, 2)];
  const d = ops.vsub(absp, b);
  return add(ops.vnorm(ops.vmax(d, [0.0, 0.0])), min(max(d[0], d[1]), 0.0));
};<|MERGE_RESOLUTION|>--- conflicted
+++ resolved
@@ -2641,106 +2641,9 @@
     ],
     body: (
       _context: Context,
-<<<<<<< HEAD
       shape: Shape<ad.Num>,
       pt: ad.Pt2
     ): FloatV<ad.Num> => floatV(signedDistance(shape, pt)),
-=======
-      s:
-        | Rectlike<ad.Num>
-        | Circle<ad.Num>
-        | Polygon<ad.Num>
-        | Line<ad.Num>
-        | Polyline<ad.Num>,
-      p: ad.Num[]
-    ): FloatV<ad.Num> => {
-      /*  
-    All math borrowed from:
-    https://iquilezles.org/articles/distfunctions2d/
-    */
-
-      if (isRectlike(s)) {
-        return {
-          tag: "FloatV",
-          contents: sdfRect(
-            s.center.contents,
-            s.width.contents,
-            s.height.contents,
-            p
-          ),
-        };
-      } else if (s.shapeType === "Circle") {
-        /*     
-      float sdCircle( vec2 p, float r )
-      {
-        return length(p) - r;
-      } 
-      */
-        const pOffset = ops.vsub(p, s.center.contents);
-        const result = sub(ops.vnorm(pOffset), s.r.contents);
-        return {
-          tag: "FloatV",
-          contents: result,
-        };
-      } else if (s.shapeType === "Polygon") {
-        /*
-      float sdPolygon( in vec2[N] v, in vec2 p )
-      {
-          float d = dot(p-v[0],p-v[0]);
-          float s = 1.0;
-          for( int i=0, j=N-1; i<N; j=i, i++ )
-          {
-              vec2 e = v[j] - v[i];
-              vec2 w =    p - v[i];
-              vec2 b = w - e*clamp( dot(w,e)/dot(e,e), 0.0, 1.0 );
-              d = min( d, dot(b,b) );
-              bvec3 c = bvec3(p.y>=v[i].y,p.y<v[j].y,e.x*w.y>e.y*w.x);
-              if( all(c) || all(not(c)) ) s*=-1.0;  
-          }
-          return s*sqrt(d);
-      }
-      */
-        const v = s.points.contents;
-        let d = ops.vdot(ops.vsub(p, v[0]), ops.vsub(p, v[0]));
-        let ess: ad.Num = 1.0;
-        let j = v.length - 1;
-        for (let i = 0; i < v.length; i++) {
-          const e = ops.vsub(v[j], v[i]);
-          const w = ops.vsub(p, v[i]);
-          const clampedVal = clamp([0, 1], div(ops.vdot(w, e), ops.vdot(e, e)));
-          const b = ops.vsub(w, ops.vmul(clampedVal, e));
-          d = min(d, ops.vdot(b, b));
-          const c1 = gte(p[1], v[i][1]);
-          const c2 = lt(p[1], v[j][1]);
-          const c3 = gt(mul(e[0], w[1]), mul(e[1], w[0]));
-          const c4 = and(and(c1, c2), c3);
-          const c5 = not(c1);
-          const c6 = not(c2);
-          const c7 = not(c3);
-          const c8 = and(and(c5, c6), c7);
-          const negEss = mul(-1, ess);
-          ess = ifCond(or(c4, c8), negEss, ess);
-          // last line to match for loop in code we are borrowing from
-          j = i;
-        }
-        const result = mul(ess, sqrt(d));
-        return {
-          tag: "FloatV",
-          contents: result,
-        };
-      } else if (s.shapeType === "Line") {
-        return {
-          tag: "FloatV",
-          contents: sdLine(s, p),
-        };
-      } else {
-        return {
-          tag: "FloatV",
-          contents: sdPolyline(s, p),
-        };
-      }
-    },
->>>>>>> 3234243d
     returns: valueT("Real"),
   },
 
