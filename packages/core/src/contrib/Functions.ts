import _ from "lodash";
import { ops } from "../engine/Autodiff";
import {
  absVal,
  acos,
  acosh,
  add,
  addN,
  and,
  asin,
  asinh,
  atan,
  atan2,
  atanh,
  cbrt,
  ceil,
  cos,
  cosh,
  div,
  eq,
  exp,
  expm1,
  floor,
  gt,
  gte,
  ifCond,
  ln,
  log10,
  log1p,
  log2,
  lt,
  max,
  min,
  minN,
  mul,
  neg,
  not,
  or,
  pow,
  round,
  sign,
  sin,
  sinh,
  sqrt,
  squared,
  sub,
  tan,
  tanh,
  trunc,
} from "../engine/AutodiffFunctions";
import * as BBox from "../engine/BBox";
import { PathBuilder } from "../renderer/PathBuilder";
import { Ellipse } from "../shapes/Ellipse";
import { Line } from "../shapes/Line";
import { Polyline } from "../shapes/Polyline";
import { Context, uniform } from "../shapes/Samplers";
import { shapedefs } from "../shapes/Shapes";
import * as ad from "../types/ad";
import {
  ArgVal,
  Color,
  ColorV,
  FloatV,
  PathDataV,
  PtListV,
  StrV,
  TupV,
  Value,
  VectorV,
<<<<<<< HEAD
  MatrixV,
} from "types/value";
import { getStart, linePts } from "utils/Util";
=======
} from "../types/value";
import { getStart, linePts } from "../utils/Util";
>>>>>>> fbaf03c7
import {
  elasticEnergy,
  isoperimetricRatio,
  perimeter,
  signedArea,
  totalCurvature,
  turningNumber,
} from "./CurveConstraints";
import { bboxFromShape } from "./Queries";
import { clamp, inRange, numOf } from "./Utils";

/**
 * Static dictionary of computation functions
 * TODO: consider using `Dictionary` type so all runtime lookups are type-safe, like here https://codeburst.io/five-tips-i-wish-i-knew-when-i-started-with-typescript-c9e8609029db
 * TODO: think about user extension of computation dict and evaluation of functions in there
 */

// NOTE: These all need to be written in terms of autodiff types
// These all return a Value<ad.Num>
export const compDict = {
  // TODO: Refactor derivative + derivativePre to be inlined as one case in evaluator

  makePath: (
    _context: Context,
    start: [ad.Num, ad.Num],
    end: [ad.Num, ad.Num],
    curveHeight: ad.Num,
    padding: ad.Num
  ): PathDataV<ad.Num> => {
    // Two vectors for moving from `start` to the control point: `unit` is the direction of vector [start, end] (along the line passing through both labels) and `normalVec` is perpendicular to `unit` through the `rot90` operation.
    const unit: ad.Num[] = ops.vnormalize(ops.vsub(start, end));
    const normalVec: ad.Num[] = ops.rot90(toPt(unit));
    // There's only one control point in a quadratic bezier curve, and we want it to be equidistant to both `start` and `end`
    const halfLen: ad.Num = div(ops.vdist(start, end), 2);
    const controlPt: ad.Num[] = ops.vmove(
      ops.vmove(end, halfLen, unit),
      curveHeight,
      normalVec
    );
    const curveEnd: ad.Num[] = ops.vmove(end, padding, unit);
    // Both the start and end points of the curve should be padded by some distance such that they don't overlap with the texts
    const path = new PathBuilder();
    return path
      .moveTo(toPt(ops.vmove(start, padding, ops.vneg(unit))))
      .quadraticCurveTo(toPt(controlPt), toPt(curveEnd))
      .getPath();
  },

  /**
   * Return `i`th element of list `xs, assuming lists only hold floats.
   */
  get: (_context: Context, xs: ad.Num[], i: number): FloatV<ad.Num> => {
    const res = xs[i];
    return {
      tag: "FloatV",
      contents: res,
    };
  },

  /**
   * Return a paint color of elements `r`, `g`, `b`, `a` (red, green, blue, opacity).
   */
  rgba: (
    _context: Context,
    r: ad.Num,
    g: ad.Num,
    b: ad.Num,
    a: ad.Num
  ): ColorV<ad.Num> => {
    return {
      tag: "ColorV",
      contents: {
        tag: "RGBA",
        contents: [r, g, b, a],
      },
    };
  },

  selectColor: (
    _context: Context,
    color1: Color<ad.Num>,
    color2: Color<ad.Num>,
    level: ad.Num
  ): ColorV<ad.Num> => {
    const half = div(level, 2);
    const even = eq(half, trunc(half)); // autodiff doesn't have a mod operator
    if (!(color1.tag === "RGBA" && color2.tag === "RGBA")) {
      throw Error("selectColor only supports RGBA");
    }
    return {
      tag: "ColorV",
      contents: {
        tag: "RGBA",
        // https://github.com/penrose/penrose/issues/561
        contents: [
          ifCond(even, color1.contents[0], color2.contents[0]),
          ifCond(even, color1.contents[1], color2.contents[1]),
          ifCond(even, color1.contents[2], color2.contents[2]),
          ifCond(even, color1.contents[3], color2.contents[3]),
        ],
      },
    };
  },

  /**
   * Return a paint color of elements `h`, `s`, `v`, `a` (hue, saturation, value, opacity).
   */
  hsva: (
    _context: Context,
    h: ad.Num,
    s: ad.Num,
    v: ad.Num,
    a: ad.Num
  ): ColorV<ad.Num> => {
    return {
      tag: "ColorV",
      contents: {
        tag: "HSVA",
        contents: [h, s, v, a],
      },
    };
  },

  /**
   * Return a paint of none (no paint)
   */
  none: (_context: Context): ColorV<ad.Num> => {
    return {
      tag: "ColorV",
      contents: {
        tag: "NONE",
      },
    };
  },

  /**
   * Return `acosh(x)`.
   */
  acosh: (_context: Context, x: ad.Num): FloatV<ad.Num> => {
    return {
      tag: "FloatV",
      contents: acosh(x),
    };
  },

  /**
   * Return `acos(x)`.
   */
  acos: (_context: Context, x: ad.Num): FloatV<ad.Num> => {
    return {
      tag: "FloatV",
      contents: acos(x),
    };
  },

  /**
   * Return `asin(x)`.
   */
  asin: (_context: Context, x: ad.Num): FloatV<ad.Num> => {
    return {
      tag: "FloatV",
      contents: asin(x),
    };
  },

  /**
   * Return `asinh(x)`.
   */
  asinh: (_context: Context, x: ad.Num): FloatV<ad.Num> => {
    return {
      tag: "FloatV",
      contents: asinh(x),
    };
  },

  /**
   * Return `atan(x)`.
   */
  atan: (_context: Context, x: ad.Num): FloatV<ad.Num> => {
    return {
      tag: "FloatV",
      contents: atan(x),
    };
  },

  /**
   * Return `atan2(y,x)`.
   */
  atan2: (_context: Context, x: ad.Num, y: ad.Num): FloatV<ad.Num> => {
    return {
      tag: "FloatV",
      contents: atan2(y, x),
    };
  },

  /**
   * Return `atanh(x)`.
   */
  atanh: (_context: Context, x: ad.Num): FloatV<ad.Num> => {
    return {
      tag: "FloatV",
      contents: atanh(x),
    };
  },

  /**
   * Return `cbrt(x)`.
   */
  cbrt: (_context: Context, x: ad.Num): FloatV<ad.Num> => {
    return {
      tag: "FloatV",
      contents: cbrt(x),
    };
  },

  /**
   * Return `ceil(x)`.
   */
  ceil: (_context: Context, x: ad.Num): FloatV<ad.Num> => {
    return {
      tag: "FloatV",
      contents: ceil(x),
    };
  },

  /**
   * Return `cos(x)`.
   */
  cos: (_context: Context, x: ad.Num): FloatV<ad.Num> => {
    return {
      tag: "FloatV",
      contents: cos(x),
    };
  },

  /**
   * Return `cosh(x)`.
   */
  cosh: (_context: Context, x: ad.Num): FloatV<ad.Num> => {
    return {
      tag: "FloatV",
      contents: cosh(x),
    };
  },

  /**
   * Return `exp(x)`.
   */
  exp: (_context: Context, x: ad.Num): FloatV<ad.Num> => {
    return {
      tag: "FloatV",
      contents: exp(x),
    };
  },

  /**
   * Return `expm1(x)`.
   */
  expm1: (_context: Context, x: ad.Num): FloatV<ad.Num> => {
    return {
      tag: "FloatV",
      contents: expm1(x),
    };
  },

  /**
   * Return `floor(x)`.
   */
  floor: (_context: Context, x: ad.Num): FloatV<ad.Num> => {
    return {
      tag: "FloatV",
      contents: floor(x),
    };
  },

  /**
   * Return `log(x)`.
   */
  log: (_context: Context, x: ad.Num): FloatV<ad.Num> => {
    return {
      tag: "FloatV",
      contents: ln(x),
    };
  },

  /**
   * Return `log2(x)`.
   */
  log2: (_context: Context, x: ad.Num): FloatV<ad.Num> => {
    return {
      tag: "FloatV",
      contents: log2(x),
    };
  },

  /**
   * Return `log10(x)`.
   */
  log10: (_context: Context, x: ad.Num): FloatV<ad.Num> => {
    return {
      tag: "FloatV",
      contents: log10(x),
    };
  },

  /**
   * Return `log1p(x)`.
   */
  log1p: (_context: Context, x: ad.Num): FloatV<ad.Num> => {
    return {
      tag: "FloatV",
      contents: log1p(x),
    };
  },

  /**
   * Return `pow(x,y)`.
   */
  pow: (_context: Context, x: ad.Num, y: ad.Num): FloatV<ad.Num> => {
    return {
      tag: "FloatV",
      contents: pow(x, y),
    };
  },

  /**
   * Return `round(x)`.
   */
  round: (_context: Context, x: ad.Num): FloatV<ad.Num> => {
    return {
      tag: "FloatV",
      contents: round(x),
    };
  },

  /**
   * Return `sign(x)`.
   */
  sign: (_context: Context, x: ad.Num): FloatV<ad.Num> => {
    return {
      tag: "FloatV",
      contents: sign(x),
    };
  },

  /**
   * Return `sin(x)`.
   */
  sin: (_context: Context, x: ad.Num): FloatV<ad.Num> => {
    return {
      tag: "FloatV",
      contents: sin(x),
    };
  },

  /**
   * Return `sinh(x)`.
   */
  sinh: (_context: Context, x: ad.Num): FloatV<ad.Num> => {
    return {
      tag: "FloatV",
      contents: sinh(x),
    };
  },

  /**
   * Return `tan(x)`.
   */
  tan: (_context: Context, x: ad.Num): FloatV<ad.Num> => {
    return {
      tag: "FloatV",
      contents: tan(x),
    };
  },

  /**
   * Return `tanh(x)`.
   */
  tanh: (_context: Context, x: ad.Num): FloatV<ad.Num> => {
    return {
      tag: "FloatV",
      contents: tanh(x),
    };
  },

  /**
   * Return `trunc(x)`.
   */
  trunc: (_context: Context, x: ad.Num): FloatV<ad.Num> => {
    return {
      tag: "FloatV",
      contents: trunc(x),
    };
  },

  /**
   * Return the dot product of `v` and `w`.
   */
  dot: (_context: Context, v: ad.Num[], w: ad.Num[]): FloatV<ad.Num> => {
    return {
      tag: "FloatV",
      contents: ops.vdot(v, w),
    };
  },

  /**
   * Return the outer product of `u` and `v`.
   */
  outerProduct: (_context: Context, u: ad.Num[], v: ad.Num[]): MatrixV<ad.Num> => {
    return {
      tag: "MatrixV",
      contents: ops.vouter(u, v),
    };
  },

  /**
   * Return the length of the line or arrow shape `[type, props]`.
   */
  length: (_context: Context, [t, props]: [string, any]): FloatV<ad.Num> => {
    if (!shapedefs[t].isLinelike) {
      throw Error("length expects a line-like shape");
    } else {
      const [p1, p2] = linePts(props);
      return {
        tag: "FloatV",
        contents: ops.vdist(p1, p2),
      };
    }
  },

  /**
   * Concatenate a list of strings
   */
  concat: (_context: Context, ...strings: string[]): StrV => {
    return {
      tag: "StrV",
      contents: strings.join(""),
    };
  },

  /**
   * Return the normalized version of vector `v`.
   */
  normalize: (_context: Context, v: ad.Num[]): VectorV<ad.Num> => {
    return {
      tag: "VectorV",
      contents: ops.vnormalize(v),
    };
  },

  /**
   * Given a list of points `pts`, returns a `PathData` that can be used as input to the `Path` shape's `pathData` attribute to be drawn on the screen.
   */
  pathFromPoints: (
    _context: Context,
    pathType: string,
    pts: ad.Pt2[]
  ): PathDataV<ad.Num> => {
    const path = new PathBuilder();
    const [start, ...tailpts] = pts;
    path.moveTo(start);
    tailpts.forEach((pt: ad.Pt2) => path.lineTo(pt));
    if (pathType === "closed") path.closePath();
    return path.getPath();
  },

  /**
   * Given a list of points `pts`, returns a `PathData` that can be used as input to the `Path` shape's `pathData` attribute to be drawn on the screen.
   */
  quadraticCurveFromPoints: (
    _context: Context,
    pathType: string,
    pts: ad.Pt2[]
  ): PathDataV<ad.Num> => {
    const path = new PathBuilder();
    const [start, cp, second, ...tailpts] = pts;
    path.moveTo(start);
    path.quadraticCurveTo(cp, second);
    tailpts.forEach((pt: ad.Pt2) => path.quadraticCurveJoin(pt));
    if (pathType === "closed") path.closePath();
    return path.getPath();
  },

  /**
   * Draw a curve interpolating three given points.
   * (Note that this is different from specifying the
   * three control points of a quadratic Bézier curve,
   * since a Bézier does not interpolate the middle
   * control point.)
   */
  interpolateQuadraticFromPoints: (
    _context: Context,
    pathType: string,
    p0: ad.Pt2,
    p1: ad.Pt2,
    p2: ad.Pt2
  ): PathDataV<ad.Num> => {
    const path = new PathBuilder();
    path.moveTo(p0);
    // Compute the control point location q1 such that the
    // quadratic curve interpolates the midpoint p1, namely,
    //    q1 = 2 p1 - (p0+p2)/2
    // (This expression can be derived by expressing the
    // interpolation condition in terms of the quadratic
    // Bernstein basis.)
    const q1 = ops.vsub(ops.vmul(2.0, p1), ops.vmul(0.5, ops.vadd(p0, p2)));
    if (!ad.isPt2(q1)) {
      // XXX kludge to force TypeScript to know that q1 has length 2; see GitHub issue #715
      throw new Error("vector ops did not preserve dimension");
    }
    path.quadraticCurveTo(q1, p2);
    if (pathType === "closed") path.closePath();
    return path.getPath();
  },

  /**
   * Given a list of points `pts`, returns a `PathData` that can be used as input to the `Path` shape's `pathData` attribute to be drawn on the screen.
   */
  cubicCurveFromPoints: (
    _context: Context,
    pathType: string,
    pts: ad.Pt2[]
  ): PathDataV<ad.Num> => {
    const path = new PathBuilder();
    const [start, cp1, cp2, second, ...tailpts] = pts;
    path.moveTo(start);
    path.bezierCurveTo(cp1, cp2, second);
    _.chunk(tailpts, 2).forEach(([cp, pt]) => path.cubicCurveJoin(cp, pt));
    if (pathType === "closed") path.closePath();
    return path.getPath();
  },

  /**
   * Return two points parallel to line `s1` using its normal line `s2`.
   */
  unitMark: (
    _context: Context,
    [, s1]: [string, any],
    [, s2]: [string, any],
    t: string,
    padding: ad.Num,
    barSize: ad.Num
  ): PtListV<ad.Num> => {
    const [start1, end1] = linePts(s1);
    const [start2, end2] = linePts(s2);

    const dir = ops.vnormalize(ops.vsub(end2, start2));
    const normalDir = ops.vneg(dir);
    const markStart = ops.vmove(start1, padding, normalDir);
    const markEnd = ops.vmove(end1, padding, normalDir);

    return {
      tag: "PtListV",
      contents: [markStart, markEnd].map(toPt),
    };
  },

  /**
   * Return two points to "cap off" the line made in `unitMark`.
   */
  unitMark2: (
    _context: Context,
    [start, end]: [ad.Pt2, ad.Pt2],
    t: string,
    padding: ad.Num,
    size: ad.Num
  ): PtListV<ad.Num> => {
    const dir = ops.vnormalize(ops.vsub(end, start));
    const normalDir = ops.rot90(toPt(dir));
    const base = t === "start" ? start : end;
    const [markStart, markEnd] = [
      ops.vmove(base, size, normalDir),
      ops.vmove(base, neg(size), normalDir),
    ];
    return {
      tag: "PtListV",
      contents: [markStart, markEnd].map(toPt),
    };
  },

  /**
   * Return series of elements that can render an arc SVG. See: https://css-tricks.com/svg-path-syntax-illustrated-guide/ for the "A" spec.
   * @param pathType: either "open" or "closed." whether the SVG should automatically draw a line between the final point and the start point
   * @param start: coordinate to start drawing the arc
   * @param end: coordinate to finish drawing the arc
   * @param radius: width and height of the ellipse to draw the arc along (i.e. [width, height])
   * @param rotation: angle in degrees to rotate ellipse about its center
   * @param largeArc: 0 to draw shorter of 2 arcs, 1 to draw longer
   * @param arcSweep: 0 to rotate CCW, 1 to rotate CW
   * @returns: Elements that can be passed to Path shape spec to render an SVG arc
   */
  arc: (
    _context: Context,
    pathType: string,
    start: ad.Pt2,
    end: ad.Pt2,
    radius: ad.Pt2,
    rotation: ad.Num,
    largeArc: ad.Num,
    arcSweep: ad.Num
  ): PathDataV<ad.Num> => {
    const path = new PathBuilder();
    path.moveTo(start).arcTo(radius, end, [rotation, largeArc, arcSweep]);
    if (pathType === "closed") path.closePath();
    return path.getPath();
  },

  repeatedArcs: (
    _context: Context,
    innerStart: ad.Pt2,
    innerEnd: ad.Pt2,
    outerStart: ad.Pt2,
    outerEnd: ad.Pt2,
    innerRadius: ad.Pt2,
    repeat: ad.Num,
    spacing: ad.Num,
    arcSweep: ad.Num
  ): PathDataV<ad.Num> => {
    const path = new PathBuilder();
    const startDir = ops.vnormalize(ops.vsub(outerStart, innerStart));
    const endDir = ops.vnormalize(ops.vsub(outerEnd, innerEnd));
    let start: ad.Pt2 = innerStart;
    let end: ad.Pt2 = innerEnd;
    let radius = innerRadius;
    for (let i = 0; i < repeat; i++) {
      path.moveTo(start).arcTo(radius, end, [0, 0, arcSweep]);
      // TODO: avoid casting to `ad.Pt2`
      start = ops.vmove(start, spacing, startDir) as ad.Pt2;
      end = ops.vmove(end, spacing, endDir) as ad.Pt2;
      radius = ops.vadd(radius, [spacing, spacing]) as ad.Pt2;
    }
    return path.getPath();
  },

  /**
   * Return series of elements that render a "wedge", which is the same as the arc above except that it's connected to the circle center and filled
   * @param center: center of the circle on which the arc sits
   * @param start: coordinate to start drawing the arc
   * @param end: coordinate to finish drawing the arc
   * @param radius: width and height of the ellipse to draw the arc along (i.e. [width, height])
   * @param rotation: angle in degrees to rotate ellipse about its center
   * @param largeArc: 0 to draw shorter of 2 arcs, 1 to draw longer
   * @param arcSweep: 0 to rotate CCW, 1 to rotate CW
   * @returns: Elements that can be passed to Path shape spec to render an SVG arc
   */
  wedge: (
    _context: Context,
    center: ad.Pt2,
    start: ad.Pt2,
    end: ad.Pt2,
    radius: ad.Pt2,
    rotation: ad.Num,
    largeArc: ad.Num,
    arcSweep: ad.Num
  ): PathDataV<ad.Num> => {
    const path = new PathBuilder();
    path
      .moveTo(start)
      .arcTo(radius, end, [rotation, largeArc, arcSweep])
      .lineTo(center);
    path.closePath();
    return path.getPath();
  },
  /**
   * Find the point that is located at dist r along a line between p1 and p2.
   * @param p1: start point of line segment
   * @param p2: endpoint of line segment
   * @param r: distance from p1 to travel along the line
   * @returns: vector representation of the point of intersection
   */
  ptOnLine: (
    _context: Context,
    p1: ad.Num[],
    p2: ad.Num[],
    r: ad.Num
  ): VectorV<ad.Num> => {
    // find unit vector pointing towards v2
    const unit = ops.vnormalize(ops.vsub(p2, p1));
    return { tag: "VectorV", contents: ops.vmove(p1, r, unit) };
  },
  /**
   * Return 0 if direction of rotation is CCW, 1 if direction of rotation is CW.
   * @param x1, y1: x, y coordinates of the circle/ellipse that the arc is drawn on
   * @param start: start point of the arc
   * @param end: end point of the arc
   * @returns: 0 or 1 depending on CCW or CW rotation
   */
  arcSweepFlag: (
    _context: Context,
    [x1, y1]: ad.Num[],
    start: ad.Pt2,
    end: ad.Pt2
  ): FloatV<ad.Num> => {
    const st = ops.vnormalize([sub(start[0], x1), sub(start[1], y1)]);
    const en = ops.vnormalize([sub(end[0], x1), sub(end[1], y1)]);
    const cross = ops.cross2(st, en);
    return {
      tag: "FloatV",
      contents: ifCond(gt(cross, 0), 0, 1),
    };
  },
  /**
   * Return the unsigned angle between vectors `u, v`, in radians.
   * Assumes that both u and v have nonzero magnitude.
   * The returned value will be in the range [0,pi].
   */
  angleBetween: (
    _context: Context,
    u: ad.Num[],
    v: ad.Num[]
  ): FloatV<ad.Num> => {
    const theta = ops.angleBetween(u, v);
    return {
      tag: "FloatV",
      contents: theta,
    };
  },
  /**
   * Return the signed angle from vector `u` to vector `v`, in radians.
   * Assumes that both u and v are 2D vectors and have nonzero magnitude.
   * The returned value will be in the range [-pi,pi].
   */
  angleFrom: (_context: Context, u: ad.Num[], v: ad.Num[]): FloatV<ad.Num> => {
    const theta = ops.angleFrom(u, v);
    return {
      tag: "FloatV",
      contents: theta,
    };
  },
  /**
   * Return the 2D cross product of `u` and `v`, equal to the determinant of the 2x2 matrix [u v]
   */
  cross2D: (_context: Context, u: ad.Num[], v: ad.Num[]): FloatV<ad.Num> => {
    const det = sub(mul(u[0], v[1]), mul(u[1], v[0]));
    return {
      tag: "FloatV",
      contents: det,
    };
  },
  /**
   * Return the 3D cross product of `u` and `v`.
   */
  cross: (_context: Context, u: ad.Num[], v: ad.Num[]): VectorV<ad.Num> => {
    const result = ops.cross3(u,v);
    return {
      tag: "VectorV",
      contents: result,
    };
  },
  /**
   * Return the intersection of a line passing through
   * `a0` and `a1` with a line passing through `b0` and `b1`
   */
  lineLineIntersection: (
    _context: Context,
    a0: ad.Num[],
    a1: ad.Num[],
    b0: ad.Num[],
    b1: ad.Num[]
  ): VectorV<ad.Num> => {
    const A0 = [a0[0], a0[1], 1];
    const A1 = [a1[0], a1[1], 1];
    const B0 = [b0[0], b0[1], 1];
    const B1 = [b1[0], b1[1], 1];
    const X = ops.cross3(ops.cross3(A0, A1), ops.cross3(B0, B1));
    const x = [div(X[0], X[2]), div(X[1], X[2])];
    return {
      tag: "VectorV",
      contents: toPt(x),
    };
  },
  /**
   * Return a point located at the midpoint between pts `start` and `end`
   */
  midpoint: (
    _context: Context,
    start: ad.Num[],
    end: ad.Num[]
  ): VectorV<ad.Num> => {
    const midpointLoc = ops.vmul(0.5, ops.vadd(start, end));
    return {
      tag: "VectorV",
      contents: toPt(midpointLoc),
    };
  },
  /**
   * Return a point located at the midpoint of a line `s1` but offset by `padding` in its normal direction (for labeling).
   */
  midpointOffset: (
    _context: Context,
    [t1, s1]: [string, any],
    padding: ad.Num
  ): TupV<ad.Num> => {
    if (t1 === "Arrow" || t1 === "Line") {
      const [start, end] = linePts(s1);
      // TODO: Cache these operations in Style!
      const normalDir = ops.rot90(ops.vnormalize(ops.vsub(end, start)));
      const midpointLoc = ops.vmul(0.5, ops.vadd(start, end));
      const midpointOffsetLoc = ops.vmove(midpointLoc, padding, normalDir);
      return {
        tag: "TupV",
        contents: toPt(midpointOffsetLoc),
      };
    } else {
      throw Error(`unsupported shape ${t1} in midpointOffset`);
    }
  },
  chevron: (
    _context: Context,
    // TODO reimplement with variable tick marks when #629 is merged
    [t1, s1]: [string, any],
    padding: ad.Num,
    ticks: ad.Num
  ): PtListV<ad.Num> => {
    if (t1 === "Arrow" || t1 === "Line") {
      // tickPlacement(padding, ticks);
      const [start, end] = linePts(s1);
      const dir = ops.vnormalize(ops.vsub(end, start)); // TODO make direction face "positive direction"
      const startDir = ops.vrot(dir, 135);
      const endDir = ops.vrot(dir, 225);
      const center = ops.vmul(0.5, ops.vadd(start, end));
      // if even, evenly divide tick marks about center. if odd, start in center and move outwards
      return {
        tag: "PtListV",
        contents: [
          ops.vmove(center, padding, startDir),
          center,
          ops.vmove(center, padding, endDir),
        ].map(toPt),
      };
    } else {
      throw Error(`unsupported shape ${t1} in chevron`);
    }
  },
  /**
   * Return a point located at `padding` of a line `s1` offset by `padding` in its normal direction (for making right angle markers).
   */
  innerPointOffset: (
    _context: Context,
    pt1: ad.Num[],
    pt2: ad.Num[],
    pt3: ad.Num[],
    padding: ad.Num
  ): VectorV<ad.Num> => {
    // unit vector towards first corner
    const vec1unit = ops.vnormalize(ops.vsub(pt2, pt1));
    const normalDir = ops.vneg(ops.rot90(vec1unit)); // rot90 rotates CW, neg to point in CCW direction

    // move along line between p1 and p2, then move perpendicularly
    const ref = ops.vmove(pt1, padding, vec1unit);
    const [xp, yp] = ops.vmove(ref, padding, normalDir);
    const [xn, yn] = ops.vmove(ref, padding, ops.vneg(normalDir));

    // unit vector towards end point
    const vec2unit = ops.vnormalize(ops.vsub(pt3, pt1));
    const endpt = ops.vmove(pt1, padding, vec2unit);

    // unit vector from midpoint to end point
    const intoEndUnit = ops.vnormalize(ops.vsub([xp, yp], endpt));
    // vector from B->E needs to be parallel to original vector, only care about positive 1 case bc intoEndUnit should point the same direction as vec1unit
    const cond = gt(ops.vdot(vec1unit, intoEndUnit), 0.95);
    return {
      tag: "VectorV",
      contents: [ifCond(cond, xp, xn), ifCond(cond, yp, yn)],
    };
  },
  /**
   * Create equally spaced tick marks centered at the midpoint of a line
   * @param pt1: starting point of a line
   * @param pt2: endping point of a line
   * @param spacing: space in px between each tick
   * @param numTicks: number of tick marks to create
   * @param tickLength: 1/2 length of each tick
   */
  ticksOnLine: (
    _context: Context,
    pt1: ad.Num[],
    pt2: ad.Num[],
    spacing: ad.Num,
    numTicks: ad.Num,
    tickLength: ad.Num
  ): PathDataV<ad.Num> => {
    const path = new PathBuilder();
    // calculate scalar multipliers to determine the placement of each tick mark
    const multipliers = tickPlacement(spacing, numOf(numTicks));
    const unit = ops.vnormalize(ops.vsub(pt2, pt1));
    const normalDir = ops.vneg(ops.rot90(unit)); // rot90 rotates CW, neg to point in CCW direction

    const mid = ops.vmul(0.5, ops.vadd(pt1, pt2));

    // start/end pts of each tick will be placed parallel to each other, offset at dist of tickLength
    // from the original pt1->pt2 line
    const [x1p, y1p] = ops.vmove(mid, tickLength, normalDir);
    const [x2p, y2p] = ops.vmove(mid, tickLength, ops.vneg(normalDir));

    multipliers.forEach((multiplier) => {
      const [sx, sy] = ops.vmove([x1p, y1p], multiplier, unit);
      const [ex, ey] = ops.vmove([x2p, y2p], multiplier, unit);
      path.moveTo([sx, sy]).lineTo([ex, ey]);
    });
    return path.getPath();
  },
  /**
   * Given two orthogonal segments that intersect at `intersection`, and a size `len`
   * return a path comprised of three points that describe a perpendicular mark at the angle where the segments intersect.
   */
  orientedSquare: (
    _context: Context,
    [t1, s1]: [string, any],
    [t2, s2]: [string, any],
    intersection: ad.Pt2,
    len: ad.Num
  ): PathDataV<ad.Num> => {
    if (
      (t1 === "Arrow" || t1 === "Line") &&
      (t2 === "Arrow" || t2 === "Line")
    ) {
      const [seg1, seg2] = [linePts(s1), linePts(s2)];
      const [ptL, ptLR, ptR] = perpPathFlat(len, seg1, seg2);
      const path = new PathBuilder();
      return path
        .moveTo(toPt(ptL))
        .lineTo(toPt(ptLR))
        .lineTo(toPt(ptR))
        .lineTo(intersection)
        .closePath()
        .getPath();
    } else {
      throw Error(`orientedSquare undefined for types ${t1}, ${t2}`);
    }
  },

  /**
           * Figure out which side of the rectangle `[t1, s1]` the `start->end` line is hitting, assuming that `start` is located at the rect's center and `end` is located outside the rectangle, and return the size of the OTHER side. Also assuming axis-aligned rectangle. This is used for arrow placement in box-and-arrow diagrams.

       @deprecated Don't use this function, it does not fully work
           */
  intersectingSideSize: (
    _context: Context,
    start: ad.Num[],
    end: ad.Num[],
    [t1, s1]: [string, any]
  ): FloatV<ad.Num> => {
    // if (s1.rotation.contents) { throw Error("assumed AABB"); }
    if (!shapedefs[t1].isRectlike) {
      throw Error("expected rect-like shape");
    }

    // TODO: Deal with start and end disjoint from rect, or start and end subset of rect
    const rect = bboxFromShape([t1, s1]);

    // Intersects top or bottom => return w
    // i.e. endX \in [minX, maxX] -- if not this, the other must be true

    // Intersects right or left => return h
    // i.e. endY \in [minY, maxY]

    // Return the OTHER side, which is needed for arrow placement

    // TODO <
    // this function is wrong -- the `end` doesn't have to lie in any range, and the start always does
    // Find some other way to calculate what side intersects the ray between the points
    // Check if this works better WRT new disjoint rectangles, rect-line etc.

    const dim = ifCond(
      inRange(end[0], BBox.minX(rect), BBox.maxX(rect)),
      rect.height,
      rect.width
    );
    return { tag: "FloatV", contents: dim };
  },

  /**
   * Given three lines `l1, l2, l3` that already form a triangle, return a path that describes the triangle (which can then be filled, etc.).
   */
  triangle: (
    _context: Context,
    [t1, l1]: any,
    [t2, l2]: any,
    [t3, l3]: any
  ): PathDataV<ad.Num> => {
    if (t1 === "Line" && t2 === "Line" && t3 === "Line") {
      const path = new PathBuilder();
      return path
        .moveTo(toPt(getStart(l1)))
        .lineTo(toPt(getStart(l2)))
        .lineTo(toPt(getStart(l3)))
        .closePath()
        .getPath();
    } else {
      console.error([t1, l1], [t2, l2], [t3, l3]);
      throw Error("Triangle function expected three lines");
    }
  },

  /**
   * Return the average of floats `x` and `y`.
   */
  average2: (_context: Context, x: ad.Num, y: ad.Num): FloatV<ad.Num> => {
    return {
      tag: "FloatV",
      contents: div(add(x, y), 2),
    };
  },

  /**
   * Return the average of the floats in the list `xs`.
   */
  average: (_context: Context, xs: ad.Num[]): FloatV<ad.Num> => {
    return {
      tag: "FloatV",
      contents: div(addN(xs), max(1, xs.length)),
      // To avoid divide-by-0
    };
  },

  /**
   * Return the normalized version of vector `v`.
   */
  unit: (_context: Context, v: ad.Num[]): VectorV<ad.Num> => {
    return {
      tag: "VectorV",
      contents: ops.vnormalize(v),
    };
  },

  /**
   * Sample a random color once, with opacity `alpha` and colorType `colorType` (`"rgb"` or `"hsv"`).
   */
  sampleColor: (
    { makeInput }: Context,
    alpha: ad.Num,
    colorType: string
  ): ColorV<ad.Num> => {
    if (colorType === "rgb") {
      const rgb = _.range(3).map(() =>
        makeInput({
          init: { tag: "Sampled", sampler: uniform(0.1, 0.9) },
          stages: new Set(),
        })
      );

      return {
        tag: "ColorV",
        contents: {
          tag: "RGBA",
          contents: [rgb[0], rgb[1], rgb[2], alpha],
        },
      };
    } else if (colorType === "hsv") {
      const h = makeInput({
        init: { tag: "Sampled", sampler: uniform(0, 360) },
        stages: new Set(),
      });
      return {
        tag: "ColorV",
        contents: {
          tag: "HSVA",
          contents: [h, 100, 80, alpha], // HACK: for the color to look good
        },
      };
    } else throw new Error("unknown color type");
  },

  /**
   * Set the opacity of a color `color` to `frac`.
   */
  setOpacity: (
    _context: Context,
    color: Color<ad.Num>,
    frac: ad.Num
  ): ColorV<ad.Num> => {
    // If paint=none, opacity is irreelevant
    if (color.tag === "NONE") {
      return {
        tag: "ColorV",
        contents: color,
      };
      // Otherwise, retain tag and color; only modify opacity
    } else {
      const props = color.contents;
      return {
        tag: "ColorV",
        contents: {
          tag: color.tag,
          contents: [props[0], props[1], props[2], mul(frac, props[3])],
        },
      };
    }
  },

  /**
   * Multiply a matrix `m` and a vector `v` (where `v` is implicitly treated as a column vector).
   */
  mul: (_context: Context, m: ad.Num[][], v: ad.Num[]): VectorV<ad.Num> => {
    if (!m.length) {
      throw Error("empty matrix");
    }
    if (!v.length) {
      throw Error("empty vector");
    }

    return {
      tag: "VectorV",
      contents: m.map((row) => ops.vdot(row, v)),
    };
  },

  // ------ Triangle centers

  /**
   * Return the barycenter of the triangle with vertices `a`, `b`, `c`.
   */
  barycenter: (
    _context: Context,
    a: ad.Num[],
    b: ad.Num[],
    c: ad.Num[]
  ): VectorV<ad.Num> => {
    const x = ops.vmul(1 / 3, ops.vadd(a, ops.vadd(b, c)));
    return {
      tag: "VectorV",
      contents: toPt(x),
    };
  },

  /**
   * Return the circumcenter of the triangle with vertices `p`, `q`, `r`.
   */
  circumcenter: (
    _context: Context,
    p: ad.Num[],
    q: ad.Num[],
    r: ad.Num[]
  ): VectorV<ad.Num> => {
    // edge vectors
    const u = ops.vsub(r, q);
    const v = ops.vsub(p, r);
    const w = ops.vsub(q, p);

    // side lengths
    const a = ops.vnorm(u);
    const b = ops.vnorm(v);
    const c = ops.vnorm(w);

    // homogeneous barycentric coordinates for circumcenter
    const hp = neg(mul(div(a, mul(b, c)), ops.vdot(w, v)));
    const hq = neg(mul(div(b, mul(c, a)), ops.vdot(u, w)));
    const hr = neg(mul(div(c, mul(a, b)), ops.vdot(v, u)));

    // normalize to get barycentric coordinates for circumcenter
    const H = add(add(hp, hq), hr);
    const bp = div(hp, H);
    const bq = div(hq, H);
    const br = div(hr, H);

    // circumcenter
    const x = ops.vadd(
      ops.vadd(ops.vmul(bp, p), ops.vmul(bq, q)),
      ops.vmul(br, r)
    );

    return {
      tag: "VectorV",
      contents: toPt(x),
    };
  },

  /**
   * Return the circumradius of the triangle with vertices `p`, `q`, `r`.
   */
  circumradius: (
    _context: Context,
    p: ad.Num[],
    q: ad.Num[],
    r: ad.Num[]
  ): FloatV<ad.Num> => {
    // side lengths
    const a = ops.vnorm(ops.vsub(r, q));
    const b = ops.vnorm(ops.vsub(p, r));
    const c = ops.vnorm(ops.vsub(q, p));

    // semiperimeter
    const s = mul(0.5, add(add(a, b), c));

    // circumradius, computed as
    // R = (abc)/(4 sqrt( s(a+b-s)(a+c-s)(b+c-s) ) )
    const R = div(
      mul(mul(a, b), c),
      mul(
        4,
        sqrt(
          mul(
            mul(mul(s, sub(add(a, b), s)), sub(add(a, c), s)),
            sub(add(b, c), s)
          )
        )
      )
    );

    return {
      tag: "FloatV",
      contents: R,
    };
  },

  /**
   * Return the incenter of the triangle with vertices `p`, `q`, `r`.
   */
  incenter: (
    _context: Context,
    p: ad.Num[],
    q: ad.Num[],
    r: ad.Num[]
  ): VectorV<ad.Num> => {
    // side lengths
    const a = ops.vnorm(ops.vsub(r, q));
    const b = ops.vnorm(ops.vsub(p, r));
    const c = ops.vnorm(ops.vsub(q, p));

    // barycentric coordinates for incenter
    const s = add(add(a, b), c);
    const bp = div(a, s);
    const bq = div(b, s);
    const br = div(c, s);

    // incenter
    const x = ops.vadd(
      ops.vadd(ops.vmul(bp, p), ops.vmul(bq, q)),
      ops.vmul(br, r)
    );

    return {
      tag: "VectorV",
      contents: toPt(x),
    };
  },

  /**
   * Return the inradius of the triangle with vertices `p`, `q`, `r`.
   */
  inradius: (
    _context: Context,
    p: ad.Num[],
    q: ad.Num[],
    r: ad.Num[]
  ): FloatV<ad.Num> => {
    // side lengths
    const a = ops.vnorm(ops.vsub(r, q));
    const b = ops.vnorm(ops.vsub(p, r));
    const c = ops.vnorm(ops.vsub(q, p));

    // semiperimeter
    const s = mul(0.5, add(add(a, b), c));

    // inradius
    const R = sqrt(div(mul(mul(sub(s, a), sub(s, b)), sub(s, c)), s));

    return {
      tag: "FloatV",
      contents: R,
    };
  },

  // ------ Utility functions

  /**
   * Return the square of the number `x`.
   */
  sqr: (_context: Context, x: ad.Num): FloatV<ad.Num> => {
    return { tag: "FloatV", contents: squared(x) };
  },

  /**
   * Return the square root of the number `x`. (NOTE: if `x < 0`, you may get `NaN`s)
   */
  sqrt: (_context: Context, x: ad.Num): FloatV<ad.Num> => {
    return { tag: "FloatV", contents: sqrt(x) };
  },

  /**
   * Return the max of the numbers `x`, `y`.
   */
  max: (_context: Context, x: ad.Num, y: ad.Num): FloatV<ad.Num> => {
    return { tag: "FloatV", contents: max(x, y) };
  },

  /**
   * Return the min of the numbers `x`, `y`.
   */
  min: (_context: Context, x: ad.Num, y: ad.Num): FloatV<ad.Num> => {
    return { tag: "FloatV", contents: min(x, y) };
  },

  /**
   * Return the absolute value of the number `x`.
   */
  abs: (_context: Context, x: ad.Num): FloatV<ad.Num> => {
    return { tag: "FloatV", contents: absVal(x) };
  },

  /**
   * Convert the angle `theta` from degrees to radians.
   */
  toRadians: (_context: Context, theta: ad.Num): FloatV<ad.Num> => {
    return {
      tag: "FloatV",
      contents: mul(Math.PI / 180, theta),
    };
  },

  /**
   * Convert the angle `theta` from radians to degrees.
   */
  toDegrees: (_context: Context, theta: ad.Num): FloatV<ad.Num> => {
    return {
      tag: "FloatV",
      contents: mul(180 / Math.PI, theta),
    };
  },

  /**
   * Return the Euclidean norm of the vector `v`.
   */
  norm: (_context: Context, v: ad.Num[]): FloatV<ad.Num> => {
    return { tag: "FloatV", contents: ops.vnorm(v) };
  },

  /**
   * Return the Euclidean norm squared of the vector `v`.
   */
  normsq: (_context: Context, v: ad.Num[]): FloatV<ad.Num> => {
    return { tag: "FloatV", contents: ops.vnormsq(v) };
  },

  /**
   * Return the Euclidean distance between the vectors `v` and `w`.
   */
  vdist: (_context: Context, v: ad.Num[], w: ad.Num[]): FloatV<ad.Num> => {
    return { tag: "FloatV", contents: ops.vdist(v, w) };
  },

  vmul: (_context: Context, s: ad.Num, v: ad.Num[]): VectorV<ad.Num> => {
    return { tag: "VectorV", contents: ops.vmul(s, v) };
  },

  /**
   * Return the Euclidean distance squared between the vectors `v` and `w`.
   */
  vdistsq: (_context: Context, v: ad.Num[], w: ad.Num[]): FloatV<ad.Num> => {
    return { tag: "FloatV", contents: ops.vdistsq(v, w) };
  },

  /**
   * Return the angle made by the vector `v` with the positive x-axis.
   */
  angleOf: (_context: Context, v: ad.Num[]): FloatV<ad.Num> => {
    return { tag: "FloatV", contents: atan2(v[1], v[0]) };
  },

  // ------ Mathematical constants

  /**
   * Base e of the natural logarithm.
   */
  MathE: (_context: Context): FloatV<ad.Num> => {
    return {
      tag: "FloatV",
      contents: Math.E,
    };
  },

  /**
   * Ratio of the circumference of a circle to its diameter.
   */
  MathPI: (_context: Context): FloatV<ad.Num> => {
    return {
      tag: "FloatV",
      contents: Math.PI,
    };
  },

  // ------ Geometry/graphics utils

  /**
   * Rotate a 2D vector `v` by 90 degrees counterclockwise.
   */
  rot90: (_context: Context, v: ad.Num[]): VectorV<ad.Num> => {
    if (v.length !== 2) {
      throw Error("expected 2D vector in `rot90`");
    }
    const [x, y] = v;
    return { tag: "VectorV", contents: [neg(y), x] };
  },

  /**
   * Rotate a 2D vector `v` by theta degrees counterclockwise.
   */
  rotateBy: (
    _context: Context,
    v: ad.Num[],
    theta: ad.Num
  ): VectorV<ad.Num> => {
    if (v.length !== 2) {
      throw Error("expected 2D vector in `rotateBy`");
    }
    const [x, y] = v;
    const X = add(mul(cos(theta), x), mul(sin(theta), y));
    const Y = add(neg(mul(sin(theta), x)), mul(cos(theta), y));
    return { tag: "VectorV", contents: [X, Y] };
  },

  signedDistance: (
    _context: Context,
    [t, s]: [string, any],
    p: ad.Num[]
  ): FloatV<ad.Num> => {
    /*  
    All math borrowed from:
    https://iquilezles.org/articles/distfunctions2d/
    
    axis-aligned rectangle:
    float sdBox( in vec2 p, in vec2 b )
    {
      vec2 d = abs(p)-b;
      return length(max(d,0.0)) + min(max(d.x,d.y),0.0);
    } 
    */
    if (
      t === "Rectangle" ||
      t === "Text" ||
      t === "Equation" ||
      t === "Image"
    ) {
      const absp = ops.vabs(ops.vsub(p, s.center.contents));
      const b = [div(s.width.contents, 2), div(s.height.contents, 2)];
      const d = ops.vsub(absp, b);
      const result = add(
        ops.vnorm(ops.vmax(d, [0.0, 0.0])),
        min(max(d[0], d[1]), 0.0)
      );
      return {
        tag: "FloatV",
        contents: result,
      };
    } else if (t === "Circle") {
      /*     
      float sdCircle( vec2 p, float r )
      {
        return length(p) - r;
      } 
      */
      const pOffset = ops.vsub(p, s.center.contents);
      const result = sub(ops.vnorm(pOffset), s.r.contents);
      return {
        tag: "FloatV",
        contents: result,
      };
    } else if (t === "Polygon") {
      /*
      float sdPolygon( in vec2[N] v, in vec2 p )
      {
          float d = dot(p-v[0],p-v[0]);
          float s = 1.0;
          for( int i=0, j=N-1; i<N; j=i, i++ )
          {
              vec2 e = v[j] - v[i];
              vec2 w =    p - v[i];
              vec2 b = w - e*clamp( dot(w,e)/dot(e,e), 0.0, 1.0 );
              d = min( d, dot(b,b) );
              bvec3 c = bvec3(p.y>=v[i].y,p.y<v[j].y,e.x*w.y>e.y*w.x);
              if( all(c) || all(not(c)) ) s*=-1.0;  
          }
          return s*sqrt(d);
      }
      */
      const v = s.points.contents;
      let d = ops.vdot(ops.vsub(p, v[0]), ops.vsub(p, v[0]));
      let ess: ad.Num = 1.0;
      let j = v.length - 1;
      for (let i = 0; i < v.length; i++) {
        const e = ops.vsub(v[j], v[i]);
        const w = ops.vsub(p, v[i]);
        const clampedVal = clamp([0, 1], div(ops.vdot(w, e), ops.vdot(e, e)));
        const b = ops.vsub(w, ops.vmul(clampedVal, e));
        d = min(d, ops.vdot(b, b));
        const c1 = gte(p[1], v[i][1]);
        const c2 = lt(p[1], v[j][1]);
        const c3 = gt(mul(e[0], w[1]), mul(e[1], w[0]));
        const c4 = and(and(c1, c2), c3);
        const c5 = not(c1);
        const c6 = not(c2);
        const c7 = not(c3);
        const c8 = and(and(c5, c6), c7);
        const negEss = mul(-1, ess);
        ess = ifCond(or(c4, c8), negEss, ess);
        // last line to match for loop in code we are borrowing from
        j = i;
      }
      const result = mul(ess, sqrt(d));
      return {
        tag: "FloatV",
        contents: result,
      };
    } else if (t === "Line") {
      return {
        tag: "FloatV",
        contents: sdLine(s, p),
      };
    } else if (t === "Polyline") {
      return {
        tag: "FloatV",
        contents: sdPolyline(s, p),
      };
    } else if (t === "Ellipse") {
      throw Error(`unsupported shape ${t} in distanceShapeToPoint`);
      // return {
      //   tag: "FloatV",
      //   contents: sdEllipse(s, p),
      // };
    } else if (t === "Path") {
      throw Error(`unsupported shape ${t} in distanceShapeToPoint`);
    } else {
      throw Error(`unsupported shape ${t} in distanceShapeToPoint`);
    }
  },

  /**
   * Construct a unit vector u in the direction of the
   * given angle theta (in radians).
   */
  unitVector: (_context: Context, theta: ad.Num): VectorV<ad.Num> => {
    return { tag: "VectorV", contents: [cos(theta), sin(theta)] };
  },

  /**
   * Returns the signed area enclosed by a polygonal chain given its nodes
   */
  signedArea: (
    _context: Context,
    points: [ad.Num, ad.Num][],
    closed: boolean
  ): FloatV<ad.Num> => {
    return { tag: "FloatV", contents: signedArea(points, closed) };
  },

  /**
   * Returns the turning number of polygonal chain given its nodes
   */
  turningNumber: (
    _context: Context,
    points: [ad.Num, ad.Num][],
    closed: boolean
  ): FloatV<ad.Num> => {
    return {
      tag: "FloatV",
      contents: turningNumber(points, closed),
    };
  },

  /**
   * Returns the total length of polygonal chain given its nodes
   */
  perimeter: (
    _context: Context,
    points: [ad.Num, ad.Num][],
    closed: boolean
  ): FloatV<ad.Num> => {
    return { tag: "FloatV", contents: perimeter(points, closed) };
  },

  /**
   * Returns the isoperimetric ratio (perimeter squared divided by enclosed area)
   */
  isoperimetricRatio: (
    _context: Context,
    points: [ad.Num, ad.Num][],
    closed: boolean
  ): FloatV<ad.Num> => {
    return { tag: "FloatV", contents: isoperimetricRatio(points, closed) };
  },

  /**
   * Returns integral of curvature squared along the curve
   */
  elasticEnergy: (
    _context: Context,
    points: [ad.Num, ad.Num][],
    closed: boolean
  ): FloatV<ad.Num> => {
    return { tag: "FloatV", contents: elasticEnergy(points, closed) };
  },

  /**
   * Returns integral of curvature along the curve
   */
  totalCurvature: (
    _context: Context,
    points: [ad.Num, ad.Num][],
    closed: boolean
  ): FloatV<ad.Num> => {
    return { tag: "FloatV", contents: totalCurvature(points, closed) };
  },
};

/*
  Computes the signed distance for a line 
  float sdSegment( in vec2 p, in vec2 a, in vec2 b )
  {
    vec2 pa = p-a, ba = b-a;
    float h = clamp( dot(pa,ba)/dot(ba,ba), 0.0, 1.0 );
    return length( pa - ba*h );
  }
*/
const sdLine = (s: Line, p: ad.Num[]): ad.Num => {
  return sdLineAsNums(s.start.contents, s.end.contents, p);
};

const sdLineAsNums = (a: ad.Num[], b: ad.Num[], p: ad.Num[]): ad.Num => {
  const pa = ops.vsub(p, a);
  const ba = ops.vsub(b, a);
  const h = clamp([0, 1], div(ops.vdot(pa, ba), ops.vdot(ba, ba)));
  return ops.vnorm(ops.vsub(pa, ops.vmul(h, ba)));
};

const sdPolyline = (s: Polyline, p: ad.Num[]): ad.Num => {
  const dists: ad.Num[] = [];
  for (let i = 0; i < s.points.contents.length - 1; i++) {
    const start = s.points.contents[i];
    const end = s.points.contents[i + 1];
    dists[i] = sdLineAsNums(start, end, p);
  }
  return minN(dists);
};

export const sdEllipse = (s: Ellipse, p: ad.Num[]): ad.Num => {
  return sdEllipseAsNums(s.rx.contents, s.ry.contents, s.center.contents, p);
};

/*
  float msign(in float x) { return (x<0.0)?-1.0:1.0; }
*/
export const msign = (x: ad.Num): ad.Num => {
  return ifCond(lt(x, 0), -1, 1);
};

/*
  Ported code is here: https://www.shadertoy.com/view/4sS3zz
*/
export const sdEllipseAsNums = (
  radiusx: ad.Num,
  radiusy: ad.Num,
  center: ad.Num[],
  pInput: ad.Num[]
): ad.Num => {
  // if = abs( p );
  // if( p.x>p.y ){ p=p.yx; ab=ab.yx; }
  const pOffset = ops.vsub(pInput, center);
  const pUnswizzled = ops.vabs(pOffset);
  const abUnswizzled = [radiusx, radiusy];
  const p = [];
  const ab = [];
  p[0] = ifCond(
    gt(pUnswizzled[0], pUnswizzled[1]),
    pUnswizzled[1],
    pUnswizzled[0]
  );
  p[1] = ifCond(
    gt(pUnswizzled[0], pUnswizzled[1]),
    pUnswizzled[0],
    pUnswizzled[1]
  );
  ab[0] = ifCond(
    gt(pUnswizzled[0], pUnswizzled[1]),
    abUnswizzled[1],
    abUnswizzled[0]
  );
  ab[1] = ifCond(
    gt(pUnswizzled[0], pUnswizzled[1]),
    abUnswizzled[0],
    abUnswizzled[1]
  );
  // float l = ab.y*ab.y - ab.x*ab.x;
  const l = sub(squared(ab[1]), squared(ab[0]));
  // float m = ab.x*p.x/l;
  const m = div(mul(ab[0], p[0]), l);
  // float m2 = m*m;
  const m2 = squared(m);
  // float n = ab.y*p.y/l;
  const n = div(mul(ab[1], p[1]), l);
  // float n2 = n*n;
  const n2 = squared(n);
  // float c = (m2+n2-1.0)/3.0; float c3 = c*c*c;
  const c = div(sub(add(m2, n2), 1), 3);
  const c3 = mul(mul(c, c), c);
  // float q = c3 + m2*n2*2.0;
  const q = add(c3, mul(m2, mul(n2, 2)));
  // float d = c3 + m2*n2;
  const d = add(c3, mul(m2, n2));
  // float g = m + m*n2;
  const g = add(m, mul(m, n2));

  //if branch
  // float h = acos(q/c3)/3.0;
  const hif = div(acos(div(q, c3)), 3);
  // float s = cos(h) + 2.0;
  const sif = add(cos(hif), 2);
  // float t = sin(h)*sqrt(3.0);
  const tif = mul(sin(hif), sqrt(3));
  // float rx = sqrt( m2-c*(s+t) );
  const rxif = sqrt(sub(m2, mul(c, add(sif, tif))));
  // float ry = sqrt( m2-c*(s-t) );
  const ryif = sqrt(sub(m2, mul(c, sub(sif, tif))));
  // co = ry + sign(l)*rx + abs(g)/(rx*ry);
  const coif = add(
    add(ryif, mul(sign(l), rxif)),
    div(absVal(g), mul(rxif, ryif))
  );
  // elsebranch
  // float h = 2.0*m*n*sqrt(d);
  const h = mul(2, mul(m, mul(n, sqrt(d))));
  // float s = msign(q+h)*pow( abs(q+h), 1.0/3.0 );
  const onethird = div(1, 3);
  const s = mul(msign(add(q, h)), pow(absVal(add(q, h)), onethird));
  // float t = msign(q-h)*pow( abs(q-h), 1.0/3.0 );
  const t = mul(msign(sub(q, h)), pow(absVal(sub(q, h)), onethird));
  // float rx = -(s+t) - c*4.0 + 2.0*m2;
  const rx = add(sub(neg(add(s, t)), mul(c, 4)), mul(2, m2));
  // float ry =  (s-t)*sqrt(3.0);
  const ry = mul(sub(s, t), sqrt(3));
  // float rm = sqrt( rx*rx + ry*ry );
  const rm = sqrt(add(squared(rx), squared(ry)));
  // co = ry/sqrt(rm-rx) + 2.0*g/rm;
  const coelse = add(div(ry, sqrt(sub(rm, rx))), mul(2, div(g, rm)));

  // co = (co-m)/2.0;
  // if (d<0.0)
  const co_pred = ifCond(lt(d, 0), coif, coelse);
  const co = div(sub(co_pred, m), 2);

  // float si = sqrt( max(1.0-co*co,0.0) );
  const si = sqrt(max(sub(1, squared(co)), 0));
  // vec2 r = ab * vec2(co,si);
  const r = ops.vproduct(ab, [co, si]);
  // return length(r-p) * msign(p.y-r.y);
  return mul(ops.vnorm(ops.vsub(r, p)), msign(sub(p[1], r[1])));
};

// `_compDictVals` causes TypeScript to enforce that every function in
// `compDict` takes a `Context` as its first parameter and returns a `Value`
const _compDictVals: ((
  context: Context,
  ...rest: never[]
) => Value<ad.Num>)[] = Object.values(compDict);

// Ignore this
export const checkComp = (fn: string, args: ArgVal<ad.Num>[]): void => {
  if (!compDict[fn]) throw new Error(`Computation function "${fn}" not found`);
};

const toPt = (v: ad.Num[]): ad.Pt2 => {
  if (v.length !== 2) {
    throw Error("expected vector of length 2");
  }
  return [v[0], v[1]];
};

/**
 * Given two perpendicular vectors `[startR, endR]` and `[startL, endL]`, return a path that describes a perpendicular mark between them.
 */
const perpPathFlat = (
  len: ad.Num,
  [startR, endR]: [ad.Num[], ad.Num[]],
  [startL, endL]: [ad.Num[], ad.Num[]]
): [ad.Num[], ad.Num[], ad.Num[]] => {
  // perpPathFlat :: Autofloat a => a -> (Pt2 a, Pt2 a) -> (Pt2 a, Pt2 a) -> (Pt2 a, Pt2 a, Pt2 a)
  // perpPathFlat size (startR, endR) (startL, endL) =
  //   let dirR = normalize' $ endR -: startR
  //       dirL = normalize' $ endL -: startL
  //       ptL = startR +: (size *: dirL)
  //       ptR = startR +: (size *: dirR)
  //       ptLR = startR +: (size *: dirL) +: (size *: dirR)
  //   in (ptL, ptLR, ptR)
  const dirR = ops.vnormalize(ops.vsub(endR, startR));
  const dirL = ops.vnormalize(ops.vsub(endL, startL));
  const ptL = ops.vmove(startR, len, dirL); // ops.vadd(startR, ops.vmul(len, dirL));
  const ptR = ops.vmove(startR, len, dirR); // ops.vadd(startR, ops.vmul(len, dirR));
  const ptLR = ops.vadd(ptL, ops.vmul(len, dirR));
  return [ptL, ptLR, ptR];
};

const tickPlacement = (
  padding: ad.Num,
  numPts: number,
  multiplier: ad.Num = 1
): ad.Num[] => {
  if (numPts <= 0) throw Error(`number of ticks must be greater than 0`);
  const even = numPts % 2 === 0;
  const pts: ad.Num[] = even ? [div(padding, 2)] : [0];
  for (let i = 1; i < numPts; i++) {
    if (even && i === 1) multiplier = neg(multiplier);
    const shift =
      i % 2 === 0
        ? mul(padding, mul(neg(i), multiplier))
        : mul(padding, mul(i, multiplier));
    pts.push(add(pts[i - 1], shift));
  }
  return pts;
};<|MERGE_RESOLUTION|>--- conflicted
+++ resolved
@@ -67,14 +67,9 @@
   TupV,
   Value,
   VectorV,
-<<<<<<< HEAD
   MatrixV,
-} from "types/value";
-import { getStart, linePts } from "utils/Util";
-=======
 } from "../types/value";
 import { getStart, linePts } from "../utils/Util";
->>>>>>> fbaf03c7
 import {
   elasticEnergy,
   isoperimetricRatio,
