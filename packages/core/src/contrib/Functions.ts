--- conflicted
+++ resolved
@@ -1431,7 +1431,6 @@
     return { tag: "VectorV", contents: [X, Y] };
   },
 
-<<<<<<< HEAD
   signedDistance: (
     _context: Context,
     [t, s]: [string, any],
@@ -1545,6 +1544,14 @@
       throw Error(`unsupported shape ${t} in distanceShapeToPoint`);
     }
   },
+
+  /**
+   * Construct a unit vector u in the direction of the
+   * given angle theta (in radians).
+   */
+  unitVector: (_context: Context, theta: ad.Num): VectorV<ad.Num> => {
+    return { tag: "VectorV", contents: [cos(theta), sin(theta)] };
+  },
 };
 
 /*
@@ -1717,15 +1724,6 @@
   const r = ops.vproduct(ab, [co, sqrt(sub(1, mul(co, co)))]);
   // return length(r-p) * sign(p.y-r.y);
   return sub(ops.vnorm(ops.vsub(r, p)), sign(sub(p[1], r[1])));
-=======
-  /**
-   * Construct a unit vector u in the direction of the
-   * given angle theta (in radians).
-   */
-  unitVector: (_context: Context, theta: ad.Num): VectorV<ad.Num> => {
-    return { tag: "VectorV", contents: [cos(theta), sin(theta)] };
-  },
->>>>>>> e4d0259c
 };
 
 // _compDictVals causes TypeScript to enforce that every function in compDict
