import _ from "lodash";
import { ops } from "../engine/Autodiff.js";
import {
  absVal,
  acos,
  acosh,
  add,
  addN,
  and,
  asin,
  asinh,
  atan,
  atan2,
  atanh,
  cbrt,
  ceil,
  cos,
  cosh,
  div,
  eq,
  exp,
  expm1,
  floor,
  gt,
  gte,
  ifCond,
  ln,
  log10,
  log1p,
  log2,
  lt,
  max,
  maxN,
  min,
  minN,
  mul,
  neg,
  not,
  or,
  pow,
  round,
  sign,
  sin,
  sinh,
  sqrt,
  squared,
  sub,
  tan,
  tanh,
  trunc,
} from "../engine/AutodiffFunctions.js";
import { bboxFromRectlike } from "../engine/BBox.js";
import { PathBuilder } from "../renderer/PathBuilder.js";
import { Circle } from "../shapes/Circle.js";
import { Ellipse } from "../shapes/Ellipse.js";
import { Group } from "../shapes/Group.js";
import { Line } from "../shapes/Line.js";
import { Path } from "../shapes/Path.js";
import { Polygon } from "../shapes/Polygon.js";
import { Polyline } from "../shapes/Polyline.js";
import { Context, uniform } from "../shapes/Samplers.js";
import { Shape } from "../shapes/Shapes.js";
import * as ad from "../types/ad.js";
import { CompFunc, MayWarn } from "../types/functions.js";
import {
  ClipDataV,
  Color,
  ColorV,
  FloatV,
  MatrixV,
  PathDataV,
  PtListV,
  TupV,
  VectorV,
} from "../types/value.js";
import {
  booleanT,
  clipDataV,
  clipShape,
  colorT,
  colorTypeT,
  floatV,
  getStart,
  linePts,
  natT,
  noClip,
  noWarn,
  pathCmdT,
  pathTypeT,
  posIntT,
  ptListV,
  real2NT,
  real2T,
  real3T,
  realNMT,
  realNT,
  realT,
  rectlikeT,
  shapeListT,
  shapeT,
  stringT,
  unionT,
  unitT,
  valueT,
  vectorV,
} from "../utils/Util.js";
import {
  centerOfMass,
  elasticEnergy,
  inflectionEnergy,
  isoperimetricRatio,
  lengthK,
  maxCurvature,
  pElasticEnergy,
  perimeter,
  signedArea,
  totalCurvature,
  turningNumber,
} from "./CurveConstraints.js";
import {
  bboxFromShape,
  bboxPts,
  polygonLikePoints,
  rectLineDist,
  rectPts,
  shapeDistance,
  shapeDistanceCircleLine,
  shapeDistanceCircles,
  shapeDistanceLines,
  shapeDistancePolyEllipse,
  shapeDistancePolys,
  shapeDistanceRectCircle,
  shapeDistanceRectLine,
  shapeDistanceRectlikePolyline,
  shapeDistanceRects,
} from "./Queries.js";
import { Rectlike, clamp, isRectlike, numOf, toPt } from "./Utils.js";

/**
 * Static dictionary of computation functions
 * TODO: consider using `Dictionary` type so all runtime lookups are type-safe, like here https://codeburst.io/five-tips-i-wish-i-knew-when-i-started-with-typescript-c9e8609029db
 * TODO: think about user extension of computation dict and evaluation of functions in there
 */

// NOTE: These all need to be written in terms of autodiff types
// These all return a Value<ad.Num>
export const compDict = {
  // TODO: Refactor derivative + derivativePre to be inlined as one case in evaluator

  makePath: {
    name: "makePath",
    description: "See https://github.com/penrose/penrose/issues/716",
    params: [
      { name: "start", description: "Start point of the path", type: real2T() },
      { name: "end", description: "End point of the path", type: real2T() },
      {
        name: "curveHeight",
        description: "Height of the curve",
        type: realT(),
      },
      {
        name: "padding",
        description: "Padding between the curve and the labels",
        type: realT(),
      },
    ],
    body: (
      _context: Context,
      start: [ad.Num, ad.Num],
      end: [ad.Num, ad.Num],
      curveHeight: ad.Num,
      padding: ad.Num
    ): MayWarn<PathDataV<ad.Num>> => {
      // Two vectors for moving from `start` to the control point: `unit` is the direction of vector [start, end] (along the line passing through both labels) and `normalVec` is perpendicular to `unit` through the `rot90` operation.
      const unit: ad.Num[] = ops.vnormalize(ops.vsub(start, end));
      const normalVec: ad.Num[] = ops.rot90(toPt(unit));
      // There's only one control point in a quadratic bezier curve, and we want it to be equidistant to both `start` and `end`
      const halfLen: ad.Num = div(ops.vdist(start, end), 2);
      const controlPt: ad.Num[] = ops.vmove(
        ops.vmove(end, halfLen, unit),
        curveHeight,
        normalVec
      );
      const curveEnd: ad.Num[] = ops.vmove(end, padding, unit);
      // Both the start and end points of the curve should be padded by some distance such that they don't overlap with the texts
      const path = new PathBuilder();
      return noWarn(
        path
          .moveTo(toPt(ops.vmove(start, padding, ops.vneg(unit))))
          .quadraticCurveTo(toPt(controlPt), toPt(curveEnd))
          .getPath()
      );
    },
    returns: pathCmdT(),
  },

  /**
   * Return `i`th element of list `xs, assuming lists only hold floats.
   */
  get: {
    name: "get",
    description:
      "Return `i`th element of list `xs, assuming lists only hold floats.",
    params: [
      { name: "xs", description: "List of floats", type: realNT() },
      {
        name: "i",
        description: "Index of the element to return",
        type: natT(),
      },
    ],
    body: (
      _context: Context,
      xs: ad.Num[],
      i: number
    ): MayWarn<FloatV<ad.Num>> => {
      const res = xs[i];
      return noWarn({
        tag: "FloatV",
        contents: res,
      });
    },
    returns: realT(),
  },

  /**
   * Return a paint color of elements `r`, `g`, `b`, `a` (red, green, blue, opacity).
   */
  rgba: {
    name: "rgba",
    description:
      "Return a paint color of elements `r`, `g`, `b`, `a` (red, green, blue, opacity).",
    params: [
      { name: "r", description: "Red", type: unitT() },
      { name: "g", description: "Green", type: unitT() },
      { name: "b", description: "Blue", type: unitT() },
      { name: "a", description: "Opacity", type: unitT() },
    ],
    body: (
      _context: Context,
      r: ad.Num,
      g: ad.Num,
      b: ad.Num,
      a: ad.Num
    ): MayWarn<ColorV<ad.Num>> => {
      return noWarn({
        tag: "ColorV",
        contents: {
          tag: "RGBA",
          contents: [r, g, b, a],
        },
      });
    },
    returns: valueT("Color"),
  },

  selectColor: {
    name: "selectColor",
    params: [
      { name: "color1", description: "First color", type: colorT() },
      { name: "color2", description: "Second color", type: colorT() },
      { name: "level", description: "Level", type: realT() },
    ],
    body: (
      _context: Context,
      color1: Color<ad.Num>,
      color2: Color<ad.Num>,
      level: ad.Num
    ): MayWarn<ColorV<ad.Num>> => {
      const half = div(level, 2);
      const even = eq(half, trunc(half)); // autodiff doesn't have a mod operator
      if (!(color1.tag === "RGBA" && color2.tag === "RGBA")) {
        throw Error("selectColor only supports RGBA");
      }
      return noWarn({
        tag: "ColorV",
        contents: {
          tag: "RGBA",
          // https://github.com/penrose/penrose/issues/561
          contents: [
            ifCond(even, color1.contents[0], color2.contents[0]),
            ifCond(even, color1.contents[1], color2.contents[1]),
            ifCond(even, color1.contents[2], color2.contents[2]),
            ifCond(even, color1.contents[3], color2.contents[3]),
          ],
        },
      });
    },
    returns: colorT(),
  },

  /**
   * Return a paint color of elements `h`, `s`, `v`, `a` (hue, saturation, value, opacity).
   */
  hsva: {
    name: "hsva",
    description:
      "Return a paint color of elements `h`, `s`, `v`, `a` (hue, saturation, value, opacity).",
    params: [
      { name: "h", description: "Hue in [0, 360)", type: realT() },
      { name: "s", description: "Saturation in [0, 100]", type: realT() },
      { name: "v", description: "Value in [0, 100]", type: realT() },
      { name: "a", description: "Opacity", type: unitT() },
    ],
    body: (
      _context: Context,
      h: ad.Num,
      s: ad.Num,
      v: ad.Num,
      a: ad.Num
    ): MayWarn<ColorV<ad.Num>> => {
      return noWarn({
        tag: "ColorV",
        contents: {
          tag: "HSVA",
          contents: [h, s, v, a],
        },
      });
    },
    returns: colorT(),
  },

  /**
   * Return a paint of none (no paint)
   */
  none: {
    name: "none",
    description: "Return a paint of none (no paint)",
    params: [],
    body: (_context: Context): MayWarn<ColorV<ad.Num>> => {
      return noWarn({
        tag: "ColorV",
        contents: {
          tag: "NONE",
        },
      });
    },
    returns: valueT("Color"),
  },

  /**
   * Return `acosh(x)`.
   */
  acosh: {
    name: "acosh",
    description: "Return `acosh(x)`.",
    params: [{ name: "x", description: "`x`", type: realT() }],
    body: (_context: Context, x: ad.Num): MayWarn<FloatV<ad.Num>> => {
      return noWarn({
        tag: "FloatV",
        contents: acosh(x),
      });
    },
    returns: valueT("Real"),
  },

  /**
   * Return `acos(x)`.
   */
  acos: {
    name: "acos",
    description: "Return `acos(x)`.",
    params: [{ name: "x", description: "`x`", type: realT() }],
    body: (_context: Context, x: ad.Num): MayWarn<FloatV<ad.Num>> => {
      return noWarn({
        tag: "FloatV",
        contents: acos(x),
      });
    },
    returns: valueT("Real"),
  },

  /**
   * Return `asin(x)`.
   */
  asin: {
    name: "asin",
    description: "Return `asin(x)`.",
    params: [{ name: "x", description: "`x`", type: realT() }],
    body: (_context: Context, x: ad.Num): MayWarn<FloatV<ad.Num>> => {
      return noWarn({
        tag: "FloatV",
        contents: asin(x),
      });
    },
    returns: valueT("Real"),
  },

  /**
   * Return `asinh(x)`.
   */
  asinh: {
    name: "asinh",
    description: "Return `asinh(x)`.",
    params: [{ name: "x", description: "`x`", type: realT() }],
    body: (_context: Context, x: ad.Num): MayWarn<FloatV<ad.Num>> => {
      return noWarn({
        tag: "FloatV",
        contents: asinh(x),
      });
    },
    returns: valueT("Real"),
  },

  /**
   * Return `atan(x)`.
   */
  atan: {
    name: "atan",
    description: "Return `atan(x)`.",
    params: [{ name: "x", description: "`x`", type: realT() }],
    body: (_context: Context, x: ad.Num): MayWarn<FloatV<ad.Num>> => {
      return noWarn({
        tag: "FloatV",
        contents: atan(x),
      });
    },
    returns: valueT("Real"),
  },

  /**
   * Return `atan2(y,x)`.
   */
  atan2: {
    name: "atan2",
    description: "Return `atan2(x, y)`.",
    params: [
      { name: "x", description: "`x`", type: realT() },
      { name: "y", description: "`y`", type: realT() },
    ],
    body: (
      _context: Context,
      x: ad.Num,
      y: ad.Num
    ): MayWarn<FloatV<ad.Num>> => {
      return noWarn({
        tag: "FloatV",
        contents: atan2(y, x),
      });
    },
    returns: valueT("Real"),
  },

  /**
   * Return `atanh(x)`.
   */
  atanh: {
    name: "atanh",
    description: "Return `atanh(x)`.",
    params: [{ name: "x", description: "`x`", type: realT() }],
    body: (_context: Context, x: ad.Num): MayWarn<FloatV<ad.Num>> => {
      return noWarn({
        tag: "FloatV",
        contents: atanh(x),
      });
    },
    returns: valueT("Real"),
  },

  /**
   * Return `cbrt(x)`.
   */
  cbrt: {
    name: "cbrt",
    description: "Return `cbrt(x)`.",
    params: [{ name: "x", description: "`x`", type: realT() }],
    body: (_context: Context, x: ad.Num): MayWarn<FloatV<ad.Num>> => {
      return noWarn({
        tag: "FloatV",
        contents: cbrt(x),
      });
    },
    returns: valueT("Real"),
  },

  /**
   * Return `ceil(x)`.
   */
  ceil: {
    name: "ceil",
    description: "Return `ceil(x)`.",
    params: [{ name: "x", description: "`x`", type: realT() }],
    body: (_context: Context, x: ad.Num): MayWarn<FloatV<ad.Num>> => {
      return noWarn({
        tag: "FloatV",
        contents: ceil(x),
      });
    },
    returns: valueT("Real"),
  },

  /**
   * Return `cos(x)`.
   */
  cos: {
    name: "cos",
    description: "Return `cos(x)`.",
    params: [{ name: "x", description: "`x`", type: realT() }],
    body: (_context: Context, x: ad.Num): MayWarn<FloatV<ad.Num>> => {
      return noWarn({
        tag: "FloatV",
        contents: cos(x),
      });
    },
    returns: valueT("Real"),
  },

  /**
   * Return `cosh(x)`.
   */
  cosh: {
    name: "cosh",
    description: "Return `cosh(x)`.",
    params: [{ name: "x", description: "`x`", type: realT() }],
    body: (_context: Context, x: ad.Num): MayWarn<FloatV<ad.Num>> => {
      return noWarn({
        tag: "FloatV",
        contents: cosh(x),
      });
    },
    returns: valueT("Real"),
  },

  /**
   * Return `exp(x)`.
   */
  exp: {
    name: "exp",
    description: "Return `exp(x)`.",
    params: [{ name: "x", description: "`x`", type: realT() }],
    body: (_context: Context, x: ad.Num): MayWarn<FloatV<ad.Num>> => {
      return noWarn({
        tag: "FloatV",
        contents: exp(x),
      });
    },
    returns: valueT("Real"),
  },

  /**
   * Return `expm1(x)`.
   */
  expm1: {
    name: "expm1",
    description: "Return `expm1(x)`.",
    params: [{ name: "x", description: "`x`", type: realT() }],
    body: (_context: Context, x: ad.Num): MayWarn<FloatV<ad.Num>> => {
      return noWarn({
        tag: "FloatV",
        contents: expm1(x),
      });
    },
    returns: valueT("Real"),
  },

  /**
   * Return `floor(x)`.
   */
  floor: {
    name: "floor",
    description: "Return `floor(x)`.",
    params: [{ name: "x", description: "`x`", type: realT() }],
    body: (_context: Context, x: ad.Num): MayWarn<FloatV<ad.Num>> => {
      return noWarn({
        tag: "FloatV",
        contents: floor(x),
      });
    },
    returns: valueT("Real"),
  },

  /**
   * Return `log(x)`.
   */
  log: {
    name: "log",
    description: "Return `log(x)`.",
    params: [{ name: "x", description: "`x`", type: realT() }],
    body: (_context: Context, x: ad.Num): MayWarn<FloatV<ad.Num>> => {
      return noWarn({
        tag: "FloatV",
        contents: ln(x),
      });
    },
    returns: valueT("Real"),
  },

  /**
   * Return `log2(x)`.
   */
  log2: {
    name: "log2",
    description: "Return `log2(x)`.",
    params: [{ name: "x", description: "`x`", type: realT() }],
    body: (_context: Context, x: ad.Num): MayWarn<FloatV<ad.Num>> => {
      return noWarn({
        tag: "FloatV",
        contents: log2(x),
      });
    },
    returns: valueT("Real"),
  },

  /**
   * Return `log10(x)`.
   */
  log10: {
    name: "log10",
    description: "Return `log10(x)`.",
    params: [{ name: "x", description: "`x`", type: realT() }],
    body: (_context: Context, x: ad.Num): MayWarn<FloatV<ad.Num>> => {
      return noWarn({
        tag: "FloatV",
        contents: log10(x),
      });
    },
    returns: valueT("Real"),
  },

  /**
   * Return `log1p(x)`.
   */
  log1p: {
    name: "log1p",
    description: "Return `log1p(x)`.",
    params: [{ name: "x", description: "`x`", type: realT() }],
    body: (_context: Context, x: ad.Num): MayWarn<FloatV<ad.Num>> => {
      return noWarn({
        tag: "FloatV",
        contents: log1p(x),
      });
    },
    returns: valueT("Real"),
  },

  /**
   * Return `pow(x,y)`.
   */
  pow: {
    name: "pow",
    description: "Return `pow(x, y)`.",
    params: [
      { name: "x", description: "`x`", type: realT() },
      { name: "y", description: "`y`", type: realT() },
    ],
    body: (
      _context: Context,
      x: ad.Num,
      y: ad.Num
    ): MayWarn<FloatV<ad.Num>> => {
      return noWarn({
        tag: "FloatV",
        contents: pow(x, y),
      });
    },
    returns: valueT("Real"),
  },

  /**
   * Return `round(x)`.
   */
  round: {
    name: "round",
    description: "Return `round(x)`.",
    params: [{ name: "x", description: "`x`", type: realT() }],
    body: (_context: Context, x: ad.Num): MayWarn<FloatV<ad.Num>> => {
      return noWarn({
        tag: "FloatV",
        contents: round(x),
      });
    },
    returns: valueT("Real"),
  },

  /**
   * Return `sign(x)`.
   */
  sign: {
    name: "sign",
    description: "Return `sign(x)`.",
    params: [{ name: "x", description: "`x`", type: realT() }],
    body: (_context: Context, x: ad.Num): MayWarn<FloatV<ad.Num>> => {
      return noWarn({
        tag: "FloatV",
        contents: sign(x),
      });
    },
    returns: valueT("Real"),
  },

  /**
   * Return `sin(x)`.
   */
  sin: {
    name: "sin",
    description: "Return `sin(x)`.",
    params: [{ name: "x", description: "`x`", type: realT() }],
    body: (_context: Context, x: ad.Num): MayWarn<FloatV<ad.Num>> => {
      return noWarn({
        tag: "FloatV",
        contents: sin(x),
      });
    },
    returns: valueT("Real"),
  },

  /**
   * Return `sinh(x)`.
   */
  sinh: {
    name: "sinh",
    description: "Return `sinh(x)`.",
    params: [{ name: "x", description: "`x`", type: realT() }],
    body: (_context: Context, x: ad.Num): MayWarn<FloatV<ad.Num>> => {
      return noWarn({
        tag: "FloatV",
        contents: sinh(x),
      });
    },
    returns: valueT("Real"),
  },

  /**
   * Return `tan(x)`.
   */
  tan: {
    name: "tan",
    description: "Return `tan(x)`.",
    params: [{ name: "x", description: "`x`", type: realT() }],
    body: (_context: Context, x: ad.Num): MayWarn<FloatV<ad.Num>> => {
      return noWarn({
        tag: "FloatV",
        contents: tan(x),
      });
    },
    returns: valueT("Real"),
  },

  /**
   * Return `tanh(x)`.
   */
  tanh: {
    name: "tanh",
    description: "Return `tanh(x)`.",
    params: [{ name: "x", description: "`x`", type: realT() }],
    body: (_context: Context, x: ad.Num): MayWarn<FloatV<ad.Num>> => {
      return noWarn({
        tag: "FloatV",
        contents: tanh(x),
      });
    },
    returns: valueT("Real"),
  },

  /**
   * Return `trunc(x)`.
   */
  trunc: {
    name: "trunc",
    description: "Return `trunc(x)`.",
    params: [{ name: "x", description: "`x`", type: realT() }],
    body: (_context: Context, x: ad.Num): MayWarn<FloatV<ad.Num>> => {
      return noWarn({
        tag: "FloatV",
        contents: trunc(x),
      });
    },
    returns: valueT("Real"),
  },

  sum: {
    name: "sum",
    description: "Return the sum of elements in a vector.",
    params: [{ name: "xs", description: "elements", type: realNT() }],
    body: (_context: Context, xs: ad.Num[]): MayWarn<FloatV<ad.Num>> => {
      return noWarn({
        tag: "FloatV",
        contents: addN(xs),
      });
    },
    returns: realT(),
  },

  sumVectors: {
    name: "sumVectors",
    description: "Return the sum of vectors in a list of vectors.",
    params: [{ name: "vecs", description: "vectors", type: realNMT() }],
    body: (_context: Context, vecs: ad.Num[][]): MayWarn<VectorV<ad.Num>> => {
      if (vecs.length === 0) {
        throw new Error("Expect a non-empty list of vectors");
      }
      const vlen = vecs[0].length;
      const zeros: ad.Num[] = new Array(vlen).fill(0);
      return noWarn(
        vectorV(vecs.reduce((curr, v) => ops.vadd(curr, v), zeros))
      );
    },
    returns: realNT(),
  },

  maxList: {
    name: "maxList",
    description: "Return the maximum of the elements in a vector.",
    params: [{ name: "xs", description: "elements", type: realNT() }],
    body: (_context: Context, xs: ad.Num[]): MayWarn<FloatV<ad.Num>> =>
      noWarn({
        tag: "FloatV",
        contents: maxN(xs),
      }),
    returns: realT(),
  },

  minList: {
    name: "minList",
    description: "Return the minimum of the elements in a vector.",
    params: [{ name: "xs", description: "elements", type: realNT() }],
    body: (_context: Context, xs: ad.Num[]): MayWarn<FloatV<ad.Num>> =>
      noWarn({
        tag: "FloatV",
        contents: minN(xs),
      }),
    returns: realT(),
  },

  count: {
    name: "count",
    description: "Return the number of the elements in a vector.",
    params: [{ name: "xs", description: "elements", type: realNT() }],
    body: (_context: Context, xs: ad.Num[]): MayWarn<FloatV<ad.Num>> =>
      noWarn({
        tag: "FloatV",
        contents: xs.length,
      }),
    returns: realT(),
  },
  /**
   * Return the dot product of `v` and `w`.
   */
  dot: {
    name: "dot",
    description: "Return the dot product of `v` and `w`.",
    params: [
      { name: "v", description: "Vector `v`", type: realNT() },
      { name: "w", description: "Vector `w`", type: realNT() },
    ],
    body: (
      _context: Context,
      v: ad.Num[],
      w: ad.Num[]
    ): MayWarn<FloatV<ad.Num>> => {
      return noWarn({
        tag: "FloatV",
        contents: ops.vdot(v, w),
      });
    },
    returns: valueT("Real"),
  },

  /**
   * Return the outer product of `u` and `v`.
   */
  outerProduct: {
    name: "outerProduct",
    description: "Return the outer product of `v` and `w`.",
    params: [
      { name: "v", description: "Vector `v`", type: realNT() },
      { name: "w", description: "Vector `w`", type: realNT() },
    ],
    body: (
      _context: Context,
      u: ad.Num[],
      v: ad.Num[]
    ): MayWarn<MatrixV<ad.Num>> => {
      return noWarn({
        tag: "MatrixV",
        contents: ops.vouter(u, v),
      });
    },
    returns: valueT("RealNM"),
  },

  /**
   * Return the length of the line or arrow shape `[type, props]`.
   */
  length: {
    name: "length",
    description: "Return the length of the Line shape.",
    params: [{ name: "l", description: "A line", type: shapeT("Line") }],
    body: (_context: Context, shape: Line<ad.Num>): MayWarn<FloatV<ad.Num>> => {
      const [p1, p2] = linePts(shape);
      return noWarn({
        tag: "FloatV",
        contents: ops.vdist(p1, p2),
      });
    },
    returns: valueT("Real"),
  },
  /**
   * Return the normalized version of vector `v`.
   */
  normalize: {
    name: "normalize",
    description: "Return the normalized version of vector `v`.",
    params: [{ type: realNT(), name: "v", description: "Vector `v`" }],
    body: (_context: Context, v: ad.Num[]): MayWarn<VectorV<ad.Num>> => {
      return noWarn({
        tag: "VectorV",
        contents: ops.vnormalize(v),
      });
    },
    returns: valueT("RealN"),
  },

  /**
   * Given a list of points `pts`, returns a `PathData` that can be used as input to the `Path` shape's `pathData` attribute to be drawn on the screen.
   */
  pathFromPoints: {
    name: "pathFromPoints",
    description:
      "Given a list of points `pts`, returns a `PathData` that can be used as input to the `Path` shape's `pathData` attribute to be drawn on the screen.",
    params: [
      { name: "pathType", type: pathTypeT(), description: "Path Type" },
      { name: "pts", type: real2NT(), description: "List of points" },
    ],
    body: (
      _context: Context,
      pathType: string,
      pts: ad.Pt2[]
    ): MayWarn<PathDataV<ad.Num>> => {
      const path = new PathBuilder();
      const [start, ...tailpts] = pts;
      path.moveTo(start);
      tailpts.forEach((pt: ad.Pt2) => path.lineTo(pt));
      if (pathType === "closed") path.closePath();
      return noWarn(path.getPath());
    },
    returns: valueT("PathCmd"),
  },

  /**
   * Given a list of points `pts`, returns a `PathData` that can be used as input to the `Path` shape's `pathData` attribute to be drawn on the screen.
   */
  quadraticCurveFromPoints: {
    name: "quadraticCurveFromPoints",
    description:
      "Given a list of points `pts`, returns a `PathData` that can be used as input to the `Path` shape's `pathData` attribute to be drawn on the screen.",
    params: [
      { name: "pathType", type: pathTypeT(), description: "Path Type" },
      { name: "pts", type: real2NT(), description: "List of points" },
    ],
    body: (
      _context: Context,
      pathType: string,
      pts: ad.Pt2[]
    ): MayWarn<PathDataV<ad.Num>> => {
      const path = new PathBuilder();
      const [start, cp, second, ...tailpts] = pts;
      path.moveTo(start);
      path.quadraticCurveTo(cp, second);
      tailpts.forEach((pt: ad.Pt2) => path.quadraticCurveJoin(pt));
      if (pathType === "closed") path.closePath();
      return noWarn(path.getPath());
    },
    returns: valueT("PathCmd"),
  },

  /**
   * Draw a curve interpolating three given points.
   * (Note that this is different from specifying the
   * three control points of a quadratic Bézier curve,
   * since a Bézier does not interpolate the middle
   * control point.)
   */
  interpolateQuadraticFromPoints: {
    name: "interpolateQuadraticFromPoints",
    description: `Draw a curve interpolating three given points.
    (Note that this is different from specifying the three control points of a quadratic Bézier curve, since a Bézier does not interpolate the middle control point.)`,
    params: [
      { name: "pathType", type: pathTypeT(), description: "Path Type" },
      { name: "p0", type: real2T(), description: "First point" },
      { name: "p1", type: real2T(), description: "Second point" },
      { name: "p2", type: real2T(), description: "Third point" },
    ],
    body: (
      _context: Context,
      pathType: string,
      p0: ad.Pt2,
      p1: ad.Pt2,
      p2: ad.Pt2
    ): MayWarn<PathDataV<ad.Num>> => {
      const path = new PathBuilder();
      path.moveTo(p0);
      // Compute the control point location q1 such that the
      // quadratic curve interpolates the midpoint p1, namely,
      //    q1 = 2 p1 - (p0+p2)/2
      // (This expression can be derived by expressing the
      // interpolation condition in terms of the quadratic
      // Bernstein basis.)
      const q1 = ops.vsub(ops.vmul(2.0, p1), ops.vmul(0.5, ops.vadd(p0, p2)));
      if (!ad.isPt2(q1)) {
        // XXX kludge to force TypeScript to know that q1 has length 2; see GitHub issue #715
        throw new Error("vector ops did not preserve dimension");
      }
      path.quadraticCurveTo(q1, p2);
      if (pathType === "closed") path.closePath();
      return noWarn(path.getPath());
    },
    returns: valueT("PathCmd"),
  },

  /**
   * Given a list of points `pts`, returns a `PathData` that can be used as input to the `Path` shape's `pathData` attribute to be drawn on the screen.
   */
  cubicCurveFromPoints: {
    name: "cubicCurveFromPoints",
    description:
      "Given a list of points `pts`, returns a `PathData` that can be used as input to the `Path` shape's `pathData` attribute to be drawn on the screen.",

    params: [
      { type: pathTypeT(), name: "pathType", description: "Path type" },
      { type: real2NT(), name: "pts", description: "List of points" },
    ],
    body: (
      _context: Context,
      pathType: string,
      pts: ad.Pt2[]
    ): MayWarn<PathDataV<ad.Num>> => {
      const path = new PathBuilder();
      const [start, cp1, cp2, second, ...tailpts] = pts;
      path.moveTo(start);
      path.bezierCurveTo(cp1, cp2, second);
      _.chunk(tailpts, 2).forEach(([cp, pt]) => path.cubicCurveJoin(cp, pt));
      if (pathType === "closed") path.closePath();
      return noWarn(path.getPath());
    },
    returns: valueT("PathCmd"),
  },

  firstPoint: {
    name: "firstPoint",
    description: "Returns the first point in a list.",
    params: [
      { name: "points", type: realNMT(), description: "list of points" },
    ],
    body: (_context: Context, points: ad.Num[][]): VectorV<ad.Num> => {
      return {
        tag: "VectorV",
        contents: points[0],
      };
    },
    returns: valueT("Real2"),
  },

  lastPoint: {
    name: "lastPoint",
    description: "Returns the last point in a list.",
    params: [
      { name: "points", type: realNMT(), description: "list of points" },
    ],
    body: (_context: Context, points: ad.Num[][]): VectorV<ad.Num> => {
      return {
        tag: "VectorV",
        contents: points[points.length - 1],
      };
    },
    returns: valueT("Real2"),
  },

  averagePoint: {
    name: "averagePoint",
    description: "Returns the average (mean) of all points in a list.",
    params: [
      { name: "points", type: realNMT(), description: "list of points" },
    ],
    body: (_context: Context, points: ad.Num[][]): VectorV<ad.Num> => {
      let mean: ad.Num[] = [0, 0];
      for (let i = 0; i < points.length; i++) {
        mean = ops.vadd(mean, points[i]);
      }
      mean = ops.vdiv(mean, points.length);
      return {
        tag: "VectorV",
        contents: mean,
      };
    },
    returns: valueT("Real2"),
  },

  interpolatingSpline: {
    name: "interpolatingSpline",
    description:
      "Returns path data for a curve that smoothly interpolates the given points.  Interpolation is performed via a Catmull-Rom spline.",
    params: [
      {
        name: "pathType",
        type: pathTypeT(),
        description: `either "open" or "closed."`,
      },
      {
        name: "points",
        type: realNMT(),
        description: "points to be interpolated",
      },
      {
        name: "tension",
        type: realT(),
        description: "smoothness of curve (0=piecewise linear, .25=default)",
        default: 0.25,
      },
    ],
    body: (
      _context: Context,
      pathType: string,
      points: ad.Num[][],
      tension: ad.Num
    ): PathDataV<ad.Num> => {
      return catmullRom(_context, pathType, points, tension);
    },
    returns: valueT("PathCmd"),
  },

  diffusionProcess: {
    name: "diffusionProcess",
    description:
      "Return `n` points sampled from a diffusion process starting at `X0`, with covariance matrix `A` and constant drift `omega`.  This path approximately integrates the stochastic differential equation dX_t = omega dt + A dW_t, where W_t is a Wiener process.",
    params: [
      { name: "n", type: posIntT(), description: "number of points" },
      { name: "X0", type: real2T(), description: "starting location" },
      { name: "A", type: realNMT(), description: "covariance matrix" },
      { name: "omega", type: real2T(), description: "drift direction" },
    ],
    body: (
      _context: Context,
      n: number,
      X0: ad.Num[],
      A: ad.Num[][],
      omega: ad.Num[]
    ): PtListV<ad.Num> => {
      const Xt = diffusionProcess(_context, n, X0, A, omega);
      return {
        tag: "PtListV",
        contents: Xt.map(toPt),
      };
    },
    returns: valueT("Real2N"),
  },

  /**
   * Return two points parallel to line `s1` using its normal line `s2`.
   */
  unitMark: {
    name: "unitMark",
    description:
      "Return two points parallel to line `s1` using its normal line `s2`.",
    params: [
      { name: "s1", type: shapeT("Line") },
      { name: "s2", type: shapeT("Line") },
      { name: "padding", type: realT() },
    ],
    body: (
      _context: Context,
      s1: Line<ad.Num>,
      s2: Line<ad.Num>,
      padding: ad.Num
    ): MayWarn<PtListV<ad.Num>> => {
      const [start1, end1] = linePts(s1);
      const [start2, end2] = linePts(s2);

      const dir = ops.vnormalize(ops.vsub(end2, start2));
      const normalDir = ops.vneg(dir);
      const markStart = ops.vmove(start1, padding, normalDir);
      const markEnd = ops.vmove(end1, padding, normalDir);

      return noWarn({
        tag: "PtListV",
        contents: [markStart, markEnd].map(toPt),
      });
    },
    returns: valueT("Real2N"),
  },

  /**
   * Return two points to "cap off" the line made in `unitMark`.
   */
  unitMark2: {
    name: "unitMark2",
    description: 'Return two points to "cap off" the line made in `unitMark`.',
    params: [
      { name: "[start, end]", type: real2NT() },
      { name: "t", type: stringT() },
      { name: "size", type: realT() },
    ],
    body: (
      _context: Context,
      [start, end]: [ad.Pt2, ad.Pt2],
      t: string,
      size: ad.Num
    ): MayWarn<PtListV<ad.Num>> => {
      const dir = ops.vnormalize(ops.vsub(end, start));
      const normalDir = ops.rot90(toPt(dir));
      const base = t === "start" ? start : end;
      const [markStart, markEnd] = [
        ops.vmove(base, size, normalDir),
        ops.vmove(base, neg(size), normalDir),
      ];
      return noWarn({
        tag: "PtListV",
        contents: [markStart, markEnd].map(toPt),
      });
    },
    returns: valueT("Real2N"),
  },

  /**
   * Return series of elements that can render an arc SVG. See: https://css-tricks.com/svg-path-syntax-illustrated-guide/ for the "A" spec.
   * @param pathType: either "open" or "closed." whether the SVG should automatically draw a line between the final point and the start point
   * @param start: coordinate to start drawing the arc
   * @param end: coordinate to finish drawing the arc
   * @param radius: width and height of the ellipse to draw the arc along (i.e. [width, height])
   * @param rotation: angle in degrees to rotate ellipse about its center
   * @param largeArc: 0 to draw shorter of 2 arcs, 1 to draw longer
   * @param arcSweep: 0 to rotate CCW, 1 to rotate CW
   * @returns: Elements that can be passed to Path shape spec to render an SVG arc
   */
  arc: {
    name: "arc",
    description: `Return series of elements that can render an arc SVG. See: https://css-tricks.com/svg-path-syntax-illustrated-guide/ for the "A" spec. Returns elements that can be passed to Path shape spec to render an SVG arc.`,
    params: [
      {
        name: "pathType",
        type: pathTypeT(),
        description: `The path type: either "open" or "closed." whether the SVG should automatically draw a line between the final point and the start point`,
      },
      {
        name: "start",
        type: real2T(),
        description: "coordinate to start drawing the arc",
      },
      {
        name: "end",
        type: real2T(),
        description: "coordinate to finish drawing the arc",
      },
      {
        name: "[width, height]",
        type: real2T(),
        description: "width and height of the ellipse to draw the arc along",
      },
      {
        name: "rotation",
        type: realT(),
        description: "angle in degrees to rotate ellipse about its center",
      },
      {
        name: "largeArc",
        type: realT(),
        description: "0 to draw shorter of 2 arcs, 1 to draw longer",
      },
      {
        name: "arcSweep",
        type: realT(),
        description: "0 to rotate CCW, 1 to rotate CW",
      },
    ],
    body: (
      _context: Context,
      pathType: string,
      start: ad.Pt2,
      end: ad.Pt2,
      radius: ad.Pt2,
      rotation: ad.Num,
      largeArc: ad.Num,
      arcSweep: ad.Num
    ): MayWarn<PathDataV<ad.Num>> => {
      const path = new PathBuilder();
      path.moveTo(start).arcTo(radius, end, [rotation, largeArc, arcSweep]);
      if (pathType === "closed") path.closePath();
      return noWarn(path.getPath());
    },
    returns: valueT("PathCmd"),
  },

  circularArc: {
    name: "circularArc",
    description: `Return path data that describes a circular arc.  The arc is equivalent to the parametric curve center + r*(cos(t),sin(t)) for t in the range [theta0,theta1].  More general arcs (e.g., along an ellipse) can be drawn using arc().`,
    params: [
      {
        name: "pathType",
        type: pathTypeT(),
        description: `The path type: either "open" or "closed." whether the SVG should automatically draw a line between the final point and the start point`,
      },
      {
        name: "center",
        type: real2T(),
        description: "circle center",
      },
      {
        name: "r",
        type: realT(),
        description: "circle radius",
      },
      {
        name: "theta0",
        type: realT(),
        description: "start angle in radians",
      },
      {
        name: "theta1",
        type: realT(),
        description: "end angle in radians",
      },
    ],
    body: (
      _context: Context,
      pathType: string,
      center: ad.Pt2,
      r: ad.Num,
      theta0: ad.Num,
      theta1: ad.Num
    ): MayWarn<PathDataV<ad.Num>> => {
      const path = new PathBuilder();
      //path.moveTo(start).arcTo(radius, end, [rotation, largeArc, arcSweep]);
      const u0 = [mul(r, cos(theta0)), mul(r, sin(theta0))];
      const u1 = [mul(r, cos(theta1)), mul(r, sin(theta1))];
      const x0 = toPt(ops.vadd(center, u0));
      const x1 = toPt(ops.vadd(center, u1));
      const largeArc = ifCond(gt(absVal(sub(theta1, theta0)), Math.PI), 1, 0);
      const arcSweep = ifCond(gt(theta0, theta1), 1, 0);
      path.moveTo(x0).arcTo([r, r], x1, [0, largeArc, arcSweep]);
      if (pathType === "closed") path.closePath();
      return noWarn(path.getPath());
    },
    returns: valueT("PathCmd"),
  },

  repeatedArcs: {
    name: "repeatedArcs",
    description:
      "Generate multiple concentric arcs. Useful for denoting equal angles.",
    params: [
      {
        name: "innerStart",
        type: real2T(),
        description: "coordinate to start drawing the inner arc",
      },
      {
        name: "innerEnd",
        type: real2T(),
        description: "coordinate to end the inner arc",
      },
      {
        name: "outerStart",
        type: real2T(),
        description: "coordinate to start drawing the outer arc",
      },
      {
        name: "outerEnd",
        type: real2T(),
        description: "coordinate to end the outer arc",
      },
      {
        name: "innerRadius",
        type: real2T(),
        description:
          "radii of the ellipse to draw the inner arc along (width, height)",
      },
      {
        name: "repeat",
        type: posIntT(),
        description: "number of times to repeat the arc",
      },
      {
        name: "spacing",
        type: realT(),
        description: "spacing between arcs",
      },
      {
        name: "arcSweep",
        type: realT(),
        description: "arc length to sweep",
      },
    ],
    body: (
      _context: Context,
      innerStart: ad.Pt2,
      innerEnd: ad.Pt2,
      outerStart: ad.Pt2,
      outerEnd: ad.Pt2,
      innerRadius: ad.Pt2,
      repeat: number,
      spacing: ad.Num,
      arcSweep: ad.Num
    ): MayWarn<PathDataV<ad.Num>> => {
      const path = new PathBuilder();
      const startDir = ops.vnormalize(ops.vsub(outerStart, innerStart));
      const endDir = ops.vnormalize(ops.vsub(outerEnd, innerEnd));
      let start: ad.Pt2 = innerStart;
      let end: ad.Pt2 = innerEnd;
      let radius = innerRadius;
      for (let i = 0; i < repeat; i++) {
        path.moveTo(start).arcTo(radius, end, [0, 0, arcSweep]);
        // TODO: avoid casting to `ad.Pt2`
        start = ops.vmove(start, spacing, startDir) as ad.Pt2;
        end = ops.vmove(end, spacing, endDir) as ad.Pt2;
        radius = ops.vadd(radius, [spacing, spacing]) as ad.Pt2;
      }
      return noWarn(path.getPath());
    },
    returns: valueT("PathCmd"),
  },

  /**
   * Return series of elements that render a "wedge", which is the same as the arc above except that it's connected to the circle center and filled
   * @param center: center of the circle on which the arc sits
   * @param start: coordinate to start drawing the arc
   * @param end: coordinate to finish drawing the arc
   * @param radius: width and height of the ellipse to draw the arc along (i.e. [width, height])
   * @param rotation: angle in degrees to rotate ellipse about its center
   * @param largeArc: 0 to draw shorter of 2 arcs, 1 to draw longer
   * @param arcSweep: 0 to rotate CCW, 1 to rotate CW
   * @returns: Elements that can be passed to Path shape spec to render an SVG arc
   */
  wedge: {
    name: "wedge",
    description: `Return series of elements that render a "wedge", which is the same as the arc above except that it's connected to the circle center and filled. Returns elements that can be passed to Path shape spec to render an SVG arc.`,
    params: [
      {
        name: "center",
        type: real2T(),
        description: "center of the circle on which the arc sits",
      },
      {
        name: "start",
        type: real2T(),
        description: "coordinate to start drawing the arc",
      },
      {
        name: "end",
        type: real2T(),
        description: "coordinate to finish drawing the arc",
      },
      {
        name: "radius",
        type: real2T(),
        description:
          "width and height of the ellipse to draw the arc along (i.e. [width, height])",
      },
      {
        name: "rotation",
        type: realT(),
        description: "angle in degrees to rotate ellipse about its center",
      },
      {
        name: "largeArc",
        type: realT(),
        description: "0 to draw shorter of 2 arcs, 1 to draw longer",
      },
      {
        name: "arcSweep",
        type: realT(),
        description: "0 to rotate CCW, 1 to rotate CW",
      },
    ],
    body: (
      _context: Context,
      center: ad.Pt2,
      start: ad.Pt2,
      end: ad.Pt2,
      radius: ad.Pt2,
      rotation: ad.Num,
      largeArc: ad.Num,
      arcSweep: ad.Num
    ): MayWarn<PathDataV<ad.Num>> => {
      const path = new PathBuilder();
      path
        .moveTo(start)
        .arcTo(radius, end, [rotation, largeArc, arcSweep])
        .lineTo(center);
      path.closePath();
      return noWarn(path.getPath());
    },
    returns: valueT("PathCmd"),
  },
  /**
   * Find the point that is located at dist r along a line between p1 and p2.
   * @param p1: start point of line segment
   * @param p2: endpoint of line segment
   * @param r: distance from p1 to travel along the line
   * @returns: vector representation of the point of intersection
   */
  ptOnLine: {
    name: "ptOnLine",
    description:
      "Find the point that is located at dist r along a line between p1 and p2. Returns vector representation of the point of intersection.",
    params: [
      {
        name: "p1",
        type: realNT(),
        description: "start point of line segment",
      },
      { name: "p2", type: realNT(), description: "endpoint of line segment" },
      {
        name: "r",
        type: realT(),
        description: "distance from p1 to travel along the line",
      },
    ],
    body: (
      _context: Context,
      p1: ad.Num[],
      p2: ad.Num[],
      r: ad.Num
    ): MayWarn<VectorV<ad.Num>> => {
      // find unit vector pointing towards v2
      const unit = ops.vnormalize(ops.vsub(p2, p1));
      return noWarn({ tag: "VectorV", contents: ops.vmove(p1, r, unit) });
    },
    returns: valueT("RealN"),
  },
  /**
   * Return 0 if direction of rotation is CCW, 1 if direction of rotation is CW.
   * @param x1, y1: x, y coordinates of the circle/ellipse that the arc is drawn on
   * @param start: start point of the arc
   * @param end: end point of the arc
   * @returns: 0 or 1 depending on CCW or CW rotation
   */
  arcSweepFlag: {
    name: "arcSweepFlag",
    description:
      "Return 0 if direction of rotation is CCW, 1 if direction of rotation is CW.",

    params: [
      {
        name: "[x1, y1]",
        type: real2T(),
        description:
          "x, y coordinates of the circle/ellipse that the arc is drawn on",
      },
      { name: "start", type: real2T(), description: "start point of the arc" },
      { name: "end", type: real2T(), description: "end point of the arc" },
    ],
    body: (
      _context: Context,
      [x1, y1]: ad.Num[],
      start: ad.Pt2,
      end: ad.Pt2
    ): MayWarn<FloatV<ad.Num>> => {
      const st = ops.vnormalize([sub(start[0], x1), sub(start[1], y1)]);
      const en = ops.vnormalize([sub(end[0], x1), sub(end[1], y1)]);
      const cross = ops.cross2(st, en);
      return noWarn({
        tag: "FloatV",
        contents: ifCond(gt(cross, 0), 0, 1),
      });
    },
    returns: valueT("Real"),
  },
  /**
   * Return the unsigned angle between vectors `u, v`, in radians.
   * Assumes that both u and v have nonzero magnitude.
   * The returned value will be in the range [0,pi].
   */
  angleBetween: {
    name: "angleBetween",
    description:
      "Return the unsigned angle between vectors `u, v`, in radians. Assumes that both u and v have nonzero magnitude. The returned value will be in the range [0,pi].",
    params: [
      { name: "u", type: realNT(), description: "A vector" },
      { name: "v", type: realNT(), description: "A vector" },
    ],
    body: (
      _context: Context,
      u: ad.Num[],
      v: ad.Num[]
    ): MayWarn<FloatV<ad.Num>> => {
      const theta = ops.angleBetween(u, v);
      return noWarn({
        tag: "FloatV",
        contents: theta,
      });
    },
    returns: valueT("Real"),
  },
  /**
   * Return the signed angle from vector `u` to vector `v`, in radians.
   * Assumes that both u and v are 2D vectors and have nonzero magnitude.
   * The returned value will be in the range [-pi,pi].
   */
  angleFrom: {
    name: "angleFrom",
    description:
      "Return the signed angle from vector `u` to vector `v`, in radians. Assumes that both u and v are 2D vectors and have nonzero magnitude. The returned value will be in the range [-pi,pi].",
    params: [
      { name: "u", type: realNT(), description: "A vector" },
      { name: "v", type: realNT(), description: "A vector" },
    ],
    body: (
      _context: Context,
      u: ad.Num[],
      v: ad.Num[]
    ): MayWarn<FloatV<ad.Num>> => {
      const theta = ops.angleFrom(u, v);
      return noWarn({
        tag: "FloatV",
        contents: theta,
      });
    },
    returns: valueT("Real"),
  },
  /**
   * Return the 2D cross product of `u` and `v`, equal to the determinant of the 2x2 matrix [u v]
   */
  cross2D: {
    name: "cross2D",
    description:
      "Return the 2D cross product of `u` and `v`, equal to the determinant of the 2x2 matrix [u v]",
    params: [
      { name: "u", type: real2T(), description: "A vector" },
      { name: "v", type: real2T(), description: "A vector" },
    ],
    body: (
      _context: Context,
      u: ad.Num[],
      v: ad.Num[]
    ): MayWarn<FloatV<ad.Num>> => {
      const det = sub(mul(u[0], v[1]), mul(u[1], v[0]));
      return noWarn({
        tag: "FloatV",
        contents: det,
      });
    },
    returns: valueT("Real"),
  },
  /**
   * Return the 3D cross product of `u` and `v`.
   */
  cross: {
    name: "cross",
    description: "Return the 3D cross product of 3D vectors `u` and `v`.",
    params: [
      { name: "u", type: real3T(), description: "A vector" },
      { name: "v", type: real3T(), description: "A vector" },
    ],
    body: (
      _context: Context,
      u: ad.Num[],
      v: ad.Num[]
    ): MayWarn<VectorV<ad.Num>> => {
      const result = ops.cross3(u, v);
      return noWarn({
        tag: "VectorV",
        contents: result,
      });
    },
    returns: real3T(),
  },
  /**
   * Return the intersection of a line passing through
   * `a0` and `a1` with a line passing through `b0` and `b1`
   */
  lineLineIntersection: {
    name: "lineLineIntersection",
    description:
      "Return the intersection of a line passing through `a0` and `a1` with a line passing through `b0` and `b1`.",
    params: [
      { name: "a0", type: real2T(), description: "First point of first line" },
      { name: "a1", type: real2T(), description: "Second point of first line" },
      { name: "b0", type: real2T(), description: "First point of second line" },
      {
        name: "b1",
        type: real2T(),
        description: "Second point of second line",
      },
    ],
    body: (
      _context: Context,
      a0: ad.Num[],
      a1: ad.Num[],
      b0: ad.Num[],
      b1: ad.Num[]
    ): MayWarn<VectorV<ad.Num>> => {
      const A0 = [a0[0], a0[1], 1];
      const A1 = [a1[0], a1[1], 1];
      const B0 = [b0[0], b0[1], 1];
      const B1 = [b1[0], b1[1], 1];
      const X = ops.cross3(ops.cross3(A0, A1), ops.cross3(B0, B1));
      const x = [div(X[0], X[2]), div(X[1], X[2])];
      return noWarn({
        tag: "VectorV",
        contents: toPt(x),
      });
    },
    returns: valueT("Real2"),
  },
  /**
   * Return a point located at the midpoint between pts `start` and `end`
   */
  midpoint: {
    name: "midpoint",
    description:
      "Return a point located at the midpoint between pts `start` and `end`",
    params: [
      { name: "start", type: realNT(), description: "First point" },
      { name: "end", type: realNT(), description: "Second point" },
    ],
    body: (
      _context: Context,
      start: ad.Num[],
      end: ad.Num[]
    ): MayWarn<VectorV<ad.Num>> => {
      const midpointLoc = ops.vmul(0.5, ops.vadd(start, end));
      return noWarn({
        tag: "VectorV",
        contents: midpointLoc,
      });
    },
    returns: valueT("RealN"),
  },
  /**
   * Return a point located at the midpoint of a line `s1` but offset by `padding` in its normal direction (for labeling).
   */
  midpointOffset: {
    name: "midpointOffset",
    description:
      "Return a point located at the midpoint of a line `s1` but offset by `padding` in its normal direction (for labeling).",
    params: [
      { name: "s1", type: shapeT("Line"), description: "A line" },
      {
        name: "padding",
        type: realT(),
        description: "Padding between midpoint and label",
      },
    ],
    body: (
      _context: Context,
      s1: Line<ad.Num>,
      padding: ad.Num
    ): MayWarn<TupV<ad.Num>> => {
      const [start, end] = linePts(s1);
      // TODO: Cache these operations in Style!
      const normalDir = ops.rot90(ops.vnormalize(ops.vsub(end, start)));
      const midpointLoc = ops.vmul(0.5, ops.vadd(start, end));
      const midpointOffsetLoc = ops.vmove(midpointLoc, padding, normalDir);
      return noWarn({
        tag: "TupV",
        contents: toPt(midpointOffsetLoc),
      });
    },
    returns: valueT("Real2"),
  },
  chevron: {
    name: "chevron",
    description:
      "Return a list of points for a chevron shape comprised of two line segments intersecting at a right angle at the midpoint of `s1`, which can then be passed to `pathFromPoints` to draw the chevron.",
    params: [
      { name: "s1", type: shapeT("Line"), description: "A line" },
      {
        name: "padding",
        type: realT(),
        description: "Length of each line segment",
      },
    ],
    body: (
      _context: Context,
      // TODO reimplement with variable tick marks when #629 is merged
      s1: Line<ad.Num>,
      padding: ad.Num
    ): MayWarn<PtListV<ad.Num>> => {
      // tickPlacement(padding, ticks);
      const [start, end] = linePts(s1);
      const dir = ops.vnormalize(ops.vsub(end, start)); // TODO make direction face "positive direction"
      const startDir = ops.vrot(dir, 135);
      const endDir = ops.vrot(dir, 225);
      const center = ops.vmul(0.5, ops.vadd(start, end));
      // if even, evenly divide tick marks about center. if odd, start in center and move outwards
      return noWarn({
        tag: "PtListV",
        contents: [
          ops.vmove(center, padding, startDir),
          center,
          ops.vmove(center, padding, endDir),
        ].map(toPt),
      });
    },
    returns: valueT("Real2N"),
  },
  /**
   * Return a point located at `padding` of a line `s1` offset by `padding` in its normal direction (for making right angle markers).
   */
  innerPointOffset: {
    name: "innerPointOffset",
    description:
      "Return a point located at `padding` of a line `s1` offset by `padding` in its normal direction (for making right angle markers).",

    params: [
      { name: "pt1", type: real2T(), description: "First point" },
      { name: "pt2", type: real2T(), description: "Second point" },
      { name: "pt3", type: real2T(), description: "Third point" },
      {
        name: "padding",
        type: realT(),
        description: "Offset from line to returned point",
      },
    ],
    body: (
      _context: Context,
      pt1: ad.Num[],
      pt2: ad.Num[],
      pt3: ad.Num[],
      padding: ad.Num
    ): MayWarn<VectorV<ad.Num>> => {
      // unit vector towards first corner
      const vec1unit = ops.vnormalize(ops.vsub(pt2, pt1));
      const normalDir = ops.vneg(ops.rot90(vec1unit)); // rot90 rotates CW, neg to point in CCW direction

      // move along line between p1 and p2, then move perpendicularly
      const ref = ops.vmove(pt1, padding, vec1unit);
      const [xp, yp] = ops.vmove(ref, padding, normalDir);
      const [xn, yn] = ops.vmove(ref, padding, ops.vneg(normalDir));

      // unit vector towards end point
      const vec2unit = ops.vnormalize(ops.vsub(pt3, pt1));
      const endpt = ops.vmove(pt1, padding, vec2unit);

      // unit vector from midpoint to end point
      const intoEndUnit = ops.vnormalize(ops.vsub([xp, yp], endpt));
      // vector from B->E needs to be parallel to original vector, only care about positive 1 case bc intoEndUnit should point the same direction as vec1unit
      const cond = gt(ops.vdot(vec1unit, intoEndUnit), 0.95);
      return noWarn({
        tag: "VectorV",
        contents: [ifCond(cond, xp, xn), ifCond(cond, yp, yn)],
      });
    },
    returns: valueT("Real2"),
  },
  /**
   * Create equally spaced tick marks centered at the midpoint of a line
   * @param pt1: starting point of a line
   * @param pt2: endping point of a line
   * @param spacing: space in px between each tick
   * @param numTicks: number of tick marks to create
   * @param tickLength: 1/2 length of each tick
   */
  ticksOnLine: {
    name: "ticksOnLine",
    description:
      "Create equally spaced tick marks centered at the midpoint of a line",
    params: [
      { name: "pt1", type: real2T(), description: "starting point of a line" },
      { name: "pt2", type: real2T(), description: "ending point of a line" },
      {
        name: "spacing",
        type: realT(),
        description: "space in px between each tick",
      },
      {
        name: "numTicks",
        type: posIntT(),
        description: "number of tick marks to create",
      },
      {
        name: "tickLength",
        type: realT(),
        description: "1/2 length of each tick",
      },
    ],
    body: (
      _context: Context,
      pt1: ad.Num[],
      pt2: ad.Num[],
      spacing: ad.Num,
      numTicks: ad.Num,
      tickLength: ad.Num
    ): MayWarn<PathDataV<ad.Num>> => {
      const path = new PathBuilder();
      // calculate scalar multipliers to determine the placement of each tick mark
      const multipliers = tickPlacement(spacing, numOf(numTicks));
      const unit = ops.vnormalize(ops.vsub(pt2, pt1));
      const normalDir = ops.vneg(ops.rot90(unit)); // rot90 rotates CW, neg to point in CCW direction

      const mid = ops.vmul(0.5, ops.vadd(pt1, pt2));

      // start/end pts of each tick will be placed parallel to each other, offset at dist of tickLength
      // from the original pt1->pt2 line
      const [x1p, y1p] = ops.vmove(mid, tickLength, normalDir);
      const [x2p, y2p] = ops.vmove(mid, tickLength, ops.vneg(normalDir));

      multipliers.forEach((multiplier) => {
        const [sx, sy] = ops.vmove([x1p, y1p], multiplier, unit);
        const [ex, ey] = ops.vmove([x2p, y2p], multiplier, unit);
        path.moveTo([sx, sy]).lineTo([ex, ey]);
      });
      return noWarn(path.getPath());
    },
    returns: valueT("PathCmd"),
  },
  /**
   * Given two orthogonal segments that intersect at `intersection`, and a size `len`
   * return a path comprised of three points that describe a perpendicular mark at the angle where the segments intersect.
   */
  orientedSquare: {
    name: "orientedSquare",
    description:
      "Given two orthogonal segments that intersect at `intersection`, and a size `len` return a path comprised of three points that describe a perpendicular mark at the angle where the segments intersect.",

    params: [
      { name: "s1", type: shapeT("Line"), description: "First line segment" },
      { name: "s2", type: shapeT("Line"), description: "Second line segment" },
      {
        name: "intersection",
        type: real2T(),
        description: "Point of intersection",
      },
      {
        name: "len",
        type: realT(),
        description: "Side length of square marker",
      },
    ],
    body: (
      _context: Context,
      s1: Line<ad.Num>,
      s2: Line<ad.Num>,
      intersection: ad.Pt2,
      len: ad.Num
    ): MayWarn<PathDataV<ad.Num>> => {
      const [seg1, seg2] = [linePts(s1), linePts(s2)];
      const [ptL, ptLR, ptR] = perpPathFlat(len, seg1, seg2);
      const path = new PathBuilder();
      return noWarn(
        path
          .moveTo(toPt(ptL))
          .lineTo(toPt(ptLR))
          .lineTo(toPt(ptR))
          .lineTo(intersection)
          .closePath()
          .getPath()
      );
    },
    returns: valueT("PathCmd"),
  },

  /**
   * Given three lines `l1, l2, l3` that already form a triangle, return a path that describes the triangle (which can then be filled, etc.).
   */
  triangle: {
    name: "triangle",
    description:
      "Given three lines `l1, l2, l3` that already form a triangle, return a path that describes the triangle (which can then be filled, etc.).",
    params: [
      { name: "l1", type: shapeT("Line"), description: "First line" },
      { name: "l2", type: shapeT("Line"), description: "Second line" },
      { name: "l3", type: shapeT("Line"), description: "Third line" },
    ],
    body: (
      _context: Context,
      l1: Line<ad.Num>,
      l2: Line<ad.Num>,
      l3: Line<ad.Num>
    ): MayWarn<PathDataV<ad.Num>> => {
      const path = new PathBuilder();
      return noWarn(
        path
          .moveTo(toPt(getStart(l1)))
          .lineTo(toPt(getStart(l2)))
          .lineTo(toPt(getStart(l3)))
          .closePath()
          .getPath()
      );
    },
    returns: valueT("PathCmd"),
  },

  /**
   * Return the average of floats `x` and `y`.
   */
  average2: {
    name: "average2",
    description: "Return the average of floats `x` and `y`.",
    params: [
      { name: "x", type: realT(), description: "`x`" },
      { name: "y", type: realT(), description: "`y`" },
    ],
    body: (
      _context: Context,
      x: ad.Num,
      y: ad.Num
    ): MayWarn<FloatV<ad.Num>> => {
      return noWarn({
        tag: "FloatV",
        contents: div(add(x, y), 2),
      });
    },
    returns: valueT("Real"),
  },

  /**
   * Return the average of the floats in the list `xs`.
   */
  average: {
    name: "average",
    description: "Return the average of the floats in the list `xs`.",
    params: [{ name: "xs", type: realNT(), description: "`xs`" }],
    body: (_context: Context, xs: ad.Num[]): MayWarn<FloatV<ad.Num>> => {
      return noWarn({
        tag: "FloatV",
        contents: div(addN(xs), max(1, xs.length)),
        // To avoid divide-by-0
      });
    },
    returns: valueT("Real"),
  },

  /**
   * Return the normalized version of vector `v`.
   */
  unit: {
    name: "unit",
    description: "Return the normalized version of vector `v`.",
    params: [{ name: "v", type: realNT(), description: "`v`" }],
    body: (_context: Context, v: ad.Num[]): MayWarn<VectorV<ad.Num>> => {
      return noWarn({
        tag: "VectorV",
        contents: ops.vnormalize(v),
      });
    },
    returns: valueT("RealN"),
  },

  /**
   * Return a uniform random value between minVal and maxValue.
   */
  random: {
    name: "random",
    description:
      "Uniformly sample a random value in the range from `minVal` to `maxVal`.",
    params: [
      { name: "minVal", type: realT(), description: "minimum value" },
      { name: "maxVal", type: realT(), description: "maximum value" },
    ],
    body: (
      { makeInput }: Context,
      minVal: ad.Num,
      maxVal: ad.Num
    ): MayWarn<FloatV<ad.Num>> => {
      if (typeof minVal === "number" && typeof maxVal === "number") {
        const val = makeInput({
          init: { tag: "Sampled", sampler: uniform(minVal, maxVal) },
          stages: new Set(),
        });

        return noWarn({
          tag: "FloatV",
          contents: val,
        });
      } else {
        throw new Error(
          "Expects the minimum and maximum values to be constants. Got a computed or optimized value instead."
        );
      }
    },
    returns: valueT("Real"),
  },

  /**
   * Return a uniform random value between 0 and 1
   */
  unitRandom: {
    name: "unitRandom",
    description: "Uniformly sample a random value in the range [0,1).",
    params: [],
    body: ({ makeInput }: Context): MayWarn<FloatV<ad.Num>> => {
      const val = makeInput({
        init: { tag: "Sampled", sampler: uniform(0, 1) },
        stages: new Set(),
      });

      return noWarn({
        tag: "FloatV",
        contents: val,
      });
    },
    returns: valueT("Real"),
  },

  /**
   * Return a random value sampled from the uniform distribution on the unit disk.
   */
  diskRandom: {
    name: "diskRandom",
    description: "Sample the uniform distribution on the unit disk.",
    params: [],
    body: ({ makeInput }: Context): MayWarn<VectorV<ad.Num>> => {
      const u1 = makeInput({
        init: { tag: "Sampled", sampler: uniform(0, 1) },
        stages: new Set(),
      });
      const u2 = makeInput({
        init: { tag: "Sampled", sampler: uniform(0, 1) },
        stages: new Set(),
      });

      // From the section "Sampling the Unit Disk" in Arvo, "Stratified Sampling of 2-Manifolds" (2001)
      const x = [
        mul(sqrt(u1), cos(mul(2 * Math.PI, u2))),
        mul(sqrt(u1), sin(mul(2 * Math.PI, u2))),
      ];

      return noWarn({
        tag: "VectorV",
        contents: x,
      });
    },
    returns: valueT("RealN"),
  },

  /**
   * Return a random value sampled from the uniform distribution on the unit circle.
   */
  circleRandom: {
    name: "circleRandom",
    description: "Sample the uniform distribution on the unit circle.",
    params: [],
    body: ({ makeInput }: Context): MayWarn<VectorV<ad.Num>> => {
      const u = makeInput({
        init: { tag: "Sampled", sampler: uniform(0, 2 * Math.PI) },
        stages: new Set(),
      });

      const x = [cos(u), sin(u)];

      return noWarn({
        tag: "VectorV",
        contents: x,
      });
    },
    returns: valueT("RealN"),
  },

  /**
   * Return a random value sampled from the uniform distribution on the unit sphere.
   */
  sphereRandom: {
    name: "sphereRandom",
    description: "Sample the uniform distribution on the unit sphere.",
    params: [],
    body: ({ makeInput }: Context): MayWarn<VectorV<ad.Num>> => {
      const u1 = makeInput({
        init: { tag: "Sampled", sampler: uniform(0, 1) },
        stages: new Set(),
      });
      const u2 = makeInput({
        init: { tag: "Sampled", sampler: uniform(0, 1) },
        stages: new Set(),
      });

      // Adapted from the section "Sampling the Unit Hemisphere" in Arvo, "Stratified Sampling of 2-Manifolds" (2001)
      const z = sub(1, mul(2, u1));
      const r = sqrt(clamp([0, 1], sub(1, mul(z, z))));
      const phi = mul(2 * Math.PI, u2);
      const x = [mul(r, cos(phi)), mul(r, sin(phi)), z];

      return noWarn({
        tag: "VectorV",
        contents: x,
      });
    },
    returns: valueT("RealN"),
  },

  /**
   * Return a random value sampled from a normal distribution with mean 0 and standard deviation 1.
   */
  normalRandom: {
    name: "normalRandom",
    description:
      "Sample a normal distribution with mean 0 and standard deviation 1.",
    params: [],
<<<<<<< HEAD
    body: ({ makeInput }: Context): MayWarn<FloatV<ad.Num>> => {
      const u1 = makeInput({
        init: { tag: "Sampled", sampler: uniform(0, 1) },
        stages: new Set(),
      });
      const u2 = makeInput({
        init: { tag: "Sampled", sampler: uniform(0, 1) },
        stages: new Set(),
      });

      const Z = mul(sqrt(mul(-2, ln(u1))), cos(mul(2 * Math.PI, u2)));

      return noWarn({
        tag: "FloatV",
        contents: Z,
      });
=======
    body: ({ makeInput }: Context): FloatV<ad.Num> => {
      return {
        tag: "FloatV",
        contents: randn({ makeInput }),
      };
>>>>>>> 2c428c32
    },
    returns: valueT("Real"),
  },

  /**
   * Return a random point sampled from the uniform distribution on a triangle with vertices a, b, c.
   */
  triangleRandom: {
    name: "triangleRandom",
    description:
      "Sample a point from the uniform distribution over a triangle with vertices `a`, `b`, and `c`.",
    params: [
      { name: "a", type: real2T(), description: "First vertex" },
      { name: "b", type: real2T(), description: "Second vertex" },
      { name: "c", type: real2T(), description: "Third vertex" },
    ],
    body: (
      { makeInput }: Context,
      a: ad.Num[],
      b: ad.Num[],
      c: ad.Num[]
    ): MayWarn<VectorV<ad.Num>> => {
      const u1 = makeInput({
        init: { tag: "Sampled", sampler: uniform(0, 1) },
        stages: new Set(),
      });
      const u2 = makeInput({
        init: { tag: "Sampled", sampler: uniform(0, 1) },
        stages: new Set(),
      });

      // Following method SamplePlanarTriangle from Arvo, "Stratified Sampling of 2-Manifolds" (2001)
      const s = sqrt(u1);
      const t = u2;
      const x = ops.vadd(
        ops.vadd(ops.vmul(sub(1, s), a), ops.vmul(mul(s, sub(1, t)), b)),
        ops.vmul(mul(s, t), c)
      );

      return noWarn({
        tag: "VectorV",
        contents: x,
      });
    },
    returns: valueT("RealN"),
  },

  /**
   * Sample a random color once, with opacity `alpha` and colorType `colorType` (`"rgb"` or `"hsv"`).
   */
  sampleColor: {
    name: "sampleColor",
    description:
      'Sample a random color once, with opacity `alpha` and color type `colorType` (`"rgb"` or `"hsv"`).',
    params: [
      { name: "alpha", type: unitT(), description: "Opacity" },
      { name: "colorType", type: colorTypeT(), description: "Color model" },
    ],
    body: (
      { makeInput }: Context,
      alpha: ad.Num,
      colorType: "rgb" | "hsv"
    ): MayWarn<ColorV<ad.Num>> => {
      if (colorType === "rgb") {
        const rgb = _.range(3).map(() =>
          makeInput({
            init: { tag: "Sampled", sampler: uniform(0.1, 0.9) },
            stages: new Set(),
          })
        );

        return noWarn({
          tag: "ColorV",
          contents: {
            tag: "RGBA",
            contents: [rgb[0], rgb[1], rgb[2], alpha],
          },
        });
      } else {
        const h = makeInput({
          init: { tag: "Sampled", sampler: uniform(0, 360) },
          stages: new Set(),
        });
        return noWarn({
          tag: "ColorV",
          contents: {
            tag: "HSVA",
            contents: [h, 100, 80, alpha], // HACK: for the color to look good
          },
        });
      }
    },
    returns: valueT("Color"),
  },

  /**
   * Set the opacity of a color `color` to `frac`.
   */
  setOpacity: {
    name: "setOpacity",
    description: "Set the opacity of a color `color` to `frac`.",
    params: [
      { name: "color", type: colorT(), description: "Color" },
      { name: "frac", type: unitT(), description: "Opacity" },
    ],
    body: (
      _context: Context,
      color: Color<ad.Num>,
      frac: ad.Num
    ): MayWarn<ColorV<ad.Num>> => {
      // If paint=none, opacity is irreelevant
      if (color.tag === "NONE") {
        return noWarn({
          tag: "ColorV",
          contents: color,
        });
        // Otherwise, retain tag and color; only modify opacity
      } else {
        const props = color.contents;
        return noWarn({
          tag: "ColorV",
          contents: {
            tag: color.tag,
            contents: [props[0], props[1], props[2], mul(frac, props[3])],
          },
        });
      }
    },
    returns: valueT("Color"),
  },

  /**
   * Multiply a matrix `m` and a vector `v` (where `v` is implicitly treated as a column vector).
   */
  mul: {
    name: "mul",
    description:
      "Multiply a matrix `m` and a vector `v` (where `v` is implicitly treated as a column vector).",
    params: [
      { name: "m", type: realNMT(), description: "A matrix" },
      { name: "v", type: realNT(), description: "A vector" },
    ],
    body: (
      _context: Context,
      m: ad.Num[][],
      v: ad.Num[]
    ): MayWarn<VectorV<ad.Num>> => {
      if (!m.length) {
        throw Error("empty matrix");
      }
      if (!v.length) {
        throw Error("empty vector");
      }

      return noWarn({
        tag: "VectorV",
        contents: m.map((row) => ops.vdot(row, v)),
      });
    },
    returns: valueT("RealN"),
  },

  // ------ Triangle centers

  /**
   * Return the barycenter of the triangle with vertices `a`, `b`, `c`.
   */
  barycenter: {
    name: "barycenter",
    description:
      "Return the barycenter of the triangle with vertices `a`, `b`, `c`.",

    params: [
      { name: "a", type: real2T(), description: "First vertex" },
      { name: "b", type: real2T(), description: "Second vertex" },
      { name: "c", type: real2T(), description: "Third vertex" },
    ],
    body: (
      _context: Context,
      a: ad.Num[],
      b: ad.Num[],
      c: ad.Num[]
    ): MayWarn<VectorV<ad.Num>> => {
      const x = ops.vmul(1 / 3, ops.vadd(a, ops.vadd(b, c)));
      return noWarn({
        tag: "VectorV",
        contents: toPt(x),
      });
    },
    returns: valueT("Real2"),
  },

  /**
   * Return the circumcenter of the triangle with vertices `p`, `q`, `r`.
   */
  circumcenter: {
    name: "circumcenter",
    description:
      "Return the circumcenter of the triangle with vertices `p`, `q`, `r`.",

    params: [
      { name: "p", type: real2T(), description: "First vertex" },
      { name: "q", type: real2T(), description: "Second vertex" },
      { name: "r", type: real2T(), description: "Third vertex" },
    ],
    body: (
      _context: Context,
      p: ad.Num[],
      q: ad.Num[],
      r: ad.Num[]
    ): MayWarn<VectorV<ad.Num>> => {
      // edge vectors
      const u = ops.vsub(r, q);
      const v = ops.vsub(p, r);
      const w = ops.vsub(q, p);

      // side lengths
      const a = ops.vnorm(u);
      const b = ops.vnorm(v);
      const c = ops.vnorm(w);

      // homogeneous barycentric coordinates for circumcenter
      const hp = neg(mul(div(a, mul(b, c)), ops.vdot(w, v)));
      const hq = neg(mul(div(b, mul(c, a)), ops.vdot(u, w)));
      const hr = neg(mul(div(c, mul(a, b)), ops.vdot(v, u)));

      // normalize to get barycentric coordinates for circumcenter
      const H = add(add(hp, hq), hr);
      const bp = div(hp, H);
      const bq = div(hq, H);
      const br = div(hr, H);

      // circumcenter
      const x = ops.vadd(
        ops.vadd(ops.vmul(bp, p), ops.vmul(bq, q)),
        ops.vmul(br, r)
      );

      return noWarn({
        tag: "VectorV",
        contents: toPt(x),
      });
    },
    returns: valueT("Real2"),
  },

  /**
   * Return the circumradius of the triangle with vertices `p`, `q`, `r`.
   */
  circumradius: {
    name: "circumradius",
    description:
      "Return the circumradius of the triangle with vertices `p`, `q`, `r`.",
    params: [
      { name: "p", type: real2T(), description: "First vertex" },
      { name: "q", type: real2T(), description: "Second vertex" },
      { name: "r", type: real2T(), description: "Third vertex" },
    ],
    body: (
      _context: Context,
      p: ad.Num[],
      q: ad.Num[],
      r: ad.Num[]
    ): MayWarn<FloatV<ad.Num>> => {
      // side lengths
      const a = ops.vnorm(ops.vsub(r, q));
      const b = ops.vnorm(ops.vsub(p, r));
      const c = ops.vnorm(ops.vsub(q, p));

      // semiperimeter
      const s = mul(0.5, add(add(a, b), c));

      // circumradius, computed as
      // R = (abc)/(4 sqrt( s(a+b-s)(a+c-s)(b+c-s) ) )
      const R = div(
        mul(mul(a, b), c),
        mul(
          4,
          sqrt(
            mul(
              mul(mul(s, sub(add(a, b), s)), sub(add(a, c), s)),
              sub(add(b, c), s)
            )
          )
        )
      );

      return noWarn({
        tag: "FloatV",
        contents: R,
      });
    },
    returns: valueT("Real"),
  },

  /**
   * Return the incenter of the triangle with vertices `p`, `q`, `r`.
   */
  incenter: {
    name: "incenter",
    description:
      "Return the incenter of the triangle with vertices `p`, `q`, `r`.",

    params: [
      { name: "p", type: real2T(), description: "First vertex" },
      { name: "q", type: real2T(), description: "Second vertex" },
      { name: "r", type: real2T(), description: "Third vertex" },
    ],
    body: (
      _context: Context,
      p: ad.Num[],
      q: ad.Num[],
      r: ad.Num[]
    ): MayWarn<VectorV<ad.Num>> => {
      // side lengths
      const a = ops.vnorm(ops.vsub(r, q));
      const b = ops.vnorm(ops.vsub(p, r));
      const c = ops.vnorm(ops.vsub(q, p));

      // barycentric coordinates for incenter
      const s = add(add(a, b), c);
      const bp = div(a, s);
      const bq = div(b, s);
      const br = div(c, s);

      // incenter
      const x = ops.vadd(
        ops.vadd(ops.vmul(bp, p), ops.vmul(bq, q)),
        ops.vmul(br, r)
      );

      return noWarn({
        tag: "VectorV",
        contents: toPt(x),
      });
    },
    returns: valueT("Real2"),
  },

  /**
   * Return the inradius of the triangle with vertices `p`, `q`, `r`.
   */
  inradius: {
    name: "inradius",
    description:
      "Return the inradius of the triangle with vertices `p`, `q`, `r`.",

    params: [
      { name: "p", type: real2T(), description: "First vertex" },
      { name: "q", type: real2T(), description: "Second vertex" },
      { name: "r", type: real2T(), description: "Third vertex" },
    ],
    body: (
      _context: Context,
      p: ad.Num[],
      q: ad.Num[],
      r: ad.Num[]
    ): MayWarn<FloatV<ad.Num>> => {
      // side lengths
      const a = ops.vnorm(ops.vsub(r, q));
      const b = ops.vnorm(ops.vsub(p, r));
      const c = ops.vnorm(ops.vsub(q, p));

      // semiperimeter
      const s = mul(0.5, add(add(a, b), c));

      // inradius
      const R = sqrt(div(mul(mul(sub(s, a), sub(s, b)), sub(s, c)), s));

      return noWarn({
        tag: "FloatV",
        contents: R,
      });
    },
    returns: valueT("Real"),
  },

  // ------ Utility functions

  /**
   * Return the square of the number `x`.
   */
  sqr: {
    name: "sqr",
    description: "Return the square of the number `x`.",
    params: [{ name: "x", type: realT(), description: "`x`" }],
    body: (_context: Context, x: ad.Num): MayWarn<FloatV<ad.Num>> => {
      return noWarn({ tag: "FloatV", contents: squared(x) });
    },
    returns: valueT("Real"),
  },

  /**
   * Return the square root of the number `x`. (NOTE: if `x < 0`, you may get `NaN`s)
   */
  sqrt: {
    name: "sqrt",
    description:
      "Return the square root of number `x`. (Note: if `x < 0` you may get `NaN`s)",
    params: [{ name: "x", type: realT(), description: "`x`" }],
    body: (_context: Context, x: ad.Num): MayWarn<FloatV<ad.Num>> => {
      return noWarn({ tag: "FloatV", contents: sqrt(x) });
    },
    returns: valueT("Real"),
  },

  /**
   * Return the max of the numbers `x`, `y`.
   */
  max: {
    name: "max",
    description: "Return the max of the numbers `x`, `y`.",
    params: [
      { name: "x", type: realT(), description: "`x`" },
      { name: "y", type: realT(), description: "`y`" },
    ],
    body: (
      _context: Context,
      x: ad.Num,
      y: ad.Num
    ): MayWarn<FloatV<ad.Num>> => {
      return noWarn({ tag: "FloatV", contents: max(x, y) });
    },
    returns: valueT("Real"),
  },

  /**
   * Return the min of the numbers `x`, `y`.
   */
  min: {
    name: "min",
    description: "Return the min of the numbers `x`, `y`.",
    params: [
      { name: "x", type: realT(), description: "`x`" },
      { name: "y", type: realT(), description: "`y`" },
    ],
    body: (
      _context: Context,
      x: ad.Num,
      y: ad.Num
    ): MayWarn<FloatV<ad.Num>> => {
      return noWarn({ tag: "FloatV", contents: min(x, y) });
    },
    returns: valueT("Real"),
  },

  /**
   * Return the absolute value of the number `x`.
   */
  abs: {
    name: "abs",
    description: "Return the absolute value of the number `x`.",
    params: [{ name: "x", type: realT(), description: "`x`" }],
    body: (_context: Context, x: ad.Num): MayWarn<FloatV<ad.Num>> => {
      return noWarn({ tag: "FloatV", contents: absVal(x) });
    },
    returns: valueT("Real"),
  },

  /**
   * Convert the angle `theta` from degrees to radians.
   */
  toRadians: {
    name: "toRadians",
    description: "Convert the angle `theta` from degrees to radians.",
    params: [{ name: "theta", type: realT(), description: "`theta`" }],
    body: (_context: Context, theta: ad.Num): MayWarn<FloatV<ad.Num>> => {
      return noWarn({
        tag: "FloatV",
        contents: mul(Math.PI / 180, theta),
      });
    },
    returns: valueT("Real"),
  },

  /**
   * Convert the angle `theta` from radians to degrees.
   */
  toDegrees: {
    name: "toDegrees",
    description: "Convert the angle `theta` from radians to degrees.",
    params: [{ name: "theta", type: realT(), description: "`theta`" }],
    body: (_context: Context, theta: ad.Num): MayWarn<FloatV<ad.Num>> => {
      return noWarn({
        tag: "FloatV",
        contents: mul(180 / Math.PI, theta),
      });
    },
    returns: valueT("Real"),
  },

  /**
   * Return the Euclidean norm of the vector `v`.
   */
  norm: {
    name: "norm",
    description: "Return the Euclidean norm of the vector `v`.",
    params: [{ name: "v", type: realNT(), description: "A vector" }],
    body: (_context: Context, v: ad.Num[]): MayWarn<FloatV<ad.Num>> => {
      return noWarn({ tag: "FloatV", contents: ops.vnorm(v) });
    },
    returns: valueT("Real"),
  },

  /**
   * Return the Euclidean norm squared of the vector `v`.
   */
  normsq: {
    name: "normsq",
    description: "Return the Euclidean norm squared of the vector `v`.",
    params: [{ name: "v", type: realNT(), description: "A vector" }],
    body: (_context: Context, v: ad.Num[]): MayWarn<FloatV<ad.Num>> => {
      return noWarn({ tag: "FloatV", contents: ops.vnormsq(v) });
    },
    returns: valueT("Real"),
  },

  /**
   * Return the Euclidean distance between the vectors `v` and `w`.
   */
  vdist: {
    name: "vdist",
    description:
      "Return the Euclidean distance between the vectors `v` and `w`.",
    params: [
      { name: "v", type: realNT(), description: "A vector" },
      { name: "w", type: realNT(), description: "A vector" },
    ],
    body: (
      _context: Context,
      v: ad.Num[],
      w: ad.Num[]
    ): MayWarn<FloatV<ad.Num>> => {
      return noWarn({ tag: "FloatV", contents: ops.vdist(v, w) });
    },
    returns: valueT("Real"),
  },

  vmul: {
    name: "vmul",
    description: "Returns the scalar-vector product.",
    params: [
      { name: "s", type: realT(), description: "A scalar" },
      { name: "v", type: realNT(), description: "A vector" },
    ],
    body: (
      _context: Context,
      s: ad.Num,
      v: ad.Num[]
    ): MayWarn<VectorV<ad.Num>> => {
      return noWarn({ tag: "VectorV", contents: ops.vmul(s, v) });
    },
    returns: valueT("RealN"),
  },

  /**
   * Return the Euclidean distance squared between the vectors `v` and `w`.
   */
  vdistsq: {
    name: "vdistsq",
    description:
      "Return the Euclidean distance squared between the vectors `v` and `w`.",
    params: [
      { name: "v", type: realNT(), description: "A vector" },
      { name: "w", type: realNT(), description: "A vector" },
    ],
    body: (
      _context: Context,
      v: ad.Num[],
      w: ad.Num[]
    ): MayWarn<FloatV<ad.Num>> => {
      return noWarn({ tag: "FloatV", contents: ops.vdistsq(v, w) });
    },
    returns: valueT("Real"),
  },

  /**
   * Return the angle made by the vector `v` with the positive x-axis.
   */
  angleOf: {
    name: "angleOf",
    description:
      "Return the angle made by the vector `v` with the positive x-axis.",
    params: [{ name: "v", type: realNT(), description: "A vector" }],
    body: (_context: Context, v: ad.Num[]): MayWarn<FloatV<ad.Num>> => {
      return noWarn({ tag: "FloatV", contents: atan2(v[1], v[0]) });
    },
    returns: valueT("Real"),
  },

  // ------ Mathematical constants

  /**
   * Base e of the natural logarithm.
   */
  MathE: {
    name: "MathE",
    description: "Base e of the natural logarithm.",
    params: [],
    body: (_context: Context): MayWarn<FloatV<ad.Num>> => {
      return noWarn({
        tag: "FloatV",
        contents: Math.E,
      });
    },
    returns: valueT("Real"),
  },

  /**
   * Ratio of the circumference of a circle to its diameter.
   */
  MathPI: {
    name: "MathPI",
    description: "Ratio of the circumference of a circle to its diameter.",
    params: [],
    body: (_context: Context): MayWarn<FloatV<ad.Num>> => {
      return noWarn({
        tag: "FloatV",
        contents: Math.PI,
      });
    },
    returns: valueT("Real"),
  },

  // ------ Geometry/graphics utils

  /**
   * Rotate a 2D vector `v` by 90 degrees counterclockwise.
   */
  rot90: {
    name: "rot90",
    description: "Rotate a 2D vector `v` by 90 degrees counterclockwise.",
    params: [{ name: "v", type: real2T(), description: "A vector" }],
    body: (_context: Context, v: ad.Num[]): MayWarn<VectorV<ad.Num>> => {
      if (v.length !== 2) {
        throw Error("expected 2D vector in `rot90`");
      }
      const [x, y] = v;
      return noWarn({ tag: "VectorV", contents: [neg(y), x] });
    },
    returns: valueT("Real2"),
  },

  /**
   * Rotate a 2D vector `v` by theta degrees counterclockwise.
   */
  rotateBy: {
    name: "rotateBy",
    description: "Rotate a 2D vector `v` by theta degrees counterclockwise.",
    params: [
      { name: "v", type: real2T(), description: "A vector" },
      {
        name: "theta",
        type: realT(),
        description: "degrees to rotate counterclockwise",
      },
    ],
    body: (
      _context: Context,
      v: ad.Num[],
      theta: ad.Num
    ): MayWarn<VectorV<ad.Num>> => {
      if (v.length !== 2) {
        throw Error("expected 2D vector in `rotateBy`");
      }
      const [x, y] = v;
      const X = add(mul(cos(theta), x), mul(sin(theta), y));
      const Y = add(neg(mul(sin(theta), x)), mul(cos(theta), y));
      return noWarn({ tag: "VectorV", contents: [X, Y] });
    },
    returns: valueT("Real2"),
  },

  //#region signed distance Style functions
  signedDistance: {
    name: "signedDistance",
    description: "Return the signed distance between a shape and a point",
    params: [
      {
        name: "s",
        type: unionT(
          rectlikeT(),
          shapeT("Circle"),
          shapeT("Polygon"),
          shapeT("Line"),
          shapeT("Polyline")
        ),
        description: "A shape",
      },
      { name: "p", type: real2T(), description: "A point" },
    ],
    body: (
      _context: Context,
      shape: Shape<ad.Num>,
      pt: ad.Pt2
    ): MayWarn<FloatV<ad.Num>> => noWarn(floatV(signedDistance(shape, pt))),
    returns: valueT("Real"),
  },

  signedDistanceRect: {
    name: "signedDistanceRect",
    description: "Returns the distance between a rect and a point",
    params: [
      { name: "rect", type: real2NT() },
      { name: "pt", type: real2T() },
    ],
    body: (
      _context: Context,
      rect: ad.Pt2[],
      pt: ad.Pt2
    ): MayWarn<FloatV<ad.Num>> => noWarn(floatV(signedDistanceRect(rect, pt))),
    returns: realT(),
  },

  signedDistanceCircle: {
    name: "signedDistanceCircle",
    description: "Returns the distance between a circle and a point",
    params: [
      { name: "c", type: real2T(), description: "center of circle" },
      { name: "r", type: realT(), description: "radius of circle" },
      { name: "pt", type: real2T(), description: "the point" },
    ],
    body: (
      _context: Context,
      c: ad.Pt2,
      r: ad.Num,
      pt: ad.Pt2
    ): MayWarn<FloatV<ad.Num>> =>
      noWarn(floatV(signedDistanceCircle(c, r, pt))),
    returns: realT(),
  },

  signedDistancePolygon: {
    name: "signedDistancePolygon",
    description: "Returns the distance between a polygon and a point",
    params: [
      { name: "pts", type: real2NT(), description: "points of the polygon" },
      { name: "pt", type: real2T(), description: "the point" },
    ],
    body: (
      _context: Context,
      pts: ad.Pt2[],
      pt: ad.Pt2
    ): MayWarn<FloatV<ad.Num>> =>
      noWarn(floatV(signedDistancePolygon(pts, pt))),
    returns: realT(),
  },

  signedDistanceEllipse: {
    name: "signedDistanceEllipse",
    description: "Returns the distance between an ellipse and a point",
    params: [
      { name: "c", type: real2T(), description: "center of ellipse" },
      {
        name: "rx",
        type: realT(),
        description: "horizontal radius of ellipse",
      },
      { name: "ry", type: realT(), description: "vertical radius of ellipse" },
      { name: "pt", type: real2T(), description: "the point" },
    ],
    body: (
      _context: Context,
      c: ad.Pt2,
      rx: ad.Num,
      ry: ad.Num,
      pt: ad.Pt2
    ): MayWarn<FloatV<ad.Num>> =>
      noWarn(floatV(signedDistanceEllipse(c, rx, ry, pt))),
    returns: realT(),
  },

  signedDistanceLine: {
    name: "signedDistanceLine",
    description: "Returns the distance between a line and a point",
    params: [
      { name: "start", type: real2T(), description: "start of line" },
      { name: "end", type: real2T(), description: "end of line" },
      { name: "pt", type: real2T(), description: "the point" },
    ],
    body: (
      _context: Context,
      start: ad.Pt2,
      end: ad.Pt2,
      pt: ad.Pt2
    ): MayWarn<FloatV<ad.Num>> =>
      noWarn(floatV(signedDistanceLine(start, end, pt))),
    returns: realT(),
  },

  signedDistancePolyline: {
    name: "signedDistancePolyline",
    description: "Returns the distance between a line and a polyline",
    params: [
      { name: "pts", type: real2NT(), description: "points of the polyline" },
      { name: "pt", type: real2T(), description: "the point" },
    ],
    body: (
      _context: Context,
      pts: ad.Pt2[],
      pt: ad.Pt2
    ): MayWarn<FloatV<ad.Num>> =>
      noWarn(floatV(signedDistancePolyline(pts, pt))),
    returns: realT(),
  },

  signedDistanceGroup: {
    name: "signedDistanceGroup",
    description:
      "Returns the signed distance between a group of shapes and a point",
    params: [
      { name: "shapes", type: shapeListT() },
      { name: "pt", type: real2T() },
    ],
    body: (
      _context: Context,
      shapes: Shape<ad.Num>[],
      pt: ad.Pt2
    ): MayWarn<FloatV<ad.Num>> =>
      noWarn(floatV(signedDistanceGroup(shapes, pt))),
    returns: realT(),
  },
  //#endregion

  /**
   * Construct a unit vector u in the direction of the
   * given angle theta (in radians).
   */
  unitVector: {
    name: "unitVector",
    description:
      "Construct a unit vector u in the direction of the given angle theta (in radians).",
    params: [{ name: "theta", type: realT(), description: "direction" }],
    body: (_context: Context, theta: ad.Num): MayWarn<VectorV<ad.Num>> => {
      return noWarn({ tag: "VectorV", contents: [cos(theta), sin(theta)] });
    },
    returns: valueT("Real2"),
  },

  //#region ray intersection (and normal) Style functions
  rayIntersect: {
    name: "rayIntersect",
    description:
      "Given a point p and vector v, find the first point where the ray r(t)=p+tv intersects the given shape S.  If there are no intersections, returns p.",
    params: [
      {
        name: "S",
        type: unionT(
          rectlikeT(),
          shapeT("Circle"),
          shapeT("Polygon"),
          shapeT("Line"),
          shapeT("Polyline"),
          shapeT("Ellipse"),
          shapeT("Group")
        ),
        description: "A shape",
      },
      { name: "p", type: real2T(), description: "A point" },
      { name: "v", type: real2T(), description: "A vector" },
    ],
    body: (
      _context: Context,
      S:
        | Circle<ad.Num>
        | Rectlike<ad.Num>
        | Line<ad.Num>
        | Polyline<ad.Num>
        | Polygon<ad.Num>
        | Ellipse<ad.Num>
        | Group<ad.Num>,
      p: ad.Num[],
      v: ad.Num[]
    ): MayWarn<VectorV<ad.Num>> => {
      return noWarn(vectorV(safeRI(rawRayIntersect(S, p, v), p)));
    },
    returns: valueT("Real2"),
  },
  rayIntersectDistance: {
    name: "rayIntersectDistance",
    description:
      "Given a point p and vector v, returns the distance to the first point where the ray r(t)=p+tv intersects the shape S.  If there are no intersections, returns Infinity.",
    params: [
      {
        name: "S",
        type: unionT(
          rectlikeT(),
          shapeT("Circle"),
          shapeT("Polygon"),
          shapeT("Line"),
          shapeT("Polyline"),
          shapeT("Ellipse"),
          shapeT("Group")
        ),
        description: "A shape",
      },
      { name: "p", type: real2T(), description: "A point" },
      { name: "v", type: real2T(), description: "A vector" },
    ],
    body: (
      _context: Context,
      S:
        | Circle<ad.Num>
        | Rectlike<ad.Num>
        | Line<ad.Num>
        | Polyline<ad.Num>
        | Polygon<ad.Num>
        | Ellipse<ad.Num>
        | Group<ad.Num>,
      p: ad.Num[],
      v: ad.Num[]
    ): MayWarn<FloatV<ad.Num>> => {
      return noWarn(floatV(distRI(rawRayIntersect(S, p, v), p)));
    },
    returns: valueT("Real"),
  },
  rayIntersectCircle: {
    name: "rayIntersectCircle",
    params: [
      { name: "c", type: real2T(), description: "center of circle" },
      { name: "r", type: realT(), description: "radius of circle" },
      { name: "p", type: real2T(), description: "A point" },
      { name: "v", type: real2T(), description: "A vector" },
    ],
    body: (
      _context: Context,
      c: ad.Num[],
      r: ad.Num,
      p: ad.Num[],
      v: ad.Num[]
    ): MayWarn<VectorV<ad.Num>> =>
      noWarn(vectorV(safeRI(rawRayIntersectCircle(c, r, p, v), p))),
    returns: valueT("Real2"),
  },
  rayIntersectCircleDistance: {
    name: "rayIntersectCircleDistance",
    params: [
      { name: "c", type: real2T(), description: "center of circle" },
      { name: "r", type: realT(), description: "radius of circle" },
      { name: "p", type: real2T(), description: "A point" },
      { name: "v", type: real2T(), description: "A vector" },
    ],
    body: (
      _context: Context,
      c: ad.Num[],
      r: ad.Num,
      p: ad.Num[],
      v: ad.Num[]
    ): MayWarn<FloatV<ad.Num>> =>
      noWarn(floatV(distRI(rawRayIntersectCircle(c, r, p, v), p))),
    returns: valueT("Real"),
  },
  rayIntersectEllipse: {
    name: "rayIntersectEllipse",
    params: [
      { name: "c", type: real2T() },
      { name: "rx", type: realT() },
      { name: "ry", type: realT() },
      { name: "p", type: real2T(), description: "A point" },
      { name: "v", type: real2T(), description: "A vector" },
    ],
    body: (
      _context: Context,
      c: ad.Num[],
      rx: ad.Num,
      ry: ad.Num,
      p: ad.Num[],
      v: ad.Num[]
    ): MayWarn<VectorV<ad.Num>> =>
      noWarn(vectorV(safeRI(rawRayIntersectEllipse(c, rx, ry, p, v), p))),
    returns: real2T(),
  },
  rayIntersectEllipseDistance: {
    name: "rayIntersectEllipseDistance",
    params: [
      { name: "c", type: real2T() },
      { name: "rx", type: realT() },
      { name: "ry", type: realT() },
      { name: "p", type: real2T(), description: "A point" },
      { name: "v", type: real2T(), description: "A vector" },
    ],
    body: (
      _context: Context,
      c: ad.Num[],
      rx: ad.Num,
      ry: ad.Num,
      p: ad.Num[],
      v: ad.Num[]
    ): MayWarn<FloatV<ad.Num>> =>
      noWarn(floatV(distRI(rawRayIntersectEllipse(c, rx, ry, p, v), p))),
    returns: valueT("Real"),
  },
  rayIntersectLine: {
    name: "rayIntersectLine",
    params: [
      { name: "start", type: real2T() },
      { name: "end", type: real2T() },
      { name: "p", type: real2T(), description: "A point" },
      { name: "v", type: real2T(), description: "A vector" },
    ],
    body: (
      _context: Context,
      start: ad.Num[],
      end: ad.Num[],
      p: ad.Num[],
      v: ad.Num[]
    ): MayWarn<VectorV<ad.Num>> =>
      noWarn(vectorV(safeRI(rawRayIntersectLine(start, end, p, v), p))),
    returns: real2T(),
  },
  rayIntersectLineDistance: {
    name: "rayIntersectLineDistance",
    params: [
      { name: "start", type: real2T() },
      { name: "end", type: real2T() },
      { name: "p", type: real2T(), description: "A point" },
      { name: "v", type: real2T(), description: "A vector" },
    ],
    body: (
      _context: Context,
      start: ad.Num[],
      end: ad.Num[],
      p: ad.Num[],
      v: ad.Num[]
    ): MayWarn<FloatV<ad.Num>> =>
      noWarn(floatV(distRI(rawRayIntersectLine(start, end, p, v), p))),
    returns: valueT("Real"),
  },
  rayIntersectRect: {
    name: "rayIntersectRect",
    params: [
      {
        name: "rect",
        type: real2NT(),
        description:
          "The top-right, top-left, bottom-left, bottom-right points (in that order) of the rectangle",
      },
      { name: "p", type: real2T(), description: "A point" },
      { name: "v", type: real2T(), description: "A vector" },
    ],
    body: (
      _context: Context,
      rect: ad.Pt2[],
      p: ad.Num[],
      v: ad.Num[]
    ): MayWarn<VectorV<ad.Num>> =>
      noWarn(vectorV(safeRI(rawRayIntersectRect(rect, p, v), p))),
    returns: real2T(),
  },
  rayIntersectRectDistance: {
    name: "rayIntersectRectDistance",
    params: [
      {
        name: "rect",
        type: real2NT(),
        description:
          "The top-right, top-left, bottom-left, bottom-right points (in that order) of the rectangle",
      },
      { name: "p", type: real2T(), description: "A point" },
      { name: "v", type: real2T(), description: "A vector" },
    ],
    body: (
      _context: Context,
      rect: ad.Pt2[],
      p: ad.Num[],
      v: ad.Num[]
    ): MayWarn<FloatV<ad.Num>> =>
      noWarn(floatV(distRI(rawRayIntersectRect(rect, p, v), p))),
    returns: valueT("Real"),
  },
  rayIntersectPoly: {
    name: "rayIntersectPoly",
    params: [
      {
        name: "pts",
        type: real2NT(),
      },
      {
        name: "closed",
        type: booleanT(),
      },

      { name: "p", type: real2T(), description: "A point" },
      { name: "v", type: real2T(), description: "A vector" },
    ],
    body: (
      _context: Context,
      pts: ad.Pt2[],
      closed: boolean,
      p: ad.Num[],
      v: ad.Num[]
    ): MayWarn<VectorV<ad.Num>> =>
      noWarn(vectorV(safeRI(rawRayIntersectPoly(pts, closed, p, v), p))),
    returns: real2T(),
  },
  rayIntersectPolyDistance: {
    name: "rayIntersectPolyDistance",
    params: [
      {
        name: "pts",
        type: real2NT(),
      },
      {
        name: "closed",
        type: booleanT(),
      },

      { name: "p", type: real2T(), description: "A point" },
      { name: "v", type: real2T(), description: "A vector" },
    ],
    body: (
      _context: Context,
      pts: ad.Pt2[],
      closed: boolean,
      p: ad.Num[],
      v: ad.Num[]
    ): MayWarn<FloatV<ad.Num>> =>
      noWarn(floatV(distRI(rawRayIntersectPoly(pts, closed, p, v), p))),
    returns: valueT("Real"),
  },
  rayIntersectGroup: {
    name: "rayIntersectGroup",
    params: [
      { name: "shapes", type: shapeListT() },

      { name: "p", type: real2T(), description: "A point" },
      { name: "v", type: real2T(), description: "A vector" },
    ],
    body: (
      _context: Context,
      shapes: Shape<ad.Num>[],
      p: ad.Num[],
      v: ad.Num[]
    ): MayWarn<VectorV<ad.Num>> =>
      noWarn(vectorV(safeRI(rawRayIntersectGroup(shapes, p, v), p))),
    returns: real2T(),
  },
  rayIntersectGroupDistance: {
    name: "rayIntersectGroupDistance",
    params: [
      { name: "shapes", type: shapeListT() },

      { name: "p", type: real2T(), description: "A point" },
      { name: "v", type: real2T(), description: "A vector" },
    ],
    body: (
      _context: Context,
      shapes: Shape<ad.Num>[],
      p: ad.Num[],
      v: ad.Num[]
    ): MayWarn<FloatV<ad.Num>> =>
      noWarn(floatV(distRI(rawRayIntersectGroup(shapes, p, v), p))),
    returns: valueT("Real"),
  },
  rayIntersectNormal: {
    name: "rayIntersectNormal",
    description:
      "Given a point p and vector v, find the unit normal at the first point where the ray r(t)=p+tv intersects the given shape S.  If there are no intersections, returns (0,0).",
    params: [
      {
        name: "S",
        type: unionT(
          rectlikeT(),
          shapeT("Circle"),
          shapeT("Polygon"),
          shapeT("Line"),
          shapeT("Polyline"),
          shapeT("Ellipse"),
          shapeT("Group")
        ),
        description: "A shape",
      },
      { name: "p", type: real2T(), description: "A point" },
      { name: "v", type: real2T(), description: "A vector" },
    ],
    body: (
      _context: Context,
      S:
        | Circle<ad.Num>
        | Rectlike<ad.Num>
        | Line<ad.Num>
        | Polyline<ad.Num>
        | Polygon<ad.Num>
        | Ellipse<ad.Num>
        | Group<ad.Num>,
      p: ad.Num[],
      v: ad.Num[]
    ): MayWarn<VectorV<ad.Num>> =>
      noWarn(vectorV(safeRIN(rawRayIntersect(S, p, v), p))),
    returns: valueT("Real2"),
  },
  rayIntersectNormalCircle: {
    name: "rayIntersectNormalCircle",
    params: [
      { name: "c", type: real2T(), description: "center of circle" },
      { name: "r", type: realT(), description: "radius of circle" },
      { name: "p", type: real2T(), description: "A point" },
      { name: "v", type: real2T(), description: "A vector" },
    ],
    body: (
      _context: Context,
      c: ad.Num[],
      r: ad.Num,
      p: ad.Num[],
      v: ad.Num[]
    ): MayWarn<VectorV<ad.Num>> =>
      noWarn(vectorV(safeRIN(rawRayIntersectCircle(c, r, p, v), p))),
    returns: valueT("Real2"),
  },
  rayIntersectNormalEllipse: {
    name: "rayIntersectNormalEllipse",
    params: [
      { name: "c", type: real2T() },
      { name: "rx", type: realT() },
      { name: "ry", type: realT() },
      { name: "p", type: real2T(), description: "A point" },
      { name: "v", type: real2T(), description: "A vector" },
    ],
    body: (
      _context: Context,
      c: ad.Num[],
      rx: ad.Num,
      ry: ad.Num,
      p: ad.Num[],
      v: ad.Num[]
    ): MayWarn<VectorV<ad.Num>> =>
      noWarn(vectorV(safeRIN(rawRayIntersectEllipse(c, rx, ry, p, v), p))),
    returns: real2T(),
  },
  rayIntersectNormalLine: {
    name: "rayIntersectNormalLine",
    params: [
      { name: "start", type: real2T() },
      { name: "end", type: real2T() },
      { name: "p", type: real2T(), description: "A point" },
      { name: "v", type: real2T(), description: "A vector" },
    ],
    body: (
      _context: Context,
      start: ad.Num[],
      end: ad.Num[],
      p: ad.Num[],
      v: ad.Num[]
    ): MayWarn<VectorV<ad.Num>> =>
      noWarn(vectorV(safeRIN(rawRayIntersectLine(start, end, p, v), p))),
    returns: real2T(),
  },
  rayIntersectNormalRect: {
    name: "rayIntersectNormalRect",
    params: [
      {
        name: "rect",
        type: real2NT(),
        description:
          "The top-right, top-left, bottom-left, bottom-right points (in that order) of the rectangle",
      },
      { name: "p", type: real2T(), description: "A point" },
      { name: "v", type: real2T(), description: "A vector" },
    ],
    body: (
      _context: Context,
      rect: ad.Pt2[],
      p: ad.Num[],
      v: ad.Num[]
    ): MayWarn<VectorV<ad.Num>> =>
      noWarn(vectorV(safeRIN(rawRayIntersectRect(rect, p, v), p))),
    returns: real2T(),
  },
  rayIntersectNormalPoly: {
    name: "rayIntersectNormalPoly",
    params: [
      {
        name: "pts",
        type: real2NT(),
      },
      {
        name: "closed",
        type: booleanT(),
      },
      { name: "p", type: real2T(), description: "A point" },
      { name: "v", type: real2T(), description: "A vector" },
    ],
    body: (
      _context: Context,
      pts: ad.Pt2[],
      closed: boolean,
      p: ad.Num[],
      v: ad.Num[]
    ): MayWarn<VectorV<ad.Num>> =>
      noWarn(vectorV(safeRIN(rawRayIntersectPoly(pts, closed, p, v), p))),
    returns: real2T(),
  },
  rayIntersectNormalGroup: {
    name: "rayIntersectNormalGroup",
    params: [
      { name: "shapes", type: shapeListT() },

      { name: "p", type: real2T(), description: "A point" },
      { name: "v", type: real2T(), description: "A vector" },
    ],
    body: (
      _context: Context,
      shapes: Shape<ad.Num>[],
      p: ad.Num[],
      v: ad.Num[]
    ): MayWarn<VectorV<ad.Num>> =>
      noWarn(vectorV(safeRIN(rawRayIntersectGroup(shapes, p, v), p))),
    returns: real2T(),
  },
  //#endregion

  //#region closest point style functions
  closestPoint: {
    name: "closestPoint",
    description:
      "Returns a point on the shape s closest to a query point p.  If this point is not unique, an arbitrary choice is made.",
    params: [
      {
        name: "s",
        type: unionT(
          rectlikeT(),
          shapeT("Circle"),
          shapeT("Polygon"),
          shapeT("Line"),
          shapeT("Polyline"),
          shapeT("Ellipse"),
          shapeT("Group")
        ),
        description: "A shape",
      },
      { name: "p", type: real2T(), description: "A vector" },
    ],
    body: (_context: Context, shape: Shape<ad.Num>, p: ad.Pt2) =>
      noWarn(vectorV(closestPoint(shape, p))),
    returns: valueT("Real2"),
  },
  closestPointCircle: {
    name: "closestPointCircle",
    params: [
      { name: "c", type: real2T(), description: "center of circle" },
      { name: "r", type: realT(), description: "radius of circle" },
      { name: "pt", type: real2T(), description: "the point" },
    ],
    body: (
      _context: Context,
      c: ad.Pt2,
      r: ad.Num,
      pt: ad.Pt2
    ): MayWarn<VectorV<ad.Num>> =>
      noWarn(vectorV(closestPointCircle(c, r, pt))),
    returns: valueT("Real2"),
  },
  closestPointRect: {
    name: "closestPointRect",
    params: [
      {
        name: "rect",
        type: real2NT(),
        description:
          "The top-right, top-left, bottom-left, bottom-right points (in that order) of the rectangle",
      },
      { name: "pt", type: real2T(), description: "the point" },
    ],
    body: (
      _context: Context,
      rect: ad.Pt2[],
      pt: ad.Pt2
    ): MayWarn<VectorV<ad.Num>> => noWarn(vectorV(closestPointRect(rect, pt))),
    returns: valueT("Real2"),
  },
  closestPointLine: {
    name: "closestPointLine",
    params: [
      { name: "start", type: real2T(), description: "start point of line" },
      { name: "end", type: real2T(), description: "end point of line" },
      { name: "pt", type: real2T(), description: "the point" },
    ],
    body: (
      _context: Context,
      start: ad.Pt2,
      end: ad.Pt2,
      pt: ad.Pt2
    ): MayWarn<VectorV<ad.Num>> =>
      noWarn(vectorV(closestPointLine(start, end, pt))),
    returns: valueT("Real2"),
  },
  closestPointEllipse: {
    name: "closestPointEllipse",
    params: [
      { name: "c", type: real2T(), description: "center of ellipse" },
      {
        name: "rx",
        type: realT(),
        description: "horizontal radius of ellipse",
      },
      { name: "ry", type: realT(), description: "vertical radius of ellipse" },
      { name: "pt", type: real2T(), description: "the point" },
    ],
    body: (
      _context: Context,
      c: ad.Pt2,
      rx: ad.Num,
      ry: ad.Num,
      pt: ad.Pt2
    ): MayWarn<VectorV<ad.Num>> =>
      noWarn(vectorV(closestPointEllipse(c, rx, ry, pt))),
    returns: valueT("Real2"),
  },
  closestPointPoly: {
    name: "closestPointPoly",
    params: [
      { name: "pts", type: real2NT(), description: "points of the polygon" },
      {
        name: "closed",
        type: booleanT(),
        description: "whether or not the polygon is closed",
      },
      { name: "pt", type: real2T(), description: "the point" },
    ],
    body: (
      _context: Context,
      pts: ad.Pt2[],
      closed: boolean,
      pt: ad.Pt2
    ): MayWarn<VectorV<ad.Num>> =>
      noWarn(vectorV(closestPointPoly(pts, closed, pt))),
    returns: valueT("Real2"),
  },
  closestPointGroup: {
    name: "closestPointGroup",
    params: [
      {
        name: "shapes",
        type: shapeListT(),
        description: "shapes of the group",
      },
      { name: "pt", type: real2T(), description: "the point" },
    ],
    body: (
      _context: Context,
      shapes: Shape<ad.Num>[],
      pt: ad.Pt2
    ): MayWarn<VectorV<ad.Num>> =>
      noWarn(vectorV(closestPointGroup(shapes, pt))),
    returns: real2T(),
  },
  //#endregion

  //#region closest silhouette point style functions
  closestSilhouettePoint: {
    name: "closestSilhouettePoint",
    description:
      "Returns a point on the visibility silhouette of shape s closest to a query point p.  If this point is not unique, an arbitrary choice is made.  If no such point exists, the query point p is returned.",
    params: [
      {
        name: "s",
        type: unionT(
          rectlikeT(),
          shapeT("Circle"),
          shapeT("Polygon"),
          shapeT("Line"),
          shapeT("Polyline"),
          shapeT("Ellipse"),
          shapeT("Group")
        ),
        description: "A shape",
      },
      { name: "p", type: real2T(), description: "A point" },
    ],
    body: (
      _context: Context,
      s:
        | Circle<ad.Num>
        | Rectlike<ad.Num>
        | Line<ad.Num>
        | Polyline<ad.Num>
        | Polygon<ad.Num>
        | Ellipse<ad.Num>
        | Group<ad.Num>,
      p: ad.Num[]
    ): MayWarn<VectorV<ad.Num>> =>
      noWarn(vectorV(safeCSP(rawClosestSilhouettePoint(s, p), p))),
    returns: valueT("Real2"),
  },
  closestSilhouettePointCircle: {
    name: "closestSilhouettePointCircle",
    params: [
      { name: "c", type: real2T(), description: "center of circle" },
      { name: "r", type: realT(), description: "radius of circle" },
      { name: "p", type: real2T(), description: "A point" },
    ],
    body: (
      _context: Context,
      c: ad.Pt2,
      r: ad.Num,
      p: ad.Pt2
    ): MayWarn<VectorV<ad.Num>> =>
      noWarn(vectorV(safeCSP(rawClosestSilhouettePointCircle(c, r, p), p))),
    returns: real2T(),
  },
  closestSilhouettePointEllipse: {
    name: "closestSilhouettePointEllipse",
    params: [
      { name: "c", type: real2T() },
      { name: "rx", type: realT() },
      { name: "ry", type: realT() },
      { name: "p", type: real2T(), description: "A point" },
    ],
    body: (
      _context: Context,
      c: ad.Pt2,
      rx: ad.Num,
      ry: ad.Num,
      p: ad.Pt2
    ): MayWarn<VectorV<ad.Num>> =>
      noWarn(vectorV(safeCSP(closestPointEllipse(c, rx, ry, p), p))),
    returns: real2T(),
  },
  closestSilhouettePointLine: {
    name: "closestSilhouettePointLine",
    params: [
      { name: "start", type: real2T() },
      { name: "end", type: real2T() },
      { name: "p", type: real2T(), description: "A point" },
    ],
    body: (
      _context: Context,
      start: ad.Pt2,
      end: ad.Pt2,
      p: ad.Pt2
    ): MayWarn<VectorV<ad.Num>> =>
      noWarn(vectorV(safeCSP(rawClosestSilhouettePointLine(start, end, p), p))),
    returns: real2T(),
  },
  closestSilhouettePointRect: {
    name: "closestSilhouettePointRect",
    params: [
      {
        name: "rect",
        type: real2NT(),
        description:
          "The top-right, top-left, bottom-left, bottom-right points (in that order) of the rectangle",
      },
      { name: "p", type: real2T(), description: "A point" },
    ],
    body: (
      _context: Context,
      rect: ad.Pt2[],
      p: ad.Pt2
    ): MayWarn<VectorV<ad.Num>> =>
      noWarn(vectorV(safeCSP(rawClosestSilhouettePointRect(rect, p), p))),
    returns: real2T(),
  },
  closestSilhouettePointPolyline: {
    name: "closestSilhouettePointPolyline",
    params: [
      {
        name: "points",
        type: real2NT(),
      },
      { name: "p", type: real2T(), description: "A point" },
    ],
    body: (
      _context: Context,
      points: ad.Pt2[],
      p: ad.Pt2
    ): MayWarn<VectorV<ad.Num>> =>
      noWarn(vectorV(safeCSP(rawClosestSilhouettePointPolyline(points, p), p))),
    returns: real2T(),
  },
  closestSilhouettePointPolygon: {
    name: "closestSilhouettePointPolygon",
    params: [
      {
        name: "points",
        type: real2NT(),
      },
      { name: "p", type: real2T(), description: "A point" },
    ],
    body: (
      _context: Context,
      points: ad.Pt2[],
      p: ad.Pt2
    ): MayWarn<VectorV<ad.Num>> =>
      noWarn(vectorV(safeCSP(rawClosestSilhouettePointPolygon(points, p), p))),
    returns: real2T(),
  },
  closestSilhouettePointGroup: {
    name: "closestSilhouettePointGroup",
    params: [
      {
        name: "shapes",
        type: shapeListT(),
      },
      { name: "p", type: real2T(), description: "A point" },
    ],
    body: (
      _context: Context,
      shapes: Shape<ad.Num>[],
      p: ad.Pt2
    ): MayWarn<VectorV<ad.Num>> =>
      noWarn(vectorV(safeCSP(rawClosestSilhouettePointGroup(shapes, p), p))),
    returns: real2T(),
  },
  //#endregion

  closestSilhouetteDistance: {
    name: "closestSilhouetteDistance",
    description:
      "Returns the distance to the closest point on the visibility silhouette of shape s relative to query point p.  If no such point exists, returns Infinity.",
    params: [
      {
        name: "s",
        type: unionT(
          rectlikeT(),
          shapeT("Circle"),
          shapeT("Polygon"),
          shapeT("Line"),
          shapeT("Polyline"),
          shapeT("Ellipse"),
          shapeT("Group")
        ),
        description: "A shape",
      },
      { name: "p", type: real2T(), description: "A point" },
    ],
    body: (
      _context: Context,
      s:
        | Circle<ad.Num>
        | Rectlike<ad.Num>
        | Line<ad.Num>
        | Polyline<ad.Num>
        | Polygon<ad.Num>
        | Ellipse<ad.Num>
        | Group<ad.Num>,
      p: ad.Num[]
    ): MayWarn<FloatV<ad.Num>> => {
      const q = rawClosestSilhouettePoint(s, p);
      const d = ifCond(eq(q[0], Infinity), Infinity, ops.vdist(p, q));
      return noWarn({ tag: "FloatV", contents: d });
    },
    returns: valueT("Real"),
  },

  rectLineDist: {
    name: "rectLineDist",
    description:
      "Return the distance between a rectangle (defined using the bottom-left and top-right points) and a line (defined using start and end points)",
    params: [
      {
        name: "bottomLeft",
        type: real2T(),
        description: "bottom-left point of rectangle",
      },
      {
        name: "topRight",
        type: real2T(),
        description: "top-right point of rectangle",
      },
      { name: "start", type: real2T(), description: "start point of line" },
      { name: "end", type: real2T(), description: "end point of line" },
    ],
    body: (
      _context: Context,
      bottomLeft: ad.Pt2,
      topRight: ad.Pt2,
      start: ad.Pt2,
      end: ad.Pt2
    ): MayWarn<FloatV<ad.Num>> =>
      noWarn(
        floatV(
          rectLineDist(
            bottomLeft[0],
            bottomLeft[1],
            topRight[0],
            topRight[1],
            start[0],
            start[1],
            end[0],
            end[1]
          )
        )
      ),
    returns: valueT("Real"),
  },

  //#region shape distance style functions
  shapeDistance: {
    name: "shapeDistance",
    description: "Return the distance between two shapes.",
    params: [
      { name: "s1", type: shapeT("AnyShape"), description: "a shape" },
      { name: "s2", type: shapeT("AnyShape"), description: "a shape" },
    ],
    body: (
      _context: Context,
      s1: Shape<ad.Num>,
      s2: Shape<ad.Num>
    ): MayWarn<FloatV<ad.Num>> => {
      const dist = shapeDistance(s1, s2);
      return {
        value: floatV(dist.value),
        warnings: dist.warnings,
      };
    },
    returns: valueT("Real"),
  },
  shapeDistanceCircles: {
    name: "shapeDistanceCircles",
    description: "Return the distance between two circles.",
    params: [
      { name: "c1", type: real2T(), description: "center of first circle" },
      { name: "r1", type: realT(), description: "radius of first circle" },
      { name: "c2", type: real2T(), description: "center of second circle" },
      { name: "r2", type: realT(), description: "radius of second circle" },
    ],
    body: (
      _context: Context,
      c1: ad.Pt2,
      r1: ad.Num,
      c2: ad.Pt2,
      r2: ad.Num
    ): MayWarn<FloatV<ad.Num>> =>
      noWarn(floatV(shapeDistanceCircles(c1, r1, c2, r2))),
    returns: realT(),
  },
  shapeDistanceRects: {
    name: "shapeDistanceRects",
    description: "Return the distance between two rectangles.",
    params: [
      {
        name: "rect1",
        type: real2NT(),
        description:
          "The top-right, top-left, bottom-left, bottom-right points (in that order) of the first rectangle.",
      },
      {
        name: "rect2",
        type: real2NT(),
        description:
          "The top-right, top-left, bottom-left, bottom-right points (in that order) of the second rectangle.",
      },
    ],
    body: (
      _context: Context,
      rect1: ad.Pt2[],
      rect2: ad.Pt2[]
    ): MayWarn<FloatV<ad.Num>> =>
      noWarn(floatV(shapeDistanceRects(rect1, rect2))),
    returns: realT(),
  },
  shapeDistanceRectLine: {
    name: "shapeDistanceRectLine",
    description: "Returns the distance between a rectangle and a line.",
    params: [
      {
        name: "rect",
        type: real2NT(),
        description:
          "The top-right, top-left, bottom-left, bottom-right points (in that order) of the rectangle.",
      },
      {
        name: "start",
        type: real2T(),
        description: "The start point of the line",
      },
      { name: "end", type: real2T(), description: "The end point of the line" },
    ],
    body: (
      _context: Context,
      rect: ad.Pt2[],
      start: ad.Pt2,
      end: ad.Pt2
    ): MayWarn<FloatV<ad.Num>> =>
      noWarn(floatV(shapeDistanceRectLine(rect, start, end))),
    returns: realT(),
  },
  shapeDistanceRectlikePolyline: {
    name: "shapeDistanceRectlikePolyline",
    description: "Returns the distance between a rectangle and a polyline.",
    params: [
      {
        name: "rect",
        type: real2NT(),
        description:
          "The top-right, top-left, bottom-left, bottom-right points (in that order) of the rectangle.",
      },
      {
        name: "points",
        type: realNMT(),
        description: "points of polyline",
      },
    ],
    body: (
      _context: Context,
      rect: ad.Pt2[],
      points: ad.Num[][]
    ): MayWarn<FloatV<ad.Num>> =>
      noWarn(floatV(shapeDistanceRectlikePolyline(rect, points))),
    returns: realT(),
  },
  shapeDistancePolys: {
    name: "shapeDistancePolys",
    description: "Returns the distance between two polygons.",
    params: [
      {
        name: "pts1",
        type: real2NT(),
        description: "The list of points for the first polygon",
      },
      {
        name: "pts2",
        type: real2NT(),
        description: "The list of points for the second polygon",
      },
    ],
    body: (
      _context: Context,
      pts1: ad.Pt2[],
      pts2: ad.Pt2[]
    ): MayWarn<FloatV<ad.Num>> =>
      noWarn(floatV(shapeDistancePolys(pts1, pts2))),
    returns: realT(),
  },
  shapeDistanceRectCircle: {
    name: "shapeDistanceRectCircle",
    description: "Returns the distance between a rectangle and a circle.",
    params: [
      {
        name: "rect",
        type: real2NT(),
        description:
          "The top-right, top-left, bottom-left, bottom-right points (in that order) of the rectangle.",
      },
      { name: "c", type: real2T(), description: "center of the circle" },
      { name: "r", type: realT(), description: "radius of the circle" },
    ],
    body: (
      _context: Context,
      rect: ad.Pt2[],
      c: ad.Pt2,
      r: ad.Num
    ): MayWarn<FloatV<ad.Num>> =>
      noWarn(floatV(shapeDistanceRectCircle(rect, c, r))),
    returns: realT(),
  },
  shapeDistancePolyEllipse: {
    name: "shapeDistancePolyEllipse",
    description: "Returns the distance between a polygon and an ellipse.",
    params: [
      {
        name: "pts",
        type: real2NT(),
        description: "The list of points for the polygon",
      },
      { name: "c", type: real2T(), description: "center of the ellipse" },
      {
        name: "rx",
        type: realT(),
        description: "horizontal radius of ellipse",
      },
      { name: "ry", type: realT(), description: "vertical radius of ellipse" },
    ],
    body: (
      _context: Context,
      pts: ad.Pt2[],
      c: ad.Pt2,
      rx: ad.Num,
      ry: ad.Num
    ): MayWarn<FloatV<ad.Num>> =>
      noWarn(floatV(shapeDistancePolyEllipse(pts, c, rx, ry))),
    returns: realT(),
  },
  shapeDistanceCircleLine: {
    name: "shapeDistanceCircleLine",
    description: "Returns the distance between a circle and a line.",
    params: [
      { name: "c", type: real2T(), description: "center of the circle" },
      { name: "r", type: realT(), description: "radius of the circle" },
      { name: "start", type: real2T(), description: "start point of line" },
      { name: "end", type: real2T(), description: "end point of line" },
    ],
    body: (
      _context: Context,
      c: ad.Pt2,
      r: ad.Num,
      start: ad.Pt2,
      end: ad.Pt2
    ): MayWarn<FloatV<ad.Num>> =>
      noWarn(floatV(shapeDistanceCircleLine(c, r, start, end))),
    returns: realT(),
  },
  shapeDistanceLines: {
    name: "shapeDistanceLines",
    description: "Returns the distance between two lines.",
    params: [
      { name: "start1", type: real2T(), description: "start point of line" },
      { name: "end1", type: real2T(), description: "end point of line" },
      { name: "start2", type: real2T(), description: "start point of line" },
      { name: "end2", type: real2T(), description: "end point of line" },
    ],
    body: (
      _context: Context,
      start1: ad.Pt2,
      end1: ad.Pt2,
      start2: ad.Pt2,
      end2: ad.Pt2
    ) => noWarn(floatV(shapeDistanceLines(start1, end1, start2, end2))),
    returns: realT(),
  },
  //#endregion

  /**
   * Returns the signed area enclosed by a polygonal chain given its nodes
   */
  signedArea: {
    name: "signedArea",
    description:
      "Returns the signed area enclosed by a polygonal chain given its nodes",
    params: [
      {
        name: "points",
        type: realNMT(),
        description: "points of polygonal chain",
      },
      {
        name: "closed",
        type: booleanT(),
        description: "whether the polygonic chain is closed",
      },
    ],
    body: (
      _context: Context,
      points: ad.Num[][],
      closed: boolean
    ): MayWarn<FloatV<ad.Num>> => {
      return noWarn({ tag: "FloatV", contents: signedArea(points, closed) });
    },
    returns: valueT("Real"),
  },

  /**
   * Returns the turning number of polygonal chain given its nodes
   */
  turningNumber: {
    name: "turningNumber",
    description:
      "Returns the turning number of polygonal chain given its nodes",
    params: [
      {
        name: "points",
        type: realNMT(),
        description: "points of polygonal chain",
      },
      {
        name: "closed",
        type: booleanT(),
        description: "whether the polygonic chain is closed",
      },
    ],
    body: (
      _context: Context,
      points: ad.Num[][],
      closed: boolean
    ): MayWarn<FloatV<ad.Num>> => {
      return noWarn({
        tag: "FloatV",
        contents: turningNumber(points, closed),
      });
    },
    returns: valueT("Real"),
  },

  /**
   * Returns the total length of polygonal chain given its nodes
   */
  perimeter: {
    name: "perimeter",
    description: "Returns the total length of polygonal chain given its nodes",
    params: [
      {
        name: "points",
        type: realNMT(),
        description: "points of polygonal chain",
      },
      {
        name: "closed",
        type: booleanT(),
        description: "whether the polygonic chain is closed",
      },
    ],
    body: (
      _context: Context,
      points: ad.Num[][],
      closed: boolean
    ): MayWarn<FloatV<ad.Num>> => {
      return noWarn({ tag: "FloatV", contents: perimeter(points, closed) });
    },
    returns: valueT("Real"),
  },

  /**
   * Returns the isoperimetric ratio (perimeter squared divided by enclosed area)
   */
  isoperimetricRatio: {
    name: "isoperimetricRatio",
    description:
      "Returns the isoperimetric ratio (perimeter squared divided by enclosed area)",
    params: [
      {
        name: "points",
        type: realNMT(),
        description: "points of curve",
      },
      {
        name: "closed",
        type: booleanT(),
        description: "whether the curve is closed",
      },
    ],
    body: (
      _context: Context,
      points: ad.Num[][],
      closed: boolean
    ): MayWarn<FloatV<ad.Num>> => {
      return noWarn({
        tag: "FloatV",
        contents: isoperimetricRatio(points, closed),
      });
    },
    returns: valueT("Real"),
  },

  /**
   * Returns integral of curvature squared along the curve
   */
  elasticEnergy: {
    name: "elasticEnergy",
    description: "Returns integral of curvature squared along the curve",
    params: [
      {
        name: "points",
        type: realNMT(),
        description: "points of curve",
      },
      {
        name: "closed",
        type: booleanT(),
        description: "whether curve is closed",
      },
    ],
    body: (
      _context: Context,
      points: ad.Num[][],
      closed: boolean
    ): MayWarn<FloatV<ad.Num>> => {
      return noWarn({ tag: "FloatV", contents: elasticEnergy(points, closed) });
    },
    returns: valueT("Real"),
  },

  /**
   * Returns integral of curvature along the curve
   */
  totalCurvature: {
    name: "totalCurvature",
    description: "Returns integral of curvature along the curve",
    params: [
      {
        name: "points",
        type: realNMT(),
        description: "points of curve",
      },
      {
        name: "closed",
        type: booleanT(),
        description: "whether curve is closed",
      },
      {
        name: "signed",
        type: booleanT(),
        description: "whether curvature is signed",
      },
    ],
    body: (
      _context: Context,
      points: ad.Num[][],
      closed: boolean,
      signed = true
    ): MayWarn<FloatV<ad.Num>> => {
      return noWarn({
        tag: "FloatV",
        contents: totalCurvature(points, closed, signed),
      });
    },
    returns: valueT("Real"),
  },

  /**
   * Returns the sum of all line segment lengths raised to `k`
   */
  lengthK: {
    name: "lengthK",
    description: "Returns the sum of all line segment lengths raised to `k`",
    params: [
      {
        name: "points",
        type: realNMT(),
        description: "points of curve",
      },
      {
        name: "closed",
        type: booleanT(),
        description: "whether curve is closed",
      },
      {
        name: "k",
        type: realT(),
        description: "exponent for line segments",
      },
    ],
    body: (
      _context: Context,
      points: ad.Num[][],
      closed: boolean,
      k: number
    ): MayWarn<FloatV<ad.Num>> => {
      return noWarn({ tag: "FloatV", contents: lengthK(points, closed, k) });
    },
    returns: valueT("Real"),
  },

  /**
   * Returns the maximum value of curvature along the curve
   */
  maxCurvature: {
    name: "maxCurvature",
    description: "Returns the maximum value of curvature along the curve",
    params: [
      {
        name: "points",
        type: realNMT(),
        description: "points of curve",
      },
      {
        name: "closed",
        type: booleanT(),
        description: "whether curve is closed",
      },
    ],
    body: (
      _context: Context,
      points: ad.Num[][],
      closed: boolean
    ): MayWarn<FloatV<ad.Num>> => {
      return noWarn({ tag: "FloatV", contents: maxCurvature(points, closed) });
    },
    returns: valueT("Real"),
  },

  /**
   * Returns integral of curvature raised to `p` along the curve
   */
  pElasticEnergy: {
    name: "pElasticEnergy",
    description: "Returns integral of curvature raised to `p` along the curve",
    params: [
      {
        name: "points",
        type: realNMT(),
        description: "points of curve",
      },
      {
        name: "closed",
        type: booleanT(),
        description: "whether curve is closed",
      },
      {
        name: "p",
        type: realT(),
        description: "exponent for curvature",
      },
    ],
    body: (
      _context: Context,
      points: ad.Num[][],
      closed: boolean,
      p: number
    ): MayWarn<FloatV<ad.Num>> => {
      return noWarn({
        tag: "FloatV",
        contents: pElasticEnergy(points, closed, p),
      });
    },
    returns: valueT("Real"),
  },

  /**
   * Returns integral of curvature derivative raised to `p` along the curve
   */
  inflectionEnergy: {
    name: "inflectionEnergy",
    description:
      "Returns integral of curvature derivative raised to `p` along the curve",
    params: [
      {
        name: "points",
        type: realNMT(),
        description: "points of curve",
      },
      {
        name: "closed",
        type: booleanT(),
        description: "whether curve is closed",
      },
      {
        name: "p",
        type: realT(),
        description: "exponent for curvature derivative",
      },
    ],
    body: (
      _context: Context,
      points: ad.Num[][],
      closed: boolean,
      p: number
    ): MayWarn<FloatV<ad.Num>> => {
      return noWarn({
        tag: "FloatV",
        contents: inflectionEnergy(points, closed, p),
      });
    },
    returns: valueT("Real"),
  },

  /**
   * Returns center of mass for a 2D point cloud
   */
  centerOfMass: {
    name: "centerOfMass",
    description: "Returns center of mass for a 2D point cloud",
    params: [
      {
        name: "points",
        type: real2NT(),
        description: "points of curve",
      },
    ],
    body: (
      _context: Context,
      points: [ad.Num, ad.Num][]
    ): MayWarn<VectorV<ad.Num>> => {
      return noWarn({ tag: "VectorV", contents: centerOfMass(points) });
    },
    returns: valueT("Real2"),
  },

  noClip: {
    name: "noClip",
    description: "Describes no shape clipping",
    params: [],
    body: (_context: Context): MayWarn<ClipDataV<ad.Num>> =>
      noWarn(clipDataV(noClip())),
    returns: valueT("ClipData"),
  },

  clip: {
    name: "clip",
    description: "Describes clipping to a shape",
    params: [{ name: "shape", type: shapeT("AnyShape") }],
    body: (
      _context: Context,
      shape: Shape<ad.Num>
    ): MayWarn<ClipDataV<ad.Num>> => noWarn(clipDataV(clipShape(shape))),
    returns: valueT("ClipData"),
  },

  bboxPts: {
    name: "bboxPts",
    description:
      "Returns the top-left, top-right, bottom-right, bottom-left points (in that order) of the axis-aligned bounding box of a shape",
    params: [{ name: "s", type: shapeT("AnyShape"), description: "a shape" }],
    body: (_context: Context, s: Shape<ad.Num>): MayWarn<PtListV<ad.Num>> => {
      return noWarn({ tag: "PtListV", contents: bboxPts(bboxFromShape(s)) });
    },
    returns: valueT("Real2N"),
  },

  tsneEnergy: {
    name: "tsneEnergy",
    description: "Returns T-SNE energy",
    params: [
      {
        name: "points",
        type: realNMT(),
        description: "high dimensional points",
      },
      {
        name: "projectedPoints",
        type: realNMT(),
        description: "projected, low dimensional points",
      },
    ],
    body: (
      _context: Context,
      points: ad.Num[][],
      projectedPoints: ad.Num[][]
    ): FloatV<ad.Num> => {
      return {
        tag: "FloatV",
        contents: calculateTsneEnergy(points, projectedPoints),
      };
    },
    returns: valueT("Real"),
  },
  rectPts: {
    name: "rectPts",
    description:
      "Returns the top-left, top-right, bottom-right, bottom-left points of a rect-like shape. This takes into account rotation.",
    params: [{ name: "s", type: rectlikeT() }],
    body: (
      _context: Context,
      s: Rectlike<ad.Num>
    ): MayWarn<PtListV<ad.Num>> => {
      return noWarn(
        ptListV(
          rectPts(
            s.center.contents,
            s.width.contents,
            s.height.contents,
            s.rotation.contents
          )
        )
      );
    },
    returns: real2NT(),
  },
};

// `_compDictVals` causes TypeScript to enforce that every function in
// `compDict` actually has type `CompFunc` with the right function signature, etc.
const _compDictVals: CompFunc[] = Object.values(compDict);

/*
  float msign(in float x) { return (x<0.0)?-1.0:1.0; }
*/
export const msign = (x: ad.Num): ad.Num => {
  return ifCond(lt(x, 0), -1, 1);
};

//#region Signed Distance Functions

const signedDistance = (s: Shape<ad.Num>, p: ad.Pt2): ad.Num => {
  if (isRectlike(s)) {
    return signedDistanceRect(bboxPts(bboxFromShape(s)), p);
  } else if (s.shapeType === "Circle") {
    return signedDistanceCircle(toPt(s.center.contents), s.r.contents, p);
  } else if (s.shapeType === "Polygon") {
    return signedDistancePolygon(polygonLikePoints(s), p);
  } else if (s.shapeType === "Line") {
    return signedDistanceLine(toPt(s.start.contents), toPt(s.end.contents), p);
  } else if (s.shapeType === "Polyline") {
    return signedDistancePolyline(polygonLikePoints(s), p);
  } else if (s.shapeType === "Group") {
    return signedDistanceGroup(s.shapes.contents, p);
  } else {
    throw new Error(
      `Shape type ${s.shapeType} is not supported by signedDistance`
    );
  }
};

// All math borrowed from:
// https://iquilezles.org/articles/distfunctions2d/

export const signedDistanceRect = (rect: ad.Pt2[], pt: ad.Pt2): ad.Num => {
  /*  
    
    axis-aligned rectangle:
    float sdBox( in vec2 p, in vec2 b )
    {
      vec2 d = abs(p)-b;
      return length(max(d,0.0)) + min(max(d.x,d.y),0.0);
    } 
    */
  if (rect.length !== 4) {
    throw new Error("Expects rect to have four points");
  }
  const [tr, tl, bl] = rect;
  const center = ops.vmul(0.5, ops.vadd(tr, bl));
  const width = sub(tr[0], tl[0]);
  const height = sub(tl[1], bl[1]);

  const absp = ops.vabs(ops.vsub(pt, center));
  const b = [div(width, 2), div(height, 2)];
  const d = ops.vsub(absp, b);
  return add(ops.vnorm(ops.vmax(d, [0.0, 0.0])), min(max(d[0], d[1]), 0.0));
};

export const signedDistanceCircle = (
  c: ad.Pt2,
  r: ad.Num,
  pt: ad.Pt2
): ad.Num => {
  /*     
      float sdCircle( vec2 p, float r )
      {
        return length(p) - r;
      } 
  */
  const pOffset = ops.vsub(pt, c);
  return sub(ops.vnorm(pOffset), r);
};

export const signedDistancePolygon = (pts: ad.Pt2[], pt: ad.Pt2): ad.Num => {
  /*
      float sdPolygon( in vec2[N] v, in vec2 p )
      {
          float d = dot(p-v[0],p-v[0]);
          float s = 1.0;
          for( int i=0, j=N-1; i<N; j=i, i++ )
          {
              vec2 e = v[j] - v[i];
              vec2 w =    p - v[i];
              vec2 b = w - e*clamp( dot(w,e)/dot(e,e), 0.0, 1.0 );
              d = min( d, dot(b,b) );
              bvec3 c = bvec3(p.y>=v[i].y,p.y<v[j].y,e.x*w.y>e.y*w.x);
              if( all(c) || all(not(c)) ) s*=-1.0;  
          }
          return s*sqrt(d);
      }
  */
  const v = pts;
  let d = ops.vdot(ops.vsub(pt, v[0]), ops.vsub(pt, v[0]));
  let ess: ad.Num = 1.0;
  let j = v.length - 1;
  for (let i = 0; i < v.length; i++) {
    const e = ops.vsub(v[j], v[i]);
    const w = ops.vsub(pt, v[i]);
    const clampedVal = clamp([0, 1], div(ops.vdot(w, e), ops.vdot(e, e)));
    const b = ops.vsub(w, ops.vmul(clampedVal, e));
    d = min(d, ops.vdot(b, b));
    const c1 = gte(pt[1], v[i][1]);
    const c2 = lt(pt[1], v[j][1]);
    const c3 = gt(mul(e[0], w[1]), mul(e[1], w[0]));
    const c4 = and(and(c1, c2), c3);
    const c5 = not(c1);
    const c6 = not(c2);
    const c7 = not(c3);
    const c8 = and(and(c5, c6), c7);
    const negEss = mul(-1, ess);
    ess = ifCond(or(c4, c8), negEss, ess);
    // last line to match for loop in code we are borrowing from
    j = i;
  }
  return mul(ess, sqrt(d));
};

export const signedDistanceEllipse = (
  center: ad.Pt2,
  radiusx: ad.Num,
  radiusy: ad.Num,
  pInput: ad.Pt2
) => {
  /*
    Ported code is here: https://www.shadertoy.com/view/4sS3zz
  */
  // if = abs( p );
  // if( p.x>p.y ){ p=p.yx; ab=ab.yx; }
  const pOffset = ops.vsub(pInput, center);
  const pUnswizzled = ops.vabs(pOffset);
  const abUnswizzled = [radiusx, radiusy];
  const p = [];
  const ab = [];
  p[0] = ifCond(
    gt(pUnswizzled[0], pUnswizzled[1]),
    pUnswizzled[1],
    pUnswizzled[0]
  );
  p[1] = ifCond(
    gt(pUnswizzled[0], pUnswizzled[1]),
    pUnswizzled[0],
    pUnswizzled[1]
  );
  ab[0] = ifCond(
    gt(pUnswizzled[0], pUnswizzled[1]),
    abUnswizzled[1],
    abUnswizzled[0]
  );
  ab[1] = ifCond(
    gt(pUnswizzled[0], pUnswizzled[1]),
    abUnswizzled[0],
    abUnswizzled[1]
  );
  // float l = ab.y*ab.y - ab.x*ab.x;
  const l = sub(squared(ab[1]), squared(ab[0]));
  // float m = ab.x*p.x/l;
  const m = div(mul(ab[0], p[0]), l);
  // float m2 = m*m;
  const m2 = squared(m);
  // float n = ab.y*p.y/l;
  const n = div(mul(ab[1], p[1]), l);
  // float n2 = n*n;
  const n2 = squared(n);
  // float c = (m2+n2-1.0)/3.0; float c3 = c*c*c;
  const c = div(sub(add(m2, n2), 1), 3);
  const c3 = mul(mul(c, c), c);
  // float q = c3 + m2*n2*2.0;
  const q = add(c3, mul(m2, mul(n2, 2)));
  // float d = c3 + m2*n2;
  const d = add(c3, mul(m2, n2));
  // float g = m + m*n2;
  const g = add(m, mul(m, n2));

  //if branch
  // float h = acos(q/c3)/3.0;
  const hif = div(acos(div(q, c3)), 3);
  // float s = cos(h) + 2.0;
  const sif = add(cos(hif), 2);
  // float t = sin(h)*sqrt(3.0);
  const tif = mul(sin(hif), sqrt(3));
  // float rx = sqrt( m2-c*(s+t) );
  const rxif = sqrt(sub(m2, mul(c, add(sif, tif))));
  // float ry = sqrt( m2-c*(s-t) );
  const ryif = sqrt(sub(m2, mul(c, sub(sif, tif))));
  // co = ry + sign(l)*rx + abs(g)/(rx*ry);
  const coif = add(
    add(ryif, mul(sign(l), rxif)),
    div(absVal(g), mul(rxif, ryif))
  );
  // elsebranch
  // float h = 2.0*m*n*sqrt(d);
  const h = mul(2, mul(m, mul(n, sqrt(d))));
  // float s = msign(q+h)*pow( abs(q+h), 1.0/3.0 );
  const onethird = div(1, 3);
  const s = mul(msign(add(q, h)), pow(absVal(add(q, h)), onethird));
  // float t = msign(q-h)*pow( abs(q-h), 1.0/3.0 );
  const t = mul(msign(sub(q, h)), pow(absVal(sub(q, h)), onethird));
  // float rx = -(s+t) - c*4.0 + 2.0*m2;
  const rx = add(sub(neg(add(s, t)), mul(c, 4)), mul(2, m2));
  // float ry =  (s-t)*sqrt(3.0);
  const ry = mul(sub(s, t), sqrt(3));
  // float rm = sqrt( rx*rx + ry*ry );
  const rm = sqrt(add(squared(rx), squared(ry)));
  // co = ry/sqrt(rm-rx) + 2.0*g/rm;
  const coelse = add(div(ry, sqrt(sub(rm, rx))), mul(2, div(g, rm)));

  // co = (co-m)/2.0;
  // if (d<0.0)
  const co_pred = ifCond(lt(d, 0), coif, coelse);
  const co = div(sub(co_pred, m), 2);

  // float si = sqrt( max(1.0-co*co,0.0) );
  const si = sqrt(max(sub(1, squared(co)), 0));
  // vec2 r = ab * vec2(co,si);
  const r = ops.vproduct(ab, [co, si]);
  // return length(r-p) * msign(p.y-r.y);
  return mul(ops.vnorm(ops.vsub(r, p)), msign(sub(p[1], r[1])));
};

export const signedDistanceLine = (
  start: ad.Pt2,
  end: ad.Pt2,
  pt: ad.Pt2
): ad.Num => {
  /*
  Computes the signed distance for a line 
    float sdSegment( in vec2 p, in vec2 a, in vec2 b )
    {
      vec2 pa = p-a, ba = b-a;
      float h = clamp( dot(pa,ba)/dot(ba,ba), 0.0, 1.0 );
      return length( pa - ba*h );
    }
  */
  const pa = ops.vsub(pt, start);
  const ba = ops.vsub(end, start);
  const h = clamp([0, 1], div(ops.vdot(pa, ba), ops.vdot(ba, ba)));
  return ops.vnorm(ops.vsub(pa, ops.vmul(h, ba)));
};

export const signedDistancePolyline = (pts: ad.Pt2[], pt: ad.Pt2): ad.Num => {
  const dists: ad.Num[] = [];
  for (let i = 0; i < pts.length - 1; i++) {
    const start = pts[i];
    const end = pts[i + 1];
    dists[i] = signedDistanceLine(start, end, pt);
  }
  return minN(dists);
};

export const signedDistanceGroup = (
  ss: Shape<ad.Num>[],
  pt: ad.Pt2
): ad.Num => {
  const dists = ss.map((s) => signedDistance(s, pt));
  return minN(dists);
};

//#endregion

//#region Ray intersection
// `raw` functions may return `Infinity` when ray intersection does not exist.
// `safe` functions return `p` if `Infinity` is detected.

// safe ray intersection
export const safeRI = (hit: ad.Num[][], p: ad.Num[]): ad.Num[] => {
  const x = hit[0];
  const x0 = ifCond(eq(absVal(x[0]), Infinity), p[0], x[0]);
  const x1 = ifCond(eq(absVal(x[1]), Infinity), p[1], x[1]);
  return [x0, x1];
};

// safe ray intersection normal
export const safeRIN = (hit: ad.Num[][], p: ad.Num[]): ad.Num[] => {
  const x = hit[0];
  const n = hit[1];
  const s = ops.vdot(n, ops.vsub(p, x));
  const n0 = ifCond(
    eq(absVal(x[0]), Infinity),
    0.0,
    ifCond(lt(s, 0), neg(n[0]), n[0])
  );
  const n1 = ifCond(
    eq(absVal(x[1]), Infinity),
    0.0,
    ifCond(lt(s, 0), neg(n[1]), n[1])
  );
  return [n0, n1];
};

// ray intersection distance
export const distRI = (hit: ad.Num[][], p: ad.Num[]): ad.Num => {
  const x = hit[0]; // hit location
  // if the point is at infinity, return an infinite distance;
  // otherwise, compute and return the distance to the hit point
  const t = ifCond(eq(absVal(x[0]), Infinity), Infinity, ops.vdist(p, x));
  return t;
};

export const rawRayIntersect = (
  s:
    | Circle<ad.Num>
    | Rectlike<ad.Num>
    | Line<ad.Num>
    | Polyline<ad.Num>
    | Polygon<ad.Num>
    | Ellipse<ad.Num>
    | Path<ad.Num>
    | Group<ad.Num>,
  p: ad.Num[],
  v: ad.Num[]
): ad.Num[][] => {
  const t = s.shapeType;
  if (t === "Circle") {
    return rawRayIntersectCircle(s.center.contents, s.r.contents, p, v);
  } else if (
    t === "Rectangle" ||
    t === "Text" ||
    t === "Equation" ||
    t === "Image"
  ) {
    const c = s.center.contents;
    const w = s.width.contents;
    const h = s.height.contents;
    const x0 = sub(c[0], div(w, 2));
    const x1 = add(c[0], div(w, 2));
    const y0 = sub(c[1], div(h, 2));
    const y1 = add(c[1], div(h, 2));
    return rawRayIntersectRectHelper(x0, x1, y0, y1, p, v);
  } else if (t === "Line") {
    return rawRayIntersectLine(s.start.contents, s.end.contents, p, v);
  } else if (t === "Polyline") {
    return rawRayIntersectPoly(s.points.contents, false, p, v);
  } else if (t === "Polygon") {
    return rawRayIntersectPoly(s.points.contents, true, p, v);
  } else if (t === "Ellipse") {
    return rawRayIntersectEllipse(
      s.center.contents,
      s.rx.contents,
      s.ry.contents,
      p,
      v
    );
  } else if (t === "Path") {
    throw new Error("Ray intersection not handled for Path");
  } else {
    return rawRayIntersectGroup(s.shapes.contents, p, v);
  }
};

export const rawRayIntersectCircle = (
  c: ad.Num[],
  r: ad.Num,
  p: ad.Num[],
  v: ad.Num[]
): ad.Num[][] => {
  return rawRayIntersectCircleCoords(p, v, c, r);
};

export const rawRayIntersectEllipse = (
  center: ad.Num[],
  rx: ad.Num,
  ry: ad.Num,
  p0: ad.Num[],
  v0: ad.Num[]
): ad.Num[][] => {
  // map ray data to coordinate system for unit circle
  const r = [rx, ry];
  const c0 = center;
  const p = ops.ewvvdiv(p0, r);
  const v = ops.ewvvdiv(v0, r);
  const c = ops.ewvvdiv(c0, r);

  const hit = rawRayIntersectCircleCoords(p, v, c, 1);

  // map hit point and normal back to ellipse coordinate system
  const x = ops.ewvvmul(hit[0], r);
  const n = ops.vnormalize([
    mul(div(r[1], r[0]), sub(x[0], c0[0])),
    mul(div(r[0], r[1]), sub(x[1], c0[1])),
  ]);

  return [x, n];
};

const rawRayIntersectCircleCoords = (
  p: ad.Num[],
  v: ad.Num[],
  c: ad.Num[],
  r: ad.Num
): ad.Num[][] => {
  const w = ops.vnormalize(v);
  const u = ops.vsub(p, c);
  const B = neg(ops.vdot(u, w));
  const C = sub(ops.vdot(u, u), mul(r, r));
  const D = sub(mul(B, B), C);
  const t1 = ifCond(lt(D, 0), Infinity, sub(B, sqrt(D)));
  const t2 = ifCond(lt(D, 0), Infinity, add(B, sqrt(D)));
  const t = ifCond(gt(t1, 0), t1, ifCond(gt(t2, 0), t2, Infinity));
  const x = ops.vadd(p, ops.vmul(t, w));
  const n = ops.vnormalize(ops.vsub(x, c));
  return [x, n];
};

export const rawRayIntersectLine = (
  start: ad.Num[],
  end: ad.Num[],
  p: ad.Num[],
  v: ad.Num[]
): ad.Num[][] => {
  return rawRayIntersectLineCoords(p, v, start, end);
};

export const rawRayIntersectRect = (
  [tr, tl, bl, br]: ad.Num[][],
  p: ad.Num[],
  v: ad.Num[]
): ad.Num[][] => {
  const x0 = tl[0],
    x1 = tr[0];
  const y0 = bl[1],
    y1 = tl[1];
  return rawRayIntersectRectHelper(x0, x1, y0, y1, p, v);
};

const rawRayIntersectRectHelper = (
  x0: ad.Num,
  x1: ad.Num,
  y0: ad.Num,
  y1: ad.Num,
  p: ad.Num[],
  v: ad.Num[]
) => {
  const points = [
    [x0, y0],
    [x1, y0],
    [x1, y1],
    [x0, y1],
    [x0, y0],
  ];
  const firstHits: ad.Num[][][] = [];
  const dist: ad.Num[] = [];
  for (let i = 0; i < 4; i++) {
    const a = points[i];
    const b = points[i + 1];
    firstHits[i] = rawRayIntersectLineCoords(p, v, a, b);
    dist[i] = ops.vdist(p, firstHits[i][0]);
  }

  let hitX: ad.Num = Infinity;
  let hitY: ad.Num = Infinity;
  let nrmX: ad.Num = Infinity;
  let nrmY: ad.Num = Infinity;
  let firstDist: ad.Num = Infinity;
  for (let i = 0; i < 4; i++) {
    firstDist = ifCond(lt(firstDist, dist[i]), firstDist, dist[i]);
    hitX = ifCond(eq(firstDist, dist[i]), firstHits[i][0][0], hitX);
    hitY = ifCond(eq(firstDist, dist[i]), firstHits[i][0][1], hitY);
    nrmX = ifCond(eq(firstDist, dist[i]), firstHits[i][1][0], nrmX);
    nrmY = ifCond(eq(firstDist, dist[i]), firstHits[i][1][1], nrmY);
  }
  return [
    [hitX, hitY],
    [nrmX, nrmY],
  ];
};

export const rawRayIntersectPoly = (
  points: ad.Num[][],
  closed: boolean,
  p: ad.Num[],
  v: ad.Num[]
): ad.Num[][] => {
  const pts = closed ? [...points, points[0]] : points;

  const firstHits: ad.Num[][][] = [];
  const dist: ad.Num[] = [];
  for (let i = 0; i < pts.length - 1; i++) {
    const a = pts[i];
    const b = pts[i + 1];
    firstHits[i] = rawRayIntersectLineCoords(p, v, a, b);
    dist[i] = ops.vdist(p, firstHits[i][0]);
  }
  let firstDist: ad.Num = Infinity;
  let hitX: ad.Num = Infinity;
  let hitY: ad.Num = Infinity;
  let nrmX: ad.Num = 0;
  let nrmY: ad.Num = 0;
  for (let i = 0; i < pts.length - 1; i++) {
    firstDist = ifCond(lt(firstDist, dist[i]), firstDist, dist[i]);
    hitX = ifCond(eq(firstDist, dist[i]), firstHits[i][0][0], hitX);
    hitY = ifCond(eq(firstDist, dist[i]), firstHits[i][0][1], hitY);
    nrmX = ifCond(eq(firstDist, dist[i]), firstHits[i][1][0], nrmX);
    nrmY = ifCond(eq(firstDist, dist[i]), firstHits[i][1][1], nrmY);
  }
  return [
    [hitX, hitY],
    [nrmX, nrmY],
  ];
};

const rawRayIntersectLineCoords = (
  p: ad.Num[],
  v: ad.Num[],
  a: ad.Num[],
  b: ad.Num[]
): ad.Num[][] => {
  const u = ops.vsub(b, a);
  const w = ops.vsub(p, a);
  const d = ops.cross2(v, u);
  const s = div(ops.cross2(v, w), d);
  const t = div(ops.cross2(u, w), d);

  // position
  const T = ifCond(
    lt(t, 0),
    Infinity,
    ifCond(lt(s, 0), Infinity, ifCond(gt(s, 1), Infinity, t))
  );
  const x = ops.vadd(p, ops.vmul(T, v));

  // normal
  const n = ops.vnormalize(ops.rot90(u));
  const nX = ifCond(
    lt(t, 0),
    0,
    ifCond(lt(s, 0), 0, ifCond(gt(s, 1), 0, n[0]))
  );
  const nY = ifCond(
    lt(t, 0),
    0,
    ifCond(lt(s, 0), 0, ifCond(gt(s, 1), 0, n[1]))
  );

  return [x, [nX, nY]];
};

export const rawRayIntersectGroup = (
  shapes: Shape<ad.Num>[],
  p: ad.Num[],
  v: ad.Num[]
): ad.Num[][] => {
  // t === "Group"
  const firstHits = shapes.map((shape) => rawRayIntersect(shape, p, v));
  const dist = firstHits.map((hit) => ops.vdist(hit[0], p));
  let hitX: ad.Num = Infinity;
  let hitY: ad.Num = Infinity;
  let nrmX: ad.Num = Infinity;
  let nrmY: ad.Num = Infinity;
  let firstDist: ad.Num = Infinity;
  for (let i = 0; i < shapes.length; i++) {
    firstDist = ifCond(lt(firstDist, dist[i]), firstDist, dist[i]);
    hitX = ifCond(eq(firstDist, dist[i]), firstHits[i][0][0], hitX);
    hitY = ifCond(eq(firstDist, dist[i]), firstHits[i][0][1], hitY);
    nrmX = ifCond(eq(firstDist, dist[i]), firstHits[i][1][0], nrmX);
    nrmY = ifCond(eq(firstDist, dist[i]), firstHits[i][1][1], nrmY);
  }
  return [
    [hitX, hitY],
    [nrmX, nrmY],
  ];
};
//#endregion

//#region closest point

export const closestPoint = (
  s:
    | Circle<ad.Num>
    | Rectlike<ad.Num>
    | Line<ad.Num>
    | Polyline<ad.Num>
    | Polygon<ad.Num>
    | Ellipse<ad.Num>
    | Path<ad.Num>
    | Group<ad.Num>,
  p: ad.Num[]
): ad.Num[] => {
  const t = s.shapeType;
  if (t === "Circle") {
    return closestPointCircle(s.center.contents, s.r.contents, p);
  } else if (
    t === "Rectangle" ||
    t === "Text" ||
    t === "Equation" ||
    t === "Image"
  ) {
    return closestPointRect(bboxPts(bboxFromRectlike(s)), p);
  } else if (t === "Line") {
    return closestPointLine(s.start.contents, s.end.contents, p);
  } else if (t === "Polyline") {
    return closestPointPoly(s.points.contents, false, p);
  } else if (t === "Polygon") {
    return closestPointPoly(s.points.contents, true, p);
  } else if (t === "Ellipse") {
    return closestPointEllipse(
      s.center.contents,
      s.rx.contents,
      s.ry.contents,
      p
    );
  } else if (t === "Path") {
    throw new Error("Closest point queries not handled for Path");
  } else {
    // t === "Group"
    return closestPointGroup(s.shapes.contents, p);
  }
};

export const closestPointCircle = (
  c: ad.Num[],
  r: ad.Num,
  p: ad.Num[]
): ad.Num[] => {
  /**
   * Implementing formula
   * V = P - C
   * return C + (V/|V|)*r
   */
  const pOffset = ops.vsub(p, c);
  const normOffset = ops.vnorm(pOffset);
  const unitVector = ops.vdiv(pOffset, normOffset);
  const pOnCircumferenceOffset = ops.vmul(r, unitVector);
  const pOnCircumference = ops.vadd(c, pOnCircumferenceOffset);
  return pOnCircumference;
};

export const closestPointLine = (
  start: ad.Num[],
  end: ad.Num[],
  p: ad.Num[]
): ad.Num[] => {
  return closestPointLineCoords(p, start, end);
};

export const closestPointPoly = (
  points: ad.Num[][],
  closed: boolean,
  p: ad.Num[]
): ad.Num[] => {
  const allPts = closed ? [...points, points[0]] : points;

  const closestPoints: ad.Num[][] = [];
  const dist: ad.Num[] = [];
  for (let i = 0; i < allPts.length - 1; i++) {
    const a = allPts[i];
    const b = allPts[i + 1];
    closestPoints[i] = closestPointLineCoords(p, a, b);
    dist[i] = ops.vdist(p, closestPoints[i]);
  }
  let closestX: ad.Num = Infinity;
  let closestY: ad.Num = Infinity;
  let minDist: ad.Num = Infinity;
  for (let i = 0; i < allPts.length - 1; i++) {
    minDist = ifCond(lt(minDist, dist[i]), minDist, dist[i]);
    closestX = ifCond(eq(minDist, dist[i]), closestPoints[i][0], closestX);
    closestY = ifCond(eq(minDist, dist[i]), closestPoints[i][1], closestY);
  }
  return [closestX, closestY];
};

export const closestPointRect = (rect: ad.Num[][], p: ad.Num[]): ad.Num[] => {
  const [tr, tl, bl] = rect;
  const l = tl[0],
    t = bl[1];
  const w = sub(tr[0], tl[0]);
  const h = sub(tl[1], bl[1]);
  let [x, y] = p;
  const r = add(l, w);
  const b = add(t, h);
  x = clamp([l, r], x);
  y = clamp([t, b], y);
  const dl = absVal(sub(x, l));
  const dr = absVal(sub(x, r));
  const dt = absVal(sub(y, t));
  const db = absVal(sub(y, b));
  const m = min(min(min(dl, dr), dt), db);
  let retX: ad.Num = ifCond(or(eq(m, dt), eq(m, db)), x, r);
  retX = ifCond(eq(m, dl), l, retX);
  let retY: ad.Num = ifCond(or(eq(m, dl), eq(m, dr)), y, t);
  retY = ifCond(eq(m, db), b, retY);
  return [retX, retY];
};

export const closestPointEllipse = (
  c: ad.Num[],
  rx: ad.Num,
  ry: ad.Num,
  p: ad.Num[]
): ad.Num[] => {
  return closestPointEllipseCoords(rx, ry, c, p);
};

export const closestPointGroup = (
  shapes: Shape<ad.Num>[],
  p: ad.Num[]
): ad.Num[] => {
  const closestPoints = shapes.map((shape) => closestPoint(shape, p));
  const dist = closestPoints.map((point) => ops.vdist(point, p));
  let closestX: ad.Num = Infinity;
  let closestY: ad.Num = Infinity;
  let minDist: ad.Num = Infinity;
  for (let i = 0; i < shapes.length; i++) {
    minDist = ifCond(lt(minDist, dist[i]), minDist, dist[i]);
    closestX = ifCond(eq(minDist, dist[i]), closestPoints[i][0], closestX);
    closestY = ifCond(eq(minDist, dist[i]), closestPoints[i][1], closestY);
  }
  return [closestX, closestY];
};

const closestPointLineCoords = (
  p: ad.Num[],
  a: ad.Num[],
  b: ad.Num[]
): ad.Num[] => {
  const a_to_p = [sub(p[0], a[0]), sub(p[1], a[1])];
  const a_to_b = [sub(b[0], a[0]), sub(b[1], a[1])];
  const atb2 = add(squared(a_to_b[0]), squared(a_to_b[1]));
  const atp_dot_atb = add(mul(a_to_p[0], a_to_b[0]), mul(a_to_p[1], a_to_b[1]));
  const t = clamp([0, 1], div(atp_dot_atb, atb2));
  return [add(a[0], mul(a_to_b[0], t)), add(a[1], mul(a_to_b[1], t))];
};

// Note: approximates the solution via Newton's method (but in practice is quite accurate, even for one or two iterations)
const closestPointEllipseCoords = (
  a: ad.Num, // horizontal radius
  b: ad.Num, // vertical radius
  c: ad.Num[], // center
  p0: ad.Num[] // query point
): ad.Num[] => {
  const nNewtonIterations = 2;

  const p = ops.vsub(p0, c);
  let t = atan2(mul(a, p[1]), mul(b, p[0]));
  for (let i = 0; i < nNewtonIterations; i++) {
    const a2 = mul(a, a);
    const b2 = mul(b, b);
    const n0 = mul(mul(a, p[0]), sin(t));
    const n1 = mul(b, p[1]);
    const n2 = mul(sub(a2, b2), sin(t));
    const n3 = mul(cos(t), add(n1, n2));
    const d0 = mul(a, mul(p[0], cos(t)));
    const d1 = mul(sub(a2, b2), cos(mul(2, t)));
    const d2 = mul(b, mul(p[1], sin(t)));
    t = sub(t, div(sub(n3, n0), sub(sub(d1, d2), d0)));
  }
  const y0 = mul(a, cos(t));
  const y1 = mul(b, sin(t));
  return ops.vadd([y0, y1], c);
};

//#endregion

//#region closest silhouette point

// `raw` functions may return `Infinity` when ray intersection does not exist.
// `safe` function return `p` if `Infinity` is detected.
export const safeCSP = (q: ad.Num[], p: ad.Num[]): ad.Num[] => {
  const qx = ifCond(eq(q[0], Infinity), p[0], q[0]);
  const qy = ifCond(eq(q[1], Infinity), p[1], q[1]);
  return [qx, qy];
};
/* Returns the closest point on the visibility
 * silhouette of shape S relative to point p.
 * If there is no silhouette, returns Infinity. */
export const rawClosestSilhouettePoint = (
  s:
    | Circle<ad.Num>
    | Rectlike<ad.Num>
    | Line<ad.Num>
    | Polyline<ad.Num>
    | Polygon<ad.Num>
    | Ellipse<ad.Num>
    | Path<ad.Num>
    | Group<ad.Num>,
  p: ad.Num[]
): ad.Num[] => {
  const t = s.shapeType;
  if (t === "Circle") {
    return rawClosestSilhouettePointCircle(s.center.contents, s.r.contents, p);
  } else if (
    t === "Rectangle" ||
    t === "Text" ||
    t === "Equation" ||
    t === "Image"
  ) {
    return rawClosestSilhouettePointRect(bboxPts(bboxFromRectlike(s)), p);
  } else if (t === "Line") {
    return rawClosestSilhouettePointLine(s.start.contents, s.end.contents, p);
  } else if (t === "Polyline") {
    return rawClosestSilhouettePointPolyline(s.points.contents, p);
  } else if (t === "Polygon") {
    return rawClosestSilhouettePointPolygon(s.points.contents, p);
  } else if (t === "Ellipse") {
    return rawClosestSilhouettePointEllipse(
      s.center.contents,
      s.rx.contents,
      s.ry.contents,
      p
    );
  } else if (t === "Path") {
    throw new Error("Silhouette queries not handled for Path");
  } else {
    // t === "Group"
    return rawClosestSilhouettePointGroup(s.shapes.contents, p);
  }
};

export const rawClosestSilhouettePointCircle = (
  c: ad.Num[],
  r: ad.Num,
  p: ad.Num[]
): ad.Num[] => {
  const y = rawClosestSilhouettePointEllipseCoords(ops.vsub(p, c), r, r);
  return ops.vadd(y, c);
};

export const rawClosestSilhouettePointEllipse = (
  c: ad.Num[],
  rx: ad.Num,
  ry: ad.Num,
  p: ad.Num[]
): ad.Num[] => {
  const y = rawClosestSilhouettePointEllipseCoords(ops.vsub(p, c), rx, ry);
  return ops.vadd(y, c);
};

export const rawClosestSilhouettePointLine = (
  start: ad.Num[],
  end: ad.Num[],
  p: ad.Num[]
): ad.Num[] => {
  const a = start,
    b = end;
  const da = ops.vdistsq(p, a);
  const db = ops.vdistsq(p, b);
  const y0 = ifCond(lt(da, db), a[0], b[0]);
  const y1 = ifCond(lt(da, db), a[1], b[1]);
  return [y0, y1];
};

/* Computes the closest silhouette on an ellipse with radii a0,b0 relative to a
 * point p0, assuming the ellipse has already been translated to the origin and
 * rotated to be axis-aligned. */
const rawClosestSilhouettePointEllipseCoords = (
  p0: ad.Num[],
  a0: ad.Num,
  b0: ad.Num
): ad.Num[] => {
  const b = div(b0, a0);
  const b2 = mul(b, b);
  const p = ops.vdiv(p0, a0);
  const x = p[0];
  const y = p[1];
  const x2 = mul(x, x);
  const y2 = mul(y, y);
  const d = add(mul(b2, x2), y2);
  const e = add(mul(mul(b2, sub(x2, 1)), y2), mul(y2, y2));
  const f = mul(b2, x);
  const g = mul(b2, y2);
  const u0 = ifCond(lt(e, 0), Infinity, mul(a0, div(sub(f, sqrt(e)), d)));
  const u1 = ifCond(
    lt(e, 0),
    Infinity,
    mul(a0, div(add(g, mul(mul(x, b2), sqrt(e))), mul(d, y)))
  );
  const v0 = ifCond(lt(e, 0), Infinity, mul(a0, div(add(f, sqrt(e)), d)));
  const v1 = ifCond(
    lt(e, 0),
    Infinity,
    mul(a0, div(sub(g, mul(mul(x, b2), sqrt(e))), mul(d, y)))
  );
  const du = ops.vdist([u0, u1], p0);
  const dv = ops.vdist([v0, v1], p0);
  const z0 = ifCond(lt(du, dv), u0, v0);
  const z1 = ifCond(lt(du, dv), u1, v1);
  return [z0, z1];
};

export const rawClosestSilhouettePointRect = (
  [tr, tl, bl, br]: ad.Num[][],
  p: ad.Num[]
): ad.Num[] => {
  const x0 = tl[0],
    x1 = tr[0];
  const y0 = bl[1],
    y1 = tl[1];

  const points = [
    [x0, y0],
    [x1, y0],
    [x1, y1],
    [x0, y1],
  ];
  const closestSilhouettePoints: ad.Num[][] = [];
  const dist: ad.Num[] = [];
  for (let i = 0; i < 4; i++) {
    const a = points[i];
    const b = points[(i + 1) % 4];
    const c = points[(i + 2) % 4];
    closestSilhouettePoints[i] = rawClosestSilhouettePointCorner(p, a, b, c);
    dist[i] = ops.vdist(p, closestSilhouettePoints[i]);
  }

  let closestX: ad.Num = Infinity;
  let closestY: ad.Num = Infinity;
  let minDist: ad.Num = Infinity;
  for (let i = 0; i < 4; i++) {
    minDist = ifCond(lt(minDist, dist[i]), minDist, dist[i]);
    closestX = ifCond(
      eq(minDist, dist[i]),
      closestSilhouettePoints[i][0],
      closestX
    );
    closestY = ifCond(
      eq(minDist, dist[i]),
      closestSilhouettePoints[i][1],
      closestY
    );
  }
  return [closestX, closestY];
};

export const rawClosestSilhouettePointPolyline = (
  pts: ad.Num[][],
  p: ad.Num[]
): ad.Num[] => {
  const closestSilhouettePoints: ad.Num[][] = [];
  const dist: ad.Num[] = [];

  // interior points
  for (let i = 0; i < pts.length - 2; i++) {
    const a = pts[i];
    const b = pts[i + 1];
    const c = pts[i + 2];
    closestSilhouettePoints[i] = rawClosestSilhouettePointCorner(p, a, b, c);
    dist[i] = ops.vdist(p, closestSilhouettePoints[i]);
  }
  let closestX: ad.Num = Infinity;
  let closestY: ad.Num = Infinity;
  let minDist: ad.Num = Infinity;
  for (let i = 0; i < pts.length - 2; i++) {
    minDist = ifCond(lt(minDist, dist[i]), minDist, dist[i]);
    closestX = ifCond(
      eq(minDist, dist[i]),
      closestSilhouettePoints[i][0],
      closestX
    );
    closestY = ifCond(
      eq(minDist, dist[i]),
      closestSilhouettePoints[i][1],
      closestY
    );
  }

  //endpoints
  const q0 = pts[0];
  const dist0 = ops.vdist(p, q0);
  minDist = ifCond(lt(minDist, dist0), minDist, dist0);
  closestX = ifCond(eq(minDist, dist0), q0[0], closestX);
  closestY = ifCond(eq(minDist, dist0), q0[1], closestY);
  const qN = pts[pts.length - 1];
  const distN = ops.vdist(p, qN);
  minDist = ifCond(lt(minDist, distN), minDist, distN);
  closestX = ifCond(eq(minDist, distN), qN[0], closestX);
  closestY = ifCond(eq(minDist, distN), qN[1], closestY);

  return [closestX, closestY];
};

export const rawClosestSilhouettePointPolygon = (
  pts: ad.Num[][],
  p: ad.Num[]
): ad.Num[] => {
  const closestSilhouettePoints: ad.Num[][] = [];
  const dist: ad.Num[] = [];
  for (let i = 0; i < pts.length; i++) {
    const j = (i + 1) % pts.length;
    const k = (i + 2) % pts.length;
    const a = pts[i];
    const b = pts[j];
    const c = pts[k];
    closestSilhouettePoints[i] = rawClosestSilhouettePointCorner(p, a, b, c);
    dist[i] = ops.vdist(p, closestSilhouettePoints[i]);
  }
  let closestX: ad.Num = Infinity;
  let closestY: ad.Num = Infinity;
  let minDist: ad.Num = Infinity;
  for (let i = 0; i < pts.length; i++) {
    minDist = ifCond(lt(minDist, dist[i]), minDist, dist[i]);
    closestX = ifCond(
      eq(minDist, dist[i]),
      closestSilhouettePoints[i][0],
      closestX
    );
    closestY = ifCond(
      eq(minDist, dist[i]),
      closestSilhouettePoints[i][1],
      closestY
    );
  }
  return [closestX, closestY];
};

/* Given three points a, b, c describing a pair of line segments ab, bc and a
 * query point p, returns b if it is a silhouette point, relative to p, and
 * (Infinity,Infinity) otherwise. */
const rawClosestSilhouettePointCorner = (
  p: ad.Num[],
  a: ad.Num[],
  b: ad.Num[],
  c: ad.Num[]
): ad.Num[] => {
  const s = mul(
    ops.cross2(ops.vsub(b, a), ops.vsub(p, a)),
    ops.cross2(ops.vsub(c, b), ops.vsub(p, b))
  );
  const y0 = ifCond(lt(s, 0), b[0], Infinity);
  const y1 = ifCond(lt(s, 0), b[1], Infinity);
  return [y0, y1];
};

export const rawClosestSilhouettePointGroup = (
  shapes: Shape<ad.Num>[],
  p: ad.Num[]
): ad.Num[] => {
  const closestSilhouettePoints = shapes.map((shape) =>
    rawClosestSilhouettePoint(shape, p)
  );
  const dist = closestSilhouettePoints.map((point) => ops.vdist(point, p));
  let closestX: ad.Num = Infinity;
  let closestY: ad.Num = Infinity;
  let minDist: ad.Num = Infinity;
  for (let i = 0; i < shapes.length; i++) {
    minDist = ifCond(lt(minDist, dist[i]), minDist, dist[i]);
    closestX = ifCond(
      eq(minDist, dist[i]),
      closestSilhouettePoints[i][0],
      closestX
    );
    closestY = ifCond(
      eq(minDist, dist[i]),
      closestSilhouettePoints[i][1],
      closestY
    );
  }
  return [closestX, closestY];
};

//#endregion

/**
 * Given two perpendicular vectors `[startR, endR]` and `[startL, endL]`, return a path that describes a perpendicular mark between them.
 */
const perpPathFlat = (
  len: ad.Num,
  [startR, endR]: [ad.Num[], ad.Num[]],
  [startL, endL]: [ad.Num[], ad.Num[]]
): [ad.Num[], ad.Num[], ad.Num[]] => {
  // perpPathFlat :: Autofloat a => a -> (Pt2 a, Pt2 a) -> (Pt2 a, Pt2 a) -> (Pt2 a, Pt2 a, Pt2 a)
  // perpPathFlat size (startR, endR) (startL, endL) =
  //   let dirR = normalize' $ endR -: startR
  //       dirL = normalize' $ endL -: startL
  //       ptL = startR +: (size *: dirL)
  //       ptR = startR +: (size *: dirR)
  //       ptLR = startR +: (size *: dirL) +: (size *: dirR)
  //   in (ptL, ptLR, ptR)
  const dirR = ops.vnormalize(ops.vsub(endR, startR));
  const dirL = ops.vnormalize(ops.vsub(endL, startL));
  const ptL = ops.vmove(startR, len, dirL); // ops.vadd(startR, ops.vmul(len, dirL));
  const ptR = ops.vmove(startR, len, dirR); // ops.vadd(startR, ops.vmul(len, dirR));
  const ptLR = ops.vadd(ptL, ops.vmul(len, dirR));
  return [ptL, ptLR, ptR];
};

const tickPlacement = (
  padding: ad.Num,
  numPts: number,
  multiplier: ad.Num = 1
): ad.Num[] => {
  if (numPts <= 0) throw Error(`number of ticks must be greater than 0`);
  const even = numPts % 2 === 0;
  const pts: ad.Num[] = even ? [div(padding, 2)] : [0];
  for (let i = 1; i < numPts; i++) {
    if (even && i === 1) multiplier = neg(multiplier);
    const shift =
      i % 2 === 0
        ? mul(padding, mul(neg(i), multiplier))
        : mul(padding, mul(i, multiplier));
    pts.push(add(pts[i - 1], shift));
  }
  return pts;
};

/**
 * Function to calculate the pairwise similarity matrix
 * for the original high-dimensional data.
 */
const calculateProbabilityMatrixHighDim = (x: ad.Num[][]): ad.Num[][] => {
  const m = x.length;
  const probabilities = Array(m)
    .fill(0)
    .map(() => Array(m).fill(0));

  for (let i = 0; i < m; i++) {
    for (let j = i + 1; j < m; j++) {
      const distance = ops.vdist(x[i], x[j]);
      const value = exp(neg(div(distance, 2)));
      probabilities[i][j] = value;
      probabilities[j][i] = value; // Symmetric
    }
  }

  // Normalize probabilities
  const sum = addN(probabilities.flat());
  return probabilities.map((row) => row.map((value) => div(value, sum)));
};

/**
 * Function to calculate the pairwise similarity matrix
 * for the low-dimensional representation of the data.
 */
const calculateProbabilityMatrixLowDim = (y: ad.Num[][]): ad.Num[][] => {
  const n = y.length;
  const probabilities = Array(n)
    .fill(0)
    .map(() => Array(n).fill(0));

  for (let i = 0; i < n; i++) {
    for (let j = i + 1; j < n; j++) {
      const distance = ops.vdist(y[i], y[j]);
      const value = div(1, add(1, distance));
      probabilities[i][j] = value;
      probabilities[j][i] = value; // Symmetric
    }
  }

  // Normalize probabilities
  const sum = addN(probabilities.flat());
  return probabilities.map((row) => row.map((value) => div(value, sum)));
};

/**
 * Function to calculate the Kullback-Leibler divergence
 * between two probability distributions.
 */
const calculateKLDivergence = (p: ad.Num[][], q: ad.Num[][]): ad.Num => {
  return addN(
    p.map((row, i) =>
      addN(
        row.map((p_ij, j) =>
          mul(
            p_ij,
            ln(div(add(p_ij, Number.EPSILON), add(q[i][j], Number.EPSILON)))
          )
        )
      )
    )
  );
};

/**
 * Function to calculate the t-SNE energy (cost)
 * for a given high-dimensional data and its low-dimensional representation.
 */
const calculateTsneEnergy = (x: ad.Num[][], y: ad.Num[][]): ad.Num => {
  const p = calculateProbabilityMatrixHighDim(x);
  const q = calculateProbabilityMatrixLowDim(y);

  return calculateKLDivergence(p, q);
};

/**
 *  Return the signed distance to an axis-aligned rectangle:
 *  float sdBox( in vec2 p, in vec2 b )
 *  {
 *    vec2 d = abs(p)-b;
 *    return length(max(d,0.0)) + min(max(d.x,d.y),0.0);
 *  }
 */
export const sdfRect = (
  center: ad.Num[],
  width: ad.Num,
  height: ad.Num,
  p: ad.Num[]
): ad.Num => {
  const absp = ops.vabs(ops.vsub(p, center));
  const b = [div(width, 2), div(height, 2)];
  const d = ops.vsub(absp, b);
  return add(ops.vnorm(ops.vmax(d, [0.0, 0.0])), min(max(d[0], d[1]), 0.0));
};

const randn = ({ makeInput }: Context): ad.Num => {
  const u1 = makeInput({
    init: { tag: "Sampled", sampler: uniform(0, 1) },
    stages: new Set(),
  });
  const u2 = makeInput({
    init: { tag: "Sampled", sampler: uniform(0, 1) },
    stages: new Set(),
  });

  return mul(sqrt(mul(-2, ln(u1))), cos(mul(2 * Math.PI, u2)));
};

const catmullRom = (
  _context: Context,
  pathType: string,
  points: ad.Num[][],
  tension: ad.Num
): PathDataV<ad.Num> => {
  const n = points.length;

  // compute tangents, assuming curve is closed
  const tangents: ad.Num[][] = [];
  for (let j = 0; j < n; j++) {
    const i = (j - 1 + n) % n;
    const k = (j + 1) % n;
    tangents[j] = ops.vmul(tension, ops.vsub(points[k], points[i]));
  }

  // if path is open, replace first/last tangents
  if (pathType === "open") {
    tangents[0] = ops.vmul(tension, ops.vsub(points[1], points[0]));
    tangents[n - 1] = ops.vmul(tension, ops.vsub(points[n - 1], points[n - 2]));
  }

  const path = new PathBuilder();
  path.moveTo(toPt(points[0]));
  const m = pathType === "open" ? n - 1 : n;
  for (let i = 0; i < m; i++) {
    const j = (i + 1) % n;
    path.bezierCurveTo(
      toPt(ops.vadd(points[i], tangents[i])),
      toPt(ops.vsub(points[j], tangents[j])),
      toPt(points[j])
    );
  }

  if (pathType === "closed") path.closePath();

  return path.getPath();
};

const diffusionProcess = (
  _context: Context,
  n: number,
  X0: ad.Num[],
  A: ad.Num[][],
  omega: ad.Num[]
): ad.Num[][] => {
  const Xt: ad.Num[][] = [];
  Xt[0] = X0;
  for (let i = 1; i < n; i++) {
    const Wt = [randn(_context), randn(_context)];
    Xt[i] = ops.vadd(ops.vadd(Xt[i - 1], ops.mvmul(A, Wt)), omega);
  }

  return Xt;
};<|MERGE_RESOLUTION|>--- conflicted
+++ resolved
@@ -1042,11 +1042,11 @@
     params: [
       { name: "points", type: realNMT(), description: "list of points" },
     ],
-    body: (_context: Context, points: ad.Num[][]): VectorV<ad.Num> => {
-      return {
+    body: (_context: Context, points: ad.Num[][]): MayWarn<VectorV<ad.Num>> => {
+      return noWarn({
         tag: "VectorV",
         contents: points[0],
-      };
+      });
     },
     returns: valueT("Real2"),
   },
@@ -1057,11 +1057,11 @@
     params: [
       { name: "points", type: realNMT(), description: "list of points" },
     ],
-    body: (_context: Context, points: ad.Num[][]): VectorV<ad.Num> => {
-      return {
+    body: (_context: Context, points: ad.Num[][]): MayWarn<VectorV<ad.Num>> => {
+      return noWarn({
         tag: "VectorV",
         contents: points[points.length - 1],
-      };
+      });
     },
     returns: valueT("Real2"),
   },
@@ -1072,16 +1072,16 @@
     params: [
       { name: "points", type: realNMT(), description: "list of points" },
     ],
-    body: (_context: Context, points: ad.Num[][]): VectorV<ad.Num> => {
+    body: (_context: Context, points: ad.Num[][]): MayWarn<VectorV<ad.Num>> => {
       let mean: ad.Num[] = [0, 0];
       for (let i = 0; i < points.length; i++) {
         mean = ops.vadd(mean, points[i]);
       }
       mean = ops.vdiv(mean, points.length);
-      return {
+      return noWarn({
         tag: "VectorV",
         contents: mean,
-      };
+      });
     },
     returns: valueT("Real2"),
   },
@@ -1113,8 +1113,8 @@
       pathType: string,
       points: ad.Num[][],
       tension: ad.Num
-    ): PathDataV<ad.Num> => {
-      return catmullRom(_context, pathType, points, tension);
+    ): MayWarn<PathDataV<ad.Num>> => {
+      return noWarn(catmullRom(_context, pathType, points, tension));
     },
     returns: valueT("PathCmd"),
   },
@@ -1135,12 +1135,12 @@
       X0: ad.Num[],
       A: ad.Num[][],
       omega: ad.Num[]
-    ): PtListV<ad.Num> => {
+    ): MayWarn<PtListV<ad.Num>> => {
       const Xt = diffusionProcess(_context, n, X0, A, omega);
-      return {
+      return noWarn({
         tag: "PtListV",
         contents: Xt.map(toPt),
-      };
+      });
     },
     returns: valueT("Real2N"),
   },
@@ -2176,30 +2176,11 @@
     description:
       "Sample a normal distribution with mean 0 and standard deviation 1.",
     params: [],
-<<<<<<< HEAD
     body: ({ makeInput }: Context): MayWarn<FloatV<ad.Num>> => {
-      const u1 = makeInput({
-        init: { tag: "Sampled", sampler: uniform(0, 1) },
-        stages: new Set(),
-      });
-      const u2 = makeInput({
-        init: { tag: "Sampled", sampler: uniform(0, 1) },
-        stages: new Set(),
-      });
-
-      const Z = mul(sqrt(mul(-2, ln(u1))), cos(mul(2 * Math.PI, u2)));
-
-      return noWarn({
-        tag: "FloatV",
-        contents: Z,
-      });
-=======
-    body: ({ makeInput }: Context): FloatV<ad.Num> => {
-      return {
+      return noWarn({
         tag: "FloatV",
         contents: randn({ makeInput }),
-      };
->>>>>>> 2c428c32
+      });
     },
     returns: valueT("Real"),
   },
@@ -4508,11 +4489,11 @@
       _context: Context,
       points: ad.Num[][],
       projectedPoints: ad.Num[][]
-    ): FloatV<ad.Num> => {
-      return {
+    ): MayWarn<FloatV<ad.Num>> => {
+      return noWarn({
         tag: "FloatV",
         contents: calculateTsneEnergy(points, projectedPoints),
-      };
+      });
     },
     returns: valueT("Real"),
   },
