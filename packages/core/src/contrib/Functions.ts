import _ from "lodash";
import { ops } from "../engine/Autodiff.js";
import {
  absVal,
  acos,
  acosh,
  add,
  addN,
  and,
  asin,
  asinh,
  atan,
  atan2,
  atanh,
  cbrt,
  ceil,
  cos,
  cosh,
  div,
  eq,
  exp,
  expm1,
  floor,
  gt,
  gte,
  ifCond,
  ln,
  log10,
  log1p,
  log2,
  lt,
  max,
  min,
  minN,
  mul,
  neg,
  not,
  or,
  pow,
  round,
  sign,
  sin,
  sinh,
  sqrt,
  squared,
  sub,
  tan,
  tanh,
  trunc,
} from "../engine/AutodiffFunctions.js";
import { PathBuilder } from "../renderer/PathBuilder.js";
import { Circle } from "../shapes/Circle.js";
import { Ellipse } from "../shapes/Ellipse.js";
import { Line } from "../shapes/Line.js";
import { Polygon } from "../shapes/Polygon.js";
import { Polyline } from "../shapes/Polyline.js";
import { Context, uniform } from "../shapes/Samplers.js";
import { Shape } from "../shapes/Shapes.js";
import * as ad from "../types/ad.js";
import { CompFunc } from "../types/functions.js";
import {
  Color,
  ColorV,
  FloatV,
  MatrixV,
  PathDataV,
  PtListV,
  TupV,
  VectorV,
} from "../types/value.js";
import {
  booleanT,
  colorT,
  colorTypeT,
  floatV,
  getStart,
  linePts,
  natT,
  pathCmdT,
  pathTypeT,
  posIntT,
  real2NT,
  real2T,
  real3T,
  realNMT,
  realNT,
  realT,
  rectlikeT,
  shapeT,
  stringT,
  unionT,
  unitT,
  valueT,
<<<<<<< HEAD
  vectorV,
} from "../utils/Util";
=======
} from "../utils/Util.js";
>>>>>>> 20e187dd
import {
  centerOfMass,
  elasticEnergy,
  inflectionEnergy,
  isoperimetricRatio,
  lengthK,
  maxCurvature,
  pElasticEnergy,
  perimeter,
  signedArea,
  totalCurvature,
  turningNumber,
<<<<<<< HEAD
} from "./CurveConstraints";
import {
  bboxFromShape,
  bboxPts,
  polygonLikePoints,
  rectLineDist,
  shapeDistance,
  shapeDistanceCircleLine,
  shapeDistanceCircles,
  shapeDistancePolyEllipse,
  shapeDistancePolys,
  shapeDistanceRectCircle,
  shapeDistanceRectLine,
  shapeDistanceRects,
} from "./Queries";
import { clamp, isRectlike, numOf, Rectlike, toPt } from "./Utils";
=======
} from "./CurveConstraints.js";
import { rectLineDist, shapeDistance } from "./Queries.js";
import { Rectlike, clamp, isRectlike, numOf } from "./Utils.js";
>>>>>>> 20e187dd

/**
 * Static dictionary of computation functions
 * TODO: consider using `Dictionary` type so all runtime lookups are type-safe, like here https://codeburst.io/five-tips-i-wish-i-knew-when-i-started-with-typescript-c9e8609029db
 * TODO: think about user extension of computation dict and evaluation of functions in there
 */

// NOTE: These all need to be written in terms of autodiff types
// These all return a Value<ad.Num>
export const compDict = {
  // TODO: Refactor derivative + derivativePre to be inlined as one case in evaluator

  makePath: {
    name: "makePath",
    description: "See https://github.com/penrose/penrose/issues/716",
    params: [
      { name: "start", description: "Start point of the path", type: real2T() },
      { name: "end", description: "End point of the path", type: real2T() },
      {
        name: "curveHeight",
        description: "Height of the curve",
        type: realT(),
      },
      {
        name: "padding",
        description: "Padding between the curve and the labels",
        type: realT(),
      },
    ],
    body: (
      _context: Context,
      start: [ad.Num, ad.Num],
      end: [ad.Num, ad.Num],
      curveHeight: ad.Num,
      padding: ad.Num
    ): PathDataV<ad.Num> => {
      // Two vectors for moving from `start` to the control point: `unit` is the direction of vector [start, end] (along the line passing through both labels) and `normalVec` is perpendicular to `unit` through the `rot90` operation.
      const unit: ad.Num[] = ops.vnormalize(ops.vsub(start, end));
      const normalVec: ad.Num[] = ops.rot90(toPt(unit));
      // There's only one control point in a quadratic bezier curve, and we want it to be equidistant to both `start` and `end`
      const halfLen: ad.Num = div(ops.vdist(start, end), 2);
      const controlPt: ad.Num[] = ops.vmove(
        ops.vmove(end, halfLen, unit),
        curveHeight,
        normalVec
      );
      const curveEnd: ad.Num[] = ops.vmove(end, padding, unit);
      // Both the start and end points of the curve should be padded by some distance such that they don't overlap with the texts
      const path = new PathBuilder();
      return path
        .moveTo(toPt(ops.vmove(start, padding, ops.vneg(unit))))
        .quadraticCurveTo(toPt(controlPt), toPt(curveEnd))
        .getPath();
    },
    returns: pathCmdT(),
  },

  /**
   * Return `i`th element of list `xs, assuming lists only hold floats.
   */
  get: {
    name: "get",
    description:
      "Return `i`th element of list `xs, assuming lists only hold floats.",
    params: [
      { name: "xs", description: "List of floats", type: realNT() },
      {
        name: "i",
        description: "Index of the element to return",
        type: natT(),
      },
    ],
    body: (_context: Context, xs: ad.Num[], i: number): FloatV<ad.Num> => {
      const res = xs[i];
      return {
        tag: "FloatV",
        contents: res,
      };
    },
    returns: realT(),
  },

  /**
   * Return a paint color of elements `r`, `g`, `b`, `a` (red, green, blue, opacity).
   */
  rgba: {
    name: "rgba",
    description:
      "Return a paint color of elements `r`, `g`, `b`, `a` (red, green, blue, opacity).",
    params: [
      { name: "r", description: "Red", type: unitT() },
      { name: "g", description: "Green", type: unitT() },
      { name: "b", description: "Blue", type: unitT() },
      { name: "a", description: "Opacity", type: unitT() },
    ],
    body: (
      _context: Context,
      r: ad.Num,
      g: ad.Num,
      b: ad.Num,
      a: ad.Num
    ): ColorV<ad.Num> => {
      return {
        tag: "ColorV",
        contents: {
          tag: "RGBA",
          contents: [r, g, b, a],
        },
      };
    },
    returns: valueT("Color"),
  },

  selectColor: {
    name: "selectColor",
    params: [
      { name: "color1", description: "First color", type: colorT() },
      { name: "color2", description: "Second color", type: colorT() },
      { name: "level", description: "Level", type: realT() },
    ],
    body: (
      _context: Context,
      color1: Color<ad.Num>,
      color2: Color<ad.Num>,
      level: ad.Num
    ): ColorV<ad.Num> => {
      const half = div(level, 2);
      const even = eq(half, trunc(half)); // autodiff doesn't have a mod operator
      if (!(color1.tag === "RGBA" && color2.tag === "RGBA")) {
        throw Error("selectColor only supports RGBA");
      }
      return {
        tag: "ColorV",
        contents: {
          tag: "RGBA",
          // https://github.com/penrose/penrose/issues/561
          contents: [
            ifCond(even, color1.contents[0], color2.contents[0]),
            ifCond(even, color1.contents[1], color2.contents[1]),
            ifCond(even, color1.contents[2], color2.contents[2]),
            ifCond(even, color1.contents[3], color2.contents[3]),
          ],
        },
      };
    },
    returns: colorT(),
  },

  /**
   * Return a paint color of elements `h`, `s`, `v`, `a` (hue, saturation, value, opacity).
   */
  hsva: {
    name: "hsva",
    description:
      "Return a paint color of elements `h`, `s`, `v`, `a` (hue, saturation, value, opacity).",
    params: [
      { name: "h", description: "Hue", type: unitT() },
      { name: "s", description: "Saturation", type: unitT() },
      { name: "v", description: "Value", type: unitT() },
      { name: "a", description: "Opacity", type: unitT() },
    ],
    body: (
      _context: Context,
      h: ad.Num,
      s: ad.Num,
      v: ad.Num,
      a: ad.Num
    ): ColorV<ad.Num> => {
      return {
        tag: "ColorV",
        contents: {
          tag: "HSVA",
          contents: [h, s, v, a],
        },
      };
    },
    returns: colorT(),
  },

  /**
   * Return a paint of none (no paint)
   */
  none: {
    name: "none",
    description: "Return a paint of none (no paint)",
    params: [],
    body: (_context: Context): ColorV<ad.Num> => {
      return {
        tag: "ColorV",
        contents: {
          tag: "NONE",
        },
      };
    },
    returns: valueT("Color"),
  },

  /**
   * Return `acosh(x)`.
   */
  acosh: {
    name: "acosh",
    description: "Return `acosh(x)`.",
    params: [{ name: "x", description: "`x`", type: realT() }],
    body: (_context: Context, x: ad.Num): FloatV<ad.Num> => {
      return {
        tag: "FloatV",
        contents: acosh(x),
      };
    },
    returns: valueT("Real"),
  },

  /**
   * Return `acos(x)`.
   */
  acos: {
    name: "acos",
    description: "Return `acos(x)`.",
    params: [{ name: "x", description: "`x`", type: realT() }],
    body: (_context: Context, x: ad.Num): FloatV<ad.Num> => {
      return {
        tag: "FloatV",
        contents: acos(x),
      };
    },
    returns: valueT("Real"),
  },

  /**
   * Return `asin(x)`.
   */
  asin: {
    name: "asin",
    description: "Return `asin(x)`.",
    params: [{ name: "x", description: "`x`", type: realT() }],
    body: (_context: Context, x: ad.Num): FloatV<ad.Num> => {
      return {
        tag: "FloatV",
        contents: asin(x),
      };
    },
    returns: valueT("Real"),
  },

  /**
   * Return `asinh(x)`.
   */
  asinh: {
    name: "asinh",
    description: "Return `asinh(x)`.",
    params: [{ name: "x", description: "`x`", type: realT() }],
    body: (_context: Context, x: ad.Num): FloatV<ad.Num> => {
      return {
        tag: "FloatV",
        contents: asinh(x),
      };
    },
    returns: valueT("Real"),
  },

  /**
   * Return `atan(x)`.
   */
  atan: {
    name: "atan",
    description: "Return `atan(x)`.",
    params: [{ name: "x", description: "`x`", type: realT() }],
    body: (_context: Context, x: ad.Num): FloatV<ad.Num> => {
      return {
        tag: "FloatV",
        contents: atan(x),
      };
    },
    returns: valueT("Real"),
  },

  /**
   * Return `atan2(y,x)`.
   */
  atan2: {
    name: "atan2",
    description: "Return `atan2(x, y)`.",
    params: [
      { name: "x", description: "`x`", type: realT() },
      { name: "y", description: "`y`", type: realT() },
    ],
    body: (_context: Context, x: ad.Num, y: ad.Num): FloatV<ad.Num> => {
      return {
        tag: "FloatV",
        contents: atan2(y, x),
      };
    },
    returns: valueT("Real"),
  },

  /**
   * Return `atanh(x)`.
   */
  atanh: {
    name: "atanh",
    description: "Return `atanh(x)`.",
    params: [{ name: "x", description: "`x`", type: realT() }],
    body: (_context: Context, x: ad.Num): FloatV<ad.Num> => {
      return {
        tag: "FloatV",
        contents: atanh(x),
      };
    },
    returns: valueT("Real"),
  },

  /**
   * Return `cbrt(x)`.
   */
  cbrt: {
    name: "cbrt",
    description: "Return `cbrt(x)`.",
    params: [{ name: "x", description: "`x`", type: realT() }],
    body: (_context: Context, x: ad.Num): FloatV<ad.Num> => {
      return {
        tag: "FloatV",
        contents: cbrt(x),
      };
    },
    returns: valueT("Real"),
  },

  /**
   * Return `ceil(x)`.
   */
  ceil: {
    name: "ceil",
    description: "Return `ceil(x)`.",
    params: [{ name: "x", description: "`x`", type: realT() }],
    body: (_context: Context, x: ad.Num): FloatV<ad.Num> => {
      return {
        tag: "FloatV",
        contents: ceil(x),
      };
    },
    returns: valueT("Real"),
  },

  /**
   * Return `cos(x)`.
   */
  cos: {
    name: "cos",
    description: "Return `cos(x)`.",
    params: [{ name: "x", description: "`x`", type: realT() }],
    body: (_context: Context, x: ad.Num): FloatV<ad.Num> => {
      return {
        tag: "FloatV",
        contents: cos(x),
      };
    },
    returns: valueT("Real"),
  },

  /**
   * Return `cosh(x)`.
   */
  cosh: {
    name: "cosh",
    description: "Return `cosh(x)`.",
    params: [{ name: "x", description: "`x`", type: realT() }],
    body: (_context: Context, x: ad.Num): FloatV<ad.Num> => {
      return {
        tag: "FloatV",
        contents: cosh(x),
      };
    },
    returns: valueT("Real"),
  },

  /**
   * Return `exp(x)`.
   */
  exp: {
    name: "exp",
    description: "Return `exp(x)`.",
    params: [{ name: "x", description: "`x`", type: realT() }],
    body: (_context: Context, x: ad.Num): FloatV<ad.Num> => {
      return {
        tag: "FloatV",
        contents: exp(x),
      };
    },
    returns: valueT("Real"),
  },

  /**
   * Return `expm1(x)`.
   */
  expm1: {
    name: "expm1",
    description: "Return `expm1(x)`.",
    params: [{ name: "x", description: "`x`", type: realT() }],
    body: (_context: Context, x: ad.Num): FloatV<ad.Num> => {
      return {
        tag: "FloatV",
        contents: expm1(x),
      };
    },
    returns: valueT("Real"),
  },

  /**
   * Return `floor(x)`.
   */
  floor: {
    name: "floor",
    description: "Return `floor(x)`.",
    params: [{ name: "x", description: "`x`", type: realT() }],
    body: (_context: Context, x: ad.Num): FloatV<ad.Num> => {
      return {
        tag: "FloatV",
        contents: floor(x),
      };
    },
    returns: valueT("Real"),
  },

  /**
   * Return `log(x)`.
   */
  log: {
    name: "log",
    description: "Return `log(x)`.",
    params: [{ name: "x", description: "`x`", type: realT() }],
    body: (_context: Context, x: ad.Num): FloatV<ad.Num> => {
      return {
        tag: "FloatV",
        contents: ln(x),
      };
    },
    returns: valueT("Real"),
  },

  /**
   * Return `log2(x)`.
   */
  log2: {
    name: "log2",
    description: "Return `log2(x)`.",
    params: [{ name: "x", description: "`x`", type: realT() }],
    body: (_context: Context, x: ad.Num): FloatV<ad.Num> => {
      return {
        tag: "FloatV",
        contents: log2(x),
      };
    },
    returns: valueT("Real"),
  },

  /**
   * Return `log10(x)`.
   */
  log10: {
    name: "log10",
    description: "Return `log10(x)`.",
    params: [{ name: "x", description: "`x`", type: realT() }],
    body: (_context: Context, x: ad.Num): FloatV<ad.Num> => {
      return {
        tag: "FloatV",
        contents: log10(x),
      };
    },
    returns: valueT("Real"),
  },

  /**
   * Return `log1p(x)`.
   */
  log1p: {
    name: "log1p",
    description: "Return `log1p(x)`.",
    params: [{ name: "x", description: "`x`", type: realT() }],
    body: (_context: Context, x: ad.Num): FloatV<ad.Num> => {
      return {
        tag: "FloatV",
        contents: log1p(x),
      };
    },
    returns: valueT("Real"),
  },

  /**
   * Return `pow(x,y)`.
   */
  pow: {
    name: "pow",
    description: "Return `pow(x, y)`.",
    params: [
      { name: "x", description: "`x`", type: realT() },
      { name: "y", description: "`y`", type: realT() },
    ],
    body: (_context: Context, x: ad.Num, y: ad.Num): FloatV<ad.Num> => {
      return {
        tag: "FloatV",
        contents: pow(x, y),
      };
    },
    returns: valueT("Real"),
  },

  /**
   * Return `round(x)`.
   */
  round: {
    name: "round",
    description: "Return `round(x)`.",
    params: [{ name: "x", description: "`x`", type: realT() }],
    body: (_context: Context, x: ad.Num): FloatV<ad.Num> => {
      return {
        tag: "FloatV",
        contents: round(x),
      };
    },
    returns: valueT("Real"),
  },

  /**
   * Return `sign(x)`.
   */
  sign: {
    name: "sign",
    description: "Return `sign(x)`.",
    params: [{ name: "x", description: "`x`", type: realT() }],
    body: (_context: Context, x: ad.Num): FloatV<ad.Num> => {
      return {
        tag: "FloatV",
        contents: sign(x),
      };
    },
    returns: valueT("Real"),
  },

  /**
   * Return `sin(x)`.
   */
  sin: {
    name: "sin",
    description: "Return `sin(x)`.",
    params: [{ name: "x", description: "`x`", type: realT() }],
    body: (_context: Context, x: ad.Num): FloatV<ad.Num> => {
      return {
        tag: "FloatV",
        contents: sin(x),
      };
    },
    returns: valueT("Real"),
  },

  /**
   * Return `sinh(x)`.
   */
  sinh: {
    name: "sinh",
    description: "Return `sinh(x)`.",
    params: [{ name: "x", description: "`x`", type: realT() }],
    body: (_context: Context, x: ad.Num): FloatV<ad.Num> => {
      return {
        tag: "FloatV",
        contents: sinh(x),
      };
    },
    returns: valueT("Real"),
  },

  /**
   * Return `tan(x)`.
   */
  tan: {
    name: "tan",
    description: "Return `tan(x)`.",
    params: [{ name: "x", description: "`x`", type: realT() }],
    body: (_context: Context, x: ad.Num): FloatV<ad.Num> => {
      return {
        tag: "FloatV",
        contents: tan(x),
      };
    },
    returns: valueT("Real"),
  },

  /**
   * Return `tanh(x)`.
   */
  tanh: {
    name: "tanh",
    description: "Return `tanh(x)`.",
    params: [{ name: "x", description: "`x`", type: realT() }],
    body: (_context: Context, x: ad.Num): FloatV<ad.Num> => {
      return {
        tag: "FloatV",
        contents: tanh(x),
      };
    },
    returns: valueT("Real"),
  },

  /**
   * Return `trunc(x)`.
   */
  trunc: {
    name: "trunc",
    description: "Return `trunc(x)`.",
    params: [{ name: "x", description: "`x`", type: realT() }],
    body: (_context: Context, x: ad.Num): FloatV<ad.Num> => {
      return {
        tag: "FloatV",
        contents: trunc(x),
      };
    },
    returns: valueT("Real"),
  },

  /**
   * Return the dot product of `v` and `w`.
   */
  dot: {
    name: "dot",
    description: "Return the dot product of `v` and `w`.",
    params: [
      { name: "v", description: "Vector `v`", type: realNT() },
      { name: "w", description: "Vector `w`", type: realNT() },
    ],
    body: (_context: Context, v: ad.Num[], w: ad.Num[]): FloatV<ad.Num> => {
      return {
        tag: "FloatV",
        contents: ops.vdot(v, w),
      };
    },
    returns: valueT("Real"),
  },

  /**
   * Return the outer product of `u` and `v`.
   */
  outerProduct: {
    name: "outerProduct",
    description: "Return the outer product of `v` and `w`.",
    params: [
      { name: "v", description: "Vector `v`", type: realNT() },
      { name: "w", description: "Vector `w`", type: realNT() },
    ],
    body: (_context: Context, u: ad.Num[], v: ad.Num[]): MatrixV<ad.Num> => {
      return {
        tag: "MatrixV",
        contents: ops.vouter(u, v),
      };
    },
    returns: valueT("RealNM"),
  },

  /**
   * Return the length of the line or arrow shape `[type, props]`.
   */
  length: {
    name: "length",
    description: "Return the length of the Line shape.",
    params: [{ name: "l", description: "A line", type: shapeT("Line") }],
    body: (_context: Context, shape: Line<ad.Num>): FloatV<ad.Num> => {
      const [p1, p2] = linePts(shape);
      return {
        tag: "FloatV",
        contents: ops.vdist(p1, p2),
      };
    },
    returns: valueT("Real"),
  },
  /**
   * Return the normalized version of vector `v`.
   */
  normalize: {
    name: "normalize",
    description: "Return the normalized version of vector `v`.",
    params: [{ type: realNT(), name: "v", description: "Vector `v`" }],
    body: (_context: Context, v: ad.Num[]): VectorV<ad.Num> => {
      return {
        tag: "VectorV",
        contents: ops.vnormalize(v),
      };
    },
    returns: valueT("RealN"),
  },

  /**
   * Given a list of points `pts`, returns a `PathData` that can be used as input to the `Path` shape's `pathData` attribute to be drawn on the screen.
   */
  pathFromPoints: {
    name: "pathFromPoints",
    description:
      "Given a list of points `pts`, returns a `PathData` that can be used as input to the `Path` shape's `pathData` attribute to be drawn on the screen.",
    params: [
      { name: "pathType", type: pathTypeT(), description: "Path Type" },
      { name: "pts", type: real2NT(), description: "List of points" },
    ],
    body: (
      _context: Context,
      pathType: string,
      pts: ad.Pt2[]
    ): PathDataV<ad.Num> => {
      const path = new PathBuilder();
      const [start, ...tailpts] = pts;
      path.moveTo(start);
      tailpts.forEach((pt: ad.Pt2) => path.lineTo(pt));
      if (pathType === "closed") path.closePath();
      return path.getPath();
    },
    returns: valueT("PathCmd"),
  },

  /**
   * Given a list of points `pts`, returns a `PathData` that can be used as input to the `Path` shape's `pathData` attribute to be drawn on the screen.
   */
  quadraticCurveFromPoints: {
    name: "quadraticCurveFromPoints",
    description:
      "Given a list of points `pts`, returns a `PathData` that can be used as input to the `Path` shape's `pathData` attribute to be drawn on the screen.",
    params: [
      { name: "pathType", type: pathTypeT(), description: "Path Type" },
      { name: "pts", type: real2NT(), description: "List of points" },
    ],
    body: (
      _context: Context,
      pathType: string,
      pts: ad.Pt2[]
    ): PathDataV<ad.Num> => {
      const path = new PathBuilder();
      const [start, cp, second, ...tailpts] = pts;
      path.moveTo(start);
      path.quadraticCurveTo(cp, second);
      tailpts.forEach((pt: ad.Pt2) => path.quadraticCurveJoin(pt));
      if (pathType === "closed") path.closePath();
      return path.getPath();
    },
    returns: valueT("PathCmd"),
  },

  /**
   * Draw a curve interpolating three given points.
   * (Note that this is different from specifying the
   * three control points of a quadratic Bézier curve,
   * since a Bézier does not interpolate the middle
   * control point.)
   */
  interpolateQuadraticFromPoints: {
    name: "interpolateQuadraticFromPoints",
    description: `Draw a curve interpolating three given points.
    (Note that this is different from specifying the three control points of a quadratic Bézier curve, since a Bézier does not interpolate the middle control point.)`,
    params: [
      { name: "pathType", type: pathTypeT(), description: "Path Type" },
      { name: "p0", type: real2T(), description: "First point" },
      { name: "p1", type: real2T(), description: "Second point" },
      { name: "p2", type: real2T(), description: "Third point" },
    ],
    body: (
      _context: Context,
      pathType: string,
      p0: ad.Pt2,
      p1: ad.Pt2,
      p2: ad.Pt2
    ): PathDataV<ad.Num> => {
      const path = new PathBuilder();
      path.moveTo(p0);
      // Compute the control point location q1 such that the
      // quadratic curve interpolates the midpoint p1, namely,
      //    q1 = 2 p1 - (p0+p2)/2
      // (This expression can be derived by expressing the
      // interpolation condition in terms of the quadratic
      // Bernstein basis.)
      const q1 = ops.vsub(ops.vmul(2.0, p1), ops.vmul(0.5, ops.vadd(p0, p2)));
      if (!ad.isPt2(q1)) {
        // XXX kludge to force TypeScript to know that q1 has length 2; see GitHub issue #715
        throw new Error("vector ops did not preserve dimension");
      }
      path.quadraticCurveTo(q1, p2);
      if (pathType === "closed") path.closePath();
      return path.getPath();
    },
    returns: valueT("PathCmd"),
  },

  /**
   * Given a list of points `pts`, returns a `PathData` that can be used as input to the `Path` shape's `pathData` attribute to be drawn on the screen.
   */
  cubicCurveFromPoints: {
    name: "cubicCurveFromPoints",
    description:
      "Given a list of points `pts`, returns a `PathData` that can be used as input to the `Path` shape's `pathData` attribute to be drawn on the screen.",

    params: [
      { type: pathTypeT(), name: "pathType", description: "Path type" },
      { type: real2NT(), name: "pts", description: "List of points" },
    ],
    body: (
      _context: Context,
      pathType: string,
      pts: ad.Pt2[]
    ): PathDataV<ad.Num> => {
      const path = new PathBuilder();
      const [start, cp1, cp2, second, ...tailpts] = pts;
      path.moveTo(start);
      path.bezierCurveTo(cp1, cp2, second);
      _.chunk(tailpts, 2).forEach(([cp, pt]) => path.cubicCurveJoin(cp, pt));
      if (pathType === "closed") path.closePath();
      return path.getPath();
    },
    returns: valueT("PathCmd"),
  },

  /**
   * Return two points parallel to line `s1` using its normal line `s2`.
   */
  unitMark: {
    name: "unitMark",
    description:
      "Return two points parallel to line `s1` using its normal line `s2`.",
    params: [
      { name: "s1", type: shapeT("Line") },
      { name: "s2", type: shapeT("Line") },
      { name: "padding", type: realT() },
    ],
    body: (
      _context: Context,
      s1: Line<ad.Num>,
      s2: Line<ad.Num>,
      padding: ad.Num
    ): PtListV<ad.Num> => {
      const [start1, end1] = linePts(s1);
      const [start2, end2] = linePts(s2);

      const dir = ops.vnormalize(ops.vsub(end2, start2));
      const normalDir = ops.vneg(dir);
      const markStart = ops.vmove(start1, padding, normalDir);
      const markEnd = ops.vmove(end1, padding, normalDir);

      return {
        tag: "PtListV",
        contents: [markStart, markEnd].map(toPt),
      };
    },
    returns: valueT("Real2N"),
  },

  /**
   * Return two points to "cap off" the line made in `unitMark`.
   */
  unitMark2: {
    name: "unitMark2",
    description: 'Return two points to "cap off" the line made in `unitMark`.',
    params: [
      { name: "[start, end]", type: real2NT() },
      { name: "t", type: stringT() },
      { name: "size", type: realT() },
    ],
    body: (
      _context: Context,
      [start, end]: [ad.Pt2, ad.Pt2],
      t: string,
      size: ad.Num
    ): PtListV<ad.Num> => {
      const dir = ops.vnormalize(ops.vsub(end, start));
      const normalDir = ops.rot90(toPt(dir));
      const base = t === "start" ? start : end;
      const [markStart, markEnd] = [
        ops.vmove(base, size, normalDir),
        ops.vmove(base, neg(size), normalDir),
      ];
      return {
        tag: "PtListV",
        contents: [markStart, markEnd].map(toPt),
      };
    },
    returns: valueT("Real2N"),
  },

  /**
   * Return series of elements that can render an arc SVG. See: https://css-tricks.com/svg-path-syntax-illustrated-guide/ for the "A" spec.
   * @param pathType: either "open" or "closed." whether the SVG should automatically draw a line between the final point and the start point
   * @param start: coordinate to start drawing the arc
   * @param end: coordinate to finish drawing the arc
   * @param radius: width and height of the ellipse to draw the arc along (i.e. [width, height])
   * @param rotation: angle in degrees to rotate ellipse about its center
   * @param largeArc: 0 to draw shorter of 2 arcs, 1 to draw longer
   * @param arcSweep: 0 to rotate CCW, 1 to rotate CW
   * @returns: Elements that can be passed to Path shape spec to render an SVG arc
   */
  arc: {
    name: "arc",
    description: `Return series of elements that can render an arc SVG. See: https://css-tricks.com/svg-path-syntax-illustrated-guide/ for the "A" spec. Returns elements that can be passed to Path shape spec to render an SVG arc.`,
    params: [
      {
        name: "pathType",
        type: pathTypeT(),
        description: `The path type: either "open" or "closed." whether the SVG should automatically draw a line between the final point and the start point`,
      },
      {
        name: "start",
        type: real2T(),
        description: "coordinate to start drawing the arc",
      },
      {
        name: "end",
        type: real2T(),
        description: "coordinate to finish drawing the arc",
      },
      {
        name: "[width, height]",
        type: real2T(),
        description: "width and height of the ellipse to draw the arc along",
      },
      {
        name: "rotation",
        type: realT(),
        description: "angle in degrees to rotate ellipse about its center",
      },
      {
        name: "largeArc",
        type: realT(),
        description: "0 to draw shorter of 2 arcs, 1 to draw longer",
      },
      {
        name: "arcSweep",
        type: realT(),
        description: "0 to rotate CCW, 1 to rotate CW",
      },
    ],
    body: (
      _context: Context,
      pathType: string,
      start: ad.Pt2,
      end: ad.Pt2,
      radius: ad.Pt2,
      rotation: ad.Num,
      largeArc: ad.Num,
      arcSweep: ad.Num
    ): PathDataV<ad.Num> => {
      const path = new PathBuilder();
      path.moveTo(start).arcTo(radius, end, [rotation, largeArc, arcSweep]);
      if (pathType === "closed") path.closePath();
      return path.getPath();
    },
    returns: valueT("PathCmd"),
  },

  repeatedArcs: {
    name: "repeatedArcs",
    description:
      "Generate multiple concentric arcs. Useful for denoting equal angles.",
    params: [
      {
        name: "innerStart",
        type: real2T(),
        description: "coordinate to start drawing the inner arc",
      },
      {
        name: "innerEnd",
        type: real2T(),
        description: "coordinate to end the inner arc",
      },
      {
        name: "outerStart",
        type: real2T(),
        description: "coordinate to start drawing the outer arc",
      },
      {
        name: "outerEnd",
        type: real2T(),
        description: "coordinate to end the outer arc",
      },
      {
        name: "innerRadius",
        type: real2T(),
        description:
          "radii of the ellipse to draw the inner arc along (width, height)",
      },
      {
        name: "repeat",
        type: posIntT(),
        description: "number of times to repeat the arc",
      },
      {
        name: "spacing",
        type: realT(),
        description: "spacing between arcs",
      },
      {
        name: "arcSweep",
        type: realT(),
        description: "arc length to sweep",
      },
    ],
    body: (
      _context: Context,
      innerStart: ad.Pt2,
      innerEnd: ad.Pt2,
      outerStart: ad.Pt2,
      outerEnd: ad.Pt2,
      innerRadius: ad.Pt2,
      repeat: number,
      spacing: ad.Num,
      arcSweep: ad.Num
    ): PathDataV<ad.Num> => {
      const path = new PathBuilder();
      const startDir = ops.vnormalize(ops.vsub(outerStart, innerStart));
      const endDir = ops.vnormalize(ops.vsub(outerEnd, innerEnd));
      let start: ad.Pt2 = innerStart;
      let end: ad.Pt2 = innerEnd;
      let radius = innerRadius;
      for (let i = 0; i < repeat; i++) {
        path.moveTo(start).arcTo(radius, end, [0, 0, arcSweep]);
        // TODO: avoid casting to `ad.Pt2`
        start = ops.vmove(start, spacing, startDir) as ad.Pt2;
        end = ops.vmove(end, spacing, endDir) as ad.Pt2;
        radius = ops.vadd(radius, [spacing, spacing]) as ad.Pt2;
      }
      return path.getPath();
    },
    returns: valueT("PathCmd"),
  },

  /**
   * Return series of elements that render a "wedge", which is the same as the arc above except that it's connected to the circle center and filled
   * @param center: center of the circle on which the arc sits
   * @param start: coordinate to start drawing the arc
   * @param end: coordinate to finish drawing the arc
   * @param radius: width and height of the ellipse to draw the arc along (i.e. [width, height])
   * @param rotation: angle in degrees to rotate ellipse about its center
   * @param largeArc: 0 to draw shorter of 2 arcs, 1 to draw longer
   * @param arcSweep: 0 to rotate CCW, 1 to rotate CW
   * @returns: Elements that can be passed to Path shape spec to render an SVG arc
   */
  wedge: {
    name: "wedge",
    description: `Return series of elements that render a "wedge", which is the same as the arc above except that it's connected to the circle center and filled. Returns elements that can be passed to Path shape spec to render an SVG arc.`,
    params: [
      {
        name: "center",
        type: real2T(),
        description: "center of the circle on which the arc sits",
      },
      {
        name: "start",
        type: real2T(),
        description: "coordinate to start drawing the arc",
      },
      {
        name: "end",
        type: real2T(),
        description: "coordinate to finish drawing the arc",
      },
      {
        name: "radius",
        type: real2T(),
        description:
          "width and height of the ellipse to draw the arc along (i.e. [width, height])",
      },
      {
        name: "rotation",
        type: realT(),
        description: "angle in degrees to rotate ellipse about its center",
      },
      {
        name: "largeArc",
        type: realT(),
        description: "0 to draw shorter of 2 arcs, 1 to draw longer",
      },
      {
        name: "arcSweep",
        type: realT(),
        description: "0 to rotate CCW, 1 to rotate CW",
      },
    ],
    body: (
      _context: Context,
      center: ad.Pt2,
      start: ad.Pt2,
      end: ad.Pt2,
      radius: ad.Pt2,
      rotation: ad.Num,
      largeArc: ad.Num,
      arcSweep: ad.Num
    ): PathDataV<ad.Num> => {
      const path = new PathBuilder();
      path
        .moveTo(start)
        .arcTo(radius, end, [rotation, largeArc, arcSweep])
        .lineTo(center);
      path.closePath();
      return path.getPath();
    },
    returns: valueT("PathCmd"),
  },
  /**
   * Find the point that is located at dist r along a line between p1 and p2.
   * @param p1: start point of line segment
   * @param p2: endpoint of line segment
   * @param r: distance from p1 to travel along the line
   * @returns: vector representation of the point of intersection
   */
  ptOnLine: {
    name: "ptOnLine",
    description:
      "Find the point that is located at dist r along a line between p1 and p2. Returns vector representation of the point of intersection.",
    params: [
      {
        name: "p1",
        type: realNT(),
        description: "start point of line segment",
      },
      { name: "p2", type: realNT(), description: "endpoint of line segment" },
      {
        name: "r",
        type: realT(),
        description: "distance from p1 to travel along the line",
      },
    ],
    body: (
      _context: Context,
      p1: ad.Num[],
      p2: ad.Num[],
      r: ad.Num
    ): VectorV<ad.Num> => {
      // find unit vector pointing towards v2
      const unit = ops.vnormalize(ops.vsub(p2, p1));
      return { tag: "VectorV", contents: ops.vmove(p1, r, unit) };
    },
    returns: valueT("RealN"),
  },
  /**
   * Return 0 if direction of rotation is CCW, 1 if direction of rotation is CW.
   * @param x1, y1: x, y coordinates of the circle/ellipse that the arc is drawn on
   * @param start: start point of the arc
   * @param end: end point of the arc
   * @returns: 0 or 1 depending on CCW or CW rotation
   */
  arcSweepFlag: {
    name: "arcSweepFlag",
    description:
      "Return 0 if direction of rotation is CCW, 1 if direction of rotation is CW.",

    params: [
      {
        name: "[x1, y1]",
        type: real2T(),
        description:
          "x, y coordinates of the circle/ellipse that the arc is drawn on",
      },
      { name: "start", type: real2T(), description: "start point of the arc" },
      { name: "end", type: real2T(), description: "end point of the arc" },
    ],
    body: (
      _context: Context,
      [x1, y1]: ad.Num[],
      start: ad.Pt2,
      end: ad.Pt2
    ): FloatV<ad.Num> => {
      const st = ops.vnormalize([sub(start[0], x1), sub(start[1], y1)]);
      const en = ops.vnormalize([sub(end[0], x1), sub(end[1], y1)]);
      const cross = ops.cross2(st, en);
      return {
        tag: "FloatV",
        contents: ifCond(gt(cross, 0), 0, 1),
      };
    },
    returns: valueT("Real"),
  },
  /**
   * Return the unsigned angle between vectors `u, v`, in radians.
   * Assumes that both u and v have nonzero magnitude.
   * The returned value will be in the range [0,pi].
   */
  angleBetween: {
    name: "angleBetween",
    description:
      "Return the unsigned angle between vectors `u, v`, in radians. Assumes that both u and v have nonzero magnitude. The returned value will be in the range [0,pi].",
    params: [
      { name: "u", type: realNT(), description: "A vector" },
      { name: "v", type: realNT(), description: "A vector" },
    ],
    body: (_context: Context, u: ad.Num[], v: ad.Num[]): FloatV<ad.Num> => {
      const theta = ops.angleBetween(u, v);
      return {
        tag: "FloatV",
        contents: theta,
      };
    },
    returns: valueT("Real"),
  },
  /**
   * Return the signed angle from vector `u` to vector `v`, in radians.
   * Assumes that both u and v are 2D vectors and have nonzero magnitude.
   * The returned value will be in the range [-pi,pi].
   */
  angleFrom: {
    name: "angleFrom",
    description:
      "Return the signed angle from vector `u` to vector `v`, in radians. Assumes that both u and v are 2D vectors and have nonzero magnitude. The returned value will be in the range [-pi,pi].",
    params: [
      { name: "u", type: realNT(), description: "A vector" },
      { name: "v", type: realNT(), description: "A vector" },
    ],
    body: (_context: Context, u: ad.Num[], v: ad.Num[]): FloatV<ad.Num> => {
      const theta = ops.angleFrom(u, v);
      return {
        tag: "FloatV",
        contents: theta,
      };
    },
    returns: valueT("Real"),
  },
  /**
   * Return the 2D cross product of `u` and `v`, equal to the determinant of the 2x2 matrix [u v]
   */
  cross2D: {
    name: "cross2D",
    description:
      "Return the 2D cross product of `u` and `v`, equal to the determinant of the 2x2 matrix [u v]",
    params: [
      { name: "u", type: real2T(), description: "A vector" },
      { name: "v", type: real2T(), description: "A vector" },
    ],
    body: (_context: Context, u: ad.Num[], v: ad.Num[]): FloatV<ad.Num> => {
      const det = sub(mul(u[0], v[1]), mul(u[1], v[0]));
      return {
        tag: "FloatV",
        contents: det,
      };
    },
    returns: valueT("Real"),
  },
  /**
   * Return the 3D cross product of `u` and `v`.
   */
  cross: {
    name: "cross",
    description: "Return the 3D cross product of 3D vectors `u` and `v`.",
    params: [
      { name: "u", type: real3T(), description: "A vector" },
      { name: "v", type: real3T(), description: "A vector" },
    ],
    body: (_context: Context, u: ad.Num[], v: ad.Num[]): VectorV<ad.Num> => {
      const result = ops.cross3(u, v);
      return {
        tag: "VectorV",
        contents: result,
      };
    },
    returns: real3T(),
  },
  /**
   * Return the intersection of a line passing through
   * `a0` and `a1` with a line passing through `b0` and `b1`
   */
  lineLineIntersection: {
    name: "lineLineIntersection",
    description:
      "Return the intersection of a line passing through `a0` and `a1` with a line passing through `b0` and `b1`.",
    params: [
      { name: "a0", type: real2T(), description: "First point of first line" },
      { name: "a1", type: real2T(), description: "Second point of first line" },
      { name: "b0", type: real2T(), description: "First point of second line" },
      {
        name: "b1",
        type: real2T(),
        description: "Second point of second line",
      },
    ],
    body: (
      _context: Context,
      a0: ad.Num[],
      a1: ad.Num[],
      b0: ad.Num[],
      b1: ad.Num[]
    ): VectorV<ad.Num> => {
      const A0 = [a0[0], a0[1], 1];
      const A1 = [a1[0], a1[1], 1];
      const B0 = [b0[0], b0[1], 1];
      const B1 = [b1[0], b1[1], 1];
      const X = ops.cross3(ops.cross3(A0, A1), ops.cross3(B0, B1));
      const x = [div(X[0], X[2]), div(X[1], X[2])];
      return {
        tag: "VectorV",
        contents: toPt(x),
      };
    },
    returns: valueT("Real2"),
  },
  /**
   * Return a point located at the midpoint between pts `start` and `end`
   */
  midpoint: {
    name: "midpoint",
    description:
      "Return a point located at the midpoint between pts `start` and `end`",
    params: [
      { name: "start", type: realNT(), description: "First point" },
      { name: "end", type: realNT(), description: "Second point" },
    ],
    body: (
      _context: Context,
      start: ad.Num[],
      end: ad.Num[]
    ): VectorV<ad.Num> => {
      const midpointLoc = ops.vmul(0.5, ops.vadd(start, end));
      return {
        tag: "VectorV",
        contents: midpointLoc,
      };
    },
    returns: valueT("RealN"),
  },
  /**
   * Return a point located at the midpoint of a line `s1` but offset by `padding` in its normal direction (for labeling).
   */
  midpointOffset: {
    name: "midpointOffset",
    description:
      "Return a point located at the midpoint of a line `s1` but offset by `padding` in its normal direction (for labeling).",
    params: [
      { name: "s1", type: shapeT("Line"), description: "A line" },
      {
        name: "padding",
        type: realT(),
        description: "Padding between midpoint and label",
      },
    ],
    body: (
      _context: Context,
      s1: Line<ad.Num>,
      padding: ad.Num
    ): TupV<ad.Num> => {
      const [start, end] = linePts(s1);
      // TODO: Cache these operations in Style!
      const normalDir = ops.rot90(ops.vnormalize(ops.vsub(end, start)));
      const midpointLoc = ops.vmul(0.5, ops.vadd(start, end));
      const midpointOffsetLoc = ops.vmove(midpointLoc, padding, normalDir);
      return {
        tag: "TupV",
        contents: toPt(midpointOffsetLoc),
      };
    },
    returns: valueT("Real2"),
  },
  chevron: {
    name: "chevron",
    description:
      "Return a list of points for a chevron shape comprised of two line segments intersecting at a right angle at the midpoint of `s1`, which can then be passed to `pathFromPoints` to draw the chevron.",
    params: [
      { name: "s1", type: shapeT("Line"), description: "A line" },
      {
        name: "padding",
        type: realT(),
        description: "Length of each line segment",
      },
    ],
    body: (
      _context: Context,
      // TODO reimplement with variable tick marks when #629 is merged
      s1: Line<ad.Num>,
      padding: ad.Num
    ): PtListV<ad.Num> => {
      // tickPlacement(padding, ticks);
      const [start, end] = linePts(s1);
      const dir = ops.vnormalize(ops.vsub(end, start)); // TODO make direction face "positive direction"
      const startDir = ops.vrot(dir, 135);
      const endDir = ops.vrot(dir, 225);
      const center = ops.vmul(0.5, ops.vadd(start, end));
      // if even, evenly divide tick marks about center. if odd, start in center and move outwards
      return {
        tag: "PtListV",
        contents: [
          ops.vmove(center, padding, startDir),
          center,
          ops.vmove(center, padding, endDir),
        ].map(toPt),
      };
    },
    returns: valueT("Real2N"),
  },
  /**
   * Return a point located at `padding` of a line `s1` offset by `padding` in its normal direction (for making right angle markers).
   */
  innerPointOffset: {
    name: "innerPointOffset",
    description:
      "Return a point located at `padding` of a line `s1` offset by `padding` in its normal direction (for making right angle markers).",

    params: [
      { name: "pt1", type: real2T(), description: "First point" },
      { name: "pt2", type: real2T(), description: "Second point" },
      { name: "pt3", type: real2T(), description: "Third point" },
      {
        name: "padding",
        type: realT(),
        description: "Offset from line to returned point",
      },
    ],
    body: (
      _context: Context,
      pt1: ad.Num[],
      pt2: ad.Num[],
      pt3: ad.Num[],
      padding: ad.Num
    ): VectorV<ad.Num> => {
      // unit vector towards first corner
      const vec1unit = ops.vnormalize(ops.vsub(pt2, pt1));
      const normalDir = ops.vneg(ops.rot90(vec1unit)); // rot90 rotates CW, neg to point in CCW direction

      // move along line between p1 and p2, then move perpendicularly
      const ref = ops.vmove(pt1, padding, vec1unit);
      const [xp, yp] = ops.vmove(ref, padding, normalDir);
      const [xn, yn] = ops.vmove(ref, padding, ops.vneg(normalDir));

      // unit vector towards end point
      const vec2unit = ops.vnormalize(ops.vsub(pt3, pt1));
      const endpt = ops.vmove(pt1, padding, vec2unit);

      // unit vector from midpoint to end point
      const intoEndUnit = ops.vnormalize(ops.vsub([xp, yp], endpt));
      // vector from B->E needs to be parallel to original vector, only care about positive 1 case bc intoEndUnit should point the same direction as vec1unit
      const cond = gt(ops.vdot(vec1unit, intoEndUnit), 0.95);
      return {
        tag: "VectorV",
        contents: [ifCond(cond, xp, xn), ifCond(cond, yp, yn)],
      };
    },
    returns: valueT("Real2"),
  },
  /**
   * Create equally spaced tick marks centered at the midpoint of a line
   * @param pt1: starting point of a line
   * @param pt2: endping point of a line
   * @param spacing: space in px between each tick
   * @param numTicks: number of tick marks to create
   * @param tickLength: 1/2 length of each tick
   */
  ticksOnLine: {
    name: "ticksOnLine",
    description:
      "Create equally spaced tick marks centered at the midpoint of a line",
    params: [
      { name: "pt1", type: real2T(), description: "starting point of a line" },
      { name: "pt2", type: real2T(), description: "ending point of a line" },
      {
        name: "spacing",
        type: realT(),
        description: "space in px between each tick",
      },
      {
        name: "numTicks",
        type: posIntT(),
        description: "number of tick marks to create",
      },
      {
        name: "tickLength",
        type: realT(),
        description: "1/2 length of each tick",
      },
    ],
    body: (
      _context: Context,
      pt1: ad.Num[],
      pt2: ad.Num[],
      spacing: ad.Num,
      numTicks: ad.Num,
      tickLength: ad.Num
    ): PathDataV<ad.Num> => {
      const path = new PathBuilder();
      // calculate scalar multipliers to determine the placement of each tick mark
      const multipliers = tickPlacement(spacing, numOf(numTicks));
      const unit = ops.vnormalize(ops.vsub(pt2, pt1));
      const normalDir = ops.vneg(ops.rot90(unit)); // rot90 rotates CW, neg to point in CCW direction

      const mid = ops.vmul(0.5, ops.vadd(pt1, pt2));

      // start/end pts of each tick will be placed parallel to each other, offset at dist of tickLength
      // from the original pt1->pt2 line
      const [x1p, y1p] = ops.vmove(mid, tickLength, normalDir);
      const [x2p, y2p] = ops.vmove(mid, tickLength, ops.vneg(normalDir));

      multipliers.forEach((multiplier) => {
        const [sx, sy] = ops.vmove([x1p, y1p], multiplier, unit);
        const [ex, ey] = ops.vmove([x2p, y2p], multiplier, unit);
        path.moveTo([sx, sy]).lineTo([ex, ey]);
      });
      return path.getPath();
    },
    returns: valueT("PathCmd"),
  },
  /**
   * Given two orthogonal segments that intersect at `intersection`, and a size `len`
   * return a path comprised of three points that describe a perpendicular mark at the angle where the segments intersect.
   */
  orientedSquare: {
    name: "orientedSquare",
    description:
      "Given two orthogonal segments that intersect at `intersection`, and a size `len` return a path comprised of three points that describe a perpendicular mark at the angle where the segments intersect.",

    params: [
      { name: "s1", type: shapeT("Line"), description: "First line segment" },
      { name: "s2", type: shapeT("Line"), description: "Second line segment" },
      {
        name: "intersection",
        type: real2T(),
        description: "Point of intersection",
      },
      {
        name: "len",
        type: realT(),
        description: "Side length of square marker",
      },
    ],
    body: (
      _context: Context,
      s1: Line<ad.Num>,
      s2: Line<ad.Num>,
      intersection: ad.Pt2,
      len: ad.Num
    ): PathDataV<ad.Num> => {
      const [seg1, seg2] = [linePts(s1), linePts(s2)];
      const [ptL, ptLR, ptR] = perpPathFlat(len, seg1, seg2);
      const path = new PathBuilder();
      return path
        .moveTo(toPt(ptL))
        .lineTo(toPt(ptLR))
        .lineTo(toPt(ptR))
        .lineTo(intersection)
        .closePath()
        .getPath();
    },
    returns: valueT("PathCmd"),
  },

  /**
   * Given three lines `l1, l2, l3` that already form a triangle, return a path that describes the triangle (which can then be filled, etc.).
   */
  triangle: {
    name: "triangle",
    description:
      "Given three lines `l1, l2, l3` that already form a triangle, return a path that describes the triangle (which can then be filled, etc.).",
    params: [
      { name: "l1", type: shapeT("Line"), description: "First line" },
      { name: "l2", type: shapeT("Line"), description: "Second line" },
      { name: "l3", type: shapeT("Line"), description: "Third line" },
    ],
    body: (
      _context: Context,
      l1: Line<ad.Num>,
      l2: Line<ad.Num>,
      l3: Line<ad.Num>
    ): PathDataV<ad.Num> => {
      const path = new PathBuilder();
      return path
        .moveTo(toPt(getStart(l1)))
        .lineTo(toPt(getStart(l2)))
        .lineTo(toPt(getStart(l3)))
        .closePath()
        .getPath();
    },
    returns: valueT("PathCmd"),
  },

  /**
   * Return the average of floats `x` and `y`.
   */
  average2: {
    name: "average2",
    description: "Return the average of floats `x` and `y`.",
    params: [
      { name: "x", type: realT(), description: "`x`" },
      { name: "y", type: realT(), description: "`y`" },
    ],
    body: (_context: Context, x: ad.Num, y: ad.Num): FloatV<ad.Num> => {
      return {
        tag: "FloatV",
        contents: div(add(x, y), 2),
      };
    },
    returns: valueT("Real"),
  },

  /**
   * Return the average of the floats in the list `xs`.
   */
  average: {
    name: "average",
    description: "Return the average of the floats in the list `xs`.",
    params: [{ name: "xs", type: realNT(), description: "`xs`" }],
    body: (_context: Context, xs: ad.Num[]): FloatV<ad.Num> => {
      return {
        tag: "FloatV",
        contents: div(addN(xs), max(1, xs.length)),
        // To avoid divide-by-0
      };
    },
    returns: valueT("Real"),
  },

  /**
   * Return the normalized version of vector `v`.
   */
  unit: {
    name: "unit",
    description: "Return the normalized version of vector `v`.",
    params: [{ name: "v", type: realNT(), description: "`v`" }],
    body: (_context: Context, v: ad.Num[]): VectorV<ad.Num> => {
      return {
        tag: "VectorV",
        contents: ops.vnormalize(v),
      };
    },
    returns: valueT("RealN"),
  },

  /**
   * Return a uniform random value between minVal and maxValue.
   */
  random: {
    name: "random",
    description:
      "Uniformly sample a random value in the range from `minVal` to `maxVal`.",
    params: [
      { name: "minVal", type: realT(), description: "minimum value" },
      { name: "maxVal", type: realT(), description: "maximum value" },
    ],
    body: (
      { makeInput }: Context,
      minVal: ad.Num,
      maxVal: ad.Num
    ): FloatV<ad.Num> => {
      if (typeof minVal === "number" && typeof maxVal === "number") {
        const val = makeInput({
          init: { tag: "Sampled", sampler: uniform(minVal, maxVal) },
          stages: new Set(),
        });

        return {
          tag: "FloatV",
          contents: val,
        };
      } else {
        throw new Error(
          "Expects the minimum and maximum values to be constants. Got a computed or optimized value instead."
        );
      }
    },
    returns: valueT("Real"),
  },

  /**
   * Return a uniform random value between 0 and 1
   */
  unitRandom: {
    name: "unitRandom",
    description: "Uniformly sample a random value in the range [0,1].",
    params: [],
    body: ({ makeInput }: Context): FloatV<ad.Num> => {
      const val = makeInput({
        init: { tag: "Sampled", sampler: uniform(0, 1) },
        stages: new Set(),
      });

      return {
        tag: "FloatV",
        contents: val,
      };
    },
    returns: valueT("Real"),
  },

  /**
   * Return a random value sampled from the uniform distribution on the unit disk.
   */
  diskRandom: {
    name: "diskRandom",
    description: "Sample the uniform distribution on the unit disk.",
    params: [],
    body: ({ makeInput }: Context): VectorV<ad.Num> => {
      const u1 = makeInput({
        init: { tag: "Sampled", sampler: uniform(0, 1) },
        stages: new Set(),
      });
      const u2 = makeInput({
        init: { tag: "Sampled", sampler: uniform(0, 1) },
        stages: new Set(),
      });

      // From the section "Sampling the Unit Disk" in Arvo, "Stratified Sampling of 2-Manifolds" (2001)
      const x = [
        mul(sqrt(u1), cos(mul(2 * Math.PI, u2))),
        mul(sqrt(u1), sin(mul(2 * Math.PI, u2))),
      ];

      return {
        tag: "VectorV",
        contents: x,
      };
    },
    returns: valueT("RealN"),
  },

  /**
   * Return a random value sampled from the uniform distribution on the unit circle.
   */
  circleRandom: {
    name: "circleRandom",
    description: "Sample the uniform distribution on the unit circle.",
    params: [],
    body: ({ makeInput }: Context): VectorV<ad.Num> => {
      const u = makeInput({
        init: { tag: "Sampled", sampler: uniform(0, 2 * Math.PI) },
        stages: new Set(),
      });

      const x = [cos(u), sin(u)];

      return {
        tag: "VectorV",
        contents: x,
      };
    },
    returns: valueT("RealN"),
  },

  /**
   * Return a random value sampled from the uniform distribution on the unit sphere.
   */
  sphereRandom: {
    name: "sphereRandom",
    description: "Sample the uniform distribution on the unit sphere.",
    params: [],
    body: ({ makeInput }: Context): VectorV<ad.Num> => {
      const u1 = makeInput({
        init: { tag: "Sampled", sampler: uniform(0, 1) },
        stages: new Set(),
      });
      const u2 = makeInput({
        init: { tag: "Sampled", sampler: uniform(0, 1) },
        stages: new Set(),
      });

      // Adapted from the section "Sampling the Unit Hemisphere" in Arvo, "Stratified Sampling of 2-Manifolds" (2001)
      const z = sub(1, mul(2, u1));
      const r = sqrt(clamp([0, 1], sub(1, mul(z, z))));
      const phi = mul(2 * Math.PI, u2);
      const x = [mul(r, cos(phi)), mul(r, sin(phi)), z];

      return {
        tag: "VectorV",
        contents: x,
      };
    },
    returns: valueT("RealN"),
  },

  /**
   * Return a random value sampled from a normal distribution with mean 0 and standard deviation 1.
   */
  normalRandom: {
    name: "normalRandom",
    description:
      "Sample a normal distribution with mean 0 and standard deviation 1.",
    params: [],
    body: ({ makeInput }: Context): FloatV<ad.Num> => {
      const u1 = makeInput({
        init: { tag: "Sampled", sampler: uniform(0, 1) },
        stages: new Set(),
      });
      const u2 = makeInput({
        init: { tag: "Sampled", sampler: uniform(0, 1) },
        stages: new Set(),
      });

      const Z = mul(sqrt(mul(-2, ln(u1))), cos(mul(2 * Math.PI, u2)));

      return {
        tag: "FloatV",
        contents: Z,
      };
    },
    returns: valueT("Real"),
  },

  /**
   * Return a random point sampled from the uniform distribution on a triangle with vertices a, b, c.
   */
  triangleRandom: {
    name: "triangleRandom",
    description:
      "Sample a point from the uniform distribution over a triangle with vertices `a`, `b`, and `c`.",
    params: [
      { name: "a", type: real2T(), description: "First vertex" },
      { name: "b", type: real2T(), description: "Second vertex" },
      { name: "c", type: real2T(), description: "Third vertex" },
    ],
    body: (
      { makeInput }: Context,
      a: ad.Num[],
      b: ad.Num[],
      c: ad.Num[]
    ): VectorV<ad.Num> => {
      const u1 = makeInput({
        init: { tag: "Sampled", sampler: uniform(0, 1) },
        stages: new Set(),
      });
      const u2 = makeInput({
        init: { tag: "Sampled", sampler: uniform(0, 1) },
        stages: new Set(),
      });

      // Following method SamplePlanarTriangle from Arvo, "Stratified Sampling of 2-Manifolds" (2001)
      const s = sqrt(u1);
      const t = u2;
      const x = ops.vadd(
        ops.vadd(ops.vmul(sub(1, s), a), ops.vmul(mul(s, sub(1, t)), b)),
        ops.vmul(mul(s, t), c)
      );

      return {
        tag: "VectorV",
        contents: x,
      };
    },
    returns: valueT("RealN"),
  },

  /**
   * Sample a random color once, with opacity `alpha` and colorType `colorType` (`"rgb"` or `"hsv"`).
   */
  sampleColor: {
    name: "sampleColor",
    description:
      'Sample a random color once, with opacity `alpha` and color type `colorType` (`"rgb"` or `"hsv"`).',
    params: [
      { name: "alpha", type: unitT(), description: "Opacity" },
      { name: "colorType", type: colorTypeT(), description: "Color model" },
    ],
    body: (
      { makeInput }: Context,
      alpha: ad.Num,
      colorType: "rgb" | "hsv"
    ): ColorV<ad.Num> => {
      if (colorType === "rgb") {
        const rgb = _.range(3).map(() =>
          makeInput({
            init: { tag: "Sampled", sampler: uniform(0.1, 0.9) },
            stages: new Set(),
          })
        );

        return {
          tag: "ColorV",
          contents: {
            tag: "RGBA",
            contents: [rgb[0], rgb[1], rgb[2], alpha],
          },
        };
      } else {
        const h = makeInput({
          init: { tag: "Sampled", sampler: uniform(0, 360) },
          stages: new Set(),
        });
        return {
          tag: "ColorV",
          contents: {
            tag: "HSVA",
            contents: [h, 100, 80, alpha], // HACK: for the color to look good
          },
        };
      }
    },
    returns: valueT("Color"),
  },

  /**
   * Set the opacity of a color `color` to `frac`.
   */
  setOpacity: {
    name: "setOpacity",
    description: "Set the opacity of a color `color` to `frac`.",
    params: [
      { name: "color", type: colorT(), description: "Color" },
      { name: "frac", type: unitT(), description: "Opacity" },
    ],
    body: (
      _context: Context,
      color: Color<ad.Num>,
      frac: ad.Num
    ): ColorV<ad.Num> => {
      // If paint=none, opacity is irreelevant
      if (color.tag === "NONE") {
        return {
          tag: "ColorV",
          contents: color,
        };
        // Otherwise, retain tag and color; only modify opacity
      } else {
        const props = color.contents;
        return {
          tag: "ColorV",
          contents: {
            tag: color.tag,
            contents: [props[0], props[1], props[2], mul(frac, props[3])],
          },
        };
      }
    },
    returns: valueT("Color"),
  },

  /**
   * Multiply a matrix `m` and a vector `v` (where `v` is implicitly treated as a column vector).
   */
  mul: {
    name: "mul",
    description:
      "Multiply a matrix `m` and a vector `v` (where `v` is implicitly treated as a column vector).",
    params: [
      { name: "m", type: realNMT(), description: "A matrix" },
      { name: "v", type: realNT(), description: "A vector" },
    ],
    body: (_context: Context, m: ad.Num[][], v: ad.Num[]): VectorV<ad.Num> => {
      if (!m.length) {
        throw Error("empty matrix");
      }
      if (!v.length) {
        throw Error("empty vector");
      }

      return {
        tag: "VectorV",
        contents: m.map((row) => ops.vdot(row, v)),
      };
    },
    returns: valueT("RealN"),
  },

  // ------ Triangle centers

  /**
   * Return the barycenter of the triangle with vertices `a`, `b`, `c`.
   */
  barycenter: {
    name: "barycenter",
    description:
      "Return the barycenter of the triangle with vertices `a`, `b`, `c`.",

    params: [
      { name: "a", type: real2T(), description: "First vertex" },
      { name: "b", type: real2T(), description: "Second vertex" },
      { name: "c", type: real2T(), description: "Third vertex" },
    ],
    body: (
      _context: Context,
      a: ad.Num[],
      b: ad.Num[],
      c: ad.Num[]
    ): VectorV<ad.Num> => {
      const x = ops.vmul(1 / 3, ops.vadd(a, ops.vadd(b, c)));
      return {
        tag: "VectorV",
        contents: toPt(x),
      };
    },
    returns: valueT("Real2"),
  },

  /**
   * Return the circumcenter of the triangle with vertices `p`, `q`, `r`.
   */
  circumcenter: {
    name: "circumcenter",
    description:
      "Return the circumcenter of the triangle with vertices `p`, `q`, `r`.",

    params: [
      { name: "p", type: real2T(), description: "First vertex" },
      { name: "q", type: real2T(), description: "Second vertex" },
      { name: "r", type: real2T(), description: "Third vertex" },
    ],
    body: (
      _context: Context,
      p: ad.Num[],
      q: ad.Num[],
      r: ad.Num[]
    ): VectorV<ad.Num> => {
      // edge vectors
      const u = ops.vsub(r, q);
      const v = ops.vsub(p, r);
      const w = ops.vsub(q, p);

      // side lengths
      const a = ops.vnorm(u);
      const b = ops.vnorm(v);
      const c = ops.vnorm(w);

      // homogeneous barycentric coordinates for circumcenter
      const hp = neg(mul(div(a, mul(b, c)), ops.vdot(w, v)));
      const hq = neg(mul(div(b, mul(c, a)), ops.vdot(u, w)));
      const hr = neg(mul(div(c, mul(a, b)), ops.vdot(v, u)));

      // normalize to get barycentric coordinates for circumcenter
      const H = add(add(hp, hq), hr);
      const bp = div(hp, H);
      const bq = div(hq, H);
      const br = div(hr, H);

      // circumcenter
      const x = ops.vadd(
        ops.vadd(ops.vmul(bp, p), ops.vmul(bq, q)),
        ops.vmul(br, r)
      );

      return {
        tag: "VectorV",
        contents: toPt(x),
      };
    },
    returns: valueT("Real2"),
  },

  /**
   * Return the circumradius of the triangle with vertices `p`, `q`, `r`.
   */
  circumradius: {
    name: "circumradius",
    description:
      "Return the circumradius of the triangle with vertices `p`, `q`, `r`.",
    params: [
      { name: "p", type: real2T(), description: "First vertex" },
      { name: "q", type: real2T(), description: "Second vertex" },
      { name: "r", type: real2T(), description: "Third vertex" },
    ],
    body: (
      _context: Context,
      p: ad.Num[],
      q: ad.Num[],
      r: ad.Num[]
    ): FloatV<ad.Num> => {
      // side lengths
      const a = ops.vnorm(ops.vsub(r, q));
      const b = ops.vnorm(ops.vsub(p, r));
      const c = ops.vnorm(ops.vsub(q, p));

      // semiperimeter
      const s = mul(0.5, add(add(a, b), c));

      // circumradius, computed as
      // R = (abc)/(4 sqrt( s(a+b-s)(a+c-s)(b+c-s) ) )
      const R = div(
        mul(mul(a, b), c),
        mul(
          4,
          sqrt(
            mul(
              mul(mul(s, sub(add(a, b), s)), sub(add(a, c), s)),
              sub(add(b, c), s)
            )
          )
        )
      );

      return {
        tag: "FloatV",
        contents: R,
      };
    },
    returns: valueT("Real"),
  },

  /**
   * Return the incenter of the triangle with vertices `p`, `q`, `r`.
   */
  incenter: {
    name: "incenter",
    description:
      "Return the incenter of the triangle with vertices `p`, `q`, `r`.",

    params: [
      { name: "p", type: real2T(), description: "First vertex" },
      { name: "q", type: real2T(), description: "Second vertex" },
      { name: "r", type: real2T(), description: "Third vertex" },
    ],
    body: (
      _context: Context,
      p: ad.Num[],
      q: ad.Num[],
      r: ad.Num[]
    ): VectorV<ad.Num> => {
      // side lengths
      const a = ops.vnorm(ops.vsub(r, q));
      const b = ops.vnorm(ops.vsub(p, r));
      const c = ops.vnorm(ops.vsub(q, p));

      // barycentric coordinates for incenter
      const s = add(add(a, b), c);
      const bp = div(a, s);
      const bq = div(b, s);
      const br = div(c, s);

      // incenter
      const x = ops.vadd(
        ops.vadd(ops.vmul(bp, p), ops.vmul(bq, q)),
        ops.vmul(br, r)
      );

      return {
        tag: "VectorV",
        contents: toPt(x),
      };
    },
    returns: valueT("Real2"),
  },

  /**
   * Return the inradius of the triangle with vertices `p`, `q`, `r`.
   */
  inradius: {
    name: "inradius",
    description:
      "Return the inradius of the triangle with vertices `p`, `q`, `r`.",

    params: [
      { name: "p", type: real2T(), description: "First vertex" },
      { name: "q", type: real2T(), description: "Second vertex" },
      { name: "r", type: real2T(), description: "Third vertex" },
    ],
    body: (
      _context: Context,
      p: ad.Num[],
      q: ad.Num[],
      r: ad.Num[]
    ): FloatV<ad.Num> => {
      // side lengths
      const a = ops.vnorm(ops.vsub(r, q));
      const b = ops.vnorm(ops.vsub(p, r));
      const c = ops.vnorm(ops.vsub(q, p));

      // semiperimeter
      const s = mul(0.5, add(add(a, b), c));

      // inradius
      const R = sqrt(div(mul(mul(sub(s, a), sub(s, b)), sub(s, c)), s));

      return {
        tag: "FloatV",
        contents: R,
      };
    },
    returns: valueT("Real"),
  },

  // ------ Utility functions

  /**
   * Return the square of the number `x`.
   */
  sqr: {
    name: "sqr",
    description: "Return the square of the number `x`.",
    params: [{ name: "x", type: realT(), description: "`x`" }],
    body: (_context: Context, x: ad.Num): FloatV<ad.Num> => {
      return { tag: "FloatV", contents: squared(x) };
    },
    returns: valueT("Real"),
  },

  /**
   * Return the square root of the number `x`. (NOTE: if `x < 0`, you may get `NaN`s)
   */
  sqrt: {
    name: "sqrt",
    description:
      "Return the square root of number `x`. (Note: if `x < 0` you may get `NaN`s)",
    params: [{ name: "x", type: realT(), description: "`x`" }],
    body: (_context: Context, x: ad.Num): FloatV<ad.Num> => {
      return { tag: "FloatV", contents: sqrt(x) };
    },
    returns: valueT("Real"),
  },

  /**
   * Return the max of the numbers `x`, `y`.
   */
  max: {
    name: "max",
    description: "Return the max of the numbers `x`, `y`.",
    params: [
      { name: "x", type: realT(), description: "`x`" },
      { name: "y", type: realT(), description: "`y`" },
    ],
    body: (_context: Context, x: ad.Num, y: ad.Num): FloatV<ad.Num> => {
      return { tag: "FloatV", contents: max(x, y) };
    },
    returns: valueT("Real"),
  },

  /**
   * Return the min of the numbers `x`, `y`.
   */
  min: {
    name: "min",
    description: "Return the min of the numbers `x`, `y`.",
    params: [
      { name: "x", type: realT(), description: "`x`" },
      { name: "y", type: realT(), description: "`y`" },
    ],
    body: (_context: Context, x: ad.Num, y: ad.Num): FloatV<ad.Num> => {
      return { tag: "FloatV", contents: min(x, y) };
    },
    returns: valueT("Real"),
  },

  /**
   * Return the absolute value of the number `x`.
   */
  abs: {
    name: "abs",
    description: "Return the absolute value of the number `x`.",
    params: [{ name: "x", type: realT(), description: "`x`" }],
    body: (_context: Context, x: ad.Num): FloatV<ad.Num> => {
      return { tag: "FloatV", contents: absVal(x) };
    },
    returns: valueT("Real"),
  },

  /**
   * Convert the angle `theta` from degrees to radians.
   */
  toRadians: {
    name: "toRadians",
    description: "Convert the angle `theta` from degrees to radians.",
    params: [{ name: "theta", type: realT(), description: "`theta`" }],
    body: (_context: Context, theta: ad.Num): FloatV<ad.Num> => {
      return {
        tag: "FloatV",
        contents: mul(Math.PI / 180, theta),
      };
    },
    returns: valueT("Real"),
  },

  /**
   * Convert the angle `theta` from radians to degrees.
   */
  toDegrees: {
    name: "toDegrees",
    description: "Convert the angle `theta` from radians to degrees.",
    params: [{ name: "theta", type: realT(), description: "`theta`" }],
    body: (_context: Context, theta: ad.Num): FloatV<ad.Num> => {
      return {
        tag: "FloatV",
        contents: mul(180 / Math.PI, theta),
      };
    },
    returns: valueT("Real"),
  },

  /**
   * Return the Euclidean norm of the vector `v`.
   */
  norm: {
    name: "norm",
    description: "Return the Euclidean norm of the vector `v`.",
    params: [{ name: "v", type: realNT(), description: "A vector" }],
    body: (_context: Context, v: ad.Num[]): FloatV<ad.Num> => {
      return { tag: "FloatV", contents: ops.vnorm(v) };
    },
    returns: valueT("Real"),
  },

  /**
   * Return the Euclidean norm squared of the vector `v`.
   */
  normsq: {
    name: "normsq",
    description: "Return the Euclidean norm squared of the vector `v`.",
    params: [{ name: "v", type: realNT(), description: "A vector" }],
    body: (_context: Context, v: ad.Num[]): FloatV<ad.Num> => {
      return { tag: "FloatV", contents: ops.vnormsq(v) };
    },
    returns: valueT("Real"),
  },

  /**
   * Return the Euclidean distance between the vectors `v` and `w`.
   */
  vdist: {
    name: "vdist",
    description:
      "Return the Euclidean distance between the vectors `v` and `w`.",
    params: [
      { name: "v", type: realNT(), description: "A vector" },
      { name: "w", type: realNT(), description: "A vector" },
    ],
    body: (_context: Context, v: ad.Num[], w: ad.Num[]): FloatV<ad.Num> => {
      return { tag: "FloatV", contents: ops.vdist(v, w) };
    },
    returns: valueT("Real"),
  },

  vmul: {
    name: "vmul",
    description: "Returns the scalar-vector product.",
    params: [
      { name: "s", type: realT(), description: "A scalar" },
      { name: "v", type: realNT(), description: "A vector" },
    ],
    body: (_context: Context, s: ad.Num, v: ad.Num[]): VectorV<ad.Num> => {
      return { tag: "VectorV", contents: ops.vmul(s, v) };
    },
    returns: valueT("RealN"),
  },

  /**
   * Return the Euclidean distance squared between the vectors `v` and `w`.
   */
  vdistsq: {
    name: "vdistsq",
    description:
      "Return the Euclidean distance squared between the vectors `v` and `w`.",
    params: [
      { name: "v", type: realNT(), description: "A vector" },
      { name: "w", type: realNT(), description: "A vector" },
    ],
    body: (_context: Context, v: ad.Num[], w: ad.Num[]): FloatV<ad.Num> => {
      return { tag: "FloatV", contents: ops.vdistsq(v, w) };
    },
    returns: valueT("Real"),
  },

  /**
   * Return the angle made by the vector `v` with the positive x-axis.
   */
  angleOf: {
    name: "angleOf",
    description:
      "Return the angle made by the vector `v` with the positive x-axis.",
    params: [{ name: "v", type: realNT(), description: "A vector" }],
    body: (_context: Context, v: ad.Num[]): FloatV<ad.Num> => {
      return { tag: "FloatV", contents: atan2(v[1], v[0]) };
    },
    returns: valueT("Real"),
  },

  // ------ Mathematical constants

  /**
   * Base e of the natural logarithm.
   */
  MathE: {
    name: "MathE",
    description: "Base e of the natural logarithm.",
    params: [],
    body: (_context: Context): FloatV<ad.Num> => {
      return {
        tag: "FloatV",
        contents: Math.E,
      };
    },
    returns: valueT("Real"),
  },

  /**
   * Ratio of the circumference of a circle to its diameter.
   */
  MathPI: {
    name: "MathPI",
    description: "Ratio of the circumference of a circle to its diameter.",
    params: [],
    body: (_context: Context): FloatV<ad.Num> => {
      return {
        tag: "FloatV",
        contents: Math.PI,
      };
    },
    returns: valueT("Real"),
  },

  // ------ Geometry/graphics utils

  /**
   * Rotate a 2D vector `v` by 90 degrees counterclockwise.
   */
  rot90: {
    name: "rot90",
    description: "Rotate a 2D vector `v` by 90 degrees counterclockwise.",
    params: [{ name: "v", type: real2T(), description: "A vector" }],
    body: (_context: Context, v: ad.Num[]): VectorV<ad.Num> => {
      if (v.length !== 2) {
        throw Error("expected 2D vector in `rot90`");
      }
      const [x, y] = v;
      return { tag: "VectorV", contents: [neg(y), x] };
    },
    returns: valueT("Real2"),
  },

  /**
   * Rotate a 2D vector `v` by theta degrees counterclockwise.
   */
  rotateBy: {
    name: "rotateBy",
    description: "Rotate a 2D vector `v` by theta degrees counterclockwise.",
    params: [
      { name: "v", type: real2T(), description: "A vector" },
      {
        name: "theta",
        type: realT(),
        description: "degrees to rotate counterclockwise",
      },
    ],
    body: (_context: Context, v: ad.Num[], theta: ad.Num): VectorV<ad.Num> => {
      if (v.length !== 2) {
        throw Error("expected 2D vector in `rotateBy`");
      }
      const [x, y] = v;
      const X = add(mul(cos(theta), x), mul(sin(theta), y));
      const Y = add(neg(mul(sin(theta), x)), mul(cos(theta), y));
      return { tag: "VectorV", contents: [X, Y] };
    },
    returns: valueT("Real2"),
  },

  signedDistance: {
    name: "signedDistance",
    description: "Return the signed distance between a shape and a point",
    params: [
      {
        name: "s",
        type: unionT(
          rectlikeT(),
          shapeT("Circle"),
          shapeT("Polygon"),
          shapeT("Line"),
          shapeT("Polyline")
        ),
        description: "A shape",
      },
      { name: "p", type: real2T(), description: "A point" },
    ],
    body: (
      _context: Context,
      s:
        | Rectlike<ad.Num>
        | Circle<ad.Num>
        | Polygon<ad.Num>
        | Line<ad.Num>
        | Polyline<ad.Num>,
      p: ad.Num[]
    ): FloatV<ad.Num> => {
      if (isRectlike(s)) {
        return floatV(signedDistanceRect(bboxPts(bboxFromShape(s)), toPt(p)));
      } else if (s.shapeType === "Circle") {
        return floatV(
          signedDistanceCircle(toPt(s.center.contents), s.r.contents, toPt(p))
        );
      } else if (s.shapeType === "Polygon") {
        return floatV(signedDistancePolygon(polygonLikePoints(s), toPt(p)));
      } else if (s.shapeType === "Line") {
        return floatV(
          signedDistanceLine(
            toPt(s.start.contents),
            toPt(s.end.contents),
            toPt(p)
          )
        );
      } else {
        return floatV(signedDistancePolyline(polygonLikePoints(s), toPt(p)));
      }
    },
    returns: valueT("Real"),
  },

  signedDistanceRect: {
    name: "signedDistanceRect",
    description: "Returns the distance between a rect and a point",
    params: [
      { name: "rect", type: real2NT() },
      { name: "pt", type: real2T() },
    ],
    body: (_context: Context, rect: ad.Pt2[], pt: ad.Pt2): FloatV<ad.Num> =>
      floatV(signedDistanceRect(rect, pt)),
    returns: realT(),
  },

  signedDistanceCircle: {
    name: "signedDistanceCircle",
    description: "Returns the distance between a circle and a point",
    params: [
      { name: "c", type: real2T(), description: "center of circle" },
      { name: "r", type: realT(), description: "radius of circle" },
      { name: "pt", type: real2T(), description: "the point" },
    ],
    body: (
      _context: Context,
      c: ad.Pt2,
      r: ad.Num,
      pt: ad.Pt2
    ): FloatV<ad.Num> => floatV(signedDistanceCircle(c, r, pt)),
    returns: realT(),
  },

  signedDistancePolygon: {
    name: "signedDistancePolygon",
    description: "Returns the distance between a polygon and a point",
    params: [
      { name: "pts", type: real2NT(), description: "points of the polygon" },
      { name: "pt", type: real2T(), description: "the point" },
    ],
    body: (_context: Context, pts: ad.Pt2[], pt: ad.Pt2): FloatV<ad.Num> =>
      floatV(signedDistancePolygon(pts, pt)),
    returns: realT(),
  },

  signedDistanceEllipse: {
    name: "signedDistanceEllipse",
    description: "Returns the distance between an ellipse and a point",
    params: [
      { name: "c", type: real2T(), description: "center of ellipse" },
      {
        name: "rx",
        type: realT(),
        description: "horizontal radius of ellipse",
      },
      { name: "ry", type: realT(), description: "vertical radius of ellipse" },
      { name: "pt", type: real2T(), description: "the point" },
    ],
    body: (
      _context: Context,
      c: ad.Pt2,
      rx: ad.Num,
      ry: ad.Num,
      pt: ad.Pt2
    ): FloatV<ad.Num> => floatV(signedDistanceEllipse(c, rx, ry, pt)),
    returns: realT(),
  },

  signedDistanceLine: {
    name: "signedDistanceLine",
    description: "Returns the distance between a line and a point",
    params: [
      { name: "start", type: real2T(), description: "start of line" },
      { name: "end", type: real2T(), description: "end of line" },
      { name: "pt", type: real2T(), description: "the point" },
    ],
    body: (
      _context: Context,
      start: ad.Pt2,
      end: ad.Pt2,
      pt: ad.Pt2
    ): FloatV<ad.Num> => floatV(signedDistanceLine(start, end, pt)),
    returns: realT(),
  },

  signedDistancePolyline: {
    name: "signedDistancePolyline",
    description: "Returns the distance between a line and a polyline",
    params: [
      { name: "pts", type: real2NT(), description: "points of the polyline" },
      { name: "pt", type: real2T(), description: "the point" },
    ],
    body: (_context: Context, pts: ad.Pt2[], pt: ad.Pt2): FloatV<ad.Num> =>
      floatV(signedDistancePolyline(pts, pt)),
    returns: realT(),
  },

  /**
   * Construct a unit vector u in the direction of the
   * given angle theta (in radians).
   */
  unitVector: {
    name: "unitVector",
    description:
      "Construct a unit vector u in the direction of the given angle theta (in radians).",
    params: [{ name: "theta", type: realT(), description: "direction" }],
    body: (_context: Context, theta: ad.Num): VectorV<ad.Num> => {
      return { tag: "VectorV", contents: [cos(theta), sin(theta)] };
    },
    returns: valueT("Real2"),
  },

  closestPoint: {
    name: "closestPoint",
    params: [
      {
        name: "s",
        type: unionT(
          rectlikeT(),
          shapeT("Circle"),
          shapeT("Polygon"),
          shapeT("Line"),
          shapeT("Polyline"),
          shapeT("Ellipse")
        ),
        description: "A shape",
      },
      { name: "p", type: real2T(), description: "A vector" },
    ],
    body: (
      _context: Context,
      s:
        | Circle<ad.Num>
        | Rectlike<ad.Num>
        | Line<ad.Num>
        | Polyline<ad.Num>
        | Polygon<ad.Num>
        | Ellipse<ad.Num>,
      p: ad.Num[]
    ): VectorV<ad.Num> => {
      const t = s.shapeType;
      if (t === "Circle") {
        return {
          tag: "VectorV",
          contents: closestPointCircle(
            toPt(s.center.contents),
            s.r.contents,
            toPt(p)
          ),
        };
      } else if (
        t === "Rectangle" ||
        t === "Text" ||
        t === "Equation" ||
        t === "Image"
      ) {
        return {
          tag: "VectorV",
          contents: closestPointRect(bboxPts(bboxFromShape(s)), toPt(p)),
        };
      } else if (t === "Line") {
        return {
          tag: "VectorV",
          contents: closestPointLine(
            toPt(s.start.contents),
            toPt(s.end.contents),
            toPt(p)
          ),
        };
      } else if (t === "Polyline") {
        return {
          tag: "VectorV",
          contents: closestPointPoly(polygonLikePoints(s), false, toPt(p)),
        };
      } else if (t === "Polygon") {
        return {
          tag: "VectorV",
          contents: closestPointPoly(polygonLikePoints(s), true, toPt(p)),
        };
      } else {
        return {
          tag: "VectorV",
          contents: closestPointEllipse(
            toPt(s.center.contents),
            s.rx.contents,
            s.ry.contents,
            toPt(p)
          ),
        };
      }
    },
    returns: valueT("Real2"),
  },

  closestPointCircle: {
    name: "closestPointCircle",
    params: [
      { name: "c", type: real2T(), description: "center of circle" },
      { name: "r", type: realT(), description: "radius of circle" },
      { name: "pt", type: real2T(), description: "the point" },
    ],
    body: (
      _context: Context,
      c: ad.Pt2,
      r: ad.Num,
      pt: ad.Pt2
    ): VectorV<ad.Num> => vectorV(closestPointCircle(c, r, pt)),
    returns: valueT("Real2"),
  },

  closestPointRect: {
    name: "closestPointRect",
    params: [
      {
        name: "rect",
        type: real2NT(),
        description:
          "The top-right, top-left, bottom-left, bottom-right points (in that order) of the rectangle",
      },
      { name: "pt", type: real2T(), description: "the point" },
    ],
    body: (_context: Context, rect: ad.Pt2[], pt: ad.Pt2): VectorV<ad.Num> =>
      vectorV(closestPointRect(rect, pt)),
    returns: valueT("Real2"),
  },

  closestPointLine: {
    name: "closestPointLine",
    params: [
      { name: "start", type: real2T(), description: "start point of line" },
      { name: "end", type: real2T(), description: "end point of line" },
      { name: "pt", type: real2T(), description: "the point" },
    ],
    body: (
      _context: Context,
      start: ad.Pt2,
      end: ad.Pt2,
      pt: ad.Pt2
    ): VectorV<ad.Num> => vectorV(closestPointLine(start, end, pt)),
    returns: valueT("Real2"),
  },

  closestPointEllipse: {
    name: "closestPointEllipse",
    params: [
      { name: "c", type: real2T(), description: "center of ellipse" },
      {
        name: "rx",
        type: realT(),
        description: "horizontal radius of ellipse",
      },
      { name: "ry", type: realT(), description: "vertical radius of ellipse" },
      { name: "pt", type: real2T(), description: "the point" },
    ],
    body: (
      _context: Context,
      c: ad.Pt2,
      rx: ad.Num,
      ry: ad.Num,
      pt: ad.Pt2
    ): VectorV<ad.Num> => vectorV(closestPointEllipse(c, rx, ry, pt)),
    returns: valueT("Real2"),
  },

  closestPointPoly: {
    name: "closestPointPoly",
    params: [
      { name: "pts", type: real2NT(), description: "points of the polygon" },
      {
        name: "closed",
        type: booleanT(),
        description: "whether or not the polygon is closed",
      },
      { name: "pt", type: real2T(), description: "the point" },
    ],
    body: (
      _context: Context,
      pts: ad.Pt2[],
      closed: boolean,
      pt: ad.Pt2
    ): VectorV<ad.Num> => vectorV(closestPointPoly(pts, closed, pt)),
    returns: valueT("Real2"),
  },

  rectLineDist: {
    name: "rectLineDist",
    description:
      "Return the distance between a rectangle (defined using the bottom-left and top-right points) and a line (defined using start and end points)",
    params: [
      {
        name: "bottomLeft",
        type: real2T(),
        description: "bottom-left point of rectangle",
      },
      {
        name: "topRight",
        type: real2T(),
        description: "top-right point of rectangle",
      },
      { name: "start", type: real2T(), description: "start point of line" },
      { name: "end", type: real2T(), description: "end point of line" },
    ],
    body: (
      _context: Context,
      bottomLeft: ad.Pt2,
      topRight: ad.Pt2,
      start: ad.Pt2,
      end: ad.Pt2
    ): FloatV<ad.Num> =>
      floatV(rectLineDist({ bottomLeft, topRight }, { start, end })),
    returns: valueT("Real"),
  },

  shapeDistance: {
    name: "shapeDistance",
    description: "Return the distance between two shapes.",
    params: [
      { name: "s1", type: shapeT("AnyShape"), description: "a shape" },
      { name: "s2", type: shapeT("AnyShape"), description: "a shape" },
    ],
    body: (
      _context: Context,
      s1: Shape<ad.Num>,
      s2: Shape<ad.Num>
    ): FloatV<ad.Num> => floatV(shapeDistance(s1, s2)),
    returns: valueT("Real"),
  },

  shapeDistanceCircles: {
    name: "shapeDistanceCircles",
    description: "Return the distance between two circles.",
    params: [
      { name: "c1", type: real2T(), description: "center of first circle" },
      { name: "r1", type: realT(), description: "radius of first circle" },
      { name: "c2", type: real2T(), description: "center of second circle" },
      { name: "r2", type: realT(), description: "radius of second circle" },
    ],
    body: (
      _context: Context,
      c1: ad.Pt2,
      r1: ad.Num,
      c2: ad.Pt2,
      r2: ad.Num
    ): FloatV<ad.Num> => floatV(shapeDistanceCircles(c1, r1, c2, r2)),
    returns: realT(),
  },

  shapeDistanceRects: {
    name: "shapeDistanceRects",
    description: "Return the distance between two rectangles.",
    params: [
      {
        name: "rect1",
        type: real2NT(),
        description:
          "The top-right, top-left, bottom-left, bottom-right points (in that order) of the first rectangle.",
      },
      {
        name: "rect2",
        type: real2NT(),
        description:
          "The top-right, top-left, bottom-left, bottom-right points (in that order) of the second rectangle.",
      },
    ],
    body: (
      _context: Context,
      rect1: ad.Pt2[],
      rect2: ad.Pt2[]
    ): FloatV<ad.Num> => floatV(shapeDistanceRects(rect1, rect2)),
    returns: realT(),
  },

  shapeDistanceRectLine: {
    name: "shapeDistanceRectLine",
    description: "Returns the distance between a rectangle and a line.",
    params: [
      {
        name: "rect",
        type: real2NT(),
        description:
          "The top-right, top-left, bottom-left, bottom-right points (in that order) of the rectangle.",
      },
      {
        name: "start",
        type: real2T(),
        description: "The start point of the line",
      },
      { name: "end", type: real2T(), description: "The end point of the line" },
    ],
    body: (
      _context: Context,
      rect: ad.Pt2[],
      start: ad.Pt2,
      end: ad.Pt2
    ): FloatV<ad.Num> => floatV(shapeDistanceRectLine(rect, start, end)),
    returns: realT(),
  },

  shapeDistancePolys: {
    name: "shapeDistancePolys",
    description: "Returns the distance between two polygons.",
    params: [
      {
        name: "pts1",
        type: real2NT(),
        description: "The list of points for the first polygon",
      },
      {
        name: "pts2",
        type: real2NT(),
        description: "The list of points for the second polygon",
      },
    ],
    body: (_context: Context, pts1: ad.Pt2[], pts2: ad.Pt2[]): FloatV<ad.Num> =>
      floatV(shapeDistancePolys(pts1, pts2)),
    returns: realT(),
  },

  shapeDistanceRectCircle: {
    name: "shapeDistanceRectCircle",
    description: "Returns the distance between a rectangle and a circle.",
    params: [
      {
        name: "rect",
        type: real2NT(),
        description:
          "The top-right, top-left, bottom-left, bottom-right points (in that order) of the rectangle.",
      },
      { name: "c", type: realT(), description: "center of the circle" },
      { name: "r", type: realT(), description: "radius of the circle" },
    ],
    body: (
      _context: Context,
      rect: ad.Pt2[],
      c: ad.Pt2,
      r: ad.Num
    ): FloatV<ad.Num> => floatV(shapeDistanceRectCircle(rect, c, r)),
    returns: realT(),
  },

  shapeDistancePolyEllipse: {
    name: "shapeDistancePolyEllipse",
    description: "Returns the distance between a polygon and an ellipse.",
    params: [
      {
        name: "pts",
        type: real2NT(),
        description: "The list of points for the polygon",
      },
      { name: "c", type: real2T(), description: "center of the ellipse" },
      {
        name: "rx",
        type: realT(),
        description: "horizontal radius of ellipse",
      },
      { name: "ry", type: realT(), description: "vertical radius of ellipse" },
    ],
    body: (
      _context: Context,
      pts: ad.Pt2[],
      c: ad.Pt2,
      rx: ad.Num,
      ry: ad.Num
    ): FloatV<ad.Num> => floatV(shapeDistancePolyEllipse(pts, c, rx, ry)),
    returns: realT(),
  },

  shapeDistanceCircleLine: {
    name: "shapeDistanceCircleLine",
    description: "Returns the distance between a circle and a line.",
    params: [
      { name: "c", type: real2T(), description: "center of the circle" },
      { name: "r", type: realT(), description: "radius of the circle" },
      { name: "start", type: real2T(), description: "start point of line" },
      { name: "end", type: real2T(), description: "end point of line" },
    ],
    body: (
      _context: Context,
      c: ad.Pt2,
      r: ad.Num,
      start: ad.Pt2,
      end: ad.Pt2
    ): FloatV<ad.Num> => floatV(shapeDistanceCircleLine(c, r, start, end)),
    returns: realT(),
  },
  /**
   * Returns the signed area enclosed by a polygonal chain given its nodes
   */
  signedArea: {
    name: "signedArea",
    description:
      "Returns the signed area enclosed by a polygonal chain given its nodes",
    params: [
      {
        name: "points",
        type: realNMT(),
        description: "points of polygonal chain",
      },
      {
        name: "closed",
        type: booleanT(),
        description: "whether the polygonic chain is closed",
      },
    ],
    body: (
      _context: Context,
      points: ad.Num[][],
      closed: boolean
    ): FloatV<ad.Num> => {
      return { tag: "FloatV", contents: signedArea(points, closed) };
    },
    returns: valueT("Real"),
  },

  /**
   * Returns the turning number of polygonal chain given its nodes
   */
  turningNumber: {
    name: "turningNumber",
    description:
      "Returns the turning number of polygonal chain given its nodes",
    params: [
      {
        name: "points",
        type: realNMT(),
        description: "points of polygonal chain",
      },
      {
        name: "closed",
        type: booleanT(),
        description: "whether the polygonic chain is closed",
      },
    ],
    body: (
      _context: Context,
      points: ad.Num[][],
      closed: boolean
    ): FloatV<ad.Num> => {
      return {
        tag: "FloatV",
        contents: turningNumber(points, closed),
      };
    },
    returns: valueT("Real"),
  },

  /**
   * Returns the total length of polygonal chain given its nodes
   */
  perimeter: {
    name: "perimeter",
    description: "Returns the total length of polygonal chain given its nodes",
    params: [
      {
        name: "points",
        type: realNMT(),
        description: "points of polygonal chain",
      },
      {
        name: "closed",
        type: booleanT(),
        description: "whether the polygonic chain is closed",
      },
    ],
    body: (
      _context: Context,
      points: ad.Num[][],
      closed: boolean
    ): FloatV<ad.Num> => {
      return { tag: "FloatV", contents: perimeter(points, closed) };
    },
    returns: valueT("Real"),
  },

  /**
   * Returns the isoperimetric ratio (perimeter squared divided by enclosed area)
   */
  isoperimetricRatio: {
    name: "isoperimetricRatio",
    description:
      "Returns the isoperimetric ratio (perimeter squared divided by enclosed area)",
    params: [
      {
        name: "points",
        type: realNMT(),
        description: "points of curve",
      },
      {
        name: "closed",
        type: booleanT(),
        description: "whether the curve is closed",
      },
    ],
    body: (
      _context: Context,
      points: ad.Num[][],
      closed: boolean
    ): FloatV<ad.Num> => {
      return { tag: "FloatV", contents: isoperimetricRatio(points, closed) };
    },
    returns: valueT("Real"),
  },

  /**
   * Returns integral of curvature squared along the curve
   */
  elasticEnergy: {
    name: "elasticEnergy",
    description: "Returns integral of curvature squared along the curve",
    params: [
      {
        name: "points",
        type: realNMT(),
        description: "points of curve",
      },
      {
        name: "closed",
        type: booleanT(),
        description: "whether curve is closed",
      },
    ],
    body: (
      _context: Context,
      points: ad.Num[][],
      closed: boolean
    ): FloatV<ad.Num> => {
      return { tag: "FloatV", contents: elasticEnergy(points, closed) };
    },
    returns: valueT("Real"),
  },

  /**
   * Returns integral of curvature along the curve
   */
  totalCurvature: {
    name: "totalCurvature",
    description: "Returns integral of curvature along the curve",
    params: [
      {
        name: "points",
        type: realNMT(),
        description: "points of curve",
      },
      {
        name: "closed",
        type: booleanT(),
        description: "whether curve is closed",
      },
      {
        name: "signed",
        type: booleanT(),
        description: "whether curvature is signed",
      },
    ],
    body: (
      _context: Context,
      points: ad.Num[][],
      closed: boolean,
      signed = true
    ): FloatV<ad.Num> => {
      return {
        tag: "FloatV",
        contents: totalCurvature(points, closed, signed),
      };
    },
    returns: valueT("Real"),
  },

  /**
   * Returns the sum of all line segment lengths raised to `k`
   */
  lengthK: {
    name: "lengthK",
    description: "Returns the sum of all line segment lengths raised to `k`",
    params: [
      {
        name: "points",
        type: realNMT(),
        description: "points of curve",
      },
      {
        name: "closed",
        type: booleanT(),
        description: "whether curve is closed",
      },
      {
        name: "k",
        type: realT(),
        description: "exponent for line segments",
      },
    ],
    body: (
      _context: Context,
      points: ad.Num[][],
      closed: boolean,
      k: number
    ): FloatV<ad.Num> => {
      return { tag: "FloatV", contents: lengthK(points, closed, k) };
    },
    returns: valueT("Real"),
  },

  /**
   * Returns the maximum value of curvature along the curve
   */
  maxCurvature: {
    name: "maxCurvature",
    description: "Returns the maximum value of curvature along the curve",
    params: [
      {
        name: "points",
        type: realNMT(),
        description: "points of curve",
      },
      {
        name: "closed",
        type: booleanT(),
        description: "whether curve is closed",
      },
    ],
    body: (
      _context: Context,
      points: ad.Num[][],
      closed: boolean
    ): FloatV<ad.Num> => {
      return { tag: "FloatV", contents: maxCurvature(points, closed) };
    },
    returns: valueT("Real"),
  },

  /**
   * Returns integral of curvature raised to `p` along the curve
   */
  pElasticEnergy: {
    name: "pElasticEnergy",
    description: "Returns integral of curvature raised to `p` along the curve",
    params: [
      {
        name: "points",
        type: realNMT(),
        description: "points of curve",
      },
      {
        name: "closed",
        type: booleanT(),
        description: "whether curve is closed",
      },
      {
        name: "p",
        type: realT(),
        description: "exponent for curvature",
      },
    ],
    body: (
      _context: Context,
      points: ad.Num[][],
      closed: boolean,
      p: number
    ): FloatV<ad.Num> => {
      return { tag: "FloatV", contents: pElasticEnergy(points, closed, p) };
    },
    returns: valueT("Real"),
  },

  /**
   * Returns integral of curvature derivative raised to `p` along the curve
   */
  inflectionEnergy: {
    name: "inflectionEnergy",
    description:
      "Returns integral of curvature derivative raised to `p` along the curve",
    params: [
      {
        name: "points",
        type: realNMT(),
        description: "points of curve",
      },
      {
        name: "closed",
        type: booleanT(),
        description: "whether curve is closed",
      },
      {
        name: "p",
        type: realT(),
        description: "exponent for curvature derivative",
      },
    ],
    body: (
      _context: Context,
      points: ad.Num[][],
      closed: boolean,
      p: number
    ): FloatV<ad.Num> => {
      return { tag: "FloatV", contents: inflectionEnergy(points, closed, p) };
    },
    returns: valueT("Real"),
  },

  /**
   * Returns center of mass for a 2D point cloud
   */
  centerOfMass: {
    name: "centerOfMass",
    description: "Returns center of mass for a 2D point cloud",
    params: [
      {
        name: "points",
        type: real2NT(),
        description: "points of curve",
      },
    ],
    body: (_context: Context, points: [ad.Num, ad.Num][]): VectorV<ad.Num> => {
      return { tag: "VectorV", contents: centerOfMass(points) };
    },
    returns: valueT("Real2"),
  },

  bboxPts: {
    name: "bboxPts",
    description:
      "Returns the top-left, top-right, bottom-right, bottom-left points (in that order) of the axis-aligned bounding box of a shape",
    params: [{ name: "s", type: shapeT("AnyShape"), description: "a shape" }],
    body: (_context: Context, s: Shape<ad.Num>): PtListV<ad.Num> => {
      return { tag: "PtListV", contents: bboxPts(bboxFromShape(s)) };
    },
    returns: valueT("Real2N"),
  },
};

// `_compDictVals` causes TypeScript to enforce that every function in
// `compDict` actually has type `CompFunc` with the right function signature, etc.
const _compDictVals: CompFunc[] = Object.values(compDict);

/*
  float msign(in float x) { return (x<0.0)?-1.0:1.0; }
*/
export const msign = (x: ad.Num): ad.Num => {
  return ifCond(lt(x, 0), -1, 1);
};

//#region Signed Distance Functions

// All math borrowed from:
// https://iquilezles.org/articles/distfunctions2d/

export const signedDistanceRect = (rect: ad.Pt2[], pt: ad.Pt2): ad.Num => {
  /*  
    
    axis-aligned rectangle:
    float sdBox( in vec2 p, in vec2 b )
    {
      vec2 d = abs(p)-b;
      return length(max(d,0.0)) + min(max(d.x,d.y),0.0);
    } 
    */
  if (rect.length !== 4) {
    throw new Error("Expects rect to have four points");
  }
  const [tr, tl, bl] = rect;
  const center = ops.vmul(0.5, ops.vadd(tr, bl));
  const width = sub(tr[0], tl[0]);
  const height = sub(tl[1], bl[1]);

  const absp = ops.vabs(ops.vsub(pt, center));
  const b = [div(width, 2), div(height, 2)];
  const d = ops.vsub(absp, b);
  return add(ops.vnorm(ops.vmax(d, [0.0, 0.0])), min(max(d[0], d[1]), 0.0));
};

export const signedDistanceCircle = (
  c: ad.Pt2,
  r: ad.Num,
  pt: ad.Pt2
): ad.Num => {
  /*     
      float sdCircle( vec2 p, float r )
      {
        return length(p) - r;
      } 
  */
  const pOffset = ops.vsub(pt, c);
  return sub(ops.vnorm(pOffset), r);
};

export const signedDistancePolygon = (pts: ad.Pt2[], pt: ad.Pt2): ad.Num => {
  /*
      float sdPolygon( in vec2[N] v, in vec2 p )
      {
          float d = dot(p-v[0],p-v[0]);
          float s = 1.0;
          for( int i=0, j=N-1; i<N; j=i, i++ )
          {
              vec2 e = v[j] - v[i];
              vec2 w =    p - v[i];
              vec2 b = w - e*clamp( dot(w,e)/dot(e,e), 0.0, 1.0 );
              d = min( d, dot(b,b) );
              bvec3 c = bvec3(p.y>=v[i].y,p.y<v[j].y,e.x*w.y>e.y*w.x);
              if( all(c) || all(not(c)) ) s*=-1.0;  
          }
          return s*sqrt(d);
      }
  */
  const v = pts;
  let d = ops.vdot(ops.vsub(pt, v[0]), ops.vsub(pt, v[0]));
  let ess: ad.Num = 1.0;
  let j = v.length - 1;
  for (let i = 0; i < v.length; i++) {
    const e = ops.vsub(v[j], v[i]);
    const w = ops.vsub(pt, v[i]);
    const clampedVal = clamp([0, 1], div(ops.vdot(w, e), ops.vdot(e, e)));
    const b = ops.vsub(w, ops.vmul(clampedVal, e));
    d = min(d, ops.vdot(b, b));
    const c1 = gte(pt[1], v[i][1]);
    const c2 = lt(pt[1], v[j][1]);
    const c3 = gt(mul(e[0], w[1]), mul(e[1], w[0]));
    const c4 = and(and(c1, c2), c3);
    const c5 = not(c1);
    const c6 = not(c2);
    const c7 = not(c3);
    const c8 = and(and(c5, c6), c7);
    const negEss = mul(-1, ess);
    ess = ifCond(or(c4, c8), negEss, ess);
    // last line to match for loop in code we are borrowing from
    j = i;
  }
  return mul(ess, sqrt(d));
};

export const signedDistanceEllipse = (
  center: ad.Pt2,
  radiusx: ad.Num,
  radiusy: ad.Num,
  pInput: ad.Pt2
) => {
  /*
    Ported code is here: https://www.shadertoy.com/view/4sS3zz
  */
  // if = abs( p );
  // if( p.x>p.y ){ p=p.yx; ab=ab.yx; }
  const pOffset = ops.vsub(pInput, center);
  const pUnswizzled = ops.vabs(pOffset);
  const abUnswizzled = [radiusx, radiusy];
  const p = [];
  const ab = [];
  p[0] = ifCond(
    gt(pUnswizzled[0], pUnswizzled[1]),
    pUnswizzled[1],
    pUnswizzled[0]
  );
  p[1] = ifCond(
    gt(pUnswizzled[0], pUnswizzled[1]),
    pUnswizzled[0],
    pUnswizzled[1]
  );
  ab[0] = ifCond(
    gt(pUnswizzled[0], pUnswizzled[1]),
    abUnswizzled[1],
    abUnswizzled[0]
  );
  ab[1] = ifCond(
    gt(pUnswizzled[0], pUnswizzled[1]),
    abUnswizzled[0],
    abUnswizzled[1]
  );
  // float l = ab.y*ab.y - ab.x*ab.x;
  const l = sub(squared(ab[1]), squared(ab[0]));
  // float m = ab.x*p.x/l;
  const m = div(mul(ab[0], p[0]), l);
  // float m2 = m*m;
  const m2 = squared(m);
  // float n = ab.y*p.y/l;
  const n = div(mul(ab[1], p[1]), l);
  // float n2 = n*n;
  const n2 = squared(n);
  // float c = (m2+n2-1.0)/3.0; float c3 = c*c*c;
  const c = div(sub(add(m2, n2), 1), 3);
  const c3 = mul(mul(c, c), c);
  // float q = c3 + m2*n2*2.0;
  const q = add(c3, mul(m2, mul(n2, 2)));
  // float d = c3 + m2*n2;
  const d = add(c3, mul(m2, n2));
  // float g = m + m*n2;
  const g = add(m, mul(m, n2));

  //if branch
  // float h = acos(q/c3)/3.0;
  const hif = div(acos(div(q, c3)), 3);
  // float s = cos(h) + 2.0;
  const sif = add(cos(hif), 2);
  // float t = sin(h)*sqrt(3.0);
  const tif = mul(sin(hif), sqrt(3));
  // float rx = sqrt( m2-c*(s+t) );
  const rxif = sqrt(sub(m2, mul(c, add(sif, tif))));
  // float ry = sqrt( m2-c*(s-t) );
  const ryif = sqrt(sub(m2, mul(c, sub(sif, tif))));
  // co = ry + sign(l)*rx + abs(g)/(rx*ry);
  const coif = add(
    add(ryif, mul(sign(l), rxif)),
    div(absVal(g), mul(rxif, ryif))
  );
  // elsebranch
  // float h = 2.0*m*n*sqrt(d);
  const h = mul(2, mul(m, mul(n, sqrt(d))));
  // float s = msign(q+h)*pow( abs(q+h), 1.0/3.0 );
  const onethird = div(1, 3);
  const s = mul(msign(add(q, h)), pow(absVal(add(q, h)), onethird));
  // float t = msign(q-h)*pow( abs(q-h), 1.0/3.0 );
  const t = mul(msign(sub(q, h)), pow(absVal(sub(q, h)), onethird));
  // float rx = -(s+t) - c*4.0 + 2.0*m2;
  const rx = add(sub(neg(add(s, t)), mul(c, 4)), mul(2, m2));
  // float ry =  (s-t)*sqrt(3.0);
  const ry = mul(sub(s, t), sqrt(3));
  // float rm = sqrt( rx*rx + ry*ry );
  const rm = sqrt(add(squared(rx), squared(ry)));
  // co = ry/sqrt(rm-rx) + 2.0*g/rm;
  const coelse = add(div(ry, sqrt(sub(rm, rx))), mul(2, div(g, rm)));

  // co = (co-m)/2.0;
  // if (d<0.0)
  const co_pred = ifCond(lt(d, 0), coif, coelse);
  const co = div(sub(co_pred, m), 2);

  // float si = sqrt( max(1.0-co*co,0.0) );
  const si = sqrt(max(sub(1, squared(co)), 0));
  // vec2 r = ab * vec2(co,si);
  const r = ops.vproduct(ab, [co, si]);
  // return length(r-p) * msign(p.y-r.y);
  return mul(ops.vnorm(ops.vsub(r, p)), msign(sub(p[1], r[1])));
};

export const signedDistanceLine = (
  start: ad.Pt2,
  end: ad.Pt2,
  pt: ad.Pt2
): ad.Num => {
  /*
  Computes the signed distance for a line 
    float sdSegment( in vec2 p, in vec2 a, in vec2 b )
    {
      vec2 pa = p-a, ba = b-a;
      float h = clamp( dot(pa,ba)/dot(ba,ba), 0.0, 1.0 );
      return length( pa - ba*h );
    }
  */
  const pa = ops.vsub(pt, start);
  const ba = ops.vsub(end, start);
  const h = clamp([0, 1], div(ops.vdot(pa, ba), ops.vdot(ba, ba)));
  return ops.vnorm(ops.vsub(pa, ops.vmul(h, ba)));
};

export const signedDistancePolyline = (pts: ad.Pt2[], pt: ad.Pt2): ad.Num => {
  const dists: ad.Num[] = [];
  for (let i = 0; i < pts.length - 1; i++) {
    const start = pts[i];
    const end = pts[i + 1];
    dists[i] = signedDistanceLine(start, end, pt);
  }
  return minN(dists);
};

//#endregion

export const closestPointCircle = (
  c: ad.Pt2,
  r: ad.Num,
  pt: ad.Pt2
): ad.Pt2 => {
  /**
   * Implementing formula
   * V = P - C
   * return C + (V/|V|)*r
   */
  const pOffset = ops.vsub(pt, c);
  const normOffset = ops.vnorm(pOffset);
  const unitVector = ops.vdiv(pOffset, normOffset);
  const pOnCircumferenceOffset = ops.vmul(r, unitVector);
  const pOnCircumference = ops.vadd(c, pOnCircumferenceOffset);

  return [pOnCircumference[0], pOnCircumference[1]];
};

export const closestPointRect = (rect: ad.Pt2[], pt: ad.Pt2): ad.Pt2 => {
  if (rect.length !== 4) {
    throw new Error("Expects rect to have four points");
  }
  const [tr, tl, bl] = rect;
  const l = tl[0],
    t = bl[1];
  const w = sub(tr[0], tl[0]);
  const h = sub(tl[1], bl[1]);
  let [x, y] = pt;
  const r = add(l, w);
  const b = add(t, h);
  x = clamp([l, r], x);
  y = clamp([t, b], y);
  const dl = absVal(sub(x, l));
  const dr = absVal(sub(x, r));
  const dt = absVal(sub(y, t));
  const db = absVal(sub(y, b));
  const m = min(min(min(dl, dr), dt), db);
  let retX: ad.Num = ifCond(or(eq(m, dt), eq(m, db)), x, r);
  retX = ifCond(eq(m, dl), l, retX);
  let retY: ad.Num = ifCond(or(eq(m, dl), eq(m, dr)), y, t);
  retY = ifCond(eq(m, db), b, retY);
  return [retX, retY];
};

export const closestPointLine = (
  start: ad.Pt2,
  end: ad.Pt2,
  pt: ad.Pt2
): ad.Pt2 => {
  const a_to_p = [sub(pt[0], start[0]), sub(pt[1], start[1])];
  const a_to_b = [sub(end[0], start[0]), sub(end[1], start[1])];
  const atb2 = add(squared(a_to_b[0]), squared(a_to_b[1]));
  const atp_dot_atb = add(mul(a_to_p[0], a_to_b[0]), mul(a_to_p[1], a_to_b[1]));
  const t = clamp([0, 1], div(atp_dot_atb, atb2));
  return [add(start[0], mul(a_to_b[0], t)), add(start[1], mul(a_to_b[1], t))];
};

export const closestPointEllipse = (
  // Note: this is an approximation function!
  c: ad.Pt2,
  rx: ad.Num,
  ry: ad.Num,
  pt: ad.Pt2
): ad.Pt2 => {
  const pOffset = ops.vsub(pt, c);
  const px = absVal(pOffset[0]);
  const py = absVal(pOffset[1]);

  let t = div(Math.PI, 4);
  let x: ad.Num = 0;
  let y: ad.Num = 0;

  const a = rx;
  const b = ry;
  for (let i = 0; i < 100; i++) {
    x = mul(a, cos(t));
    y = mul(b, sin(t));

    const ex = div(mul(sub(squared(a), squared(b)), pow(cos(t), 3)), a);
    const ey = div(mul(sub(squared(b), squared(a)), pow(sin(t), 3)), b);

    const rx = sub(x, ex);
    const ry = sub(y, ey);

    const qx = sub(px, ex);
    const qy = sub(py, ey);

    const r = sqrt(add(squared(ry), squared(rx)));
    const q = sqrt(add(squared(qy), squared(qx)));

    const delta_c = mul(r, asin(div(sub(mul(rx, qy), mul(ry, qx)), mul(r, q))));
    const delta_t = div(
      delta_c,
      sqrt(sub(sub(add(squared(a), squared(b)), squared(x)), squared(y)))
    );
    t = add(t, delta_t);
    t = min(div(Math.PI, 2), max(0, t));
  }
  x = mul(msign(pt[0]), absVal(x));
  y = mul(msign(pt[1]), absVal(y));
  x = add(x, c[0]);
  y = add(y, c[1]);
  return [x, y];
};

export const closestPointPoly = (
  pts: ad.Pt2[],
  closed: boolean,
  pt: ad.Pt2
): ad.Pt2 => {
  const closestPoints: ad.Pt2[] = [];
  const dist: ad.Num[] = [];

  pts = closed ? [...pts, pts[0]] : pts;

  for (let i = 0; i < pts.length - 1; i++) {
    const start = pts[i],
      end = pts[i + 1];
    closestPoints[i] = closestPointLine(toPt(start), toPt(end), pt);
    dist[i] = ops.vdist(closestPoints[i], pt);
  }

  let [retX, retY] = closestPoints[0];
  let retCond = dist[0];

  for (let i = 0; i < closestPoints.length; i++) {
    retCond = ifCond(lt(retCond, dist[i]), retCond, dist[i]);
    retX = ifCond(eq(retCond, dist[i]), closestPoints[i][0], retX);
    retY = ifCond(eq(retCond, dist[i]), closestPoints[i][1], retY);
  }
  return [retX, retY];
};

/**
 * Given two perpendicular vectors `[startR, endR]` and `[startL, endL]`, return a path that describes a perpendicular mark between them.
 */
const perpPathFlat = (
  len: ad.Num,
  [startR, endR]: [ad.Num[], ad.Num[]],
  [startL, endL]: [ad.Num[], ad.Num[]]
): [ad.Num[], ad.Num[], ad.Num[]] => {
  // perpPathFlat :: Autofloat a => a -> (Pt2 a, Pt2 a) -> (Pt2 a, Pt2 a) -> (Pt2 a, Pt2 a, Pt2 a)
  // perpPathFlat size (startR, endR) (startL, endL) =
  //   let dirR = normalize' $ endR -: startR
  //       dirL = normalize' $ endL -: startL
  //       ptL = startR +: (size *: dirL)
  //       ptR = startR +: (size *: dirR)
  //       ptLR = startR +: (size *: dirL) +: (size *: dirR)
  //   in (ptL, ptLR, ptR)
  const dirR = ops.vnormalize(ops.vsub(endR, startR));
  const dirL = ops.vnormalize(ops.vsub(endL, startL));
  const ptL = ops.vmove(startR, len, dirL); // ops.vadd(startR, ops.vmul(len, dirL));
  const ptR = ops.vmove(startR, len, dirR); // ops.vadd(startR, ops.vmul(len, dirR));
  const ptLR = ops.vadd(ptL, ops.vmul(len, dirR));
  return [ptL, ptLR, ptR];
};

const tickPlacement = (
  padding: ad.Num,
  numPts: number,
  multiplier: ad.Num = 1
): ad.Num[] => {
  if (numPts <= 0) throw Error(`number of ticks must be greater than 0`);
  const even = numPts % 2 === 0;
  const pts: ad.Num[] = even ? [div(padding, 2)] : [0];
  for (let i = 1; i < numPts; i++) {
    if (even && i === 1) multiplier = neg(multiplier);
    const shift =
      i % 2 === 0
        ? mul(padding, mul(neg(i), multiplier))
        : mul(padding, mul(i, multiplier));
    pts.push(add(pts[i - 1], shift));
  }
  return pts;
};<|MERGE_RESOLUTION|>--- conflicted
+++ resolved
@@ -91,12 +91,8 @@
   unionT,
   unitT,
   valueT,
-<<<<<<< HEAD
   vectorV,
-} from "../utils/Util";
-=======
 } from "../utils/Util.js";
->>>>>>> 20e187dd
 import {
   centerOfMass,
   elasticEnergy,
@@ -109,8 +105,7 @@
   signedArea,
   totalCurvature,
   turningNumber,
-<<<<<<< HEAD
-} from "./CurveConstraints";
+} from "./CurveConstraints.js";
 import {
   bboxFromShape,
   bboxPts,
@@ -124,13 +119,8 @@
   shapeDistanceRectCircle,
   shapeDistanceRectLine,
   shapeDistanceRects,
-} from "./Queries";
-import { clamp, isRectlike, numOf, Rectlike, toPt } from "./Utils";
-=======
-} from "./CurveConstraints.js";
-import { rectLineDist, shapeDistance } from "./Queries.js";
-import { Rectlike, clamp, isRectlike, numOf } from "./Utils.js";
->>>>>>> 20e187dd
+} from "./Queries.js";
+import { Rectlike, clamp, isRectlike, numOf, toPt } from "./Utils.js";
 
 /**
  * Static dictionary of computation functions
