import _ from "lodash";
import { ops } from "../engine/Autodiff.js";
import {
  absVal,
  acos,
  acosh,
  add,
  addN,
  and,
  asin,
  asinh,
  atan,
  atan2,
  atanh,
  cbrt,
  ceil,
  cos,
  cosh,
  div,
  eq,
  exp,
  expm1,
  floor,
  gt,
  gte,
  ifCond,
  ln,
  log10,
  log1p,
  log2,
  lt,
  max,
  maxN,
  min,
  minN,
  mul,
  neg,
  not,
  or,
  pow,
  round,
  sign,
  sin,
  sinh,
  sqrt,
  squared,
  sub,
  tan,
  tanh,
  trunc,
} from "../engine/AutodiffFunctions.js";
import { PathBuilder } from "../renderer/PathBuilder.js";
import { Circle } from "../shapes/Circle.js";
import { Ellipse } from "../shapes/Ellipse.js";
import { Group } from "../shapes/Group.js";
import { Line } from "../shapes/Line.js";
import { Path } from "../shapes/Path.js";
import { Polygon } from "../shapes/Polygon.js";
import { Polyline } from "../shapes/Polyline.js";
import { Context, uniform } from "../shapes/Samplers.js";
import { Shape } from "../shapes/Shapes.js";
import * as ad from "../types/ad.js";
import { CompFunc } from "../types/functions.js";
import {
  ClipDataV,
  Color,
  ColorV,
  FloatV,
  MatrixV,
  PathDataV,
  PtListV,
  TupV,
  VectorV,
} from "../types/value.js";
import {
  booleanT,
  clipDataV,
  clipShape,
  colorT,
  colorTypeT,
  floatV,
  getStart,
  linePts,
  natT,
  noClip,
  pathCmdT,
  pathTypeT,
  posIntT,
  ptListV,
  real2NT,
  real2T,
  real3T,
  realNMT,
  realNT,
  realT,
  rectlikeT,
  shapeT,
  stringT,
  unionT,
  unitT,
  valueT,
  vectorV,
} from "../utils/Util.js";
import {
  centerOfMass,
  elasticEnergy,
  inflectionEnergy,
  isoperimetricRatio,
  lengthK,
  maxCurvature,
  pElasticEnergy,
  perimeter,
  signedArea,
  totalCurvature,
  turningNumber,
} from "./CurveConstraints.js";
<<<<<<< HEAD
import { rectLineDist, polygonSignedDistance, shapeDistance } from "./Queries.js";
import { Rectlike, clamp, isRectlike, numOf } from "./Utils.js";
=======
import { rectLineDist, shapeDistance } from "./Queries.js";
import { Rectlike, bboxPts, clamp, isRectlike, numOf } from "./Utils.js";
>>>>>>> 8c54f24d

/**
 * Static dictionary of computation functions
 * TODO: consider using `Dictionary` type so all runtime lookups are type-safe, like here https://codeburst.io/five-tips-i-wish-i-knew-when-i-started-with-typescript-c9e8609029db
 * TODO: think about user extension of computation dict and evaluation of functions in there
 */

// NOTE: These all need to be written in terms of autodiff types
// These all return a Value<ad.Num>
export const compDict = {
  // TODO: Refactor derivative + derivativePre to be inlined as one case in evaluator

  makePath: {
    name: "makePath",
    description: "See https://github.com/penrose/penrose/issues/716",
    params: [
      { name: "start", description: "Start point of the path", type: real2T() },
      { name: "end", description: "End point of the path", type: real2T() },
      {
        name: "curveHeight",
        description: "Height of the curve",
        type: realT(),
      },
      {
        name: "padding",
        description: "Padding between the curve and the labels",
        type: realT(),
      },
    ],
    body: (
      _context: Context,
      start: [ad.Num, ad.Num],
      end: [ad.Num, ad.Num],
      curveHeight: ad.Num,
      padding: ad.Num
    ): PathDataV<ad.Num> => {
      // Two vectors for moving from `start` to the control point: `unit` is the direction of vector [start, end] (along the line passing through both labels) and `normalVec` is perpendicular to `unit` through the `rot90` operation.
      const unit: ad.Num[] = ops.vnormalize(ops.vsub(start, end));
      const normalVec: ad.Num[] = ops.rot90(toPt(unit));
      // There's only one control point in a quadratic bezier curve, and we want it to be equidistant to both `start` and `end`
      const halfLen: ad.Num = div(ops.vdist(start, end), 2);
      const controlPt: ad.Num[] = ops.vmove(
        ops.vmove(end, halfLen, unit),
        curveHeight,
        normalVec
      );
      const curveEnd: ad.Num[] = ops.vmove(end, padding, unit);
      // Both the start and end points of the curve should be padded by some distance such that they don't overlap with the texts
      const path = new PathBuilder();
      return path
        .moveTo(toPt(ops.vmove(start, padding, ops.vneg(unit))))
        .quadraticCurveTo(toPt(controlPt), toPt(curveEnd))
        .getPath();
    },
    returns: pathCmdT(),
  },

  /**
   * Return `i`th element of list `xs, assuming lists only hold floats.
   */
  get: {
    name: "get",
    description:
      "Return `i`th element of list `xs, assuming lists only hold floats.",
    params: [
      { name: "xs", description: "List of floats", type: realNT() },
      {
        name: "i",
        description: "Index of the element to return",
        type: natT(),
      },
    ],
    body: (_context: Context, xs: ad.Num[], i: number): FloatV<ad.Num> => {
      const res = xs[i];
      return {
        tag: "FloatV",
        contents: res,
      };
    },
    returns: realT(),
  },

  /**
   * Return a paint color of elements `r`, `g`, `b`, `a` (red, green, blue, opacity).
   */
  rgba: {
    name: "rgba",
    description:
      "Return a paint color of elements `r`, `g`, `b`, `a` (red, green, blue, opacity).",
    params: [
      { name: "r", description: "Red", type: unitT() },
      { name: "g", description: "Green", type: unitT() },
      { name: "b", description: "Blue", type: unitT() },
      { name: "a", description: "Opacity", type: unitT() },
    ],
    body: (
      _context: Context,
      r: ad.Num,
      g: ad.Num,
      b: ad.Num,
      a: ad.Num
    ): ColorV<ad.Num> => {
      return {
        tag: "ColorV",
        contents: {
          tag: "RGBA",
          contents: [r, g, b, a],
        },
      };
    },
    returns: valueT("Color"),
  },

  selectColor: {
    name: "selectColor",
    params: [
      { name: "color1", description: "First color", type: colorT() },
      { name: "color2", description: "Second color", type: colorT() },
      { name: "level", description: "Level", type: realT() },
    ],
    body: (
      _context: Context,
      color1: Color<ad.Num>,
      color2: Color<ad.Num>,
      level: ad.Num
    ): ColorV<ad.Num> => {
      const half = div(level, 2);
      const even = eq(half, trunc(half)); // autodiff doesn't have a mod operator
      if (!(color1.tag === "RGBA" && color2.tag === "RGBA")) {
        throw Error("selectColor only supports RGBA");
      }
      return {
        tag: "ColorV",
        contents: {
          tag: "RGBA",
          // https://github.com/penrose/penrose/issues/561
          contents: [
            ifCond(even, color1.contents[0], color2.contents[0]),
            ifCond(even, color1.contents[1], color2.contents[1]),
            ifCond(even, color1.contents[2], color2.contents[2]),
            ifCond(even, color1.contents[3], color2.contents[3]),
          ],
        },
      };
    },
    returns: colorT(),
  },

  /**
   * Return a paint color of elements `h`, `s`, `v`, `a` (hue, saturation, value, opacity).
   */
  hsva: {
    name: "hsva",
    description:
      "Return a paint color of elements `h`, `s`, `v`, `a` (hue, saturation, value, opacity).",
    params: [
      { name: "h", description: "Hue in [0, 360)", type: realT() },
      { name: "s", description: "Saturation in [0, 100]", type: realT() },
      { name: "v", description: "Value in [0, 100]", type: realT() },
      { name: "a", description: "Opacity", type: unitT() },
    ],
    body: (
      _context: Context,
      h: ad.Num,
      s: ad.Num,
      v: ad.Num,
      a: ad.Num
    ): ColorV<ad.Num> => {
      return {
        tag: "ColorV",
        contents: {
          tag: "HSVA",
          contents: [h, s, v, a],
        },
      };
    },
    returns: colorT(),
  },

  /**
   * Return a paint of none (no paint)
   */
  none: {
    name: "none",
    description: "Return a paint of none (no paint)",
    params: [],
    body: (_context: Context): ColorV<ad.Num> => {
      return {
        tag: "ColorV",
        contents: {
          tag: "NONE",
        },
      };
    },
    returns: valueT("Color"),
  },

  /**
   * Return `acosh(x)`.
   */
  acosh: {
    name: "acosh",
    description: "Return `acosh(x)`.",
    params: [{ name: "x", description: "`x`", type: realT() }],
    body: (_context: Context, x: ad.Num): FloatV<ad.Num> => {
      return {
        tag: "FloatV",
        contents: acosh(x),
      };
    },
    returns: valueT("Real"),
  },

  /**
   * Return `acos(x)`.
   */
  acos: {
    name: "acos",
    description: "Return `acos(x)`.",
    params: [{ name: "x", description: "`x`", type: realT() }],
    body: (_context: Context, x: ad.Num): FloatV<ad.Num> => {
      return {
        tag: "FloatV",
        contents: acos(x),
      };
    },
    returns: valueT("Real"),
  },

  /**
   * Return `asin(x)`.
   */
  asin: {
    name: "asin",
    description: "Return `asin(x)`.",
    params: [{ name: "x", description: "`x`", type: realT() }],
    body: (_context: Context, x: ad.Num): FloatV<ad.Num> => {
      return {
        tag: "FloatV",
        contents: asin(x),
      };
    },
    returns: valueT("Real"),
  },

  /**
   * Return `asinh(x)`.
   */
  asinh: {
    name: "asinh",
    description: "Return `asinh(x)`.",
    params: [{ name: "x", description: "`x`", type: realT() }],
    body: (_context: Context, x: ad.Num): FloatV<ad.Num> => {
      return {
        tag: "FloatV",
        contents: asinh(x),
      };
    },
    returns: valueT("Real"),
  },

  /**
   * Return `atan(x)`.
   */
  atan: {
    name: "atan",
    description: "Return `atan(x)`.",
    params: [{ name: "x", description: "`x`", type: realT() }],
    body: (_context: Context, x: ad.Num): FloatV<ad.Num> => {
      return {
        tag: "FloatV",
        contents: atan(x),
      };
    },
    returns: valueT("Real"),
  },

  /**
   * Return `atan2(y,x)`.
   */
  atan2: {
    name: "atan2",
    description: "Return `atan2(x, y)`.",
    params: [
      { name: "x", description: "`x`", type: realT() },
      { name: "y", description: "`y`", type: realT() },
    ],
    body: (_context: Context, x: ad.Num, y: ad.Num): FloatV<ad.Num> => {
      return {
        tag: "FloatV",
        contents: atan2(y, x),
      };
    },
    returns: valueT("Real"),
  },

  /**
   * Return `atanh(x)`.
   */
  atanh: {
    name: "atanh",
    description: "Return `atanh(x)`.",
    params: [{ name: "x", description: "`x`", type: realT() }],
    body: (_context: Context, x: ad.Num): FloatV<ad.Num> => {
      return {
        tag: "FloatV",
        contents: atanh(x),
      };
    },
    returns: valueT("Real"),
  },

  /**
   * Return `cbrt(x)`.
   */
  cbrt: {
    name: "cbrt",
    description: "Return `cbrt(x)`.",
    params: [{ name: "x", description: "`x`", type: realT() }],
    body: (_context: Context, x: ad.Num): FloatV<ad.Num> => {
      return {
        tag: "FloatV",
        contents: cbrt(x),
      };
    },
    returns: valueT("Real"),
  },

  /**
   * Return `ceil(x)`.
   */
  ceil: {
    name: "ceil",
    description: "Return `ceil(x)`.",
    params: [{ name: "x", description: "`x`", type: realT() }],
    body: (_context: Context, x: ad.Num): FloatV<ad.Num> => {
      return {
        tag: "FloatV",
        contents: ceil(x),
      };
    },
    returns: valueT("Real"),
  },

  /**
   * Return `cos(x)`.
   */
  cos: {
    name: "cos",
    description: "Return `cos(x)`.",
    params: [{ name: "x", description: "`x`", type: realT() }],
    body: (_context: Context, x: ad.Num): FloatV<ad.Num> => {
      return {
        tag: "FloatV",
        contents: cos(x),
      };
    },
    returns: valueT("Real"),
  },

  /**
   * Return `cosh(x)`.
   */
  cosh: {
    name: "cosh",
    description: "Return `cosh(x)`.",
    params: [{ name: "x", description: "`x`", type: realT() }],
    body: (_context: Context, x: ad.Num): FloatV<ad.Num> => {
      return {
        tag: "FloatV",
        contents: cosh(x),
      };
    },
    returns: valueT("Real"),
  },

  /**
   * Return `exp(x)`.
   */
  exp: {
    name: "exp",
    description: "Return `exp(x)`.",
    params: [{ name: "x", description: "`x`", type: realT() }],
    body: (_context: Context, x: ad.Num): FloatV<ad.Num> => {
      return {
        tag: "FloatV",
        contents: exp(x),
      };
    },
    returns: valueT("Real"),
  },

  /**
   * Return `expm1(x)`.
   */
  expm1: {
    name: "expm1",
    description: "Return `expm1(x)`.",
    params: [{ name: "x", description: "`x`", type: realT() }],
    body: (_context: Context, x: ad.Num): FloatV<ad.Num> => {
      return {
        tag: "FloatV",
        contents: expm1(x),
      };
    },
    returns: valueT("Real"),
  },

  /**
   * Return `floor(x)`.
   */
  floor: {
    name: "floor",
    description: "Return `floor(x)`.",
    params: [{ name: "x", description: "`x`", type: realT() }],
    body: (_context: Context, x: ad.Num): FloatV<ad.Num> => {
      return {
        tag: "FloatV",
        contents: floor(x),
      };
    },
    returns: valueT("Real"),
  },

  /**
   * Return `log(x)`.
   */
  log: {
    name: "log",
    description: "Return `log(x)`.",
    params: [{ name: "x", description: "`x`", type: realT() }],
    body: (_context: Context, x: ad.Num): FloatV<ad.Num> => {
      return {
        tag: "FloatV",
        contents: ln(x),
      };
    },
    returns: valueT("Real"),
  },

  /**
   * Return `log2(x)`.
   */
  log2: {
    name: "log2",
    description: "Return `log2(x)`.",
    params: [{ name: "x", description: "`x`", type: realT() }],
    body: (_context: Context, x: ad.Num): FloatV<ad.Num> => {
      return {
        tag: "FloatV",
        contents: log2(x),
      };
    },
    returns: valueT("Real"),
  },

  /**
   * Return `log10(x)`.
   */
  log10: {
    name: "log10",
    description: "Return `log10(x)`.",
    params: [{ name: "x", description: "`x`", type: realT() }],
    body: (_context: Context, x: ad.Num): FloatV<ad.Num> => {
      return {
        tag: "FloatV",
        contents: log10(x),
      };
    },
    returns: valueT("Real"),
  },

  /**
   * Return `log1p(x)`.
   */
  log1p: {
    name: "log1p",
    description: "Return `log1p(x)`.",
    params: [{ name: "x", description: "`x`", type: realT() }],
    body: (_context: Context, x: ad.Num): FloatV<ad.Num> => {
      return {
        tag: "FloatV",
        contents: log1p(x),
      };
    },
    returns: valueT("Real"),
  },

  /**
   * Return `pow(x,y)`.
   */
  pow: {
    name: "pow",
    description: "Return `pow(x, y)`.",
    params: [
      { name: "x", description: "`x`", type: realT() },
      { name: "y", description: "`y`", type: realT() },
    ],
    body: (_context: Context, x: ad.Num, y: ad.Num): FloatV<ad.Num> => {
      return {
        tag: "FloatV",
        contents: pow(x, y),
      };
    },
    returns: valueT("Real"),
  },

  /**
   * Return `round(x)`.
   */
  round: {
    name: "round",
    description: "Return `round(x)`.",
    params: [{ name: "x", description: "`x`", type: realT() }],
    body: (_context: Context, x: ad.Num): FloatV<ad.Num> => {
      return {
        tag: "FloatV",
        contents: round(x),
      };
    },
    returns: valueT("Real"),
  },

  /**
   * Return `sign(x)`.
   */
  sign: {
    name: "sign",
    description: "Return `sign(x)`.",
    params: [{ name: "x", description: "`x`", type: realT() }],
    body: (_context: Context, x: ad.Num): FloatV<ad.Num> => {
      return {
        tag: "FloatV",
        contents: sign(x),
      };
    },
    returns: valueT("Real"),
  },

  /**
   * Return `sin(x)`.
   */
  sin: {
    name: "sin",
    description: "Return `sin(x)`.",
    params: [{ name: "x", description: "`x`", type: realT() }],
    body: (_context: Context, x: ad.Num): FloatV<ad.Num> => {
      return {
        tag: "FloatV",
        contents: sin(x),
      };
    },
    returns: valueT("Real"),
  },

  /**
   * Return `sinh(x)`.
   */
  sinh: {
    name: "sinh",
    description: "Return `sinh(x)`.",
    params: [{ name: "x", description: "`x`", type: realT() }],
    body: (_context: Context, x: ad.Num): FloatV<ad.Num> => {
      return {
        tag: "FloatV",
        contents: sinh(x),
      };
    },
    returns: valueT("Real"),
  },

  /**
   * Return `tan(x)`.
   */
  tan: {
    name: "tan",
    description: "Return `tan(x)`.",
    params: [{ name: "x", description: "`x`", type: realT() }],
    body: (_context: Context, x: ad.Num): FloatV<ad.Num> => {
      return {
        tag: "FloatV",
        contents: tan(x),
      };
    },
    returns: valueT("Real"),
  },

  /**
   * Return `tanh(x)`.
   */
  tanh: {
    name: "tanh",
    description: "Return `tanh(x)`.",
    params: [{ name: "x", description: "`x`", type: realT() }],
    body: (_context: Context, x: ad.Num): FloatV<ad.Num> => {
      return {
        tag: "FloatV",
        contents: tanh(x),
      };
    },
    returns: valueT("Real"),
  },

  /**
   * Return `trunc(x)`.
   */
  trunc: {
    name: "trunc",
    description: "Return `trunc(x)`.",
    params: [{ name: "x", description: "`x`", type: realT() }],
    body: (_context: Context, x: ad.Num): FloatV<ad.Num> => {
      return {
        tag: "FloatV",
        contents: trunc(x),
      };
    },
    returns: valueT("Real"),
  },

  sum: {
    name: "sum",
    description: "Return the sum of elements in a vector.",
    params: [{ name: "xs", description: "elements", type: realNT() }],
    body: (_context: Context, xs: ad.Num[]): FloatV<ad.Num> => {
      return {
        tag: "FloatV",
        contents: addN(xs),
      };
    },
    returns: realT(),
  },

  sumVectors: {
    name: "sumVectors",
    description: "Return the sum of vectors in a list of vectors.",
    params: [{ name: "vecs", description: "vectors", type: realNMT() }],
    body: (_context: Context, vecs: ad.Num[][]): VectorV<ad.Num> => {
      if (vecs.length === 0) {
        throw new Error("Expect a non-empty list of vectors");
      }
      const vlen = vecs[0].length;
      const zeros: ad.Num[] = new Array(vlen).fill(0);
      return vectorV(vecs.reduce((curr, v) => ops.vadd(curr, v), zeros));
    },
    returns: realNT(),
  },

  maxList: {
    name: "maxList",
    description: "Return the maximum of the elements in a vector.",
    params: [{ name: "xs", description: "elements", type: realNT() }],
    body: (_context: Context, xs: ad.Num[]): FloatV<ad.Num> => ({
      tag: "FloatV",
      contents: maxN(xs),
    }),
    returns: realT(),
  },

  minList: {
    name: "minList",
    description: "Return the minimum of the elements in a vector.",
    params: [{ name: "xs", description: "elements", type: realNT() }],
    body: (_context: Context, xs: ad.Num[]): FloatV<ad.Num> => ({
      tag: "FloatV",
      contents: minN(xs),
    }),
    returns: realT(),
  },

  count: {
    name: "count",
    description: "Return the number of the elements in a vector.",
    params: [{ name: "xs", description: "elements", type: realNT() }],
    body: (_context: Context, xs: ad.Num[]): FloatV<ad.Num> => ({
      tag: "FloatV",
      contents: xs.length,
    }),
    returns: realT(),
  },

  /**
   * Return the dot product of `v` and `w`.
   */
  dot: {
    name: "dot",
    description: "Return the dot product of `v` and `w`.",
    params: [
      { name: "v", description: "Vector `v`", type: realNT() },
      { name: "w", description: "Vector `w`", type: realNT() },
    ],
    body: (_context: Context, v: ad.Num[], w: ad.Num[]): FloatV<ad.Num> => {
      return {
        tag: "FloatV",
        contents: ops.vdot(v, w),
      };
    },
    returns: valueT("Real"),
  },

  /**
   * Return the outer product of `u` and `v`.
   */
  outerProduct: {
    name: "outerProduct",
    description: "Return the outer product of `v` and `w`.",
    params: [
      { name: "v", description: "Vector `v`", type: realNT() },
      { name: "w", description: "Vector `w`", type: realNT() },
    ],
    body: (_context: Context, u: ad.Num[], v: ad.Num[]): MatrixV<ad.Num> => {
      return {
        tag: "MatrixV",
        contents: ops.vouter(u, v),
      };
    },
    returns: valueT("RealNM"),
  },

  /**
   * Return the length of the line or arrow shape `[type, props]`.
   */
  length: {
    name: "length",
    description: "Return the length of the Line shape.",
    params: [{ name: "l", description: "A line", type: shapeT("Line") }],
    body: (_context: Context, shape: Line<ad.Num>): FloatV<ad.Num> => {
      const [p1, p2] = linePts(shape);
      return {
        tag: "FloatV",
        contents: ops.vdist(p1, p2),
      };
    },
    returns: valueT("Real"),
  },
  /**
   * Return the normalized version of vector `v`.
   */
  normalize: {
    name: "normalize",
    description: "Return the normalized version of vector `v`.",
    params: [{ type: realNT(), name: "v", description: "Vector `v`" }],
    body: (_context: Context, v: ad.Num[]): VectorV<ad.Num> => {
      return {
        tag: "VectorV",
        contents: ops.vnormalize(v),
      };
    },
    returns: valueT("RealN"),
  },

  /**
   * Given a list of points `pts`, returns a `PathData` that can be used as input to the `Path` shape's `pathData` attribute to be drawn on the screen.
   */
  pathFromPoints: {
    name: "pathFromPoints",
    description:
      "Given a list of points `pts`, returns a `PathData` that can be used as input to the `Path` shape's `pathData` attribute to be drawn on the screen.",
    params: [
      { name: "pathType", type: pathTypeT(), description: "Path Type" },
      { name: "pts", type: real2NT(), description: "List of points" },
    ],
    body: (
      _context: Context,
      pathType: string,
      pts: ad.Pt2[]
    ): PathDataV<ad.Num> => {
      const path = new PathBuilder();
      const [start, ...tailpts] = pts;
      path.moveTo(start);
      tailpts.forEach((pt: ad.Pt2) => path.lineTo(pt));
      if (pathType === "closed") path.closePath();
      return path.getPath();
    },
    returns: valueT("PathCmd"),
  },

  /**
   * Given a list of points `pts`, returns a `PathData` that can be used as input to the `Path` shape's `pathData` attribute to be drawn on the screen.
   */
  quadraticCurveFromPoints: {
    name: "quadraticCurveFromPoints",
    description:
      "Given a list of points `pts`, returns a `PathData` that can be used as input to the `Path` shape's `pathData` attribute to be drawn on the screen.",
    params: [
      { name: "pathType", type: pathTypeT(), description: "Path Type" },
      { name: "pts", type: real2NT(), description: "List of points" },
    ],
    body: (
      _context: Context,
      pathType: string,
      pts: ad.Pt2[]
    ): PathDataV<ad.Num> => {
      const path = new PathBuilder();
      const [start, cp, second, ...tailpts] = pts;
      path.moveTo(start);
      path.quadraticCurveTo(cp, second);
      tailpts.forEach((pt: ad.Pt2) => path.quadraticCurveJoin(pt));
      if (pathType === "closed") path.closePath();
      return path.getPath();
    },
    returns: valueT("PathCmd"),
  },

  /**
   * Draw a curve interpolating three given points.
   * (Note that this is different from specifying the
   * three control points of a quadratic Bézier curve,
   * since a Bézier does not interpolate the middle
   * control point.)
   */
  interpolateQuadraticFromPoints: {
    name: "interpolateQuadraticFromPoints",
    description: `Draw a curve interpolating three given points.
    (Note that this is different from specifying the three control points of a quadratic Bézier curve, since a Bézier does not interpolate the middle control point.)`,
    params: [
      { name: "pathType", type: pathTypeT(), description: "Path Type" },
      { name: "p0", type: real2T(), description: "First point" },
      { name: "p1", type: real2T(), description: "Second point" },
      { name: "p2", type: real2T(), description: "Third point" },
    ],
    body: (
      _context: Context,
      pathType: string,
      p0: ad.Pt2,
      p1: ad.Pt2,
      p2: ad.Pt2
    ): PathDataV<ad.Num> => {
      const path = new PathBuilder();
      path.moveTo(p0);
      // Compute the control point location q1 such that the
      // quadratic curve interpolates the midpoint p1, namely,
      //    q1 = 2 p1 - (p0+p2)/2
      // (This expression can be derived by expressing the
      // interpolation condition in terms of the quadratic
      // Bernstein basis.)
      const q1 = ops.vsub(ops.vmul(2.0, p1), ops.vmul(0.5, ops.vadd(p0, p2)));
      if (!ad.isPt2(q1)) {
        // XXX kludge to force TypeScript to know that q1 has length 2; see GitHub issue #715
        throw new Error("vector ops did not preserve dimension");
      }
      path.quadraticCurveTo(q1, p2);
      if (pathType === "closed") path.closePath();
      return path.getPath();
    },
    returns: valueT("PathCmd"),
  },

  /**
   * Given a list of points `pts`, returns a `PathData` that can be used as input to the `Path` shape's `pathData` attribute to be drawn on the screen.
   */
  cubicCurveFromPoints: {
    name: "cubicCurveFromPoints",
    description:
      "Given a list of points `pts`, returns a `PathData` that can be used as input to the `Path` shape's `pathData` attribute to be drawn on the screen.",

    params: [
      { type: pathTypeT(), name: "pathType", description: "Path type" },
      { type: real2NT(), name: "pts", description: "List of points" },
    ],
    body: (
      _context: Context,
      pathType: string,
      pts: ad.Pt2[]
    ): PathDataV<ad.Num> => {
      const path = new PathBuilder();
      const [start, cp1, cp2, second, ...tailpts] = pts;
      path.moveTo(start);
      path.bezierCurveTo(cp1, cp2, second);
      _.chunk(tailpts, 2).forEach(([cp, pt]) => path.cubicCurveJoin(cp, pt));
      if (pathType === "closed") path.closePath();
      return path.getPath();
    },
    returns: valueT("PathCmd"),
  },

  /**
   * Return two points parallel to line `s1` using its normal line `s2`.
   */
  unitMark: {
    name: "unitMark",
    description:
      "Return two points parallel to line `s1` using its normal line `s2`.",
    params: [
      { name: "s1", type: shapeT("Line") },
      { name: "s2", type: shapeT("Line") },
      { name: "padding", type: realT() },
    ],
    body: (
      _context: Context,
      s1: Line<ad.Num>,
      s2: Line<ad.Num>,
      padding: ad.Num
    ): PtListV<ad.Num> => {
      const [start1, end1] = linePts(s1);
      const [start2, end2] = linePts(s2);

      const dir = ops.vnormalize(ops.vsub(end2, start2));
      const normalDir = ops.vneg(dir);
      const markStart = ops.vmove(start1, padding, normalDir);
      const markEnd = ops.vmove(end1, padding, normalDir);

      return {
        tag: "PtListV",
        contents: [markStart, markEnd].map(toPt),
      };
    },
    returns: valueT("Real2N"),
  },

  /**
   * Return two points to "cap off" the line made in `unitMark`.
   */
  unitMark2: {
    name: "unitMark2",
    description: 'Return two points to "cap off" the line made in `unitMark`.',
    params: [
      { name: "[start, end]", type: real2NT() },
      { name: "t", type: stringT() },
      { name: "size", type: realT() },
    ],
    body: (
      _context: Context,
      [start, end]: [ad.Pt2, ad.Pt2],
      t: string,
      size: ad.Num
    ): PtListV<ad.Num> => {
      const dir = ops.vnormalize(ops.vsub(end, start));
      const normalDir = ops.rot90(toPt(dir));
      const base = t === "start" ? start : end;
      const [markStart, markEnd] = [
        ops.vmove(base, size, normalDir),
        ops.vmove(base, neg(size), normalDir),
      ];
      return {
        tag: "PtListV",
        contents: [markStart, markEnd].map(toPt),
      };
    },
    returns: valueT("Real2N"),
  },

  /**
   * Return series of elements that can render an arc SVG. See: https://css-tricks.com/svg-path-syntax-illustrated-guide/ for the "A" spec.
   * @param pathType: either "open" or "closed." whether the SVG should automatically draw a line between the final point and the start point
   * @param start: coordinate to start drawing the arc
   * @param end: coordinate to finish drawing the arc
   * @param radius: width and height of the ellipse to draw the arc along (i.e. [width, height])
   * @param rotation: angle in degrees to rotate ellipse about its center
   * @param largeArc: 0 to draw shorter of 2 arcs, 1 to draw longer
   * @param arcSweep: 0 to rotate CCW, 1 to rotate CW
   * @returns: Elements that can be passed to Path shape spec to render an SVG arc
   */
  arc: {
    name: "arc",
    description: `Return series of elements that can render an arc SVG. See: https://css-tricks.com/svg-path-syntax-illustrated-guide/ for the "A" spec. Returns elements that can be passed to Path shape spec to render an SVG arc.`,
    params: [
      {
        name: "pathType",
        type: pathTypeT(),
        description: `The path type: either "open" or "closed." whether the SVG should automatically draw a line between the final point and the start point`,
      },
      {
        name: "start",
        type: real2T(),
        description: "coordinate to start drawing the arc",
      },
      {
        name: "end",
        type: real2T(),
        description: "coordinate to finish drawing the arc",
      },
      {
        name: "[width, height]",
        type: real2T(),
        description: "width and height of the ellipse to draw the arc along",
      },
      {
        name: "rotation",
        type: realT(),
        description: "angle in degrees to rotate ellipse about its center",
      },
      {
        name: "largeArc",
        type: realT(),
        description: "0 to draw shorter of 2 arcs, 1 to draw longer",
      },
      {
        name: "arcSweep",
        type: realT(),
        description: "0 to rotate CCW, 1 to rotate CW",
      },
    ],
    body: (
      _context: Context,
      pathType: string,
      start: ad.Pt2,
      end: ad.Pt2,
      radius: ad.Pt2,
      rotation: ad.Num,
      largeArc: ad.Num,
      arcSweep: ad.Num
    ): PathDataV<ad.Num> => {
      const path = new PathBuilder();
      path.moveTo(start).arcTo(radius, end, [rotation, largeArc, arcSweep]);
      if (pathType === "closed") path.closePath();
      return path.getPath();
    },
    returns: valueT("PathCmd"),
  },

  repeatedArcs: {
    name: "repeatedArcs",
    description:
      "Generate multiple concentric arcs. Useful for denoting equal angles.",
    params: [
      {
        name: "innerStart",
        type: real2T(),
        description: "coordinate to start drawing the inner arc",
      },
      {
        name: "innerEnd",
        type: real2T(),
        description: "coordinate to end the inner arc",
      },
      {
        name: "outerStart",
        type: real2T(),
        description: "coordinate to start drawing the outer arc",
      },
      {
        name: "outerEnd",
        type: real2T(),
        description: "coordinate to end the outer arc",
      },
      {
        name: "innerRadius",
        type: real2T(),
        description:
          "radii of the ellipse to draw the inner arc along (width, height)",
      },
      {
        name: "repeat",
        type: posIntT(),
        description: "number of times to repeat the arc",
      },
      {
        name: "spacing",
        type: realT(),
        description: "spacing between arcs",
      },
      {
        name: "arcSweep",
        type: realT(),
        description: "arc length to sweep",
      },
    ],
    body: (
      _context: Context,
      innerStart: ad.Pt2,
      innerEnd: ad.Pt2,
      outerStart: ad.Pt2,
      outerEnd: ad.Pt2,
      innerRadius: ad.Pt2,
      repeat: number,
      spacing: ad.Num,
      arcSweep: ad.Num
    ): PathDataV<ad.Num> => {
      const path = new PathBuilder();
      const startDir = ops.vnormalize(ops.vsub(outerStart, innerStart));
      const endDir = ops.vnormalize(ops.vsub(outerEnd, innerEnd));
      let start: ad.Pt2 = innerStart;
      let end: ad.Pt2 = innerEnd;
      let radius = innerRadius;
      for (let i = 0; i < repeat; i++) {
        path.moveTo(start).arcTo(radius, end, [0, 0, arcSweep]);
        // TODO: avoid casting to `ad.Pt2`
        start = ops.vmove(start, spacing, startDir) as ad.Pt2;
        end = ops.vmove(end, spacing, endDir) as ad.Pt2;
        radius = ops.vadd(radius, [spacing, spacing]) as ad.Pt2;
      }
      return path.getPath();
    },
    returns: valueT("PathCmd"),
  },

  /**
   * Return series of elements that render a "wedge", which is the same as the arc above except that it's connected to the circle center and filled
   * @param center: center of the circle on which the arc sits
   * @param start: coordinate to start drawing the arc
   * @param end: coordinate to finish drawing the arc
   * @param radius: width and height of the ellipse to draw the arc along (i.e. [width, height])
   * @param rotation: angle in degrees to rotate ellipse about its center
   * @param largeArc: 0 to draw shorter of 2 arcs, 1 to draw longer
   * @param arcSweep: 0 to rotate CCW, 1 to rotate CW
   * @returns: Elements that can be passed to Path shape spec to render an SVG arc
   */
  wedge: {
    name: "wedge",
    description: `Return series of elements that render a "wedge", which is the same as the arc above except that it's connected to the circle center and filled. Returns elements that can be passed to Path shape spec to render an SVG arc.`,
    params: [
      {
        name: "center",
        type: real2T(),
        description: "center of the circle on which the arc sits",
      },
      {
        name: "start",
        type: real2T(),
        description: "coordinate to start drawing the arc",
      },
      {
        name: "end",
        type: real2T(),
        description: "coordinate to finish drawing the arc",
      },
      {
        name: "radius",
        type: real2T(),
        description:
          "width and height of the ellipse to draw the arc along (i.e. [width, height])",
      },
      {
        name: "rotation",
        type: realT(),
        description: "angle in degrees to rotate ellipse about its center",
      },
      {
        name: "largeArc",
        type: realT(),
        description: "0 to draw shorter of 2 arcs, 1 to draw longer",
      },
      {
        name: "arcSweep",
        type: realT(),
        description: "0 to rotate CCW, 1 to rotate CW",
      },
    ],
    body: (
      _context: Context,
      center: ad.Pt2,
      start: ad.Pt2,
      end: ad.Pt2,
      radius: ad.Pt2,
      rotation: ad.Num,
      largeArc: ad.Num,
      arcSweep: ad.Num
    ): PathDataV<ad.Num> => {
      const path = new PathBuilder();
      path
        .moveTo(start)
        .arcTo(radius, end, [rotation, largeArc, arcSweep])
        .lineTo(center);
      path.closePath();
      return path.getPath();
    },
    returns: valueT("PathCmd"),
  },
  /**
   * Find the point that is located at dist r along a line between p1 and p2.
   * @param p1: start point of line segment
   * @param p2: endpoint of line segment
   * @param r: distance from p1 to travel along the line
   * @returns: vector representation of the point of intersection
   */
  ptOnLine: {
    name: "ptOnLine",
    description:
      "Find the point that is located at dist r along a line between p1 and p2. Returns vector representation of the point of intersection.",
    params: [
      {
        name: "p1",
        type: realNT(),
        description: "start point of line segment",
      },
      { name: "p2", type: realNT(), description: "endpoint of line segment" },
      {
        name: "r",
        type: realT(),
        description: "distance from p1 to travel along the line",
      },
    ],
    body: (
      _context: Context,
      p1: ad.Num[],
      p2: ad.Num[],
      r: ad.Num
    ): VectorV<ad.Num> => {
      // find unit vector pointing towards v2
      const unit = ops.vnormalize(ops.vsub(p2, p1));
      return { tag: "VectorV", contents: ops.vmove(p1, r, unit) };
    },
    returns: valueT("RealN"),
  },
  /**
   * Return 0 if direction of rotation is CCW, 1 if direction of rotation is CW.
   * @param x1, y1: x, y coordinates of the circle/ellipse that the arc is drawn on
   * @param start: start point of the arc
   * @param end: end point of the arc
   * @returns: 0 or 1 depending on CCW or CW rotation
   */
  arcSweepFlag: {
    name: "arcSweepFlag",
    description:
      "Return 0 if direction of rotation is CCW, 1 if direction of rotation is CW.",

    params: [
      {
        name: "[x1, y1]",
        type: real2T(),
        description:
          "x, y coordinates of the circle/ellipse that the arc is drawn on",
      },
      { name: "start", type: real2T(), description: "start point of the arc" },
      { name: "end", type: real2T(), description: "end point of the arc" },
    ],
    body: (
      _context: Context,
      [x1, y1]: ad.Num[],
      start: ad.Pt2,
      end: ad.Pt2
    ): FloatV<ad.Num> => {
      const st = ops.vnormalize([sub(start[0], x1), sub(start[1], y1)]);
      const en = ops.vnormalize([sub(end[0], x1), sub(end[1], y1)]);
      const cross = ops.cross2(st, en);
      return {
        tag: "FloatV",
        contents: ifCond(gt(cross, 0), 0, 1),
      };
    },
    returns: valueT("Real"),
  },
  /**
   * Return the unsigned angle between vectors `u, v`, in radians.
   * Assumes that both u and v have nonzero magnitude.
   * The returned value will be in the range [0,pi].
   */
  angleBetween: {
    name: "angleBetween",
    description:
      "Return the unsigned angle between vectors `u, v`, in radians. Assumes that both u and v have nonzero magnitude. The returned value will be in the range [0,pi].",
    params: [
      { name: "u", type: realNT(), description: "A vector" },
      { name: "v", type: realNT(), description: "A vector" },
    ],
    body: (_context: Context, u: ad.Num[], v: ad.Num[]): FloatV<ad.Num> => {
      const theta = ops.angleBetween(u, v);
      return {
        tag: "FloatV",
        contents: theta,
      };
    },
    returns: valueT("Real"),
  },
  /**
   * Return the signed angle from vector `u` to vector `v`, in radians.
   * Assumes that both u and v are 2D vectors and have nonzero magnitude.
   * The returned value will be in the range [-pi,pi].
   */
  angleFrom: {
    name: "angleFrom",
    description:
      "Return the signed angle from vector `u` to vector `v`, in radians. Assumes that both u and v are 2D vectors and have nonzero magnitude. The returned value will be in the range [-pi,pi].",
    params: [
      { name: "u", type: realNT(), description: "A vector" },
      { name: "v", type: realNT(), description: "A vector" },
    ],
    body: (_context: Context, u: ad.Num[], v: ad.Num[]): FloatV<ad.Num> => {
      const theta = ops.angleFrom(u, v);
      return {
        tag: "FloatV",
        contents: theta,
      };
    },
    returns: valueT("Real"),
  },
  /**
   * Return the 2D cross product of `u` and `v`, equal to the determinant of the 2x2 matrix [u v]
   */
  cross2D: {
    name: "cross2D",
    description:
      "Return the 2D cross product of `u` and `v`, equal to the determinant of the 2x2 matrix [u v]",
    params: [
      { name: "u", type: real2T(), description: "A vector" },
      { name: "v", type: real2T(), description: "A vector" },
    ],
    body: (_context: Context, u: ad.Num[], v: ad.Num[]): FloatV<ad.Num> => {
      const det = sub(mul(u[0], v[1]), mul(u[1], v[0]));
      return {
        tag: "FloatV",
        contents: det,
      };
    },
    returns: valueT("Real"),
  },
  /**
   * Return the 3D cross product of `u` and `v`.
   */
  cross: {
    name: "cross",
    description: "Return the 3D cross product of 3D vectors `u` and `v`.",
    params: [
      { name: "u", type: real3T(), description: "A vector" },
      { name: "v", type: real3T(), description: "A vector" },
    ],
    body: (_context: Context, u: ad.Num[], v: ad.Num[]): VectorV<ad.Num> => {
      const result = ops.cross3(u, v);
      return {
        tag: "VectorV",
        contents: result,
      };
    },
    returns: real3T(),
  },
  /**
   * Return the intersection of a line passing through
   * `a0` and `a1` with a line passing through `b0` and `b1`
   */
  lineLineIntersection: {
    name: "lineLineIntersection",
    description:
      "Return the intersection of a line passing through `a0` and `a1` with a line passing through `b0` and `b1`.",
    params: [
      { name: "a0", type: real2T(), description: "First point of first line" },
      { name: "a1", type: real2T(), description: "Second point of first line" },
      { name: "b0", type: real2T(), description: "First point of second line" },
      {
        name: "b1",
        type: real2T(),
        description: "Second point of second line",
      },
    ],
    body: (
      _context: Context,
      a0: ad.Num[],
      a1: ad.Num[],
      b0: ad.Num[],
      b1: ad.Num[]
    ): VectorV<ad.Num> => {
      const A0 = [a0[0], a0[1], 1];
      const A1 = [a1[0], a1[1], 1];
      const B0 = [b0[0], b0[1], 1];
      const B1 = [b1[0], b1[1], 1];
      const X = ops.cross3(ops.cross3(A0, A1), ops.cross3(B0, B1));
      const x = [div(X[0], X[2]), div(X[1], X[2])];
      return {
        tag: "VectorV",
        contents: toPt(x),
      };
    },
    returns: valueT("Real2"),
  },
  /**
   * Return a point located at the midpoint between pts `start` and `end`
   */
  midpoint: {
    name: "midpoint",
    description:
      "Return a point located at the midpoint between pts `start` and `end`",
    params: [
      { name: "start", type: realNT(), description: "First point" },
      { name: "end", type: realNT(), description: "Second point" },
    ],
    body: (
      _context: Context,
      start: ad.Num[],
      end: ad.Num[]
    ): VectorV<ad.Num> => {
      const midpointLoc = ops.vmul(0.5, ops.vadd(start, end));
      return {
        tag: "VectorV",
        contents: midpointLoc,
      };
    },
    returns: valueT("RealN"),
  },
  /**
   * Return a point located at the midpoint of a line `s1` but offset by `padding` in its normal direction (for labeling).
   */
  midpointOffset: {
    name: "midpointOffset",
    description:
      "Return a point located at the midpoint of a line `s1` but offset by `padding` in its normal direction (for labeling).",
    params: [
      { name: "s1", type: shapeT("Line"), description: "A line" },
      {
        name: "padding",
        type: realT(),
        description: "Padding between midpoint and label",
      },
    ],
    body: (
      _context: Context,
      s1: Line<ad.Num>,
      padding: ad.Num
    ): TupV<ad.Num> => {
      const [start, end] = linePts(s1);
      // TODO: Cache these operations in Style!
      const normalDir = ops.rot90(ops.vnormalize(ops.vsub(end, start)));
      const midpointLoc = ops.vmul(0.5, ops.vadd(start, end));
      const midpointOffsetLoc = ops.vmove(midpointLoc, padding, normalDir);
      return {
        tag: "TupV",
        contents: toPt(midpointOffsetLoc),
      };
    },
    returns: valueT("Real2"),
  },
  chevron: {
    name: "chevron",
    description:
      "Return a list of points for a chevron shape comprised of two line segments intersecting at a right angle at the midpoint of `s1`, which can then be passed to `pathFromPoints` to draw the chevron.",
    params: [
      { name: "s1", type: shapeT("Line"), description: "A line" },
      {
        name: "padding",
        type: realT(),
        description: "Length of each line segment",
      },
    ],
    body: (
      _context: Context,
      // TODO reimplement with variable tick marks when #629 is merged
      s1: Line<ad.Num>,
      padding: ad.Num
    ): PtListV<ad.Num> => {
      // tickPlacement(padding, ticks);
      const [start, end] = linePts(s1);
      const dir = ops.vnormalize(ops.vsub(end, start)); // TODO make direction face "positive direction"
      const startDir = ops.vrot(dir, 135);
      const endDir = ops.vrot(dir, 225);
      const center = ops.vmul(0.5, ops.vadd(start, end));
      // if even, evenly divide tick marks about center. if odd, start in center and move outwards
      return {
        tag: "PtListV",
        contents: [
          ops.vmove(center, padding, startDir),
          center,
          ops.vmove(center, padding, endDir),
        ].map(toPt),
      };
    },
    returns: valueT("Real2N"),
  },
  /**
   * Return a point located at `padding` of a line `s1` offset by `padding` in its normal direction (for making right angle markers).
   */
  innerPointOffset: {
    name: "innerPointOffset",
    description:
      "Return a point located at `padding` of a line `s1` offset by `padding` in its normal direction (for making right angle markers).",

    params: [
      { name: "pt1", type: real2T(), description: "First point" },
      { name: "pt2", type: real2T(), description: "Second point" },
      { name: "pt3", type: real2T(), description: "Third point" },
      {
        name: "padding",
        type: realT(),
        description: "Offset from line to returned point",
      },
    ],
    body: (
      _context: Context,
      pt1: ad.Num[],
      pt2: ad.Num[],
      pt3: ad.Num[],
      padding: ad.Num
    ): VectorV<ad.Num> => {
      // unit vector towards first corner
      const vec1unit = ops.vnormalize(ops.vsub(pt2, pt1));
      const normalDir = ops.vneg(ops.rot90(vec1unit)); // rot90 rotates CW, neg to point in CCW direction

      // move along line between p1 and p2, then move perpendicularly
      const ref = ops.vmove(pt1, padding, vec1unit);
      const [xp, yp] = ops.vmove(ref, padding, normalDir);
      const [xn, yn] = ops.vmove(ref, padding, ops.vneg(normalDir));

      // unit vector towards end point
      const vec2unit = ops.vnormalize(ops.vsub(pt3, pt1));
      const endpt = ops.vmove(pt1, padding, vec2unit);

      // unit vector from midpoint to end point
      const intoEndUnit = ops.vnormalize(ops.vsub([xp, yp], endpt));
      // vector from B->E needs to be parallel to original vector, only care about positive 1 case bc intoEndUnit should point the same direction as vec1unit
      const cond = gt(ops.vdot(vec1unit, intoEndUnit), 0.95);
      return {
        tag: "VectorV",
        contents: [ifCond(cond, xp, xn), ifCond(cond, yp, yn)],
      };
    },
    returns: valueT("Real2"),
  },
  /**
   * Create equally spaced tick marks centered at the midpoint of a line
   * @param pt1: starting point of a line
   * @param pt2: endping point of a line
   * @param spacing: space in px between each tick
   * @param numTicks: number of tick marks to create
   * @param tickLength: 1/2 length of each tick
   */
  ticksOnLine: {
    name: "ticksOnLine",
    description:
      "Create equally spaced tick marks centered at the midpoint of a line",
    params: [
      { name: "pt1", type: real2T(), description: "starting point of a line" },
      { name: "pt2", type: real2T(), description: "ending point of a line" },
      {
        name: "spacing",
        type: realT(),
        description: "space in px between each tick",
      },
      {
        name: "numTicks",
        type: posIntT(),
        description: "number of tick marks to create",
      },
      {
        name: "tickLength",
        type: realT(),
        description: "1/2 length of each tick",
      },
    ],
    body: (
      _context: Context,
      pt1: ad.Num[],
      pt2: ad.Num[],
      spacing: ad.Num,
      numTicks: ad.Num,
      tickLength: ad.Num
    ): PathDataV<ad.Num> => {
      const path = new PathBuilder();
      // calculate scalar multipliers to determine the placement of each tick mark
      const multipliers = tickPlacement(spacing, numOf(numTicks));
      const unit = ops.vnormalize(ops.vsub(pt2, pt1));
      const normalDir = ops.vneg(ops.rot90(unit)); // rot90 rotates CW, neg to point in CCW direction

      const mid = ops.vmul(0.5, ops.vadd(pt1, pt2));

      // start/end pts of each tick will be placed parallel to each other, offset at dist of tickLength
      // from the original pt1->pt2 line
      const [x1p, y1p] = ops.vmove(mid, tickLength, normalDir);
      const [x2p, y2p] = ops.vmove(mid, tickLength, ops.vneg(normalDir));

      multipliers.forEach((multiplier) => {
        const [sx, sy] = ops.vmove([x1p, y1p], multiplier, unit);
        const [ex, ey] = ops.vmove([x2p, y2p], multiplier, unit);
        path.moveTo([sx, sy]).lineTo([ex, ey]);
      });
      return path.getPath();
    },
    returns: valueT("PathCmd"),
  },
  /**
   * Given two orthogonal segments that intersect at `intersection`, and a size `len`
   * return a path comprised of three points that describe a perpendicular mark at the angle where the segments intersect.
   */
  orientedSquare: {
    name: "orientedSquare",
    description:
      "Given two orthogonal segments that intersect at `intersection`, and a size `len` return a path comprised of three points that describe a perpendicular mark at the angle where the segments intersect.",

    params: [
      { name: "s1", type: shapeT("Line"), description: "First line segment" },
      { name: "s2", type: shapeT("Line"), description: "Second line segment" },
      {
        name: "intersection",
        type: real2T(),
        description: "Point of intersection",
      },
      {
        name: "len",
        type: realT(),
        description: "Side length of square marker",
      },
    ],
    body: (
      _context: Context,
      s1: Line<ad.Num>,
      s2: Line<ad.Num>,
      intersection: ad.Pt2,
      len: ad.Num
    ): PathDataV<ad.Num> => {
      const [seg1, seg2] = [linePts(s1), linePts(s2)];
      const [ptL, ptLR, ptR] = perpPathFlat(len, seg1, seg2);
      const path = new PathBuilder();
      return path
        .moveTo(toPt(ptL))
        .lineTo(toPt(ptLR))
        .lineTo(toPt(ptR))
        .lineTo(intersection)
        .closePath()
        .getPath();
    },
    returns: valueT("PathCmd"),
  },

  /**
   * Given three lines `l1, l2, l3` that already form a triangle, return a path that describes the triangle (which can then be filled, etc.).
   */
  triangle: {
    name: "triangle",
    description:
      "Given three lines `l1, l2, l3` that already form a triangle, return a path that describes the triangle (which can then be filled, etc.).",
    params: [
      { name: "l1", type: shapeT("Line"), description: "First line" },
      { name: "l2", type: shapeT("Line"), description: "Second line" },
      { name: "l3", type: shapeT("Line"), description: "Third line" },
    ],
    body: (
      _context: Context,
      l1: Line<ad.Num>,
      l2: Line<ad.Num>,
      l3: Line<ad.Num>
    ): PathDataV<ad.Num> => {
      const path = new PathBuilder();
      return path
        .moveTo(toPt(getStart(l1)))
        .lineTo(toPt(getStart(l2)))
        .lineTo(toPt(getStart(l3)))
        .closePath()
        .getPath();
    },
    returns: valueT("PathCmd"),
  },

  /**
   * Return the average of floats `x` and `y`.
   */
  average2: {
    name: "average2",
    description: "Return the average of floats `x` and `y`.",
    params: [
      { name: "x", type: realT(), description: "`x`" },
      { name: "y", type: realT(), description: "`y`" },
    ],
    body: (_context: Context, x: ad.Num, y: ad.Num): FloatV<ad.Num> => {
      return {
        tag: "FloatV",
        contents: div(add(x, y), 2),
      };
    },
    returns: valueT("Real"),
  },

  /**
   * Return the average of the floats in the list `xs`.
   */
  average: {
    name: "average",
    description: "Return the average of the floats in the list `xs`.",
    params: [{ name: "xs", type: realNT(), description: "`xs`" }],
    body: (_context: Context, xs: ad.Num[]): FloatV<ad.Num> => {
      return {
        tag: "FloatV",
        contents: div(addN(xs), max(1, xs.length)),
        // To avoid divide-by-0
      };
    },
    returns: valueT("Real"),
  },

  /**
   * Return the normalized version of vector `v`.
   */
  unit: {
    name: "unit",
    description: "Return the normalized version of vector `v`.",
    params: [{ name: "v", type: realNT(), description: "`v`" }],
    body: (_context: Context, v: ad.Num[]): VectorV<ad.Num> => {
      return {
        tag: "VectorV",
        contents: ops.vnormalize(v),
      };
    },
    returns: valueT("RealN"),
  },

  /**
   * Return a uniform random value between minVal and maxValue.
   */
  random: {
    name: "random",
    description:
      "Uniformly sample a random value in the range from `minVal` to `maxVal`.",
    params: [
      { name: "minVal", type: realT(), description: "minimum value" },
      { name: "maxVal", type: realT(), description: "maximum value" },
    ],
    body: (
      { makeInput }: Context,
      minVal: ad.Num,
      maxVal: ad.Num
    ): FloatV<ad.Num> => {
      if (typeof minVal === "number" && typeof maxVal === "number") {
        const val = makeInput({
          init: { tag: "Sampled", sampler: uniform(minVal, maxVal) },
          stages: new Set(),
        });

        return {
          tag: "FloatV",
          contents: val,
        };
      } else {
        throw new Error(
          "Expects the minimum and maximum values to be constants. Got a computed or optimized value instead."
        );
      }
    },
    returns: valueT("Real"),
  },

  /**
   * Return a uniform random value between 0 and 1
   */
  unitRandom: {
    name: "unitRandom",
    description: "Uniformly sample a random value in the range [0,1).",
    params: [],
    body: ({ makeInput }: Context): FloatV<ad.Num> => {
      const val = makeInput({
        init: { tag: "Sampled", sampler: uniform(0, 1) },
        stages: new Set(),
      });

      return {
        tag: "FloatV",
        contents: val,
      };
    },
    returns: valueT("Real"),
  },

  /**
   * Return a random value sampled from the uniform distribution on the unit disk.
   */
  diskRandom: {
    name: "diskRandom",
    description: "Sample the uniform distribution on the unit disk.",
    params: [],
    body: ({ makeInput }: Context): VectorV<ad.Num> => {
      const u1 = makeInput({
        init: { tag: "Sampled", sampler: uniform(0, 1) },
        stages: new Set(),
      });
      const u2 = makeInput({
        init: { tag: "Sampled", sampler: uniform(0, 1) },
        stages: new Set(),
      });

      // From the section "Sampling the Unit Disk" in Arvo, "Stratified Sampling of 2-Manifolds" (2001)
      const x = [
        mul(sqrt(u1), cos(mul(2 * Math.PI, u2))),
        mul(sqrt(u1), sin(mul(2 * Math.PI, u2))),
      ];

      return {
        tag: "VectorV",
        contents: x,
      };
    },
    returns: valueT("RealN"),
  },

  /**
   * Return a random value sampled from the uniform distribution on the unit circle.
   */
  circleRandom: {
    name: "circleRandom",
    description: "Sample the uniform distribution on the unit circle.",
    params: [],
    body: ({ makeInput }: Context): VectorV<ad.Num> => {
      const u = makeInput({
        init: { tag: "Sampled", sampler: uniform(0, 2 * Math.PI) },
        stages: new Set(),
      });

      const x = [cos(u), sin(u)];

      return {
        tag: "VectorV",
        contents: x,
      };
    },
    returns: valueT("RealN"),
  },

  /**
   * Return a random value sampled from the uniform distribution on the unit sphere.
   */
  sphereRandom: {
    name: "sphereRandom",
    description: "Sample the uniform distribution on the unit sphere.",
    params: [],
    body: ({ makeInput }: Context): VectorV<ad.Num> => {
      const u1 = makeInput({
        init: { tag: "Sampled", sampler: uniform(0, 1) },
        stages: new Set(),
      });
      const u2 = makeInput({
        init: { tag: "Sampled", sampler: uniform(0, 1) },
        stages: new Set(),
      });

      // Adapted from the section "Sampling the Unit Hemisphere" in Arvo, "Stratified Sampling of 2-Manifolds" (2001)
      const z = sub(1, mul(2, u1));
      const r = sqrt(clamp([0, 1], sub(1, mul(z, z))));
      const phi = mul(2 * Math.PI, u2);
      const x = [mul(r, cos(phi)), mul(r, sin(phi)), z];

      return {
        tag: "VectorV",
        contents: x,
      };
    },
    returns: valueT("RealN"),
  },

  /**
   * Return a random value sampled from a normal distribution with mean 0 and standard deviation 1.
   */
  normalRandom: {
    name: "normalRandom",
    description:
      "Sample a normal distribution with mean 0 and standard deviation 1.",
    params: [],
    body: ({ makeInput }: Context): FloatV<ad.Num> => {
      const u1 = makeInput({
        init: { tag: "Sampled", sampler: uniform(0, 1) },
        stages: new Set(),
      });
      const u2 = makeInput({
        init: { tag: "Sampled", sampler: uniform(0, 1) },
        stages: new Set(),
      });

      const Z = mul(sqrt(mul(-2, ln(u1))), cos(mul(2 * Math.PI, u2)));

      return {
        tag: "FloatV",
        contents: Z,
      };
    },
    returns: valueT("Real"),
  },

  /**
   * Return a random point sampled from the uniform distribution on a triangle with vertices a, b, c.
   */
  triangleRandom: {
    name: "triangleRandom",
    description:
      "Sample a point from the uniform distribution over a triangle with vertices `a`, `b`, and `c`.",
    params: [
      { name: "a", type: real2T(), description: "First vertex" },
      { name: "b", type: real2T(), description: "Second vertex" },
      { name: "c", type: real2T(), description: "Third vertex" },
    ],
    body: (
      { makeInput }: Context,
      a: ad.Num[],
      b: ad.Num[],
      c: ad.Num[]
    ): VectorV<ad.Num> => {
      const u1 = makeInput({
        init: { tag: "Sampled", sampler: uniform(0, 1) },
        stages: new Set(),
      });
      const u2 = makeInput({
        init: { tag: "Sampled", sampler: uniform(0, 1) },
        stages: new Set(),
      });

      // Following method SamplePlanarTriangle from Arvo, "Stratified Sampling of 2-Manifolds" (2001)
      const s = sqrt(u1);
      const t = u2;
      const x = ops.vadd(
        ops.vadd(ops.vmul(sub(1, s), a), ops.vmul(mul(s, sub(1, t)), b)),
        ops.vmul(mul(s, t), c)
      );

      return {
        tag: "VectorV",
        contents: x,
      };
    },
    returns: valueT("RealN"),
  },

  /**
   * Sample a random color once, with opacity `alpha` and colorType `colorType` (`"rgb"` or `"hsv"`).
   */
  sampleColor: {
    name: "sampleColor",
    description:
      'Sample a random color once, with opacity `alpha` and color type `colorType` (`"rgb"` or `"hsv"`).',
    params: [
      { name: "alpha", type: unitT(), description: "Opacity" },
      { name: "colorType", type: colorTypeT(), description: "Color model" },
    ],
    body: (
      { makeInput }: Context,
      alpha: ad.Num,
      colorType: "rgb" | "hsv"
    ): ColorV<ad.Num> => {
      if (colorType === "rgb") {
        const rgb = _.range(3).map(() =>
          makeInput({
            init: { tag: "Sampled", sampler: uniform(0.1, 0.9) },
            stages: new Set(),
          })
        );

        return {
          tag: "ColorV",
          contents: {
            tag: "RGBA",
            contents: [rgb[0], rgb[1], rgb[2], alpha],
          },
        };
      } else {
        const h = makeInput({
          init: { tag: "Sampled", sampler: uniform(0, 360) },
          stages: new Set(),
        });
        return {
          tag: "ColorV",
          contents: {
            tag: "HSVA",
            contents: [h, 100, 80, alpha], // HACK: for the color to look good
          },
        };
      }
    },
    returns: valueT("Color"),
  },

  /**
   * Set the opacity of a color `color` to `frac`.
   */
  setOpacity: {
    name: "setOpacity",
    description: "Set the opacity of a color `color` to `frac`.",
    params: [
      { name: "color", type: colorT(), description: "Color" },
      { name: "frac", type: unitT(), description: "Opacity" },
    ],
    body: (
      _context: Context,
      color: Color<ad.Num>,
      frac: ad.Num
    ): ColorV<ad.Num> => {
      // If paint=none, opacity is irreelevant
      if (color.tag === "NONE") {
        return {
          tag: "ColorV",
          contents: color,
        };
        // Otherwise, retain tag and color; only modify opacity
      } else {
        const props = color.contents;
        return {
          tag: "ColorV",
          contents: {
            tag: color.tag,
            contents: [props[0], props[1], props[2], mul(frac, props[3])],
          },
        };
      }
    },
    returns: valueT("Color"),
  },

  /**
   * Multiply a matrix `m` and a vector `v` (where `v` is implicitly treated as a column vector).
   */
  mul: {
    name: "mul",
    description:
      "Multiply a matrix `m` and a vector `v` (where `v` is implicitly treated as a column vector).",
    params: [
      { name: "m", type: realNMT(), description: "A matrix" },
      { name: "v", type: realNT(), description: "A vector" },
    ],
    body: (_context: Context, m: ad.Num[][], v: ad.Num[]): VectorV<ad.Num> => {
      if (!m.length) {
        throw Error("empty matrix");
      }
      if (!v.length) {
        throw Error("empty vector");
      }

      return {
        tag: "VectorV",
        contents: m.map((row) => ops.vdot(row, v)),
      };
    },
    returns: valueT("RealN"),
  },

  // ------ Triangle centers

  /**
   * Return the barycenter of the triangle with vertices `a`, `b`, `c`.
   */
  barycenter: {
    name: "barycenter",
    description:
      "Return the barycenter of the triangle with vertices `a`, `b`, `c`.",

    params: [
      { name: "a", type: real2T(), description: "First vertex" },
      { name: "b", type: real2T(), description: "Second vertex" },
      { name: "c", type: real2T(), description: "Third vertex" },
    ],
    body: (
      _context: Context,
      a: ad.Num[],
      b: ad.Num[],
      c: ad.Num[]
    ): VectorV<ad.Num> => {
      const x = ops.vmul(1 / 3, ops.vadd(a, ops.vadd(b, c)));
      return {
        tag: "VectorV",
        contents: toPt(x),
      };
    },
    returns: valueT("Real2"),
  },

  /**
   * Return the circumcenter of the triangle with vertices `p`, `q`, `r`.
   */
  circumcenter: {
    name: "circumcenter",
    description:
      "Return the circumcenter of the triangle with vertices `p`, `q`, `r`.",

    params: [
      { name: "p", type: real2T(), description: "First vertex" },
      { name: "q", type: real2T(), description: "Second vertex" },
      { name: "r", type: real2T(), description: "Third vertex" },
    ],
    body: (
      _context: Context,
      p: ad.Num[],
      q: ad.Num[],
      r: ad.Num[]
    ): VectorV<ad.Num> => {
      // edge vectors
      const u = ops.vsub(r, q);
      const v = ops.vsub(p, r);
      const w = ops.vsub(q, p);

      // side lengths
      const a = ops.vnorm(u);
      const b = ops.vnorm(v);
      const c = ops.vnorm(w);

      // homogeneous barycentric coordinates for circumcenter
      const hp = neg(mul(div(a, mul(b, c)), ops.vdot(w, v)));
      const hq = neg(mul(div(b, mul(c, a)), ops.vdot(u, w)));
      const hr = neg(mul(div(c, mul(a, b)), ops.vdot(v, u)));

      // normalize to get barycentric coordinates for circumcenter
      const H = add(add(hp, hq), hr);
      const bp = div(hp, H);
      const bq = div(hq, H);
      const br = div(hr, H);

      // circumcenter
      const x = ops.vadd(
        ops.vadd(ops.vmul(bp, p), ops.vmul(bq, q)),
        ops.vmul(br, r)
      );

      return {
        tag: "VectorV",
        contents: toPt(x),
      };
    },
    returns: valueT("Real2"),
  },

  /**
   * Return the circumradius of the triangle with vertices `p`, `q`, `r`.
   */
  circumradius: {
    name: "circumradius",
    description:
      "Return the circumradius of the triangle with vertices `p`, `q`, `r`.",
    params: [
      { name: "p", type: real2T(), description: "First vertex" },
      { name: "q", type: real2T(), description: "Second vertex" },
      { name: "r", type: real2T(), description: "Third vertex" },
    ],
    body: (
      _context: Context,
      p: ad.Num[],
      q: ad.Num[],
      r: ad.Num[]
    ): FloatV<ad.Num> => {
      // side lengths
      const a = ops.vnorm(ops.vsub(r, q));
      const b = ops.vnorm(ops.vsub(p, r));
      const c = ops.vnorm(ops.vsub(q, p));

      // semiperimeter
      const s = mul(0.5, add(add(a, b), c));

      // circumradius, computed as
      // R = (abc)/(4 sqrt( s(a+b-s)(a+c-s)(b+c-s) ) )
      const R = div(
        mul(mul(a, b), c),
        mul(
          4,
          sqrt(
            mul(
              mul(mul(s, sub(add(a, b), s)), sub(add(a, c), s)),
              sub(add(b, c), s)
            )
          )
        )
      );

      return {
        tag: "FloatV",
        contents: R,
      };
    },
    returns: valueT("Real"),
  },

  /**
   * Return the incenter of the triangle with vertices `p`, `q`, `r`.
   */
  incenter: {
    name: "incenter",
    description:
      "Return the incenter of the triangle with vertices `p`, `q`, `r`.",

    params: [
      { name: "p", type: real2T(), description: "First vertex" },
      { name: "q", type: real2T(), description: "Second vertex" },
      { name: "r", type: real2T(), description: "Third vertex" },
    ],
    body: (
      _context: Context,
      p: ad.Num[],
      q: ad.Num[],
      r: ad.Num[]
    ): VectorV<ad.Num> => {
      // side lengths
      const a = ops.vnorm(ops.vsub(r, q));
      const b = ops.vnorm(ops.vsub(p, r));
      const c = ops.vnorm(ops.vsub(q, p));

      // barycentric coordinates for incenter
      const s = add(add(a, b), c);
      const bp = div(a, s);
      const bq = div(b, s);
      const br = div(c, s);

      // incenter
      const x = ops.vadd(
        ops.vadd(ops.vmul(bp, p), ops.vmul(bq, q)),
        ops.vmul(br, r)
      );

      return {
        tag: "VectorV",
        contents: toPt(x),
      };
    },
    returns: valueT("Real2"),
  },

  /**
   * Return the inradius of the triangle with vertices `p`, `q`, `r`.
   */
  inradius: {
    name: "inradius",
    description:
      "Return the inradius of the triangle with vertices `p`, `q`, `r`.",

    params: [
      { name: "p", type: real2T(), description: "First vertex" },
      { name: "q", type: real2T(), description: "Second vertex" },
      { name: "r", type: real2T(), description: "Third vertex" },
    ],
    body: (
      _context: Context,
      p: ad.Num[],
      q: ad.Num[],
      r: ad.Num[]
    ): FloatV<ad.Num> => {
      // side lengths
      const a = ops.vnorm(ops.vsub(r, q));
      const b = ops.vnorm(ops.vsub(p, r));
      const c = ops.vnorm(ops.vsub(q, p));

      // semiperimeter
      const s = mul(0.5, add(add(a, b), c));

      // inradius
      const R = sqrt(div(mul(mul(sub(s, a), sub(s, b)), sub(s, c)), s));

      return {
        tag: "FloatV",
        contents: R,
      };
    },
    returns: valueT("Real"),
  },

  // ------ Utility functions

  /**
   * Return the square of the number `x`.
   */
  sqr: {
    name: "sqr",
    description: "Return the square of the number `x`.",
    params: [{ name: "x", type: realT(), description: "`x`" }],
    body: (_context: Context, x: ad.Num): FloatV<ad.Num> => {
      return { tag: "FloatV", contents: squared(x) };
    },
    returns: valueT("Real"),
  },

  /**
   * Return the square root of the number `x`. (NOTE: if `x < 0`, you may get `NaN`s)
   */
  sqrt: {
    name: "sqrt",
    description:
      "Return the square root of number `x`. (Note: if `x < 0` you may get `NaN`s)",
    params: [{ name: "x", type: realT(), description: "`x`" }],
    body: (_context: Context, x: ad.Num): FloatV<ad.Num> => {
      return { tag: "FloatV", contents: sqrt(x) };
    },
    returns: valueT("Real"),
  },

  /**
   * Return the max of the numbers `x`, `y`.
   */
  max: {
    name: "max",
    description: "Return the max of the numbers `x`, `y`.",
    params: [
      { name: "x", type: realT(), description: "`x`" },
      { name: "y", type: realT(), description: "`y`" },
    ],
    body: (_context: Context, x: ad.Num, y: ad.Num): FloatV<ad.Num> => {
      return { tag: "FloatV", contents: max(x, y) };
    },
    returns: valueT("Real"),
  },

  /**
   * Return the min of the numbers `x`, `y`.
   */
  min: {
    name: "min",
    description: "Return the min of the numbers `x`, `y`.",
    params: [
      { name: "x", type: realT(), description: "`x`" },
      { name: "y", type: realT(), description: "`y`" },
    ],
    body: (_context: Context, x: ad.Num, y: ad.Num): FloatV<ad.Num> => {
      return { tag: "FloatV", contents: min(x, y) };
    },
    returns: valueT("Real"),
  },

  /**
   * Return the absolute value of the number `x`.
   */
  abs: {
    name: "abs",
    description: "Return the absolute value of the number `x`.",
    params: [{ name: "x", type: realT(), description: "`x`" }],
    body: (_context: Context, x: ad.Num): FloatV<ad.Num> => {
      return { tag: "FloatV", contents: absVal(x) };
    },
    returns: valueT("Real"),
  },

  /**
   * Convert the angle `theta` from degrees to radians.
   */
  toRadians: {
    name: "toRadians",
    description: "Convert the angle `theta` from degrees to radians.",
    params: [{ name: "theta", type: realT(), description: "`theta`" }],
    body: (_context: Context, theta: ad.Num): FloatV<ad.Num> => {
      return {
        tag: "FloatV",
        contents: mul(Math.PI / 180, theta),
      };
    },
    returns: valueT("Real"),
  },

  /**
   * Convert the angle `theta` from radians to degrees.
   */
  toDegrees: {
    name: "toDegrees",
    description: "Convert the angle `theta` from radians to degrees.",
    params: [{ name: "theta", type: realT(), description: "`theta`" }],
    body: (_context: Context, theta: ad.Num): FloatV<ad.Num> => {
      return {
        tag: "FloatV",
        contents: mul(180 / Math.PI, theta),
      };
    },
    returns: valueT("Real"),
  },

  /**
   * Return the Euclidean norm of the vector `v`.
   */
  norm: {
    name: "norm",
    description: "Return the Euclidean norm of the vector `v`.",
    params: [{ name: "v", type: realNT(), description: "A vector" }],
    body: (_context: Context, v: ad.Num[]): FloatV<ad.Num> => {
      return { tag: "FloatV", contents: ops.vnorm(v) };
    },
    returns: valueT("Real"),
  },

  /**
   * Return the Euclidean norm squared of the vector `v`.
   */
  normsq: {
    name: "normsq",
    description: "Return the Euclidean norm squared of the vector `v`.",
    params: [{ name: "v", type: realNT(), description: "A vector" }],
    body: (_context: Context, v: ad.Num[]): FloatV<ad.Num> => {
      return { tag: "FloatV", contents: ops.vnormsq(v) };
    },
    returns: valueT("Real"),
  },

  /**
   * Return the Euclidean distance between the vectors `v` and `w`.
   */
  vdist: {
    name: "vdist",
    description:
      "Return the Euclidean distance between the vectors `v` and `w`.",
    params: [
      { name: "v", type: realNT(), description: "A vector" },
      { name: "w", type: realNT(), description: "A vector" },
    ],
    body: (_context: Context, v: ad.Num[], w: ad.Num[]): FloatV<ad.Num> => {
      return { tag: "FloatV", contents: ops.vdist(v, w) };
    },
    returns: valueT("Real"),
  },

  vmul: {
    name: "vmul",
    description: "Returns the scalar-vector product.",
    params: [
      { name: "s", type: realT(), description: "A scalar" },
      { name: "v", type: realNT(), description: "A vector" },
    ],
    body: (_context: Context, s: ad.Num, v: ad.Num[]): VectorV<ad.Num> => {
      return { tag: "VectorV", contents: ops.vmul(s, v) };
    },
    returns: valueT("RealN"),
  },

  /**
   * Return the Euclidean distance squared between the vectors `v` and `w`.
   */
  vdistsq: {
    name: "vdistsq",
    description:
      "Return the Euclidean distance squared between the vectors `v` and `w`.",
    params: [
      { name: "v", type: realNT(), description: "A vector" },
      { name: "w", type: realNT(), description: "A vector" },
    ],
    body: (_context: Context, v: ad.Num[], w: ad.Num[]): FloatV<ad.Num> => {
      return { tag: "FloatV", contents: ops.vdistsq(v, w) };
    },
    returns: valueT("Real"),
  },

  /**
   * Return the angle made by the vector `v` with the positive x-axis.
   */
  angleOf: {
    name: "angleOf",
    description:
      "Return the angle made by the vector `v` with the positive x-axis.",
    params: [{ name: "v", type: realNT(), description: "A vector" }],
    body: (_context: Context, v: ad.Num[]): FloatV<ad.Num> => {
      return { tag: "FloatV", contents: atan2(v[1], v[0]) };
    },
    returns: valueT("Real"),
  },

  // ------ Mathematical constants

  /**
   * Base e of the natural logarithm.
   */
  MathE: {
    name: "MathE",
    description: "Base e of the natural logarithm.",
    params: [],
    body: (_context: Context): FloatV<ad.Num> => {
      return {
        tag: "FloatV",
        contents: Math.E,
      };
    },
    returns: valueT("Real"),
  },

  /**
   * Ratio of the circumference of a circle to its diameter.
   */
  MathPI: {
    name: "MathPI",
    description: "Ratio of the circumference of a circle to its diameter.",
    params: [],
    body: (_context: Context): FloatV<ad.Num> => {
      return {
        tag: "FloatV",
        contents: Math.PI,
      };
    },
    returns: valueT("Real"),
  },

  // ------ Geometry/graphics utils

  /**
   * Rotate a 2D vector `v` by 90 degrees counterclockwise.
   */
  rot90: {
    name: "rot90",
    description: "Rotate a 2D vector `v` by 90 degrees counterclockwise.",
    params: [{ name: "v", type: real2T(), description: "A vector" }],
    body: (_context: Context, v: ad.Num[]): VectorV<ad.Num> => {
      if (v.length !== 2) {
        throw Error("expected 2D vector in `rot90`");
      }
      const [x, y] = v;
      return { tag: "VectorV", contents: [neg(y), x] };
    },
    returns: valueT("Real2"),
  },

  /**
   * Rotate a 2D vector `v` by theta degrees counterclockwise.
   */
  rotateBy: {
    name: "rotateBy",
    description: "Rotate a 2D vector `v` by theta degrees counterclockwise.",
    params: [
      { name: "v", type: real2T(), description: "A vector" },
      {
        name: "theta",
        type: realT(),
        description: "degrees to rotate counterclockwise",
      },
    ],
    body: (_context: Context, v: ad.Num[], theta: ad.Num): VectorV<ad.Num> => {
      if (v.length !== 2) {
        throw Error("expected 2D vector in `rotateBy`");
      }
      const [x, y] = v;
      const X = add(mul(cos(theta), x), mul(sin(theta), y));
      const Y = add(neg(mul(sin(theta), x)), mul(cos(theta), y));
      return { tag: "VectorV", contents: [X, Y] };
    },
    returns: valueT("Real2"),
  },

  signedDistance: {
    name: "signedDistance",
    description: "Return the signed distance between a shape and a point",
    params: [
      {
        name: "s",
        type: unionT(
          rectlikeT(),
          shapeT("Circle"),
          shapeT("Polygon"),
          shapeT("Line"),
          shapeT("Polyline")
        ),
        description: "A shape",
      },
      { name: "p", type: real2T(), description: "A point" },
    ],
    body: (
      _context: Context,
      s:
        | Rectlike<ad.Num>
        | Circle<ad.Num>
        | Polygon<ad.Num>
        | Line<ad.Num>
        | Polyline<ad.Num>,
      p: ad.Num[]
    ): FloatV<ad.Num> => {
      /*  
    All math borrowed from:
    https://iquilezles.org/articles/distfunctions2d/
    
    axis-aligned rectangle:
    float sdBox( in vec2 p, in vec2 b )
    {
      vec2 d = abs(p)-b;
      return length(max(d,0.0)) + min(max(d.x,d.y),0.0);
    } 
    */
      if (isRectlike(s)) {
        const absp = ops.vabs(ops.vsub(p, s.center.contents));
        const b = [div(s.width.contents, 2), div(s.height.contents, 2)];
        const d = ops.vsub(absp, b);
        const result = add(
          ops.vnorm(ops.vmax(d, [0.0, 0.0])),
          min(max(d[0], d[1]), 0.0)
        );
        return {
          tag: "FloatV",
          contents: result,
        };
      } else if (s.shapeType === "Circle") {
        /*     
      float sdCircle( vec2 p, float r )
      {
        return length(p) - r;
      } 
      */
        const pOffset = ops.vsub(p, s.center.contents);
        const result = sub(ops.vnorm(pOffset), s.r.contents);
        return {
          tag: "FloatV",
          contents: result,
        };
      } else if (s.shapeType === "Polygon") {
        const v = s.points.contents;
        const result = polygonSignedDistance( v, p );
        return {
          tag: "FloatV",
          contents: result,
        };
      } else if (s.shapeType === "Line") {
        return {
          tag: "FloatV",
          contents: sdLine(s, p),
        };
      } else {
        return {
          tag: "FloatV",
          contents: sdPolyline(s, p),
        };
      }
    },
    returns: valueT("Real"),
  },

  /**
   * Construct a unit vector u in the direction of the
   * given angle theta (in radians).
   */
  unitVector: {
    name: "unitVector",
    description:
      "Construct a unit vector u in the direction of the given angle theta (in radians).",
    params: [{ name: "theta", type: realT(), description: "direction" }],
    body: (_context: Context, theta: ad.Num): VectorV<ad.Num> => {
      return { tag: "VectorV", contents: [cos(theta), sin(theta)] };
    },
    returns: valueT("Real2"),
  },

  rayIntersect: {
    name: "rayIntersect",
    description: "Given a point p and vector v, find the first point where the ray r(t)=p+tv intersects the given shape S.  If there are no intersections, returns p.",
    params: [
      {
        name: "S",
        type: unionT(
          rectlikeT(),
          shapeT("Circle"),
          shapeT("Polygon"),
          shapeT("Line"),
          shapeT("Polyline"),
          shapeT("Ellipse"),
          shapeT("Group")
        ),
        description: "A shape",
      },
      { name: "p", type: real2T(), description: "A point" },
      { name: "v", type: real2T(), description: "A vector" },
    ],
    body: (
      _context: Context,
      S:
        | Circle<ad.Num>
        | Rectlike<ad.Num>
        | Line<ad.Num>
        | Polyline<ad.Num>
        | Polygon<ad.Num>
        | Ellipse<ad.Num>
        | Group<ad.Num>,
      p: ad.Num[],
      v: ad.Num[]
    ): VectorV<ad.Num> => {
      const hit = rayIntersectShape(S, p, v);
      const x = hit[0]; // hit location
      const x0 = ifCond(eq(absVal(x[0]), Infinity), p[0], x[0]);
      const x1 = ifCond(eq(absVal(x[1]), Infinity), p[1], x[1]);
      return { tag: "VectorV", contents: [x0, x1] };
    },
    returns: valueT("Real2"),
  },

  rayIntersectNormal: {
    name: "rayIntersectNormal",
    description: "Given a point p and vector v, find the unit normal at the first point where the ray r(t)=p+tv intersects the given shape S.  If there are no intersections, returns (0,0).",
    params: [
      {
        name: "S",
        type: unionT(
          rectlikeT(),
          shapeT("Circle"),
          shapeT("Polygon"),
          shapeT("Line"),
          shapeT("Polyline"),
          shapeT("Ellipse"),
          shapeT("Group")
        ),
        description: "A shape",
      },
      { name: "p", type: real2T(), description: "A point" },
      { name: "v", type: real2T(), description: "A vector" },
    ],
    body: (
      _context: Context,
      S:
        | Circle<ad.Num>
        | Rectlike<ad.Num>
        | Line<ad.Num>
        | Polyline<ad.Num>
        | Polygon<ad.Num>
        | Ellipse<ad.Num>
        | Group<ad.Num>,
      p: ad.Num[],
      v: ad.Num[]
    ): VectorV<ad.Num> => {
      const hit = rayIntersectShape(S, p, v);
      const x = hit[0]; // hit location
      const n = hit[1]; // hit normal
      const s = ops.vdot(n, ops.vsub(p, x));
      const n0 = ifCond(
        eq(absVal(x[0]), Infinity),
        0.0,
        ifCond(lt(s, 0), neg(n[0]), n[0])
      );
      const n1 = ifCond(
        eq(absVal(x[1]), Infinity),
        0.0,
        ifCond(lt(s, 0), neg(n[1]), n[1])
      );
      return { tag: "VectorV", contents: [n0, n1] };
    },
    returns: valueT("Real2"),
  },

  rayIntersectDistance: {
    name: "rayIntersectDistance",
    description: "Given a point p and vector v, returns the distance to the first point where the ray r(t)=p+tv intersects the shape S.  If there are no intersections, returns Infinity.",
    params: [
      {
        name: "S",
        type: unionT(
          rectlikeT(),
          shapeT("Circle"),
          shapeT("Polygon"),
          shapeT("Line"),
          shapeT("Polyline"),
          shapeT("Ellipse"),
          shapeT("Group")
        ),
        description: "A shape",
      },
      { name: "p", type: real2T(), description: "A point" },
      { name: "v", type: real2T(), description: "A vector" },
    ],
    body: (
      _context: Context,
      S:
        | Circle<ad.Num>
        | Rectlike<ad.Num>
        | Line<ad.Num>
        | Polyline<ad.Num>
        | Polygon<ad.Num>
        | Ellipse<ad.Num>
        | Group<ad.Num>,
      p: ad.Num[],
      v: ad.Num[]
    ): FloatV<ad.Num> => {
      const hit = rayIntersectShape(S, p, v);
      const x = hit[0]; // hit location
      let t = ifCond(eq(absVal(x[0]), Infinity), Infinity, ops.vdist(p,x) );
      return { tag: "FloatV", contents: t };
    },
    returns: valueT("Real"),
  },

  closestPoint: {
    name: "closestPoint",
    description:
      "Returns a point on the shape s closest to a query point p.  If this point is not unique, an arbitrary choice is made.  If no such point exists, the query point p is returned.",
    params: [
      {
        name: "s",
        type: unionT(
          rectlikeT(),
          shapeT("Circle"),
          shapeT("Polygon"),
          shapeT("Line"),
          shapeT("Polyline"),
          shapeT("Ellipse"),
          shapeT("Group")
        ),
        description: "A shape",
      },
      { name: "p", type: real2T(), description: "A point" },
    ],
    body: (
      _context: Context,
      s:
        | Circle<ad.Num>
        | Rectlike<ad.Num>
        | Line<ad.Num>
        | Polyline<ad.Num>
        | Polygon<ad.Num>
        | Ellipse<ad.Num>
        | Group<ad.Num>,
      p: ad.Num[]
    ): VectorV<ad.Num> => {
      return { tag: "VectorV", contents: closestPointShape(s, p) };
    },
    returns: valueT("Real2"),
  },

  closestSilhouettePoint: {
    name: "closestSilhouettePoint",
    description:
      "Returns a point on the visibility silhouette of shape s closest to a query point p.  If this point is not unique, an arbitrary choice is made.  If no such point exists, the query point p is returned.",
    params: [
      {
        name: "s",
        type: unionT(
          rectlikeT(),
          shapeT("Circle"),
          shapeT("Polygon"),
          shapeT("Line"),
          shapeT("Polyline"),
          shapeT("Ellipse"),
          shapeT("Group")
        ),
        description: "A shape",
      },
      { name: "p", type: real2T(), description: "A point" },
    ],
    body: (
      _context: Context,
      s:
        | Circle<ad.Num>
        | Rectlike<ad.Num>
        | Line<ad.Num>
        | Polyline<ad.Num>
        | Polygon<ad.Num>
        | Ellipse<ad.Num>
        | Group<ad.Num>,
      p: ad.Num[]
    ): VectorV<ad.Num> => {
      const q = closestSilhouettePointShape(s, p);
      const qx = ifCond(eq(q[0], Infinity), p[0], q[0]);
      const qy = ifCond(eq(q[1], Infinity), p[1], q[1]);
      return { tag: "VectorV", contents: [qx, qy] };
    },
    returns: valueT("Real2"),
  },

  closestSilhouetteDistance: {
    name: "closestSilhouetteDistance",
    description:
      "Returns the distance to the closest point on the visibility silhouette of shape s relative to query point p.  If no such point exists, returns Infinity.",
    params: [
      {
        name: "s",
        type: unionT(
          rectlikeT(),
          shapeT("Circle"),
          shapeT("Polygon"),
          shapeT("Line"),
          shapeT("Polyline"),
          shapeT("Ellipse"),
          shapeT("Group")
        ),
        description: "A shape",
      },
      { name: "p", type: real2T(), description: "A point" },
    ],
    body: (
      _context: Context,
      s:
        | Circle<ad.Num>
        | Rectlike<ad.Num>
        | Line<ad.Num>
        | Polyline<ad.Num>
        | Polygon<ad.Num>
        | Ellipse<ad.Num>
        | Group<ad.Num>,
      p: ad.Num[]
    ): FloatV<ad.Num> => {
      const q = closestSilhouettePointShape(s, p);
      const d = ifCond(eq(q[0],Infinity), Infinity, ops.vdist(p,q));
      return { tag: "FloatV", contents: d };
    },
    returns: valueT("Real"),
  },

  rectLineDist: {
    name: "rectLineDist",
    description:
      "Return the distance between a rectangle (defined using the bottom-left and top-right points) and a line (defined using start and end points)",
    params: [
      {
        name: "bottomLeft",
        type: real2T(),
        description: "bottom-left point of rectangle",
      },
      {
        name: "topRight",
        type: real2T(),
        description: "top-right point of rectangle",
      },
      { name: "start", type: real2T(), description: "start point of line" },
      { name: "end", type: real2T(), description: "end point of line" },
    ],
    body: (
      _context: Context,
      bottomLeft: ad.Pt2,
      topRight: ad.Pt2,
      start: ad.Pt2,
      end: ad.Pt2
    ): FloatV<ad.Num> =>
      floatV(rectLineDist({ bottomLeft, topRight }, { start, end })),
    returns: valueT("Real"),
  },

  shapeDistance: {
    name: "shapeDistance",
    description: "Return the distance between two shapes.",
    params: [
      { name: "s1", type: shapeT("AnyShape"), description: "a shape" },
      { name: "s2", type: shapeT("AnyShape"), description: "a shape" },
    ],
    body: (
      _context: Context,
      s1: Shape<ad.Num>,
      s2: Shape<ad.Num>
    ): FloatV<ad.Num> => floatV(shapeDistance(s1, s2)),
    returns: valueT("Real"),
  },

  /**
   * Returns the signed area enclosed by a polygonal chain given its nodes
   */
  signedArea: {
    name: "signedArea",
    description:
      "Returns the signed area enclosed by a polygonal chain given its nodes",
    params: [
      {
        name: "points",
        type: realNMT(),
        description: "points of polygonal chain",
      },
      {
        name: "closed",
        type: booleanT(),
        description: "whether the polygonic chain is closed",
      },
    ],
    body: (
      _context: Context,
      points: ad.Num[][],
      closed: boolean
    ): FloatV<ad.Num> => {
      return { tag: "FloatV", contents: signedArea(points, closed) };
    },
    returns: valueT("Real"),
  },

  /**
   * Returns the turning number of polygonal chain given its nodes
   */
  turningNumber: {
    name: "turningNumber",
    description:
      "Returns the turning number of polygonal chain given its nodes",
    params: [
      {
        name: "points",
        type: realNMT(),
        description: "points of polygonal chain",
      },
      {
        name: "closed",
        type: booleanT(),
        description: "whether the polygonic chain is closed",
      },
    ],
    body: (
      _context: Context,
      points: ad.Num[][],
      closed: boolean
    ): FloatV<ad.Num> => {
      return {
        tag: "FloatV",
        contents: turningNumber(points, closed),
      };
    },
    returns: valueT("Real"),
  },

  /**
   * Returns the total length of polygonal chain given its nodes
   */
  perimeter: {
    name: "perimeter",
    description: "Returns the total length of polygonal chain given its nodes",
    params: [
      {
        name: "points",
        type: realNMT(),
        description: "points of polygonal chain",
      },
      {
        name: "closed",
        type: booleanT(),
        description: "whether the polygonic chain is closed",
      },
    ],
    body: (
      _context: Context,
      points: ad.Num[][],
      closed: boolean
    ): FloatV<ad.Num> => {
      return { tag: "FloatV", contents: perimeter(points, closed) };
    },
    returns: valueT("Real"),
  },

  /**
   * Returns the isoperimetric ratio (perimeter squared divided by enclosed area)
   */
  isoperimetricRatio: {
    name: "isoperimetricRatio",
    description:
      "Returns the isoperimetric ratio (perimeter squared divided by enclosed area)",
    params: [
      {
        name: "points",
        type: realNMT(),
        description: "points of curve",
      },
      {
        name: "closed",
        type: booleanT(),
        description: "whether the curve is closed",
      },
    ],
    body: (
      _context: Context,
      points: ad.Num[][],
      closed: boolean
    ): FloatV<ad.Num> => {
      return { tag: "FloatV", contents: isoperimetricRatio(points, closed) };
    },
    returns: valueT("Real"),
  },

  /**
   * Returns integral of curvature squared along the curve
   */
  elasticEnergy: {
    name: "elasticEnergy",
    description: "Returns integral of curvature squared along the curve",
    params: [
      {
        name: "points",
        type: realNMT(),
        description: "points of curve",
      },
      {
        name: "closed",
        type: booleanT(),
        description: "whether curve is closed",
      },
    ],
    body: (
      _context: Context,
      points: ad.Num[][],
      closed: boolean
    ): FloatV<ad.Num> => {
      return { tag: "FloatV", contents: elasticEnergy(points, closed) };
    },
    returns: valueT("Real"),
  },

  /**
   * Returns integral of curvature along the curve
   */
  totalCurvature: {
    name: "totalCurvature",
    description: "Returns integral of curvature along the curve",
    params: [
      {
        name: "points",
        type: realNMT(),
        description: "points of curve",
      },
      {
        name: "closed",
        type: booleanT(),
        description: "whether curve is closed",
      },
      {
        name: "signed",
        type: booleanT(),
        description: "whether curvature is signed",
      },
    ],
    body: (
      _context: Context,
      points: ad.Num[][],
      closed: boolean,
      signed = true
    ): FloatV<ad.Num> => {
      return {
        tag: "FloatV",
        contents: totalCurvature(points, closed, signed),
      };
    },
    returns: valueT("Real"),
  },

  /**
   * Returns the sum of all line segment lengths raised to `k`
   */
  lengthK: {
    name: "lengthK",
    description: "Returns the sum of all line segment lengths raised to `k`",
    params: [
      {
        name: "points",
        type: realNMT(),
        description: "points of curve",
      },
      {
        name: "closed",
        type: booleanT(),
        description: "whether curve is closed",
      },
      {
        name: "k",
        type: realT(),
        description: "exponent for line segments",
      },
    ],
    body: (
      _context: Context,
      points: ad.Num[][],
      closed: boolean,
      k: number
    ): FloatV<ad.Num> => {
      return { tag: "FloatV", contents: lengthK(points, closed, k) };
    },
    returns: valueT("Real"),
  },

  /**
   * Returns the maximum value of curvature along the curve
   */
  maxCurvature: {
    name: "maxCurvature",
    description: "Returns the maximum value of curvature along the curve",
    params: [
      {
        name: "points",
        type: realNMT(),
        description: "points of curve",
      },
      {
        name: "closed",
        type: booleanT(),
        description: "whether curve is closed",
      },
    ],
    body: (
      _context: Context,
      points: ad.Num[][],
      closed: boolean
    ): FloatV<ad.Num> => {
      return { tag: "FloatV", contents: maxCurvature(points, closed) };
    },
    returns: valueT("Real"),
  },

  /**
   * Returns integral of curvature raised to `p` along the curve
   */
  pElasticEnergy: {
    name: "pElasticEnergy",
    description: "Returns integral of curvature raised to `p` along the curve",
    params: [
      {
        name: "points",
        type: realNMT(),
        description: "points of curve",
      },
      {
        name: "closed",
        type: booleanT(),
        description: "whether curve is closed",
      },
      {
        name: "p",
        type: realT(),
        description: "exponent for curvature",
      },
    ],
    body: (
      _context: Context,
      points: ad.Num[][],
      closed: boolean,
      p: number
    ): FloatV<ad.Num> => {
      return { tag: "FloatV", contents: pElasticEnergy(points, closed, p) };
    },
    returns: valueT("Real"),
  },

  /**
   * Returns integral of curvature derivative raised to `p` along the curve
   */
  inflectionEnergy: {
    name: "inflectionEnergy",
    description:
      "Returns integral of curvature derivative raised to `p` along the curve",
    params: [
      {
        name: "points",
        type: realNMT(),
        description: "points of curve",
      },
      {
        name: "closed",
        type: booleanT(),
        description: "whether curve is closed",
      },
      {
        name: "p",
        type: realT(),
        description: "exponent for curvature derivative",
      },
    ],
    body: (
      _context: Context,
      points: ad.Num[][],
      closed: boolean,
      p: number
    ): FloatV<ad.Num> => {
      return { tag: "FloatV", contents: inflectionEnergy(points, closed, p) };
    },
    returns: valueT("Real"),
  },

  /**
   * Returns center of mass for a 2D point cloud
   */
  centerOfMass: {
    name: "centerOfMass",
    description: "Returns center of mass for a 2D point cloud",
    params: [
      {
        name: "points",
        type: real2NT(),
        description: "points of curve",
      },
    ],
    body: (_context: Context, points: [ad.Num, ad.Num][]): VectorV<ad.Num> => {
      return { tag: "VectorV", contents: centerOfMass(points) };
    },
    returns: valueT("Real2"),
  },

  noClip: {
    name: "noClip",
    description: "Describes no shape clipping",
    params: [],
    body: (_context: Context): ClipDataV<ad.Num> => clipDataV(noClip()),
    returns: valueT("ClipData"),
  },

  clip: {
    name: "clip",
    description: "Describes clipping to a shape",
    params: [{ name: "shape", type: shapeT("AnyShape") }],
    body: (_context: Context, shape: Shape<ad.Num>): ClipDataV<ad.Num> =>
      clipDataV(clipShape(shape)),
    returns: valueT("ClipData"),
  },

  bboxPts: {
    name: "bboxPts",
    description:
      "Return the top-right, top-left, bottom-left, bottom-right points (in that order) of the axis-aligned bounding box of the shape",
    params: [{ name: "shape", type: shapeT("AnyShape") }],
    body: (_context: Context, shape: Shape<ad.Num>): PtListV<ad.Num> =>
      ptListV(bboxPts(shape)),
    returns: valueT("Real2N"),
  },
};

// `_compDictVals` causes TypeScript to enforce that every function in
// `compDict` actually has type `CompFunc` with the right function signature, etc.
const _compDictVals: CompFunc[] = Object.values(compDict);

/*
  Computes the signed distance for a line 
  float sdSegment( in vec2 p, in vec2 a, in vec2 b )
  {
    vec2 pa = p-a, ba = b-a;
    float h = clamp( dot(pa,ba)/dot(ba,ba), 0.0, 1.0 );
    return length( pa - ba*h );
  }
*/
const sdLine = (s: Line<ad.Num>, p: ad.Num[]): ad.Num => {
  return sdLineAsNums(s.start.contents, s.end.contents, p);
};

const sdLineAsNums = (a: ad.Num[], b: ad.Num[], p: ad.Num[]): ad.Num => {
  const pa = ops.vsub(p, a);
  const ba = ops.vsub(b, a);
  const h = clamp([0, 1], div(ops.vdot(pa, ba), ops.vdot(ba, ba)));
  return ops.vnorm(ops.vsub(pa, ops.vmul(h, ba)));
};

const sdPolyline = (s: Polyline<ad.Num>, p: ad.Num[]): ad.Num => {
  const dists: ad.Num[] = [];
  for (let i = 0; i < s.points.contents.length - 1; i++) {
    const start = s.points.contents[i];
    const end = s.points.contents[i + 1];
    dists[i] = sdLineAsNums(start, end, p);
  }
  return minN(dists);
};

export const sdEllipse = (s: Ellipse<ad.Num>, p: ad.Num[]): ad.Num => {
  return sdEllipseAsNums(s.rx.contents, s.ry.contents, s.center.contents, p);
};

/*
  float msign(in float x) { return (x<0.0)?-1.0:1.0; }
*/
export const msign = (x: ad.Num): ad.Num => {
  return ifCond(lt(x, 0), -1, 1);
};

/*
  Ported code is here: https://www.shadertoy.com/view/4sS3zz
*/
export const sdEllipseAsNums = (
  radiusx: ad.Num,
  radiusy: ad.Num,
  center: ad.Num[],
  pInput: ad.Num[]
): ad.Num => {
  // if = abs( p );
  // if( p.x>p.y ){ p=p.yx; ab=ab.yx; }
  const pOffset = ops.vsub(pInput, center);
  const pUnswizzled = ops.vabs(pOffset);
  const abUnswizzled = [radiusx, radiusy];
  const p = [];
  const ab = [];
  p[0] = ifCond(
    gt(pUnswizzled[0], pUnswizzled[1]),
    pUnswizzled[1],
    pUnswizzled[0]
  );
  p[1] = ifCond(
    gt(pUnswizzled[0], pUnswizzled[1]),
    pUnswizzled[0],
    pUnswizzled[1]
  );
  ab[0] = ifCond(
    gt(pUnswizzled[0], pUnswizzled[1]),
    abUnswizzled[1],
    abUnswizzled[0]
  );
  ab[1] = ifCond(
    gt(pUnswizzled[0], pUnswizzled[1]),
    abUnswizzled[0],
    abUnswizzled[1]
  );
  // float l = ab.y*ab.y - ab.x*ab.x;
  const l = sub(squared(ab[1]), squared(ab[0]));
  // float m = ab.x*p.x/l;
  const m = div(mul(ab[0], p[0]), l);
  // float m2 = m*m;
  const m2 = squared(m);
  // float n = ab.y*p.y/l;
  const n = div(mul(ab[1], p[1]), l);
  // float n2 = n*n;
  const n2 = squared(n);
  // float c = (m2+n2-1.0)/3.0; float c3 = c*c*c;
  const c = div(sub(add(m2, n2), 1), 3);
  const c3 = mul(mul(c, c), c);
  // float q = c3 + m2*n2*2.0;
  const q = add(c3, mul(m2, mul(n2, 2)));
  // float d = c3 + m2*n2;
  const d = add(c3, mul(m2, n2));
  // float g = m + m*n2;
  const g = add(m, mul(m, n2));

  //if branch
  // float h = acos(q/c3)/3.0;
  const hif = div(acos(div(q, c3)), 3);
  // float s = cos(h) + 2.0;
  const sif = add(cos(hif), 2);
  // float t = sin(h)*sqrt(3.0);
  const tif = mul(sin(hif), sqrt(3));
  // float rx = sqrt( m2-c*(s+t) );
  const rxif = sqrt(sub(m2, mul(c, add(sif, tif))));
  // float ry = sqrt( m2-c*(s-t) );
  const ryif = sqrt(sub(m2, mul(c, sub(sif, tif))));
  // co = ry + sign(l)*rx + abs(g)/(rx*ry);
  const coif = add(
    add(ryif, mul(sign(l), rxif)),
    div(absVal(g), mul(rxif, ryif))
  );
  // elsebranch
  // float h = 2.0*m*n*sqrt(d);
  const h = mul(2, mul(m, mul(n, sqrt(d))));
  // float s = msign(q+h)*pow( abs(q+h), 1.0/3.0 );
  const onethird = div(1, 3);
  const s = mul(msign(add(q, h)), pow(absVal(add(q, h)), onethird));
  // float t = msign(q-h)*pow( abs(q-h), 1.0/3.0 );
  const t = mul(msign(sub(q, h)), pow(absVal(sub(q, h)), onethird));
  // float rx = -(s+t) - c*4.0 + 2.0*m2;
  const rx = add(sub(neg(add(s, t)), mul(c, 4)), mul(2, m2));
  // float ry =  (s-t)*sqrt(3.0);
  const ry = mul(sub(s, t), sqrt(3));
  // float rm = sqrt( rx*rx + ry*ry );
  const rm = sqrt(add(squared(rx), squared(ry)));
  // co = ry/sqrt(rm-rx) + 2.0*g/rm;
  const coelse = add(div(ry, sqrt(sub(rm, rx))), mul(2, div(g, rm)));

  // co = (co-m)/2.0;
  // if (d<0.0)
  const co_pred = ifCond(lt(d, 0), coif, coelse);
  const co = div(sub(co_pred, m), 2);

  // float si = sqrt( max(1.0-co*co,0.0) );
  const si = sqrt(max(sub(1, squared(co)), 0));
  // vec2 r = ab * vec2(co,si);
  const r = ops.vproduct(ab, [co, si]);
  // return length(r-p) * msign(p.y-r.y);
  return mul(ops.vnorm(ops.vsub(r, p)), msign(sub(p[1], r[1])));
};

const rayIntersectShape = (
  s:
    | Circle<ad.Num>
    | Rectlike<ad.Num>
    | Line<ad.Num>
    | Polyline<ad.Num>
    | Polygon<ad.Num>
    | Ellipse<ad.Num>
    | Path<ad.Num>
    | Group<ad.Num>,
  p: ad.Num[],
  v: ad.Num[]
): ad.Num[][] => {
  const t = s.shapeType;
  if (t === "Circle") {
    return rayIntersectCircle(s, p, v);
  } else if (
    t === "Rectangle" ||
    t === "Text" ||
    t === "Equation" ||
    t === "Image"
  ) {
    return rayIntersectRect(s, p, v);
  } else if (t === "Line") {
    return rayIntersectLine(s, p, v);
  } else if (t === "Polyline") {
    return rayIntersectPolyline(s, p, v);
  } else if (t === "Polygon") {
    return rayIntersectPolygon(s, p, v);
  } else if (t === "Ellipse") {
    return rayIntersectEllipse(s, p, v);
  } else if (t === "Path") {
    throw new Error("Ray intersection not handled for Path");
  } else {
    // t === "Group"
    const firstHits = s.shapes.contents.map((shape) =>
      rayIntersectShape(shape, p, v)
    );
    const dist = firstHits.map((hit) => ops.vdist(hit[0], p));
    let hitX: ad.Num = Infinity;
    let hitY: ad.Num = Infinity;
    let nrmX: ad.Num = Infinity;
    let nrmY: ad.Num = Infinity;
    let firstDist: ad.Num = Infinity;
    for (let i = 0; i < s.shapes.contents.length; i++) {
      firstDist = ifCond(lt(firstDist, dist[i]), firstDist, dist[i]);
      hitX = ifCond(eq(firstDist, dist[i]), firstHits[i][0][0], hitX);
      hitY = ifCond(eq(firstDist, dist[i]), firstHits[i][0][1], hitY);
      nrmX = ifCond(eq(firstDist, dist[i]), firstHits[i][1][0], nrmX);
      nrmY = ifCond(eq(firstDist, dist[i]), firstHits[i][1][1], nrmY);
    }
    return [
      [hitX, hitY],
      [nrmX, nrmY],
    ];
  }
};

const rayIntersectCircle = (
  s: Circle<ad.Num>,
  p: ad.Num[],
  v: ad.Num[]
): ad.Num[][] => {
  const c = s.center.contents;
  const r = s.r.contents;
  return rayIntersectCircleCoords(p, v, c, r);
};

const rayIntersectEllipse = (
  s: Ellipse<ad.Num>,
  p0: ad.Num[],
  v0: ad.Num[]
): ad.Num[][] => {
  // map ray data to coordinate system for unit circle
  const r = [s.rx.contents, s.ry.contents];
  const c0 = s.center.contents;
  const p = ops.ewvvdiv(p0, r);
  const v = ops.ewvvdiv(v0, r);
  const c = ops.ewvvdiv(c0, r);

  const hit = rayIntersectCircleCoords(p, v, c, 1);

  // map hit point and normal back to ellipse coordinate system
  const x = ops.ewvvmul(hit[0], r);
  const n = ops.vnormalize([
    mul(div(r[1], r[0]), sub(x[0], c0[0])),
    mul(div(r[0], r[1]), sub(x[1], c0[1])),
  ]);

  return [x, n];
};

const rayIntersectCircleCoords = (
  p: ad.Num[],
  v: ad.Num[],
  c: ad.Num[],
  r: ad.Num
): ad.Num[][] => {
  const w = ops.vnormalize(v);
  const u = ops.vsub(p, c);
  const B = neg(ops.vdot(u, w));
  const C = sub(ops.vdot(u, u), mul(r, r));
  const D = sub(mul(B, B), C);
  const t1 = ifCond(lt(D, 0), Infinity, sub(B, sqrt(D)));
  const t2 = ifCond(lt(D, 0), Infinity, add(B, sqrt(D)));
  const t = ifCond(gt(t1, 0), t1, ifCond(gt(t2, 0), t2, Infinity));
  const x = ops.vadd(p, ops.vmul(t, w));
  const n = ops.vnormalize(ops.vsub(x, c));
  return [x, n];
};

const rayIntersectLine = (
  S: Line<ad.Num>,
  p: ad.Num[],
  v: ad.Num[]
): ad.Num[][] => {
  return rayIntersectLineCoords(p, v, S.start.contents, S.end.contents);
};

const rayIntersectRect = (
  S: Rectlike<ad.Num>,
  p: ad.Num[],
  v: ad.Num[]
): ad.Num[][] => {
  const c = S.center.contents;
  const w = S.width.contents;
  const h = S.height.contents;
  const x0 = sub(c[0], div(w, 2));
  const x1 = add(c[0], div(w, 2));
  const y0 = sub(c[1], div(h, 2));
  const y1 = add(c[1], div(h, 2));

  const points = [
    [x0, y0],
    [x1, y0],
    [x1, y1],
    [x0, y1],
    [x0, y0],
  ];
  const firstHits: ad.Num[][][] = [];
  const dist: ad.Num[] = [];
  for (let i = 0; i < 4; i++) {
    const a = points[i];
    const b = points[i + 1];
    firstHits[i] = rayIntersectLineCoords(p, v, a, b);
    dist[i] = ops.vdist(p, firstHits[i][0]);
  }

  let hitX: ad.Num = Infinity;
  let hitY: ad.Num = Infinity;
  let nrmX: ad.Num = Infinity;
  let nrmY: ad.Num = Infinity;
  let firstDist: ad.Num = Infinity;
  for (let i = 0; i < 4; i++) {
    firstDist = ifCond(lt(firstDist, dist[i]), firstDist, dist[i]);
    hitX = ifCond(eq(firstDist, dist[i]), firstHits[i][0][0], hitX);
    hitY = ifCond(eq(firstDist, dist[i]), firstHits[i][0][1], hitY);
    nrmX = ifCond(eq(firstDist, dist[i]), firstHits[i][1][0], nrmX);
    nrmY = ifCond(eq(firstDist, dist[i]), firstHits[i][1][1], nrmY);
  }
  return [
    [hitX, hitY],
    [nrmX, nrmY],
  ];
};

const rayIntersectPolyline = (
  s: Polyline<ad.Num>,
  p: ad.Num[],
  v: ad.Num[]
): ad.Num[][] => {
  const firstHits: ad.Num[][][] = [];
  const dist: ad.Num[] = [];
  for (let i = 0; i < s.points.contents.length - 1; i++) {
    const a = s.points.contents[i];
    const b = s.points.contents[i + 1];
    firstHits[i] = rayIntersectLineCoords(p, v, a, b);
    dist[i] = ops.vdist(p, firstHits[i][0]);
  }
  let firstDist: ad.Num = Infinity;
  let hitX: ad.Num = Infinity;
  let hitY: ad.Num = Infinity;
  let nrmX: ad.Num = 0;
  let nrmY: ad.Num = 0;
  for (let i = 0; i < s.points.contents.length - 1; i++) {
    firstDist = ifCond(lt(firstDist, dist[i]), firstDist, dist[i]);
    hitX = ifCond(eq(firstDist, dist[i]), firstHits[i][0][0], hitX);
    hitY = ifCond(eq(firstDist, dist[i]), firstHits[i][0][1], hitY);
    nrmX = ifCond(eq(firstDist, dist[i]), firstHits[i][1][0], nrmX);
    nrmY = ifCond(eq(firstDist, dist[i]), firstHits[i][1][1], nrmY);
  }
  return [
    [hitX, hitY],
    [nrmX, nrmY],
  ];
};

const rayIntersectPolygon = (
  s: Polygon<ad.Num>,
  p: ad.Num[],
  v: ad.Num[]
): ad.Num[][] => {
  const firstHits: ad.Num[][][] = [];
  const dist: ad.Num[] = [];
  let i = 0;
  for (; i < s.points.contents.length - 1; i++) {
    const a = s.points.contents[i];
    const b = s.points.contents[i + 1];
    firstHits[i] = rayIntersectLineCoords(p, v, a, b);
    dist[i] = ops.vdist(p, firstHits[i][0]);
  }

  const a = s.points.contents[i];
  const b = s.points.contents[0];
  firstHits[i] = rayIntersectLineCoords(p, v, a, b);
  dist[i] = ops.vdist(p, firstHits[i][0]);

  let firstDist: ad.Num = Infinity;
  let hitX: ad.Num = Infinity;
  let hitY: ad.Num = Infinity;
  let nrmX: ad.Num = 0;
  let nrmY: ad.Num = 0;
  for (let i = 0; i < s.points.contents.length; i++) {
    firstDist = ifCond(lt(firstDist, dist[i]), firstDist, dist[i]);
    hitX = ifCond(eq(firstDist, dist[i]), firstHits[i][0][0], hitX);
    hitY = ifCond(eq(firstDist, dist[i]), firstHits[i][0][1], hitY);
    nrmX = ifCond(eq(firstDist, dist[i]), firstHits[i][1][0], nrmX);
    nrmY = ifCond(eq(firstDist, dist[i]), firstHits[i][1][1], nrmY);
  }
  return [
    [hitX, hitY],
    [nrmX, nrmY],
  ];
};

const rayIntersectLineCoords = (
  p: ad.Num[],
  v: ad.Num[],
  a: ad.Num[],
  b: ad.Num[]
): ad.Num[][] => {
  const u = ops.vsub(b, a);
  const w = ops.vsub(p, a);
  const d = ops.cross2(v, u);
  const s = div(ops.cross2(v, w), d);
  const t = div(ops.cross2(u, w), d);

  // position
  const T = ifCond(
    lt(t, 0),
    Infinity,
    ifCond(lt(s, 0), Infinity, ifCond(gt(s, 1), Infinity, t))
  );
  const x = ops.vadd(p, ops.vmul(T, v));

  // normal
  const n = ops.vnormalize(ops.rot90(u));
  const nX = ifCond(
    lt(t, 0),
    0,
    ifCond(lt(s, 0), 0, ifCond(gt(s, 1), 0, n[0]))
  );
  const nY = ifCond(
    lt(t, 0),
    0,
    ifCond(lt(s, 0), 0, ifCond(gt(s, 1), 0, n[1]))
  );

  return [x, [nX, nY]];
};

const closestPointShape = (
  s:
    | Circle<ad.Num>
    | Rectlike<ad.Num>
    | Line<ad.Num>
    | Polyline<ad.Num>
    | Polygon<ad.Num>
    | Ellipse<ad.Num>
    | Path<ad.Num>
    | Group<ad.Num>,
  p: ad.Num[]
): ad.Num[] => {
  const t = s.shapeType;
  if (t === "Circle") {
    return closestPointCircle(s, p);
  } else if (
    t === "Rectangle" ||
    t === "Text" ||
    t === "Equation" ||
    t === "Image"
  ) {
    return closestPointRect(s, p);
  } else if (t === "Line") {
    return closestPointLine(s, p);
  } else if (t === "Polyline") {
    return closestPointPolyline(s, p);
  } else if (t === "Polygon") {
    return closestPointPolygon(s, p);
  } else if (t === "Ellipse") {
    return closestPointEllipse(s, p);
  } else if (t === "Path") {
    throw new Error("Closest point queries not handled for Path");
  } else {
    // t === "Group"
    const closestPoints = s.shapes.contents.map((shape) =>
      closestPointShape(shape, p)
    );
    const dist = closestPoints.map((point) => ops.vdist(point, p));
    let closestX: ad.Num = Infinity;
    let closestY: ad.Num = Infinity;
    let minDist: ad.Num = Infinity;
    for (let i = 0; i < s.shapes.contents.length; i++) {
      minDist = ifCond(lt(minDist, dist[i]), minDist, dist[i]);
      closestX = ifCond(eq(minDist, dist[i]), closestPoints[i][0], closestX);
      closestY = ifCond(eq(minDist, dist[i]), closestPoints[i][1], closestY);
    }
    return [closestX, closestY];
  }
};

const closestPointCircle = (s: Circle<ad.Num>, p: ad.Num[]): ad.Num[] => {
  /**
   * Implementing formula
   * V = P - C
   * return C + (V/|V|)*r
   */
  const pOffset = ops.vsub(p, s.center.contents);
  const normOffset = ops.vnorm(pOffset);
  const unitVector = ops.vdiv(pOffset, normOffset);
  const pOnCircumferenceOffset = ops.vmul(s.r.contents, unitVector);
  const pOnCircumference = ops.vadd(s.center.contents, pOnCircumferenceOffset);
  return pOnCircumference;
};

const closestPointLine = (s: Line<ad.Num>, p: ad.Num[]): ad.Num[] => {
  return closestPointLineCoords(p, s.start.contents, s.end.contents);
};

const closestPointPolyline = (s: Polyline<ad.Num>, p: ad.Num[]): ad.Num[] => {
  const closestPoints: ad.Num[][] = [];
  const dist: ad.Num[] = [];
  for (let i = 0; i < s.points.contents.length - 1; i++) {
    const a = s.points.contents[i];
    const b = s.points.contents[i + 1];
    closestPoints[i] = closestPointLineCoords(p, a, b);
    dist[i] = ops.vdist(p, closestPoints[i]);
  }
  let closestX: ad.Num = Infinity;
  let closestY: ad.Num = Infinity;
  let minDist: ad.Num = Infinity;
  for (let i = 0; i < s.points.contents.length - 1; i++) {
    minDist = ifCond(lt(minDist, dist[i]), minDist, dist[i]);
    closestX = ifCond(eq(minDist, dist[i]), closestPoints[i][0], closestX);
    closestY = ifCond(eq(minDist, dist[i]), closestPoints[i][1], closestY);
  }
  return [closestX, closestY];
};

const closestPointPolygon = (s: Polygon<ad.Num>, p: ad.Num[]): ad.Num[] => {
  const closestPoints: ad.Num[][] = [];
  const dist: ad.Num[] = [];
  let i = 0;
  for (; i < s.points.contents.length - 1; i++) {
    const a = s.points.contents[i];
    const b = s.points.contents[i + 1];
    closestPoints[i] = closestPointLineCoords(p, a, b);
    dist[i] = ops.vdist(p, closestPoints[i]);
  }
  const a = s.points.contents[i];
  const b = s.points.contents[0];
  closestPoints[i] = closestPointLineCoords(p, a, b);
  dist[i] = ops.vdist(p, closestPoints[i]);
  let closestX: ad.Num = Infinity;
  let closestY: ad.Num = Infinity;
  let minDist: ad.Num = Infinity;
  for (let i = 0; i < s.points.contents.length; i++) {
    minDist = ifCond(lt(minDist, dist[i]), minDist, dist[i]);
    closestX = ifCond(eq(minDist, dist[i]), closestPoints[i][0], closestX);
    closestY = ifCond(eq(minDist, dist[i]), closestPoints[i][1], closestY);
  }
  return [closestX, closestY];
};

const closestPointRect = (s: Rectlike<ad.Num>, p: ad.Num[]): ad.Num[] => {
  const l = sub(s.center.contents[0], div(s.width.contents, 2));
  const t = sub(s.center.contents[1], div(s.height.contents, 2));
  const w = s.width.contents;
  const h = s.height.contents;
  const r = add(l, w);
  const b = add(t, h);
  const x = clamp([l, r], p[0]);
  const y = clamp([t, b], p[1]);
  const dl = absVal(sub(x, l));
  const dr = absVal(sub(x, r));
  const dt = absVal(sub(y, t));
  const db = absVal(sub(y, b));
  const m = min(min(min(dl, dr), dt), db);
  let retX: ad.Num = ifCond(or(eq(m, dt), eq(m, db)), x, r);
  retX = ifCond(eq(m, dl), l, retX);
  let retY: ad.Num = ifCond(or(eq(m, dl), eq(m, dr)), y, t);
  retY = ifCond(eq(m, db), b, retY);

  return [retX, retY];
};

const closestPointEllipse = (s: Ellipse<ad.Num>, p: ad.Num[]): ad.Num[] => {
  return closestPointEllipseCoords(
    s.rx.contents,
    s.ry.contents,
    s.center.contents,
    p
  );
};

const closestPointLineCoords = (
  p: ad.Num[],
  a: ad.Num[],
  b: ad.Num[]
): ad.Num[] => {
  const a_to_p = [sub(p[0], a[0]), sub(p[1], a[1])];
  const a_to_b = [sub(b[0], a[0]), sub(b[1], a[1])];
  const atb2 = add(squared(a_to_b[0]), squared(a_to_b[1]));
  const atp_dot_atb = add(mul(a_to_p[0], a_to_b[0]), mul(a_to_p[1], a_to_b[1]));
  const t = clamp([0, 1], div(atp_dot_atb, atb2));
  return [add(a[0], mul(a_to_b[0], t)), add(a[1], mul(a_to_b[1], t))];
};

// Note: approximates the solution via Newton's method (but in practice is quite accurate, even for one or two iterations)
const closestPointEllipseCoords = (
  a: ad.Num, // horizontal radius
  b: ad.Num, // vertical radius
  c: ad.Num[], // center
  p0: ad.Num[] // query point
): ad.Num[] => {
  const nNewtonIterations = 2;

  const p = ops.vsub(p0, c);
  let t = atan2(mul(a, p[1]), mul(b, p[0]));
  for (let i = 0; i < nNewtonIterations; i++) {
    const a2 = mul(a, a);
    const b2 = mul(b, b);
    const n0 = mul(mul(a, p[0]), sin(t));
    const n1 = mul(b, p[1]);
    const n2 = mul(sub(a2, b2), sin(t));
    const n3 = mul(cos(t), add(n1, n2));
    const d0 = mul(a, mul(p[0], cos(t)));
    const d1 = mul(sub(a2, b2), cos(mul(2, t)));
    const d2 = mul(b, mul(p[1], sin(t)));
    t = sub(t, div(sub(n3, n0), sub(sub(d1, d2), d0)));
  }
  const y0 = mul(a, cos(t));
  const y1 = mul(b, sin(t));
  return ops.vadd([y0, y1], c);
};

/* Returns the closest point on the visibility
 * silhouette of shape S relative to point p.
 * If there is no silhouette, returns p. */
const closestSilhouettePointShape = (
  s:
    | Circle<ad.Num>
    | Rectlike<ad.Num>
    | Line<ad.Num>
    | Polyline<ad.Num>
    | Polygon<ad.Num>
    | Ellipse<ad.Num>
    | Path<ad.Num>
    | Group<ad.Num>,
  p: ad.Num[]
): ad.Num[] => {
  const t = s.shapeType;
  if (t === "Circle") {
    return closestSilhouettePointCircle(s, p);
  } else if (
    t === "Rectangle" ||
    t === "Text" ||
    t === "Equation" ||
    t === "Image"
  ) {
    return closestSilhouettePointRect(s, p);
  } else if (t === "Line") {
    return closestSilhouettePointLine(s, p);
  } else if (t === "Polyline") {
    return closestSilhouettePointPolyline(s, p);
  } else if (t === "Polygon") {
    return closestSilhouettePointPolygon(s, p);
  } else if (t === "Ellipse") {
    return closestSilhouettePointEllipse(s, p);
  } else if (t === "Path") {
    throw new Error("Silhouette queries not handled for Path");
  } else {
    // t === "Group"
    const closestSilhouettePoints = s.shapes.contents.map((shape) =>
      closestSilhouettePointShape(shape, p)
    );
    const dist = closestSilhouettePoints.map((point) => ops.vdist(point, p));
    let closestX: ad.Num = Infinity;
    let closestY: ad.Num = Infinity;
    let minDist: ad.Num = Infinity;
    for (let i = 0; i < s.shapes.contents.length; i++) {
      minDist = ifCond(lt(minDist, dist[i]), minDist, dist[i]);
      closestX = ifCond(
        eq(minDist, dist[i]),
        closestSilhouettePoints[i][0],
        closestX
      );
      closestY = ifCond(
        eq(minDist, dist[i]),
        closestSilhouettePoints[i][1],
        closestY
      );
    }
    return [closestX, closestY];
  }
};

const closestSilhouettePointCircle = (
  s: Circle<ad.Num>,
  p: ad.Num[]
): ad.Num[] => {
  const c = s.center.contents;
  const r = s.r.contents;
  const y = closestSilhouettePointEllipseCoords(ops.vsub(p, c), r, r);
  return ops.vadd(y, c);
};

const closestSilhouettePointEllipse = (
  s: Ellipse<ad.Num>,
  p: ad.Num[]
): ad.Num[] => {
  const c = s.center.contents;
  const rx = s.rx.contents;
  const ry = s.ry.contents;
  const y = closestSilhouettePointEllipseCoords(ops.vsub(p, c), rx, ry);
  return ops.vadd(y, c);
};

const closestSilhouettePointLine = (s: Line<ad.Num>, p: ad.Num[]): ad.Num[] => {
  const a = s.start.contents;
  const b = s.end.contents;
  const da = ops.vdistsq(p, a);
  const db = ops.vdistsq(p, b);
  const y0 = ifCond(lt(da, db), a[0], b[0]);
  const y1 = ifCond(lt(da, db), a[1], b[1]);
  return [y0, y1];
};

/* Computes the closest silhouette on an ellipse with radii a0,b0 relative to a
 * point p0, assuming the ellipse has already been translated to the origin and
 * rotated to be axis-aligned. */
const closestSilhouettePointEllipseCoords = (
  p0: ad.Num[],
  a0: ad.Num,
  b0: ad.Num
): ad.Num[] => {
  const b = div(b0, a0);
  const b2 = mul(b, b);
  const p = ops.vdiv(p0, a0);
  const x = p[0];
  const y = p[1];
  const x2 = mul(x, x);
  const y2 = mul(y, y);
  const d = add(mul(b2, x2), y2);
  const e = add(mul(mul(b2, sub(x2, 1)), y2), mul(y2, y2));
  const f = mul(b2, x);
  const g = mul(b2, y2);
  const u0 = ifCond(lt(e, 0), Infinity, mul(a0, div(sub(f, sqrt(e)), d)));
  const u1 = ifCond(
    lt(e, 0),
    Infinity,
    mul(a0, div(add(g, mul(mul(x, b2), sqrt(e))), mul(d, y)))
  );
  const v0 = ifCond(lt(e, 0), Infinity, mul(a0, div(add(f, sqrt(e)), d)));
  const v1 = ifCond(
    lt(e, 0),
    Infinity,
    mul(a0, div(sub(g, mul(mul(x, b2), sqrt(e))), mul(d, y)))
  );
  const du = ops.vdist([u0, u1], p0);
  const dv = ops.vdist([v0, v1], p0);
  const z0 = ifCond(lt(du, dv), u0, v0);
  const z1 = ifCond(lt(du, dv), u1, v1);
  return [z0, z1];
};

const closestSilhouettePointRect = (
  R: Rectlike<ad.Num>,
  p: ad.Num[]
): ad.Num[] => {
  const c = R.center.contents;
  const w = R.width.contents;
  const h = R.height.contents;
  const x0 = sub(c[0], div(w, 2));
  const x1 = add(c[0], div(w, 2));
  const y0 = sub(c[1], div(h, 2));
  const y1 = add(c[1], div(h, 2));

  const points = [
    [x0, y0],
    [x1, y0],
    [x1, y1],
    [x0, y1],
  ];
  const closestSilhouettePoints: ad.Num[][] = [];
  const dist: ad.Num[] = [];
  for (let i = 0; i < 4; i++) {
    const a = points[i];
    const b = points[(i + 1) % 4];
    const c = points[(i + 2) % 4];
    closestSilhouettePoints[i] = closestSilhouettePointCorner(p, a, b, c);
    dist[i] = ops.vdist(p, closestSilhouettePoints[i]);
  }

  let closestX: ad.Num = Infinity;
  let closestY: ad.Num = Infinity;
  let minDist: ad.Num = Infinity;
  for (let i = 0; i < 4; i++) {
    minDist = ifCond(lt(minDist, dist[i]), minDist, dist[i]);
    closestX = ifCond(
      eq(minDist, dist[i]),
      closestSilhouettePoints[i][0],
      closestX
    );
    closestY = ifCond(
      eq(minDist, dist[i]),
      closestSilhouettePoints[i][1],
      closestY
    );
  }
  return [closestX, closestY];
};

const closestSilhouettePointPolyline = (
  s: Polyline<ad.Num>,
  p: ad.Num[]
): ad.Num[] => {
  const closestSilhouettePoints: ad.Num[][] = [];
  const dist: ad.Num[] = [];

  // interior points
  for (let i = 0; i < s.points.contents.length - 2; i++) {
    const a = s.points.contents[i];
    const b = s.points.contents[i + 1];
    const c = s.points.contents[i + 2];
    closestSilhouettePoints[i] = closestSilhouettePointCorner(p, a, b, c);
    dist[i] = ops.vdist(p, closestSilhouettePoints[i]);
  }
  let closestX: ad.Num = Infinity;
  let closestY: ad.Num = Infinity;
  let minDist: ad.Num = Infinity;
  for (let i = 0; i < s.points.contents.length - 2; i++) {
    minDist = ifCond(lt(minDist, dist[i]), minDist, dist[i]);
    closestX = ifCond(
      eq(minDist, dist[i]),
      closestSilhouettePoints[i][0],
      closestX
    );
    closestY = ifCond(
      eq(minDist, dist[i]),
      closestSilhouettePoints[i][1],
      closestY
    );
  }

  //endpoints
  const q0 = s.points.contents[0];
  const dist0 = ops.vdist(p, q0);
  minDist = ifCond(lt(minDist, dist0), minDist, dist0);
  closestX = ifCond(eq(minDist, dist0), q0[0], closestX);
  closestY = ifCond(eq(minDist, dist0), q0[1], closestY);
  const qN = s.points.contents[s.points.contents.length - 1];
  const distN = ops.vdist(p, qN);
  minDist = ifCond(lt(minDist, distN), minDist, distN);
  closestX = ifCond(eq(minDist, distN), qN[0], closestX);
  closestY = ifCond(eq(minDist, distN), qN[1], closestY);

  return [closestX, closestY];
};

const closestSilhouettePointPolygon = (
  s: Polygon<ad.Num>,
  p: ad.Num[]
): ad.Num[] => {
  const closestSilhouettePoints: ad.Num[][] = [];
  const dist: ad.Num[] = [];
  for (let i = 0; i < s.points.contents.length; i++) {
    const j = (i + 1) % s.points.contents.length;
    const k = (i + 2) % s.points.contents.length;
    const a = s.points.contents[i];
    const b = s.points.contents[j];
    const c = s.points.contents[k];
    closestSilhouettePoints[i] = closestSilhouettePointCorner(p, a, b, c);
    dist[i] = ops.vdist(p, closestSilhouettePoints[i]);
  }
  let closestX: ad.Num = Infinity;
  let closestY: ad.Num = Infinity;
  let minDist: ad.Num = Infinity;
  for (let i = 0; i < s.points.contents.length; i++) {
    minDist = ifCond(lt(minDist, dist[i]), minDist, dist[i]);
    closestX = ifCond(
      eq(minDist, dist[i]),
      closestSilhouettePoints[i][0],
      closestX
    );
    closestY = ifCond(
      eq(minDist, dist[i]),
      closestSilhouettePoints[i][1],
      closestY
    );
  }
  return [closestX, closestY];
};

/* Given three points a, b, c describing a pair of line segments ab, bc and a
 * query point p, returns b if it is a silhouette point, relative to p, and
 * (Infinity,Infinity) otherwise. */
const closestSilhouettePointCorner = (
  p: ad.Num[],
  a: ad.Num[],
  b: ad.Num[],
  c: ad.Num[]
): ad.Num[] => {
  const s = mul(
    ops.cross2(ops.vsub(b, a), ops.vsub(p, a)),
    ops.cross2(ops.vsub(c, b), ops.vsub(p, b))
  );
  const y0 = ifCond(lt(s, 0), b[0], Infinity);
  const y1 = ifCond(lt(s, 0), b[1], Infinity);
  return [y0, y1];
};

const toPt = (v: ad.Num[]): ad.Pt2 => {
  if (v.length !== 2) {
    throw Error("expected vector of length 2");
  }
  return [v[0], v[1]];
};

/**
 * Given two perpendicular vectors `[startR, endR]` and `[startL, endL]`, return a path that describes a perpendicular mark between them.
 */
const perpPathFlat = (
  len: ad.Num,
  [startR, endR]: [ad.Num[], ad.Num[]],
  [startL, endL]: [ad.Num[], ad.Num[]]
): [ad.Num[], ad.Num[], ad.Num[]] => {
  // perpPathFlat :: Autofloat a => a -> (Pt2 a, Pt2 a) -> (Pt2 a, Pt2 a) -> (Pt2 a, Pt2 a, Pt2 a)
  // perpPathFlat size (startR, endR) (startL, endL) =
  //   let dirR = normalize' $ endR -: startR
  //       dirL = normalize' $ endL -: startL
  //       ptL = startR +: (size *: dirL)
  //       ptR = startR +: (size *: dirR)
  //       ptLR = startR +: (size *: dirL) +: (size *: dirR)
  //   in (ptL, ptLR, ptR)
  const dirR = ops.vnormalize(ops.vsub(endR, startR));
  const dirL = ops.vnormalize(ops.vsub(endL, startL));
  const ptL = ops.vmove(startR, len, dirL); // ops.vadd(startR, ops.vmul(len, dirL));
  const ptR = ops.vmove(startR, len, dirR); // ops.vadd(startR, ops.vmul(len, dirR));
  const ptLR = ops.vadd(ptL, ops.vmul(len, dirR));
  return [ptL, ptLR, ptR];
};

const tickPlacement = (
  padding: ad.Num,
  numPts: number,
  multiplier: ad.Num = 1
): ad.Num[] => {
  if (numPts <= 0) throw Error(`number of ticks must be greater than 0`);
  const even = numPts % 2 === 0;
  const pts: ad.Num[] = even ? [div(padding, 2)] : [0];
  for (let i = 1; i < numPts; i++) {
    if (even && i === 1) multiplier = neg(multiplier);
    const shift =
      i % 2 === 0
        ? mul(padding, mul(neg(i), multiplier))
        : mul(padding, mul(i, multiplier));
    pts.push(add(pts[i - 1], shift));
  }
  return pts;
};<|MERGE_RESOLUTION|>--- conflicted
+++ resolved
@@ -114,13 +114,8 @@
   totalCurvature,
   turningNumber,
 } from "./CurveConstraints.js";
-<<<<<<< HEAD
 import { rectLineDist, polygonSignedDistance, shapeDistance } from "./Queries.js";
-import { Rectlike, clamp, isRectlike, numOf } from "./Utils.js";
-=======
-import { rectLineDist, shapeDistance } from "./Queries.js";
 import { Rectlike, bboxPts, clamp, isRectlike, numOf } from "./Utils.js";
->>>>>>> 8c54f24d
 
 /**
  * Static dictionary of computation functions
