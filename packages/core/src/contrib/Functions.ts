--- conflicted
+++ resolved
@@ -116,14 +116,11 @@
   totalCurvature,
   turningNumber,
 } from "./CurveConstraints.js";
-<<<<<<< HEAD
-import { rectLineDist, polygonSignedDistance, shapeDistance } from "./Queries.js";
-import { Rectlike, bboxPts, clamp, isRectlike, numOf } from "./Utils.js";
-=======
 import {
   bboxFromShape,
   bboxPts,
   polygonLikePoints,
+  polygonSignedDistance,
   rectLineDist,
   rectPts,
   shapeDistance,
@@ -137,7 +134,6 @@
   shapeDistanceRects,
 } from "./Queries.js";
 import { Rectlike, clamp, isRectlike, numOf, toPt } from "./Utils.js";
->>>>>>> 6b2550ee
 
 /**
  * Static dictionary of computation functions
@@ -2700,75 +2696,9 @@
     ],
     body: (
       _context: Context,
-<<<<<<< HEAD
-      s:
-        | Rectlike<ad.Num>
-        | Circle<ad.Num>
-        | Polygon<ad.Num>
-        | Line<ad.Num>
-        | Polyline<ad.Num>,
-      p: ad.Num[]
-    ): FloatV<ad.Num> => {
-      /*  
-    All math borrowed from:
-    https://iquilezles.org/articles/distfunctions2d/
-    
-    axis-aligned rectangle:
-    float sdBox( in vec2 p, in vec2 b )
-    {
-      vec2 d = abs(p)-b;
-      return length(max(d,0.0)) + min(max(d.x,d.y),0.0);
-    } 
-    */
-      if (isRectlike(s)) {
-        const absp = ops.vabs(ops.vsub(p, s.center.contents));
-        const b = [div(s.width.contents, 2), div(s.height.contents, 2)];
-        const d = ops.vsub(absp, b);
-        const result = add(
-          ops.vnorm(ops.vmax(d, [0.0, 0.0])),
-          min(max(d[0], d[1]), 0.0)
-        );
-        return {
-          tag: "FloatV",
-          contents: result,
-        };
-      } else if (s.shapeType === "Circle") {
-        /*     
-      float sdCircle( vec2 p, float r )
-      {
-        return length(p) - r;
-      } 
-      */
-        const pOffset = ops.vsub(p, s.center.contents);
-        const result = sub(ops.vnorm(pOffset), s.r.contents);
-        return {
-          tag: "FloatV",
-          contents: result,
-        };
-      } else if (s.shapeType === "Polygon") {
-        const v = s.points.contents;
-        const result = polygonSignedDistance( v, p );
-        return {
-          tag: "FloatV",
-          contents: result,
-        };
-      } else if (s.shapeType === "Line") {
-        return {
-          tag: "FloatV",
-          contents: sdLine(s, p),
-        };
-      } else {
-        return {
-          tag: "FloatV",
-          contents: sdPolyline(s, p),
-        };
-      }
-    },
-=======
       shape: Shape<ad.Num>,
       pt: ad.Pt2
     ): FloatV<ad.Num> => floatV(signedDistance(shape, pt)),
->>>>>>> 6b2550ee
     returns: valueT("Real"),
   },
 
@@ -2897,10 +2827,7 @@
     returns: valueT("Real2"),
   },
 
-<<<<<<< HEAD
-=======
   //#region ray intersection (and normal) Style functions
->>>>>>> 6b2550ee
   rayIntersect: {
     name: "rayIntersect",
     description: "Given a point p and vector v, find the first point where the ray r(t)=p+tv intersects the given shape S.  If there are no intersections, returns p.",
@@ -2934,141 +2861,13 @@
       p: ad.Num[],
       v: ad.Num[]
     ): VectorV<ad.Num> => {
-<<<<<<< HEAD
-      const hit = rayIntersectShape(S, p, v);
-      const x = hit[0]; // hit location
-      const x0 = ifCond(eq(absVal(x[0]), Infinity), p[0], x[0]);
-      const x1 = ifCond(eq(absVal(x[1]), Infinity), p[1], x[1]);
-      return { tag: "VectorV", contents: [x0, x1] };
-=======
       return vectorV(safeRI(rawRayIntersect(S, p, v), p));
->>>>>>> 6b2550ee
     },
     returns: valueT("Real2"),
   },
-  rayIntersectCircle: {
-    name: "rayIntersectCircle",
-    params: [
-      { name: "c", type: real2T(), description: "center of circle" },
-      { name: "r", type: realT(), description: "radius of circle" },
-      { name: "p", type: real2T(), description: "A point" },
-      { name: "v", type: real2T(), description: "A vector" },
-    ],
-    body: (
-      _context: Context,
-      c: ad.Num[],
-      r: ad.Num,
-      p: ad.Num[],
-      v: ad.Num[]
-    ): VectorV<ad.Num> => vectorV(safeRI(rawRayIntersectCircle(c, r, p, v), p)),
-    returns: valueT("Real2"),
-  },
-  rayIntersectEllipse: {
-    name: "rayIntersectEllipse",
-    params: [
-      { name: "c", type: real2T() },
-      { name: "rx", type: realT() },
-      { name: "ry", type: realT() },
-      { name: "p", type: real2T(), description: "A point" },
-      { name: "v", type: real2T(), description: "A vector" },
-    ],
-    body: (
-      _context: Context,
-      c: ad.Num[],
-      rx: ad.Num,
-      ry: ad.Num,
-      p: ad.Num[],
-      v: ad.Num[]
-    ): VectorV<ad.Num> =>
-      vectorV(safeRI(rawRayIntersectEllipse(c, rx, ry, p, v), p)),
-    returns: real2T(),
-  },
-  rayIntersectLine: {
-    name: "rayIntersectLine",
-    params: [
-      { name: "start", type: real2T() },
-      { name: "end", type: real2T() },
-      { name: "p", type: real2T(), description: "A point" },
-      { name: "v", type: real2T(), description: "A vector" },
-    ],
-    body: (
-      _context: Context,
-      start: ad.Num[],
-      end: ad.Num[],
-      p: ad.Num[],
-      v: ad.Num[]
-    ): VectorV<ad.Num> =>
-      vectorV(safeRI(rawRayIntersectLine(start, end, p, v), p)),
-    returns: real2T(),
-  },
-  rayIntersectRect: {
-    name: "rayIntersectRect",
-    params: [
-      {
-        name: "rect",
-        type: real2NT(),
-        description:
-          "The top-right, top-left, bottom-left, bottom-right points (in that order) of the rectangle",
-      },
-      { name: "p", type: real2T(), description: "A point" },
-      { name: "v", type: real2T(), description: "A vector" },
-    ],
-    body: (
-      _context: Context,
-      rect: ad.Pt2[],
-      p: ad.Num[],
-      v: ad.Num[]
-    ): VectorV<ad.Num> => vectorV(safeRI(rawRayIntersectRect(rect, p, v), p)),
-    returns: real2T(),
-  },
-  rayIntersectPoly: {
-    name: "rayIntersectPoly",
-    params: [
-      {
-        name: "pts",
-        type: real2NT(),
-      },
-      {
-        name: "closed",
-        type: booleanT(),
-      },
-
-<<<<<<< HEAD
-=======
-      { name: "p", type: real2T(), description: "A point" },
-      { name: "v", type: real2T(), description: "A vector" },
-    ],
-    body: (
-      _context: Context,
-      pts: ad.Pt2[],
-      closed: boolean,
-      p: ad.Num[],
-      v: ad.Num[]
-    ): VectorV<ad.Num> =>
-      vectorV(safeRI(rawRayIntersectPoly(pts, closed, p, v), p)),
-    returns: real2T(),
-  },
-  rayIntersectGroup: {
-    name: "rayIntersectGroup",
-    params: [
-      { name: "shapes", type: shapeListT() },
-
-      { name: "p", type: real2T(), description: "A point" },
-      { name: "v", type: real2T(), description: "A vector" },
-    ],
-    body: (
-      _context: Context,
-      shapes: Shape<ad.Num>[],
-      p: ad.Num[],
-      v: ad.Num[]
-    ): VectorV<ad.Num> =>
-      vectorV(safeRI(rawRayIntersectGroup(shapes, p, v), p)),
-    returns: real2T(),
-  },
->>>>>>> 6b2550ee
-  rayIntersectNormal: {
-    name: "rayIntersectNormal",
-    description: "Given a point p and vector v, find the unit normal at the first point where the ray r(t)=p+tv intersects the given shape S.  If there are no intersections, returns (0,0).",
+  rayIntersectDistance: {
+    name: "rayIntersectDistance",
+    description: "Given a point p and vector v, returns the distance to the first point where the ray r(t)=p+tv intersects the shape S.  If there are no intersections, returns Infinity.",
     params: [
       {
         name: "S",
@@ -3098,30 +2897,16 @@
         | Group<ad.Num>,
       p: ad.Num[],
       v: ad.Num[]
-<<<<<<< HEAD
-    ): VectorV<ad.Num> => {
-      const hit = rayIntersectShape(S, p, v);
+    ): FloatV<ad.Num> => {
+      const hit = rawRayIntersect(S, p, v);
       const x = hit[0]; // hit location
-      const n = hit[1]; // hit normal
-      const s = ops.vdot(n, ops.vsub(p, x));
-      const n0 = ifCond(
-        eq(absVal(x[0]), Infinity),
-        0.0,
-        ifCond(lt(s, 0), neg(n[0]), n[0])
-      );
-      const n1 = ifCond(
-        eq(absVal(x[1]), Infinity),
-        0.0,
-        ifCond(lt(s, 0), neg(n[1]), n[1])
-      );
-      return { tag: "VectorV", contents: [n0, n1] };
-    },
-=======
-    ): VectorV<ad.Num> => vectorV(safeRIN(rawRayIntersect(S, p, v), p)),
-    returns: valueT("Real2"),
-  },
-  rayIntersectNormalCircle: {
-    name: "rayIntersectNormalCircle",
+      let t = ifCond(eq(absVal(x[0]), Infinity), Infinity, ops.vdist(p,x) );
+      return { tag: "FloatV", contents: t };
+    },
+    returns: valueT("Real"),
+  },
+  rayIntersectCircle: {
+    name: "rayIntersectCircle",
     params: [
       { name: "c", type: real2T(), description: "center of circle" },
       { name: "r", type: realT(), description: "radius of circle" },
@@ -3134,13 +2919,11 @@
       r: ad.Num,
       p: ad.Num[],
       v: ad.Num[]
-    ): VectorV<ad.Num> =>
-      vectorV(safeRIN(rawRayIntersectCircle(c, r, p, v), p)),
->>>>>>> 6b2550ee
+    ): VectorV<ad.Num> => vectorV(safeRI(rawRayIntersectCircle(c, r, p, v), p)),
     returns: valueT("Real2"),
   },
-  rayIntersectNormalEllipse: {
-    name: "rayIntersectNormalEllipse",
+  rayIntersectEllipse: {
+    name: "rayIntersectEllipse",
     params: [
       { name: "c", type: real2T() },
       { name: "rx", type: realT() },
@@ -3156,11 +2939,11 @@
       p: ad.Num[],
       v: ad.Num[]
     ): VectorV<ad.Num> =>
-      vectorV(safeRIN(rawRayIntersectEllipse(c, rx, ry, p, v), p)),
+      vectorV(safeRI(rawRayIntersectEllipse(c, rx, ry, p, v), p)),
     returns: real2T(),
   },
-  rayIntersectNormalLine: {
-    name: "rayIntersectNormalLine",
+  rayIntersectLine: {
+    name: "rayIntersectLine",
     params: [
       { name: "start", type: real2T() },
       { name: "end", type: real2T() },
@@ -3174,11 +2957,11 @@
       p: ad.Num[],
       v: ad.Num[]
     ): VectorV<ad.Num> =>
-      vectorV(safeRIN(rawRayIntersectLine(start, end, p, v), p)),
+      vectorV(safeRI(rawRayIntersectLine(start, end, p, v), p)),
     returns: real2T(),
   },
-  rayIntersectNormalRect: {
-    name: "rayIntersectNormalRect",
+  rayIntersectRect: {
+    name: "rayIntersectRect",
     params: [
       {
         name: "rect",
@@ -3194,11 +2977,11 @@
       rect: ad.Pt2[],
       p: ad.Num[],
       v: ad.Num[]
-    ): VectorV<ad.Num> => vectorV(safeRIN(rawRayIntersectRect(rect, p, v), p)),
+    ): VectorV<ad.Num> => vectorV(safeRI(rawRayIntersectRect(rect, p, v), p)),
     returns: real2T(),
   },
-  rayIntersectNormalPoly: {
-    name: "rayIntersectNormalPoly",
+  rayIntersectPoly: {
+    name: "rayIntersectPoly",
     params: [
       {
         name: "pts",
@@ -3219,11 +3002,11 @@
       p: ad.Num[],
       v: ad.Num[]
     ): VectorV<ad.Num> =>
-      vectorV(safeRIN(rawRayIntersectPoly(pts, closed, p, v), p)),
+      vectorV(safeRI(rawRayIntersectPoly(pts, closed, p, v), p)),
     returns: real2T(),
   },
-  rayIntersectNormalGroup: {
-    name: "rayIntersectNormalGroup",
+  rayIntersectGroup: {
+    name: "rayIntersectGroup",
     params: [
       { name: "shapes", type: shapeListT() },
 
@@ -3236,15 +3019,12 @@
       p: ad.Num[],
       v: ad.Num[]
     ): VectorV<ad.Num> =>
-      vectorV(safeRIN(rawRayIntersectGroup(shapes, p, v), p)),
+      vectorV(safeRI(rawRayIntersectGroup(shapes, p, v), p)),
     returns: real2T(),
   },
-  //#endregion
-
-<<<<<<< HEAD
-  rayIntersectDistance: {
-    name: "rayIntersectDistance",
-    description: "Given a point p and vector v, returns the distance to the first point where the ray r(t)=p+tv intersects the shape S.  If there are no intersections, returns Infinity.",
+  rayIntersectNormal: {
+    name: "rayIntersectNormal",
+    description: "Given a point p and vector v, find the unit normal at the first point where the ray r(t)=p+tv intersects the given shape S.  If there are no intersections, returns (0,0).",
     params: [
       {
         name: "S",
@@ -3274,18 +3054,129 @@
         | Group<ad.Num>,
       p: ad.Num[],
       v: ad.Num[]
-    ): FloatV<ad.Num> => {
-      const hit = rayIntersectShape(S, p, v);
-      const x = hit[0]; // hit location
-      let t = ifCond(eq(absVal(x[0]), Infinity), Infinity, ops.vdist(p,x) );
-      return { tag: "FloatV", contents: t };
-    },
-    returns: valueT("Real"),
-  },
-
-=======
+    ): VectorV<ad.Num> => vectorV(safeRIN(rawRayIntersect(S, p, v), p)),
+    returns: valueT("Real2"),
+  },
+  rayIntersectNormalCircle: {
+    name: "rayIntersectNormalCircle",
+    params: [
+      { name: "c", type: real2T(), description: "center of circle" },
+      { name: "r", type: realT(), description: "radius of circle" },
+      { name: "p", type: real2T(), description: "A point" },
+      { name: "v", type: real2T(), description: "A vector" },
+    ],
+    body: (
+      _context: Context,
+      c: ad.Num[],
+      r: ad.Num,
+      p: ad.Num[],
+      v: ad.Num[]
+    ): VectorV<ad.Num> =>
+      vectorV(safeRIN(rawRayIntersectCircle(c, r, p, v), p)),
+    returns: valueT("Real2"),
+  },
+  rayIntersectNormalEllipse: {
+    name: "rayIntersectNormalEllipse",
+    params: [
+      { name: "c", type: real2T() },
+      { name: "rx", type: realT() },
+      { name: "ry", type: realT() },
+      { name: "p", type: real2T(), description: "A point" },
+      { name: "v", type: real2T(), description: "A vector" },
+    ],
+    body: (
+      _context: Context,
+      c: ad.Num[],
+      rx: ad.Num,
+      ry: ad.Num,
+      p: ad.Num[],
+      v: ad.Num[]
+    ): VectorV<ad.Num> =>
+      vectorV(safeRIN(rawRayIntersectEllipse(c, rx, ry, p, v), p)),
+    returns: real2T(),
+  },
+  rayIntersectNormalLine: {
+    name: "rayIntersectNormalLine",
+    params: [
+      { name: "start", type: real2T() },
+      { name: "end", type: real2T() },
+      { name: "p", type: real2T(), description: "A point" },
+      { name: "v", type: real2T(), description: "A vector" },
+    ],
+    body: (
+      _context: Context,
+      start: ad.Num[],
+      end: ad.Num[],
+      p: ad.Num[],
+      v: ad.Num[]
+    ): VectorV<ad.Num> =>
+      vectorV(safeRIN(rawRayIntersectLine(start, end, p, v), p)),
+    returns: real2T(),
+  },
+  rayIntersectNormalRect: {
+    name: "rayIntersectNormalRect",
+    params: [
+      {
+        name: "rect",
+        type: real2NT(),
+        description:
+          "The top-right, top-left, bottom-left, bottom-right points (in that order) of the rectangle",
+      },
+      { name: "p", type: real2T(), description: "A point" },
+      { name: "v", type: real2T(), description: "A vector" },
+    ],
+    body: (
+      _context: Context,
+      rect: ad.Pt2[],
+      p: ad.Num[],
+      v: ad.Num[]
+    ): VectorV<ad.Num> => vectorV(safeRIN(rawRayIntersectRect(rect, p, v), p)),
+    returns: real2T(),
+  },
+  rayIntersectNormalPoly: {
+    name: "rayIntersectNormalPoly",
+    params: [
+      {
+        name: "pts",
+        type: real2NT(),
+      },
+      {
+        name: "closed",
+        type: booleanT(),
+      },
+      { name: "p", type: real2T(), description: "A point" },
+      { name: "v", type: real2T(), description: "A vector" },
+    ],
+    body: (
+      _context: Context,
+      pts: ad.Pt2[],
+      closed: boolean,
+      p: ad.Num[],
+      v: ad.Num[]
+    ): VectorV<ad.Num> =>
+      vectorV(safeRIN(rawRayIntersectPoly(pts, closed, p, v), p)),
+    returns: real2T(),
+  },
+  rayIntersectNormalGroup: {
+    name: "rayIntersectNormalGroup",
+    params: [
+      { name: "shapes", type: shapeListT() },
+
+      { name: "p", type: real2T(), description: "A point" },
+      { name: "v", type: real2T(), description: "A vector" },
+    ],
+    body: (
+      _context: Context,
+      shapes: Shape<ad.Num>[],
+      p: ad.Num[],
+      v: ad.Num[]
+    ): VectorV<ad.Num> =>
+      vectorV(safeRIN(rawRayIntersectGroup(shapes, p, v), p)),
+    returns: real2T(),
+  },
+  //#endregion
+
   //#region closest point style functions
->>>>>>> 6b2550ee
   closestPoint: {
     name: "closestPoint",
     description:
