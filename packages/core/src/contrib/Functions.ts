import _ from "lodash";
import { ops } from "../engine/Autodiff";
import {
  absVal,
  acos,
  acosh,
  add,
  addN,
  and,
  asin,
  asinh,
  atan,
  atan2,
  atanh,
  cbrt,
  ceil,
  cos,
  cosh,
  div,
  eq,
  exp,
  expm1,
  floor,
  gt,
  gte,
  ifCond,
  ln,
  log10,
  log1p,
  log2,
  lt,
  max,
  min,
  minN,
  mul,
  neg,
  not,
  or,
  pow,
  round,
  sign,
  sin,
  sinh,
  sqrt,
  squared,
  sub,
  tan,
  tanh,
  trunc,
} from "../engine/AutodiffFunctions";
import * as BBox from "../engine/BBox";
import { PathBuilder } from "../renderer/PathBuilder";
import { Ellipse } from "../shapes/Ellipse";
import { Line } from "../shapes/Line";
import { Polyline } from "../shapes/Polyline";
import { Context, uniform } from "../shapes/Samplers";
import { Shape } from "../shapes/Shapes";
import * as ad from "../types/ad";
import {
  ArgVal,
  Color,
  ColorV,
  FloatV,
  MatrixV,
  PathDataV,
  PtListV,
  StrV,
  TupV,
  Value,
  VectorV,
} from "../types/value";
import { floatV, getStart, linePts } from "../utils/Util";
import {
  elasticEnergy,
  isoperimetricRatio,
  perimeter,
  signedArea,
  totalCurvature,
  turningNumber,
} from "./CurveConstraints";
<<<<<<< HEAD
import { bboxFromShape, shapeDistance } from "./Queries";
import { clamp, inRange, isLinelike, isRectlike, numOf } from "./Utils";
=======
import { bboxFromShape, rectLineDist, shapeDistance } from "./Queries";
import { clamp, inRange, numOf, ShapeTuple, shapeTupleToShape } from "./Utils";
>>>>>>> 2f1f6241

/**
 * Static dictionary of computation functions
 * TODO: consider using `Dictionary` type so all runtime lookups are type-safe, like here https://codeburst.io/five-tips-i-wish-i-knew-when-i-started-with-typescript-c9e8609029db
 * TODO: think about user extension of computation dict and evaluation of functions in there
 */

// NOTE: These all need to be written in terms of autodiff types
// These all return a Value<ad.Num>
export const compDict = {
  // TODO: Refactor derivative + derivativePre to be inlined as one case in evaluator

  makePath: (
    _context: Context,
    start: [ad.Num, ad.Num],
    end: [ad.Num, ad.Num],
    curveHeight: ad.Num,
    padding: ad.Num
  ): PathDataV<ad.Num> => {
    // Two vectors for moving from `start` to the control point: `unit` is the direction of vector [start, end] (along the line passing through both labels) and `normalVec` is perpendicular to `unit` through the `rot90` operation.
    const unit: ad.Num[] = ops.vnormalize(ops.vsub(start, end));
    const normalVec: ad.Num[] = ops.rot90(toPt(unit));
    // There's only one control point in a quadratic bezier curve, and we want it to be equidistant to both `start` and `end`
    const halfLen: ad.Num = div(ops.vdist(start, end), 2);
    const controlPt: ad.Num[] = ops.vmove(
      ops.vmove(end, halfLen, unit),
      curveHeight,
      normalVec
    );
    const curveEnd: ad.Num[] = ops.vmove(end, padding, unit);
    // Both the start and end points of the curve should be padded by some distance such that they don't overlap with the texts
    const path = new PathBuilder();
    return path
      .moveTo(toPt(ops.vmove(start, padding, ops.vneg(unit))))
      .quadraticCurveTo(toPt(controlPt), toPt(curveEnd))
      .getPath();
  },

  /**
   * Return `i`th element of list `xs, assuming lists only hold floats.
   */
  get: (_context: Context, xs: ad.Num[], i: number): FloatV<ad.Num> => {
    const res = xs[i];
    return {
      tag: "FloatV",
      contents: res,
    };
  },

  /**
   * Return a paint color of elements `r`, `g`, `b`, `a` (red, green, blue, opacity).
   */
  rgba: (
    _context: Context,
    r: ad.Num,
    g: ad.Num,
    b: ad.Num,
    a: ad.Num
  ): ColorV<ad.Num> => {
    return {
      tag: "ColorV",
      contents: {
        tag: "RGBA",
        contents: [r, g, b, a],
      },
    };
  },

  selectColor: (
    _context: Context,
    color1: Color<ad.Num>,
    color2: Color<ad.Num>,
    level: ad.Num
  ): ColorV<ad.Num> => {
    const half = div(level, 2);
    const even = eq(half, trunc(half)); // autodiff doesn't have a mod operator
    if (!(color1.tag === "RGBA" && color2.tag === "RGBA")) {
      throw Error("selectColor only supports RGBA");
    }
    return {
      tag: "ColorV",
      contents: {
        tag: "RGBA",
        // https://github.com/penrose/penrose/issues/561
        contents: [
          ifCond(even, color1.contents[0], color2.contents[0]),
          ifCond(even, color1.contents[1], color2.contents[1]),
          ifCond(even, color1.contents[2], color2.contents[2]),
          ifCond(even, color1.contents[3], color2.contents[3]),
        ],
      },
    };
  },

  /**
   * Return a paint color of elements `h`, `s`, `v`, `a` (hue, saturation, value, opacity).
   */
  hsva: (
    _context: Context,
    h: ad.Num,
    s: ad.Num,
    v: ad.Num,
    a: ad.Num
  ): ColorV<ad.Num> => {
    return {
      tag: "ColorV",
      contents: {
        tag: "HSVA",
        contents: [h, s, v, a],
      },
    };
  },

  /**
   * Return a paint of none (no paint)
   */
  none: (_context: Context): ColorV<ad.Num> => {
    return {
      tag: "ColorV",
      contents: {
        tag: "NONE",
      },
    };
  },

  /**
   * Return `acosh(x)`.
   */
  acosh: (_context: Context, x: ad.Num): FloatV<ad.Num> => {
    return {
      tag: "FloatV",
      contents: acosh(x),
    };
  },

  /**
   * Return `acos(x)`.
   */
  acos: (_context: Context, x: ad.Num): FloatV<ad.Num> => {
    return {
      tag: "FloatV",
      contents: acos(x),
    };
  },

  /**
   * Return `asin(x)`.
   */
  asin: (_context: Context, x: ad.Num): FloatV<ad.Num> => {
    return {
      tag: "FloatV",
      contents: asin(x),
    };
  },

  /**
   * Return `asinh(x)`.
   */
  asinh: (_context: Context, x: ad.Num): FloatV<ad.Num> => {
    return {
      tag: "FloatV",
      contents: asinh(x),
    };
  },

  /**
   * Return `atan(x)`.
   */
  atan: (_context: Context, x: ad.Num): FloatV<ad.Num> => {
    return {
      tag: "FloatV",
      contents: atan(x),
    };
  },

  /**
   * Return `atan2(y,x)`.
   */
  atan2: (_context: Context, x: ad.Num, y: ad.Num): FloatV<ad.Num> => {
    return {
      tag: "FloatV",
      contents: atan2(y, x),
    };
  },

  /**
   * Return `atanh(x)`.
   */
  atanh: (_context: Context, x: ad.Num): FloatV<ad.Num> => {
    return {
      tag: "FloatV",
      contents: atanh(x),
    };
  },

  /**
   * Return `cbrt(x)`.
   */
  cbrt: (_context: Context, x: ad.Num): FloatV<ad.Num> => {
    return {
      tag: "FloatV",
      contents: cbrt(x),
    };
  },

  /**
   * Return `ceil(x)`.
   */
  ceil: (_context: Context, x: ad.Num): FloatV<ad.Num> => {
    return {
      tag: "FloatV",
      contents: ceil(x),
    };
  },

  /**
   * Return `cos(x)`.
   */
  cos: (_context: Context, x: ad.Num): FloatV<ad.Num> => {
    return {
      tag: "FloatV",
      contents: cos(x),
    };
  },

  /**
   * Return `cosh(x)`.
   */
  cosh: (_context: Context, x: ad.Num): FloatV<ad.Num> => {
    return {
      tag: "FloatV",
      contents: cosh(x),
    };
  },

  /**
   * Return `exp(x)`.
   */
  exp: (_context: Context, x: ad.Num): FloatV<ad.Num> => {
    return {
      tag: "FloatV",
      contents: exp(x),
    };
  },

  /**
   * Return `expm1(x)`.
   */
  expm1: (_context: Context, x: ad.Num): FloatV<ad.Num> => {
    return {
      tag: "FloatV",
      contents: expm1(x),
    };
  },

  /**
   * Return `floor(x)`.
   */
  floor: (_context: Context, x: ad.Num): FloatV<ad.Num> => {
    return {
      tag: "FloatV",
      contents: floor(x),
    };
  },

  /**
   * Return `log(x)`.
   */
  log: (_context: Context, x: ad.Num): FloatV<ad.Num> => {
    return {
      tag: "FloatV",
      contents: ln(x),
    };
  },

  /**
   * Return `log2(x)`.
   */
  log2: (_context: Context, x: ad.Num): FloatV<ad.Num> => {
    return {
      tag: "FloatV",
      contents: log2(x),
    };
  },

  /**
   * Return `log10(x)`.
   */
  log10: (_context: Context, x: ad.Num): FloatV<ad.Num> => {
    return {
      tag: "FloatV",
      contents: log10(x),
    };
  },

  /**
   * Return `log1p(x)`.
   */
  log1p: (_context: Context, x: ad.Num): FloatV<ad.Num> => {
    return {
      tag: "FloatV",
      contents: log1p(x),
    };
  },

  /**
   * Return `pow(x,y)`.
   */
  pow: (_context: Context, x: ad.Num, y: ad.Num): FloatV<ad.Num> => {
    return {
      tag: "FloatV",
      contents: pow(x, y),
    };
  },

  /**
   * Return `round(x)`.
   */
  round: (_context: Context, x: ad.Num): FloatV<ad.Num> => {
    return {
      tag: "FloatV",
      contents: round(x),
    };
  },

  /**
   * Return `sign(x)`.
   */
  sign: (_context: Context, x: ad.Num): FloatV<ad.Num> => {
    return {
      tag: "FloatV",
      contents: sign(x),
    };
  },

  /**
   * Return `sin(x)`.
   */
  sin: (_context: Context, x: ad.Num): FloatV<ad.Num> => {
    return {
      tag: "FloatV",
      contents: sin(x),
    };
  },

  /**
   * Return `sinh(x)`.
   */
  sinh: (_context: Context, x: ad.Num): FloatV<ad.Num> => {
    return {
      tag: "FloatV",
      contents: sinh(x),
    };
  },

  /**
   * Return `tan(x)`.
   */
  tan: (_context: Context, x: ad.Num): FloatV<ad.Num> => {
    return {
      tag: "FloatV",
      contents: tan(x),
    };
  },

  /**
   * Return `tanh(x)`.
   */
  tanh: (_context: Context, x: ad.Num): FloatV<ad.Num> => {
    return {
      tag: "FloatV",
      contents: tanh(x),
    };
  },

  /**
   * Return `trunc(x)`.
   */
  trunc: (_context: Context, x: ad.Num): FloatV<ad.Num> => {
    return {
      tag: "FloatV",
      contents: trunc(x),
    };
  },

  /**
   * Return the dot product of `v` and `w`.
   */
  dot: (_context: Context, v: ad.Num[], w: ad.Num[]): FloatV<ad.Num> => {
    return {
      tag: "FloatV",
      contents: ops.vdot(v, w),
    };
  },

  /**
   * Return the outer product of `u` and `v`.
   */
  outerProduct: (
    _context: Context,
    u: ad.Num[],
    v: ad.Num[]
  ): MatrixV<ad.Num> => {
    return {
      tag: "MatrixV",
      contents: ops.vouter(u, v),
    };
  },

  /**
   * Return the length of the line or arrow shape `[type, props]`.
   */
  length: (_context: Context, shape: Shape<ad.Num>): FloatV<ad.Num> => {
    if (!isLinelike(shape)) {
      throw Error("length expects a line-like shape");
    } else {
      const [p1, p2] = linePts(shape);
      return {
        tag: "FloatV",
        contents: ops.vdist(p1, p2),
      };
    }
  },

  /**
   * Concatenate a list of strings
   */
  concat: (_context: Context, ...strings: string[]): StrV => {
    return {
      tag: "StrV",
      contents: strings.join(""),
    };
  },

  /**
   * Return the normalized version of vector `v`.
   */
  normalize: (_context: Context, v: ad.Num[]): VectorV<ad.Num> => {
    return {
      tag: "VectorV",
      contents: ops.vnormalize(v),
    };
  },

  /**
   * Given a list of points `pts`, returns a `PathData` that can be used as input to the `Path` shape's `pathData` attribute to be drawn on the screen.
   */
  pathFromPoints: (
    _context: Context,
    pathType: string,
    pts: ad.Pt2[]
  ): PathDataV<ad.Num> => {
    const path = new PathBuilder();
    const [start, ...tailpts] = pts;
    path.moveTo(start);
    tailpts.forEach((pt: ad.Pt2) => path.lineTo(pt));
    if (pathType === "closed") path.closePath();
    return path.getPath();
  },

  /**
   * Given a list of points `pts`, returns a `PathData` that can be used as input to the `Path` shape's `pathData` attribute to be drawn on the screen.
   */
  quadraticCurveFromPoints: (
    _context: Context,
    pathType: string,
    pts: ad.Pt2[]
  ): PathDataV<ad.Num> => {
    const path = new PathBuilder();
    const [start, cp, second, ...tailpts] = pts;
    path.moveTo(start);
    path.quadraticCurveTo(cp, second);
    tailpts.forEach((pt: ad.Pt2) => path.quadraticCurveJoin(pt));
    if (pathType === "closed") path.closePath();
    return path.getPath();
  },

  /**
   * Draw a curve interpolating three given points.
   * (Note that this is different from specifying the
   * three control points of a quadratic Bézier curve,
   * since a Bézier does not interpolate the middle
   * control point.)
   */
  interpolateQuadraticFromPoints: (
    _context: Context,
    pathType: string,
    p0: ad.Pt2,
    p1: ad.Pt2,
    p2: ad.Pt2
  ): PathDataV<ad.Num> => {
    const path = new PathBuilder();
    path.moveTo(p0);
    // Compute the control point location q1 such that the
    // quadratic curve interpolates the midpoint p1, namely,
    //    q1 = 2 p1 - (p0+p2)/2
    // (This expression can be derived by expressing the
    // interpolation condition in terms of the quadratic
    // Bernstein basis.)
    const q1 = ops.vsub(ops.vmul(2.0, p1), ops.vmul(0.5, ops.vadd(p0, p2)));
    if (!ad.isPt2(q1)) {
      // XXX kludge to force TypeScript to know that q1 has length 2; see GitHub issue #715
      throw new Error("vector ops did not preserve dimension");
    }
    path.quadraticCurveTo(q1, p2);
    if (pathType === "closed") path.closePath();
    return path.getPath();
  },

  /**
   * Given a list of points `pts`, returns a `PathData` that can be used as input to the `Path` shape's `pathData` attribute to be drawn on the screen.
   */
  cubicCurveFromPoints: (
    _context: Context,
    pathType: string,
    pts: ad.Pt2[]
  ): PathDataV<ad.Num> => {
    const path = new PathBuilder();
    const [start, cp1, cp2, second, ...tailpts] = pts;
    path.moveTo(start);
    path.bezierCurveTo(cp1, cp2, second);
    _.chunk(tailpts, 2).forEach(([cp, pt]) => path.cubicCurveJoin(cp, pt));
    if (pathType === "closed") path.closePath();
    return path.getPath();
  },

  /**
   * Return two points parallel to line `s1` using its normal line `s2`.
   */
  unitMark: (
    _context: Context,
    s1: Shape<ad.Num>,
    s2: Shape<ad.Num>,
    t: string,
    padding: ad.Num,
    barSize: ad.Num
  ): PtListV<ad.Num> => {
    if (!isLinelike(s1) || !isLinelike(s2)) {
      throw "unitMark expects line-like shapes";
    }
    const [start1, end1] = linePts(s1);
    const [start2, end2] = linePts(s2);

    const dir = ops.vnormalize(ops.vsub(end2, start2));
    const normalDir = ops.vneg(dir);
    const markStart = ops.vmove(start1, padding, normalDir);
    const markEnd = ops.vmove(end1, padding, normalDir);

    return {
      tag: "PtListV",
      contents: [markStart, markEnd].map(toPt),
    };
  },

  /**
   * Return two points to "cap off" the line made in `unitMark`.
   */
  unitMark2: (
    _context: Context,
    [start, end]: [ad.Pt2, ad.Pt2],
    t: string,
    padding: ad.Num,
    size: ad.Num
  ): PtListV<ad.Num> => {
    const dir = ops.vnormalize(ops.vsub(end, start));
    const normalDir = ops.rot90(toPt(dir));
    const base = t === "start" ? start : end;
    const [markStart, markEnd] = [
      ops.vmove(base, size, normalDir),
      ops.vmove(base, neg(size), normalDir),
    ];
    return {
      tag: "PtListV",
      contents: [markStart, markEnd].map(toPt),
    };
  },

  /**
   * Return series of elements that can render an arc SVG. See: https://css-tricks.com/svg-path-syntax-illustrated-guide/ for the "A" spec.
   * @param pathType: either "open" or "closed." whether the SVG should automatically draw a line between the final point and the start point
   * @param start: coordinate to start drawing the arc
   * @param end: coordinate to finish drawing the arc
   * @param radius: width and height of the ellipse to draw the arc along (i.e. [width, height])
   * @param rotation: angle in degrees to rotate ellipse about its center
   * @param largeArc: 0 to draw shorter of 2 arcs, 1 to draw longer
   * @param arcSweep: 0 to rotate CCW, 1 to rotate CW
   * @returns: Elements that can be passed to Path shape spec to render an SVG arc
   */
  arc: (
    _context: Context,
    pathType: string,
    start: ad.Pt2,
    end: ad.Pt2,
    radius: ad.Pt2,
    rotation: ad.Num,
    largeArc: ad.Num,
    arcSweep: ad.Num
  ): PathDataV<ad.Num> => {
    const path = new PathBuilder();
    path.moveTo(start).arcTo(radius, end, [rotation, largeArc, arcSweep]);
    if (pathType === "closed") path.closePath();
    return path.getPath();
  },

  repeatedArcs: (
    _context: Context,
    innerStart: ad.Pt2,
    innerEnd: ad.Pt2,
    outerStart: ad.Pt2,
    outerEnd: ad.Pt2,
    innerRadius: ad.Pt2,
    repeat: ad.Num,
    spacing: ad.Num,
    arcSweep: ad.Num
  ): PathDataV<ad.Num> => {
    const path = new PathBuilder();
    const startDir = ops.vnormalize(ops.vsub(outerStart, innerStart));
    const endDir = ops.vnormalize(ops.vsub(outerEnd, innerEnd));
    let start: ad.Pt2 = innerStart;
    let end: ad.Pt2 = innerEnd;
    let radius = innerRadius;
    for (let i = 0; i < repeat; i++) {
      path.moveTo(start).arcTo(radius, end, [0, 0, arcSweep]);
      // TODO: avoid casting to `ad.Pt2`
      start = ops.vmove(start, spacing, startDir) as ad.Pt2;
      end = ops.vmove(end, spacing, endDir) as ad.Pt2;
      radius = ops.vadd(radius, [spacing, spacing]) as ad.Pt2;
    }
    return path.getPath();
  },

  /**
   * Return series of elements that render a "wedge", which is the same as the arc above except that it's connected to the circle center and filled
   * @param center: center of the circle on which the arc sits
   * @param start: coordinate to start drawing the arc
   * @param end: coordinate to finish drawing the arc
   * @param radius: width and height of the ellipse to draw the arc along (i.e. [width, height])
   * @param rotation: angle in degrees to rotate ellipse about its center
   * @param largeArc: 0 to draw shorter of 2 arcs, 1 to draw longer
   * @param arcSweep: 0 to rotate CCW, 1 to rotate CW
   * @returns: Elements that can be passed to Path shape spec to render an SVG arc
   */
  wedge: (
    _context: Context,
    center: ad.Pt2,
    start: ad.Pt2,
    end: ad.Pt2,
    radius: ad.Pt2,
    rotation: ad.Num,
    largeArc: ad.Num,
    arcSweep: ad.Num
  ): PathDataV<ad.Num> => {
    const path = new PathBuilder();
    path
      .moveTo(start)
      .arcTo(radius, end, [rotation, largeArc, arcSweep])
      .lineTo(center);
    path.closePath();
    return path.getPath();
  },
  /**
   * Find the point that is located at dist r along a line between p1 and p2.
   * @param p1: start point of line segment
   * @param p2: endpoint of line segment
   * @param r: distance from p1 to travel along the line
   * @returns: vector representation of the point of intersection
   */
  ptOnLine: (
    _context: Context,
    p1: ad.Num[],
    p2: ad.Num[],
    r: ad.Num
  ): VectorV<ad.Num> => {
    // find unit vector pointing towards v2
    const unit = ops.vnormalize(ops.vsub(p2, p1));
    return { tag: "VectorV", contents: ops.vmove(p1, r, unit) };
  },
  /**
   * Return 0 if direction of rotation is CCW, 1 if direction of rotation is CW.
   * @param x1, y1: x, y coordinates of the circle/ellipse that the arc is drawn on
   * @param start: start point of the arc
   * @param end: end point of the arc
   * @returns: 0 or 1 depending on CCW or CW rotation
   */
  arcSweepFlag: (
    _context: Context,
    [x1, y1]: ad.Num[],
    start: ad.Pt2,
    end: ad.Pt2
  ): FloatV<ad.Num> => {
    const st = ops.vnormalize([sub(start[0], x1), sub(start[1], y1)]);
    const en = ops.vnormalize([sub(end[0], x1), sub(end[1], y1)]);
    const cross = ops.cross2(st, en);
    return {
      tag: "FloatV",
      contents: ifCond(gt(cross, 0), 0, 1),
    };
  },
  /**
   * Return the unsigned angle between vectors `u, v`, in radians.
   * Assumes that both u and v have nonzero magnitude.
   * The returned value will be in the range [0,pi].
   */
  angleBetween: (
    _context: Context,
    u: ad.Num[],
    v: ad.Num[]
  ): FloatV<ad.Num> => {
    const theta = ops.angleBetween(u, v);
    return {
      tag: "FloatV",
      contents: theta,
    };
  },
  /**
   * Return the signed angle from vector `u` to vector `v`, in radians.
   * Assumes that both u and v are 2D vectors and have nonzero magnitude.
   * The returned value will be in the range [-pi,pi].
   */
  angleFrom: (_context: Context, u: ad.Num[], v: ad.Num[]): FloatV<ad.Num> => {
    const theta = ops.angleFrom(u, v);
    return {
      tag: "FloatV",
      contents: theta,
    };
  },
  /**
   * Return the 2D cross product of `u` and `v`, equal to the determinant of the 2x2 matrix [u v]
   */
  cross2D: (_context: Context, u: ad.Num[], v: ad.Num[]): FloatV<ad.Num> => {
    const det = sub(mul(u[0], v[1]), mul(u[1], v[0]));
    return {
      tag: "FloatV",
      contents: det,
    };
  },
  /**
   * Return the 3D cross product of `u` and `v`.
   */
  cross: (_context: Context, u: ad.Num[], v: ad.Num[]): VectorV<ad.Num> => {
    const result = ops.cross3(u, v);
    return {
      tag: "VectorV",
      contents: result,
    };
  },
  /**
   * Return the intersection of a line passing through
   * `a0` and `a1` with a line passing through `b0` and `b1`
   */
  lineLineIntersection: (
    _context: Context,
    a0: ad.Num[],
    a1: ad.Num[],
    b0: ad.Num[],
    b1: ad.Num[]
  ): VectorV<ad.Num> => {
    const A0 = [a0[0], a0[1], 1];
    const A1 = [a1[0], a1[1], 1];
    const B0 = [b0[0], b0[1], 1];
    const B1 = [b1[0], b1[1], 1];
    const X = ops.cross3(ops.cross3(A0, A1), ops.cross3(B0, B1));
    const x = [div(X[0], X[2]), div(X[1], X[2])];
    return {
      tag: "VectorV",
      contents: toPt(x),
    };
  },
  /**
   * Return a point located at the midpoint between pts `start` and `end`
   */
  midpoint: (
    _context: Context,
    start: ad.Num[],
    end: ad.Num[]
  ): VectorV<ad.Num> => {
    const midpointLoc = ops.vmul(0.5, ops.vadd(start, end));
    return {
      tag: "VectorV",
      contents: toPt(midpointLoc),
    };
  },
  /**
   * Return a point located at the midpoint of a line `s1` but offset by `padding` in its normal direction (for labeling).
   */
  midpointOffset: (
    _context: Context,
    s1: Shape<ad.Num>,
    padding: ad.Num
  ): TupV<ad.Num> => {
    if (isLinelike(s1)) {
      const [start, end] = linePts(s1);
      // TODO: Cache these operations in Style!
      const normalDir = ops.rot90(ops.vnormalize(ops.vsub(end, start)));
      const midpointLoc = ops.vmul(0.5, ops.vadd(start, end));
      const midpointOffsetLoc = ops.vmove(midpointLoc, padding, normalDir);
      return {
        tag: "TupV",
        contents: toPt(midpointOffsetLoc),
      };
    } else {
      throw Error(`unsupported shape ${s1.shapeType} in midpointOffset`);
    }
  },
  chevron: (
    _context: Context,
    // TODO reimplement with variable tick marks when #629 is merged
    s1: Shape<ad.Num>,
    padding: ad.Num,
    ticks: ad.Num
  ): PtListV<ad.Num> => {
    const t1 = s1.shapeType;
    if (t1 === "Line") {
      // tickPlacement(padding, ticks);
      const [start, end] = linePts(s1);
      const dir = ops.vnormalize(ops.vsub(end, start)); // TODO make direction face "positive direction"
      const startDir = ops.vrot(dir, 135);
      const endDir = ops.vrot(dir, 225);
      const center = ops.vmul(0.5, ops.vadd(start, end));
      // if even, evenly divide tick marks about center. if odd, start in center and move outwards
      return {
        tag: "PtListV",
        contents: [
          ops.vmove(center, padding, startDir),
          center,
          ops.vmove(center, padding, endDir),
        ].map(toPt),
      };
    } else {
      throw Error(`unsupported shape ${t1} in chevron`);
    }
  },
  /**
   * Return a point located at `padding` of a line `s1` offset by `padding` in its normal direction (for making right angle markers).
   */
  innerPointOffset: (
    _context: Context,
    pt1: ad.Num[],
    pt2: ad.Num[],
    pt3: ad.Num[],
    padding: ad.Num
  ): VectorV<ad.Num> => {
    // unit vector towards first corner
    const vec1unit = ops.vnormalize(ops.vsub(pt2, pt1));
    const normalDir = ops.vneg(ops.rot90(vec1unit)); // rot90 rotates CW, neg to point in CCW direction

    // move along line between p1 and p2, then move perpendicularly
    const ref = ops.vmove(pt1, padding, vec1unit);
    const [xp, yp] = ops.vmove(ref, padding, normalDir);
    const [xn, yn] = ops.vmove(ref, padding, ops.vneg(normalDir));

    // unit vector towards end point
    const vec2unit = ops.vnormalize(ops.vsub(pt3, pt1));
    const endpt = ops.vmove(pt1, padding, vec2unit);

    // unit vector from midpoint to end point
    const intoEndUnit = ops.vnormalize(ops.vsub([xp, yp], endpt));
    // vector from B->E needs to be parallel to original vector, only care about positive 1 case bc intoEndUnit should point the same direction as vec1unit
    const cond = gt(ops.vdot(vec1unit, intoEndUnit), 0.95);
    return {
      tag: "VectorV",
      contents: [ifCond(cond, xp, xn), ifCond(cond, yp, yn)],
    };
  },
  /**
   * Create equally spaced tick marks centered at the midpoint of a line
   * @param pt1: starting point of a line
   * @param pt2: endping point of a line
   * @param spacing: space in px between each tick
   * @param numTicks: number of tick marks to create
   * @param tickLength: 1/2 length of each tick
   */
  ticksOnLine: (
    _context: Context,
    pt1: ad.Num[],
    pt2: ad.Num[],
    spacing: ad.Num,
    numTicks: ad.Num,
    tickLength: ad.Num
  ): PathDataV<ad.Num> => {
    const path = new PathBuilder();
    // calculate scalar multipliers to determine the placement of each tick mark
    const multipliers = tickPlacement(spacing, numOf(numTicks));
    const unit = ops.vnormalize(ops.vsub(pt2, pt1));
    const normalDir = ops.vneg(ops.rot90(unit)); // rot90 rotates CW, neg to point in CCW direction

    const mid = ops.vmul(0.5, ops.vadd(pt1, pt2));

    // start/end pts of each tick will be placed parallel to each other, offset at dist of tickLength
    // from the original pt1->pt2 line
    const [x1p, y1p] = ops.vmove(mid, tickLength, normalDir);
    const [x2p, y2p] = ops.vmove(mid, tickLength, ops.vneg(normalDir));

    multipliers.forEach((multiplier) => {
      const [sx, sy] = ops.vmove([x1p, y1p], multiplier, unit);
      const [ex, ey] = ops.vmove([x2p, y2p], multiplier, unit);
      path.moveTo([sx, sy]).lineTo([ex, ey]);
    });
    return path.getPath();
  },
  /**
   * Given two orthogonal segments that intersect at `intersection`, and a size `len`
   * return a path comprised of three points that describe a perpendicular mark at the angle where the segments intersect.
   */
  orientedSquare: (
    _context: Context,
    s1: Shape<ad.Num>,
    s2: Shape<ad.Num>,
    intersection: ad.Pt2,
    len: ad.Num
  ): PathDataV<ad.Num> => {
    const t1 = s1.shapeType,
      t2 = s2.shapeType;
    if (t1 === "Line" && t2 === "Line") {
      const [seg1, seg2] = [linePts(s1), linePts(s2)];
      const [ptL, ptLR, ptR] = perpPathFlat(len, seg1, seg2);
      const path = new PathBuilder();
      return path
        .moveTo(toPt(ptL))
        .lineTo(toPt(ptLR))
        .lineTo(toPt(ptR))
        .lineTo(intersection)
        .closePath()
        .getPath();
    } else {
      throw Error(`orientedSquare undefined for types ${t1}, ${t2}`);
    }
  },

  /**
           * Figure out which side of the rectangle `[t1, s1]` the `start->end` line is hitting, assuming that `start` is located at the rect's center and `end` is located outside the rectangle, and return the size of the OTHER side. Also assuming axis-aligned rectangle. This is used for arrow placement in box-and-arrow diagrams.

       @deprecated Don't use this function, it does not fully work
           */
  intersectingSideSize: (
    _context: Context,
    start: ad.Num[],
    end: ad.Num[],
    s1: Shape<ad.Num>
  ): FloatV<ad.Num> => {
    // if (s1.rotation.contents) { throw Error("assumed AABB"); }
    if (!isRectlike(s1)) {
      throw Error("expected rect-like shape");
    }

    // TODO: Deal with start and end disjoint from rect, or start and end subset of rect
    const rect = bboxFromShape(s1);

    // Intersects top or bottom => return w
    // i.e. endX \in [minX, maxX] -- if not this, the other must be true

    // Intersects right or left => return h
    // i.e. endY \in [minY, maxY]

    // Return the OTHER side, which is needed for arrow placement

    // TODO <
    // this function is wrong -- the `end` doesn't have to lie in any range, and the start always does
    // Find some other way to calculate what side intersects the ray between the points
    // Check if this works better WRT new disjoint rectangles, rect-line etc.

    const dim = ifCond(
      inRange(end[0], BBox.minX(rect), BBox.maxX(rect)),
      rect.height,
      rect.width
    );
    return { tag: "FloatV", contents: dim };
  },

  /**
   * Given three lines `l1, l2, l3` that already form a triangle, return a path that describes the triangle (which can then be filled, etc.).
   */
  triangle: (
    _context: Context,
    [t1, l1]: any,
    [t2, l2]: any,
    [t3, l3]: any
  ): PathDataV<ad.Num> => {
    if (t1 === "Line" && t2 === "Line" && t3 === "Line") {
      const path = new PathBuilder();
      return path
        .moveTo(toPt(getStart(l1)))
        .lineTo(toPt(getStart(l2)))
        .lineTo(toPt(getStart(l3)))
        .closePath()
        .getPath();
    } else {
      console.error([t1, l1], [t2, l2], [t3, l3]);
      throw Error("Triangle function expected three lines");
    }
  },

  /**
   * Return the average of floats `x` and `y`.
   */
  average2: (_context: Context, x: ad.Num, y: ad.Num): FloatV<ad.Num> => {
    return {
      tag: "FloatV",
      contents: div(add(x, y), 2),
    };
  },

  /**
   * Return the average of the floats in the list `xs`.
   */
  average: (_context: Context, xs: ad.Num[]): FloatV<ad.Num> => {
    return {
      tag: "FloatV",
      contents: div(addN(xs), max(1, xs.length)),
      // To avoid divide-by-0
    };
  },

  /**
   * Return the normalized version of vector `v`.
   */
  unit: (_context: Context, v: ad.Num[]): VectorV<ad.Num> => {
    return {
      tag: "VectorV",
      contents: ops.vnormalize(v),
    };
  },

  /**
   * Sample a random color once, with opacity `alpha` and colorType `colorType` (`"rgb"` or `"hsv"`).
   */
  sampleColor: (
    { makeInput }: Context,
    alpha: ad.Num,
    colorType: string
  ): ColorV<ad.Num> => {
    if (colorType === "rgb") {
      const rgb = _.range(3).map(() =>
        makeInput({
          init: { tag: "Sampled", sampler: uniform(0.1, 0.9) },
          stages: new Set(),
        })
      );

      return {
        tag: "ColorV",
        contents: {
          tag: "RGBA",
          contents: [rgb[0], rgb[1], rgb[2], alpha],
        },
      };
    } else if (colorType === "hsv") {
      const h = makeInput({
        init: { tag: "Sampled", sampler: uniform(0, 360) },
        stages: new Set(),
      });
      return {
        tag: "ColorV",
        contents: {
          tag: "HSVA",
          contents: [h, 100, 80, alpha], // HACK: for the color to look good
        },
      };
    } else throw new Error("unknown color type");
  },

  /**
   * Set the opacity of a color `color` to `frac`.
   */
  setOpacity: (
    _context: Context,
    color: Color<ad.Num>,
    frac: ad.Num
  ): ColorV<ad.Num> => {
    // If paint=none, opacity is irreelevant
    if (color.tag === "NONE") {
      return {
        tag: "ColorV",
        contents: color,
      };
      // Otherwise, retain tag and color; only modify opacity
    } else {
      const props = color.contents;
      return {
        tag: "ColorV",
        contents: {
          tag: color.tag,
          contents: [props[0], props[1], props[2], mul(frac, props[3])],
        },
      };
    }
  },

  /**
   * Multiply a matrix `m` and a vector `v` (where `v` is implicitly treated as a column vector).
   */
  mul: (_context: Context, m: ad.Num[][], v: ad.Num[]): VectorV<ad.Num> => {
    if (!m.length) {
      throw Error("empty matrix");
    }
    if (!v.length) {
      throw Error("empty vector");
    }

    return {
      tag: "VectorV",
      contents: m.map((row) => ops.vdot(row, v)),
    };
  },

  // ------ Triangle centers

  /**
   * Return the barycenter of the triangle with vertices `a`, `b`, `c`.
   */
  barycenter: (
    _context: Context,
    a: ad.Num[],
    b: ad.Num[],
    c: ad.Num[]
  ): VectorV<ad.Num> => {
    const x = ops.vmul(1 / 3, ops.vadd(a, ops.vadd(b, c)));
    return {
      tag: "VectorV",
      contents: toPt(x),
    };
  },

  /**
   * Return the circumcenter of the triangle with vertices `p`, `q`, `r`.
   */
  circumcenter: (
    _context: Context,
    p: ad.Num[],
    q: ad.Num[],
    r: ad.Num[]
  ): VectorV<ad.Num> => {
    // edge vectors
    const u = ops.vsub(r, q);
    const v = ops.vsub(p, r);
    const w = ops.vsub(q, p);

    // side lengths
    const a = ops.vnorm(u);
    const b = ops.vnorm(v);
    const c = ops.vnorm(w);

    // homogeneous barycentric coordinates for circumcenter
    const hp = neg(mul(div(a, mul(b, c)), ops.vdot(w, v)));
    const hq = neg(mul(div(b, mul(c, a)), ops.vdot(u, w)));
    const hr = neg(mul(div(c, mul(a, b)), ops.vdot(v, u)));

    // normalize to get barycentric coordinates for circumcenter
    const H = add(add(hp, hq), hr);
    const bp = div(hp, H);
    const bq = div(hq, H);
    const br = div(hr, H);

    // circumcenter
    const x = ops.vadd(
      ops.vadd(ops.vmul(bp, p), ops.vmul(bq, q)),
      ops.vmul(br, r)
    );

    return {
      tag: "VectorV",
      contents: toPt(x),
    };
  },

  /**
   * Return the circumradius of the triangle with vertices `p`, `q`, `r`.
   */
  circumradius: (
    _context: Context,
    p: ad.Num[],
    q: ad.Num[],
    r: ad.Num[]
  ): FloatV<ad.Num> => {
    // side lengths
    const a = ops.vnorm(ops.vsub(r, q));
    const b = ops.vnorm(ops.vsub(p, r));
    const c = ops.vnorm(ops.vsub(q, p));

    // semiperimeter
    const s = mul(0.5, add(add(a, b), c));

    // circumradius, computed as
    // R = (abc)/(4 sqrt( s(a+b-s)(a+c-s)(b+c-s) ) )
    const R = div(
      mul(mul(a, b), c),
      mul(
        4,
        sqrt(
          mul(
            mul(mul(s, sub(add(a, b), s)), sub(add(a, c), s)),
            sub(add(b, c), s)
          )
        )
      )
    );

    return {
      tag: "FloatV",
      contents: R,
    };
  },

  /**
   * Return the incenter of the triangle with vertices `p`, `q`, `r`.
   */
  incenter: (
    _context: Context,
    p: ad.Num[],
    q: ad.Num[],
    r: ad.Num[]
  ): VectorV<ad.Num> => {
    // side lengths
    const a = ops.vnorm(ops.vsub(r, q));
    const b = ops.vnorm(ops.vsub(p, r));
    const c = ops.vnorm(ops.vsub(q, p));

    // barycentric coordinates for incenter
    const s = add(add(a, b), c);
    const bp = div(a, s);
    const bq = div(b, s);
    const br = div(c, s);

    // incenter
    const x = ops.vadd(
      ops.vadd(ops.vmul(bp, p), ops.vmul(bq, q)),
      ops.vmul(br, r)
    );

    return {
      tag: "VectorV",
      contents: toPt(x),
    };
  },

  /**
   * Return the inradius of the triangle with vertices `p`, `q`, `r`.
   */
  inradius: (
    _context: Context,
    p: ad.Num[],
    q: ad.Num[],
    r: ad.Num[]
  ): FloatV<ad.Num> => {
    // side lengths
    const a = ops.vnorm(ops.vsub(r, q));
    const b = ops.vnorm(ops.vsub(p, r));
    const c = ops.vnorm(ops.vsub(q, p));

    // semiperimeter
    const s = mul(0.5, add(add(a, b), c));

    // inradius
    const R = sqrt(div(mul(mul(sub(s, a), sub(s, b)), sub(s, c)), s));

    return {
      tag: "FloatV",
      contents: R,
    };
  },

  // ------ Utility functions

  /**
   * Return the square of the number `x`.
   */
  sqr: (_context: Context, x: ad.Num): FloatV<ad.Num> => {
    return { tag: "FloatV", contents: squared(x) };
  },

  /**
   * Return the square root of the number `x`. (NOTE: if `x < 0`, you may get `NaN`s)
   */
  sqrt: (_context: Context, x: ad.Num): FloatV<ad.Num> => {
    return { tag: "FloatV", contents: sqrt(x) };
  },

  /**
   * Return the max of the numbers `x`, `y`.
   */
  max: (_context: Context, x: ad.Num, y: ad.Num): FloatV<ad.Num> => {
    return { tag: "FloatV", contents: max(x, y) };
  },

  /**
   * Return the min of the numbers `x`, `y`.
   */
  min: (_context: Context, x: ad.Num, y: ad.Num): FloatV<ad.Num> => {
    return { tag: "FloatV", contents: min(x, y) };
  },

  /**
   * Return the absolute value of the number `x`.
   */
  abs: (_context: Context, x: ad.Num): FloatV<ad.Num> => {
    return { tag: "FloatV", contents: absVal(x) };
  },

  /**
   * Convert the angle `theta` from degrees to radians.
   */
  toRadians: (_context: Context, theta: ad.Num): FloatV<ad.Num> => {
    return {
      tag: "FloatV",
      contents: mul(Math.PI / 180, theta),
    };
  },

  /**
   * Convert the angle `theta` from radians to degrees.
   */
  toDegrees: (_context: Context, theta: ad.Num): FloatV<ad.Num> => {
    return {
      tag: "FloatV",
      contents: mul(180 / Math.PI, theta),
    };
  },

  /**
   * Return the Euclidean norm of the vector `v`.
   */
  norm: (_context: Context, v: ad.Num[]): FloatV<ad.Num> => {
    return { tag: "FloatV", contents: ops.vnorm(v) };
  },

  /**
   * Return the Euclidean norm squared of the vector `v`.
   */
  normsq: (_context: Context, v: ad.Num[]): FloatV<ad.Num> => {
    return { tag: "FloatV", contents: ops.vnormsq(v) };
  },

  /**
   * Return the Euclidean distance between the vectors `v` and `w`.
   */
  vdist: (_context: Context, v: ad.Num[], w: ad.Num[]): FloatV<ad.Num> => {
    return { tag: "FloatV", contents: ops.vdist(v, w) };
  },

  vmul: (_context: Context, s: ad.Num, v: ad.Num[]): VectorV<ad.Num> => {
    return { tag: "VectorV", contents: ops.vmul(s, v) };
  },

  /**
   * Return the Euclidean distance squared between the vectors `v` and `w`.
   */
  vdistsq: (_context: Context, v: ad.Num[], w: ad.Num[]): FloatV<ad.Num> => {
    return { tag: "FloatV", contents: ops.vdistsq(v, w) };
  },

  /**
   * Return the angle made by the vector `v` with the positive x-axis.
   */
  angleOf: (_context: Context, v: ad.Num[]): FloatV<ad.Num> => {
    return { tag: "FloatV", contents: atan2(v[1], v[0]) };
  },

  // ------ Mathematical constants

  /**
   * Base e of the natural logarithm.
   */
  MathE: (_context: Context): FloatV<ad.Num> => {
    return {
      tag: "FloatV",
      contents: Math.E,
    };
  },

  /**
   * Ratio of the circumference of a circle to its diameter.
   */
  MathPI: (_context: Context): FloatV<ad.Num> => {
    return {
      tag: "FloatV",
      contents: Math.PI,
    };
  },

  // ------ Geometry/graphics utils

  /**
   * Rotate a 2D vector `v` by 90 degrees counterclockwise.
   */
  rot90: (_context: Context, v: ad.Num[]): VectorV<ad.Num> => {
    if (v.length !== 2) {
      throw Error("expected 2D vector in `rot90`");
    }
    const [x, y] = v;
    return { tag: "VectorV", contents: [neg(y), x] };
  },

  /**
   * Rotate a 2D vector `v` by theta degrees counterclockwise.
   */
  rotateBy: (
    _context: Context,
    v: ad.Num[],
    theta: ad.Num
  ): VectorV<ad.Num> => {
    if (v.length !== 2) {
      throw Error("expected 2D vector in `rotateBy`");
    }
    const [x, y] = v;
    const X = add(mul(cos(theta), x), mul(sin(theta), y));
    const Y = add(neg(mul(sin(theta), x)), mul(cos(theta), y));
    return { tag: "VectorV", contents: [X, Y] };
  },

  signedDistance: (
    _context: Context,
    s: Shape<ad.Num>,
    p: ad.Num[]
  ): FloatV<ad.Num> => {
    /*  
    All math borrowed from:
    https://iquilezles.org/articles/distfunctions2d/
    
    axis-aligned rectangle:
    float sdBox( in vec2 p, in vec2 b )
    {
      vec2 d = abs(p)-b;
      return length(max(d,0.0)) + min(max(d.x,d.y),0.0);
    } 
    */
    if (isRectlike(s)) {
      const absp = ops.vabs(ops.vsub(p, s.center.contents));
      const b = [div(s.width.contents, 2), div(s.height.contents, 2)];
      const d = ops.vsub(absp, b);
      const result = add(
        ops.vnorm(ops.vmax(d, [0.0, 0.0])),
        min(max(d[0], d[1]), 0.0)
      );
      return {
        tag: "FloatV",
        contents: result,
      };
    } else if (s.shapeType === "Circle") {
      /*     
      float sdCircle( vec2 p, float r )
      {
        return length(p) - r;
      } 
      */
      const pOffset = ops.vsub(p, s.center.contents);
      const result = sub(ops.vnorm(pOffset), s.r.contents);
      return {
        tag: "FloatV",
        contents: result,
      };
    } else if (s.shapeType === "Polygon") {
      /*
      float sdPolygon( in vec2[N] v, in vec2 p )
      {
          float d = dot(p-v[0],p-v[0]);
          float s = 1.0;
          for( int i=0, j=N-1; i<N; j=i, i++ )
          {
              vec2 e = v[j] - v[i];
              vec2 w =    p - v[i];
              vec2 b = w - e*clamp( dot(w,e)/dot(e,e), 0.0, 1.0 );
              d = min( d, dot(b,b) );
              bvec3 c = bvec3(p.y>=v[i].y,p.y<v[j].y,e.x*w.y>e.y*w.x);
              if( all(c) || all(not(c)) ) s*=-1.0;  
          }
          return s*sqrt(d);
      }
      */
      const v = s.points.contents;
      let d = ops.vdot(ops.vsub(p, v[0]), ops.vsub(p, v[0]));
      let ess: ad.Num = 1.0;
      let j = v.length - 1;
      for (let i = 0; i < v.length; i++) {
        const e = ops.vsub(v[j], v[i]);
        const w = ops.vsub(p, v[i]);
        const clampedVal = clamp([0, 1], div(ops.vdot(w, e), ops.vdot(e, e)));
        const b = ops.vsub(w, ops.vmul(clampedVal, e));
        d = min(d, ops.vdot(b, b));
        const c1 = gte(p[1], v[i][1]);
        const c2 = lt(p[1], v[j][1]);
        const c3 = gt(mul(e[0], w[1]), mul(e[1], w[0]));
        const c4 = and(and(c1, c2), c3);
        const c5 = not(c1);
        const c6 = not(c2);
        const c7 = not(c3);
        const c8 = and(and(c5, c6), c7);
        const negEss = mul(-1, ess);
        ess = ifCond(or(c4, c8), negEss, ess);
        // last line to match for loop in code we are borrowing from
        j = i;
      }
      const result = mul(ess, sqrt(d));
      return {
        tag: "FloatV",
        contents: result,
      };
    } else if (s.shapeType === "Line") {
      return {
        tag: "FloatV",
        contents: sdLine(s, p),
      };
    } else if (s.shapeType === "Polyline") {
      return {
        tag: "FloatV",
        contents: sdPolyline(s, p),
      };
    } else if (s.shapeType === "Ellipse") {
      throw Error(`unsupported shape ${s.shapeType} in distanceShapeToPoint`);
      // return {
      //   tag: "FloatV",
      //   contents: sdEllipse(s, p),
      // };
    } else if (s.shapeType === "Path") {
      throw Error(`unsupported shape ${s.shapeType} in distanceShapeToPoint`);
    } else {
      throw Error(`unsupported shape ${s.shapeType} in distanceShapeToPoint`);
    }
  },

  /**
   * Construct a unit vector u in the direction of the
   * given angle theta (in radians).
   */
  unitVector: (_context: Context, theta: ad.Num): VectorV<ad.Num> => {
    return { tag: "VectorV", contents: [cos(theta), sin(theta)] };
  },

  closestPoint: (
    _context: Context,
    s: Shape<ad.Num>,
    p: ad.Num[]
  ): VectorV<ad.Num> => {
    const t = s.shapeType;
    if (t === "Circle") {
      /**
       * Implementing formula
       * V = P - C
       * return C + (V/|V|)*r
       */
      const pOffset = ops.vsub(p, s.center.contents);
      const normOffset = ops.vnorm(pOffset);
      const unitVector = ops.vdiv(pOffset, normOffset);
      const pOnCircumferenceOffset = ops.vmul(s.r.contents, unitVector);
      const pOnCircumference = ops.vadd(
        s.center.contents,
        pOnCircumferenceOffset
      );
      return { tag: "VectorV", contents: pOnCircumference };
    } else if (
      t === "Rectangle" ||
      t === "Text" ||
      t === "Equation" ||
      t === "Image"
    ) {
      return {
        tag: "VectorV",
        contents: closestPointRect(
          sub(s.center.contents[0], div(s.width.contents, 2)),
          sub(s.center.contents[1], div(s.height.contents, 2)),
          s.width.contents,
          s.height.contents,
          p[0],
          p[1]
        ),
      };
    } else if (t === "Line") {
      return {
        tag: "VectorV",
        contents: closestPointLine(p, s.start.contents, s.end.contents),
      };
    } else if (t === "Polyline") {
      const closestPoints: ad.Num[][] = [];
      const dist: ad.Num[] = [];
      for (let i = 0; i < s.points.contents.length - 1; i++) {
        const start = s.points.contents[i];
        const end = s.points.contents[i + 1];
        closestPoints[i] = closestPointLine(p, start, end);
        dist[i] = sqrt(
          add(
            squared(sub(p[0], closestPoints[i][0])),
            squared(sub(p[1], closestPoints[i][1]))
          )
        );
      }
      let retX: ad.Num = closestPoints[0][0];
      let retY: ad.Num = closestPoints[0][1];
      let retCond: ad.Num = dist[0];
      for (let i = 0; i < s.points.contents.length - 1; i++) {
        retCond = ifCond(lt(retCond, dist[i]), retCond, dist[i]);
        retX = ifCond(eq(retCond, dist[i]), closestPoints[i][0], retX);
        retY = ifCond(eq(retCond, dist[i]), closestPoints[i][1], retY);
      }
      return { tag: "VectorV", contents: [retX, retY] };
    } else if (t === "Polygon") {
      const closestPoints: ad.Num[][] = [];
      const dist: ad.Num[] = [];
      let i = 0;
      for (; i < s.points.contents.length - 1; i++) {
        const start = s.points.contents[i];
        const end = s.points.contents[i + 1];
        closestPoints[i] = closestPointLine(p, start, end);
        dist[i] = sqrt(
          add(
            squared(sub(p[0], closestPoints[i][0])),
            squared(sub(p[1], closestPoints[i][1]))
          )
        );
      }
      const start = s.points.contents[i];
      const end = s.points.contents[0];
      closestPoints[i] = closestPointLine(p, start, end);
      dist[i] = sqrt(
        add(
          squared(sub(p[0], closestPoints[i][0])),
          squared(sub(p[1], closestPoints[i][1]))
        )
      );
      let retX: ad.Num = closestPoints[0][0];
      let retY: ad.Num = closestPoints[0][1];
      let retCond: ad.Num = dist[0];
      for (let i = 0; i < s.points.contents.length; i++) {
        retCond = ifCond(lt(retCond, dist[i]), retCond, dist[i]);
        retX = ifCond(eq(retCond, dist[i]), closestPoints[i][0], retX);
        retY = ifCond(eq(retCond, dist[i]), closestPoints[i][1], retY);
      }
      return { tag: "VectorV", contents: [retX, retY] };
    } else if (t === "Ellipse") {
      return { tag: "VectorV", contents: closestPointEllipse(s, p) };
    } else throw Error(`unsupported shape ${t} in closestPoint`);
  },

  rectLineDist: (
    _context: Context,
    bottomLeft: ad.Pt2,
    topRight: ad.Pt2,
    start: ad.Pt2,
    end: ad.Pt2
  ): FloatV<ad.Num> =>
    floatV(rectLineDist({ bottomLeft, topRight }, { start, end })),

  shapeDistance: (
    _context: Context,
    s1: Shape<ad.Num>,
    s2: Shape<ad.Num>
  ): FloatV<ad.Num> => floatV(shapeDistance(s1, s2)),

  /**
   * Returns the signed area enclosed by a polygonal chain given its nodes
   */
  signedArea: (
    _context: Context,
    points: [ad.Num, ad.Num][],
    closed: boolean
  ): FloatV<ad.Num> => {
    return { tag: "FloatV", contents: signedArea(points, closed) };
  },

  /**
   * Returns the turning number of polygonal chain given its nodes
   */
  turningNumber: (
    _context: Context,
    points: [ad.Num, ad.Num][],
    closed: boolean
  ): FloatV<ad.Num> => {
    return {
      tag: "FloatV",
      contents: turningNumber(points, closed),
    };
  },

  /**
   * Returns the total length of polygonal chain given its nodes
   */
  perimeter: (
    _context: Context,
    points: [ad.Num, ad.Num][],
    closed: boolean
  ): FloatV<ad.Num> => {
    return { tag: "FloatV", contents: perimeter(points, closed) };
  },

  /**
   * Returns the isoperimetric ratio (perimeter squared divided by enclosed area)
   */
  isoperimetricRatio: (
    _context: Context,
    points: [ad.Num, ad.Num][],
    closed: boolean
  ): FloatV<ad.Num> => {
    return { tag: "FloatV", contents: isoperimetricRatio(points, closed) };
  },

  /**
   * Returns integral of curvature squared along the curve
   */
  elasticEnergy: (
    _context: Context,
    points: [ad.Num, ad.Num][],
    closed: boolean
  ): FloatV<ad.Num> => {
    return { tag: "FloatV", contents: elasticEnergy(points, closed) };
  },

  /**
   * Returns integral of curvature along the curve
   */
  totalCurvature: (
    _context: Context,
    points: [ad.Num, ad.Num][],
    closed: boolean
  ): FloatV<ad.Num> => {
    return { tag: "FloatV", contents: totalCurvature(points, closed) };
  },
};

/*
  Computes the signed distance for a line 
  float sdSegment( in vec2 p, in vec2 a, in vec2 b )
  {
    vec2 pa = p-a, ba = b-a;
    float h = clamp( dot(pa,ba)/dot(ba,ba), 0.0, 1.0 );
    return length( pa - ba*h );
  }
*/
const sdLine = (s: Line<ad.Num>, p: ad.Num[]): ad.Num => {
  return sdLineAsNums(s.start.contents, s.end.contents, p);
};

const sdLineAsNums = (a: ad.Num[], b: ad.Num[], p: ad.Num[]): ad.Num => {
  const pa = ops.vsub(p, a);
  const ba = ops.vsub(b, a);
  const h = clamp([0, 1], div(ops.vdot(pa, ba), ops.vdot(ba, ba)));
  return ops.vnorm(ops.vsub(pa, ops.vmul(h, ba)));
};

const sdPolyline = (s: Polyline<ad.Num>, p: ad.Num[]): ad.Num => {
  const dists: ad.Num[] = [];
  for (let i = 0; i < s.points.contents.length - 1; i++) {
    const start = s.points.contents[i];
    const end = s.points.contents[i + 1];
    dists[i] = sdLineAsNums(start, end, p);
  }
  return minN(dists);
};

export const sdEllipse = (s: Ellipse<ad.Num>, p: ad.Num[]): ad.Num => {
  return sdEllipseAsNums(s.rx.contents, s.ry.contents, s.center.contents, p);
};

/*
  float msign(in float x) { return (x<0.0)?-1.0:1.0; }
*/
export const msign = (x: ad.Num): ad.Num => {
  return ifCond(lt(x, 0), -1, 1);
};

/*
  Ported code is here: https://www.shadertoy.com/view/4sS3zz
*/
export const sdEllipseAsNums = (
  radiusx: ad.Num,
  radiusy: ad.Num,
  center: ad.Num[],
  pInput: ad.Num[]
): ad.Num => {
  // if = abs( p );
  // if( p.x>p.y ){ p=p.yx; ab=ab.yx; }
  const pOffset = ops.vsub(pInput, center);
  const pUnswizzled = ops.vabs(pOffset);
  const abUnswizzled = [radiusx, radiusy];
  const p = [];
  const ab = [];
  p[0] = ifCond(
    gt(pUnswizzled[0], pUnswizzled[1]),
    pUnswizzled[1],
    pUnswizzled[0]
  );
  p[1] = ifCond(
    gt(pUnswizzled[0], pUnswizzled[1]),
    pUnswizzled[0],
    pUnswizzled[1]
  );
  ab[0] = ifCond(
    gt(pUnswizzled[0], pUnswizzled[1]),
    abUnswizzled[1],
    abUnswizzled[0]
  );
  ab[1] = ifCond(
    gt(pUnswizzled[0], pUnswizzled[1]),
    abUnswizzled[0],
    abUnswizzled[1]
  );
  // float l = ab.y*ab.y - ab.x*ab.x;
  const l = sub(squared(ab[1]), squared(ab[0]));
  // float m = ab.x*p.x/l;
  const m = div(mul(ab[0], p[0]), l);
  // float m2 = m*m;
  const m2 = squared(m);
  // float n = ab.y*p.y/l;
  const n = div(mul(ab[1], p[1]), l);
  // float n2 = n*n;
  const n2 = squared(n);
  // float c = (m2+n2-1.0)/3.0; float c3 = c*c*c;
  const c = div(sub(add(m2, n2), 1), 3);
  const c3 = mul(mul(c, c), c);
  // float q = c3 + m2*n2*2.0;
  const q = add(c3, mul(m2, mul(n2, 2)));
  // float d = c3 + m2*n2;
  const d = add(c3, mul(m2, n2));
  // float g = m + m*n2;
  const g = add(m, mul(m, n2));

  //if branch
  // float h = acos(q/c3)/3.0;
  const hif = div(acos(div(q, c3)), 3);
  // float s = cos(h) + 2.0;
  const sif = add(cos(hif), 2);
  // float t = sin(h)*sqrt(3.0);
  const tif = mul(sin(hif), sqrt(3));
  // float rx = sqrt( m2-c*(s+t) );
  const rxif = sqrt(sub(m2, mul(c, add(sif, tif))));
  // float ry = sqrt( m2-c*(s-t) );
  const ryif = sqrt(sub(m2, mul(c, sub(sif, tif))));
  // co = ry + sign(l)*rx + abs(g)/(rx*ry);
  const coif = add(
    add(ryif, mul(sign(l), rxif)),
    div(absVal(g), mul(rxif, ryif))
  );
  // elsebranch
  // float h = 2.0*m*n*sqrt(d);
  const h = mul(2, mul(m, mul(n, sqrt(d))));
  // float s = msign(q+h)*pow( abs(q+h), 1.0/3.0 );
  const onethird = div(1, 3);
  const s = mul(msign(add(q, h)), pow(absVal(add(q, h)), onethird));
  // float t = msign(q-h)*pow( abs(q-h), 1.0/3.0 );
  const t = mul(msign(sub(q, h)), pow(absVal(sub(q, h)), onethird));
  // float rx = -(s+t) - c*4.0 + 2.0*m2;
  const rx = add(sub(neg(add(s, t)), mul(c, 4)), mul(2, m2));
  // float ry =  (s-t)*sqrt(3.0);
  const ry = mul(sub(s, t), sqrt(3));
  // float rm = sqrt( rx*rx + ry*ry );
  const rm = sqrt(add(squared(rx), squared(ry)));
  // co = ry/sqrt(rm-rx) + 2.0*g/rm;
  const coelse = add(div(ry, sqrt(sub(rm, rx))), mul(2, div(g, rm)));

  // co = (co-m)/2.0;
  // if (d<0.0)
  const co_pred = ifCond(lt(d, 0), coif, coelse);
  const co = div(sub(co_pred, m), 2);

  // float si = sqrt( max(1.0-co*co,0.0) );
  const si = sqrt(max(sub(1, squared(co)), 0));
  // vec2 r = ab * vec2(co,si);
  const r = ops.vproduct(ab, [co, si]);
  // return length(r-p) * msign(p.y-r.y);
  return mul(ops.vnorm(ops.vsub(r, p)), msign(sub(p[1], r[1])));
};

const closestPointRect = (
  l: ad.Num,
  t: ad.Num,
  w: ad.Num,
  h: ad.Num,
  x: ad.Num,
  y: ad.Num
): ad.Num[] => {
  const r = add(l, w);
  const b = add(t, h);
  x = clamp([l, r], x);
  y = clamp([t, b], y);
  const dl = absVal(sub(x, l));
  const dr = absVal(sub(x, r));
  const dt = absVal(sub(y, t));
  const db = absVal(sub(y, b));
  const m = min(min(min(dl, dr), dt), db);
  let retX: ad.Num = ifCond(or(eq(m, dt), eq(m, db)), x, r);
  retX = ifCond(eq(m, dl), l, retX);
  let retY: ad.Num = ifCond(or(eq(m, dl), eq(m, dr)), y, t);
  retY = ifCond(eq(m, db), b, retY);
  return [retX, retY];
};

const closestPointLine = (p: ad.Num[], a: ad.Num[], b: ad.Num[]): ad.Num[] => {
  const a_to_p = [sub(p[0], a[0]), sub(p[1], a[1])];
  const a_to_b = [sub(b[0], a[0]), sub(b[1], a[1])];
  const atb2 = add(squared(a_to_b[0]), squared(a_to_b[1]));
  const atp_dot_atb = add(mul(a_to_p[0], a_to_b[0]), mul(a_to_p[1], a_to_b[1]));
  const t = clamp([0, 1], div(atp_dot_atb, atb2));
  return [add(a[0], mul(a_to_b[0], t)), add(a[1], mul(a_to_b[1], t))];
};

const closestPointEllipse = (s: Ellipse<ad.Num>, p: ad.Num[]): ad.Num[] => {
  return closestPointEllipseCoords(
    s.rx.contents,
    s.ry.contents,
    s.center.contents,
    p
  );
};

const closestPointEllipseCoords = (
  // Note: this is an approximation function!
  radiusx: ad.Num,
  radiusy: ad.Num,
  center: ad.Num[],
  pInput: ad.Num[]
): ad.Num[] => {
  const pOffset = ops.vsub(pInput, center);
  const px = absVal(pOffset[0]);
  const py = absVal(pOffset[1]);

  let t = div(Math.PI, 4);
  let x: ad.Num = 0;
  let y: ad.Num = 0;

  const a = radiusx;
  const b = radiusy;
  for (let i = 0; i < 100; i++) {
    x = mul(a, cos(t));
    y = mul(b, sin(t));

    const ex = div(mul(sub(squared(a), squared(b)), pow(cos(t), 3)), a);
    const ey = div(mul(sub(squared(b), squared(a)), pow(sin(t), 3)), b);

    const rx = sub(x, ex);
    const ry = sub(y, ey);

    const qx = sub(px, ex);
    const qy = sub(py, ey);

    const r = sqrt(add(squared(ry), squared(rx)));
    const q = sqrt(add(squared(qy), squared(qx)));

    const delta_c = mul(r, asin(div(sub(mul(rx, qy), mul(ry, qx)), mul(r, q))));
    const delta_t = div(
      delta_c,
      sqrt(sub(sub(add(squared(a), squared(b)), squared(x)), squared(y)))
    );
    t = add(t, delta_t);
    t = min(div(Math.PI, 2), max(0, t));
  }
  x = mul(msign(pInput[0]), absVal(x));
  y = mul(msign(pInput[1]), absVal(y));
  x = add(x, center[0]);
  y = add(y, center[1]);
  return [x, y];
};

// `_compDictVals` causes TypeScript to enforce that every function in
// `compDict` takes a `Context` as its first parameter and returns a `Value`
const _compDictVals: ((
  context: Context,
  ...rest: never[]
) => Value<ad.Num>)[] = Object.values(compDict);

// Ignore this
export const checkComp = (fn: string, args: ArgVal<ad.Num>[]): void => {
  if (!compDict[fn]) throw new Error(`Computation function "${fn}" not found`);
};

const toPt = (v: ad.Num[]): ad.Pt2 => {
  if (v.length !== 2) {
    throw Error("expected vector of length 2");
  }
  return [v[0], v[1]];
};

/**
 * Given two perpendicular vectors `[startR, endR]` and `[startL, endL]`, return a path that describes a perpendicular mark between them.
 */
const perpPathFlat = (
  len: ad.Num,
  [startR, endR]: [ad.Num[], ad.Num[]],
  [startL, endL]: [ad.Num[], ad.Num[]]
): [ad.Num[], ad.Num[], ad.Num[]] => {
  // perpPathFlat :: Autofloat a => a -> (Pt2 a, Pt2 a) -> (Pt2 a, Pt2 a) -> (Pt2 a, Pt2 a, Pt2 a)
  // perpPathFlat size (startR, endR) (startL, endL) =
  //   let dirR = normalize' $ endR -: startR
  //       dirL = normalize' $ endL -: startL
  //       ptL = startR +: (size *: dirL)
  //       ptR = startR +: (size *: dirR)
  //       ptLR = startR +: (size *: dirL) +: (size *: dirR)
  //   in (ptL, ptLR, ptR)
  const dirR = ops.vnormalize(ops.vsub(endR, startR));
  const dirL = ops.vnormalize(ops.vsub(endL, startL));
  const ptL = ops.vmove(startR, len, dirL); // ops.vadd(startR, ops.vmul(len, dirL));
  const ptR = ops.vmove(startR, len, dirR); // ops.vadd(startR, ops.vmul(len, dirR));
  const ptLR = ops.vadd(ptL, ops.vmul(len, dirR));
  return [ptL, ptLR, ptR];
};

const tickPlacement = (
  padding: ad.Num,
  numPts: number,
  multiplier: ad.Num = 1
): ad.Num[] => {
  if (numPts <= 0) throw Error(`number of ticks must be greater than 0`);
  const even = numPts % 2 === 0;
  const pts: ad.Num[] = even ? [div(padding, 2)] : [0];
  for (let i = 1; i < numPts; i++) {
    if (even && i === 1) multiplier = neg(multiplier);
    const shift =
      i % 2 === 0
        ? mul(padding, mul(neg(i), multiplier))
        : mul(padding, mul(i, multiplier));
    pts.push(add(pts[i - 1], shift));
  }
  return pts;
};<|MERGE_RESOLUTION|>--- conflicted
+++ resolved
@@ -78,13 +78,8 @@
   totalCurvature,
   turningNumber,
 } from "./CurveConstraints";
-<<<<<<< HEAD
-import { bboxFromShape, shapeDistance } from "./Queries";
+import { bboxFromShape, rectLineDist, shapeDistance } from "./Queries";
 import { clamp, inRange, isLinelike, isRectlike, numOf } from "./Utils";
-=======
-import { bboxFromShape, rectLineDist, shapeDistance } from "./Queries";
-import { clamp, inRange, numOf, ShapeTuple, shapeTupleToShape } from "./Utils";
->>>>>>> 2f1f6241
 
 /**
  * Static dictionary of computation functions
