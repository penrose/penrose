import { bboxFromShape } from "contrib/Queries";
import { clamp, inRange } from "contrib/Utils";
import { ops } from "engine/Autodiff";
import {
  absVal,
  acos,
  acosh,
  add,
  addN,
  and,
  asin,
  asinh,
  atan,
  atan2,
  atanh,
  cbrt,
  ceil,
  cos,
  cosh,
  div,
  eq,
  exp,
  expm1,
  floor,
  gt,
  gte,
  ifCond,
  ln,
  log10,
  log1p,
  log2,
  lt,
  max,
  min,
  minN,
  mul,
  neg,
  not,
  or,
  pow,
  round,
  sign,
  sin,
  sinh,
  sqrt,
  squared,
  sub,
  tan,
  tanh,
  trunc,
} from "engine/AutodiffFunctions";
import * as BBox from "engine/BBox";
import * as _ from "lodash";
import { range } from "lodash";
import { PathBuilder } from "renderer/PathBuilder";
import seedrandom from "seedrandom";
import { Ellipse } from "shapes/Ellipse";
import { Line } from "shapes/Line";
import { Polyline } from "shapes/Polyline";
import { shapedefs } from "shapes/Shapes";
import * as ad from "types/ad";
import {
  ArgVal,
  Color,
  ColorV,
  FloatV,
  PathDataV,
  PtListV,
  StrV,
  TupV,
  VectorV,
} from "types/value";
import { getStart, linePts, randFloat } from "utils/Util";

/**
 * Static dictionary of computation functions
 * TODO: consider using `Dictionary` type so all runtime lookups are type-safe, like here https://codeburst.io/five-tips-i-wish-i-knew-when-i-started-with-typescript-c9e8609029db
 * TODO: think about user extension of computation dict and evaluation of functions in there
 */

export interface Context {
  rng: seedrandom.prng;
}

// NOTE: These all need to be written in terms of autodiff types
// These all return a Value<ad.Num>
export const compDict = {
  // TODO: Refactor derivative + derivativePre to be inlined as one case in evaluator

  makePath: (
    _context: Context,
    start: [ad.Num, ad.Num],
    end: [ad.Num, ad.Num],
    curveHeight: ad.Num,
    padding: ad.Num
  ): PathDataV<ad.Num> => {
    // Two vectors for moving from `start` to the control point: `unit` is the direction of vector [start, end] (along the line passing through both labels) and `normalVec` is perpendicular to `unit` through the `rot90` operation.
    const unit: ad.Num[] = ops.vnormalize(ops.vsub(start, end));
    const normalVec: ad.Num[] = rot90(toPt(unit));
    // There's only one control point in a quadratic bezier curve, and we want it to be equidistant to both `start` and `end`
    const halfLen: ad.Num = div(ops.vdist(start, end), 2);
    const controlPt: ad.Num[] = ops.vmove(
      ops.vmove(end, halfLen, unit),
      curveHeight,
      normalVec
    );
    const curveEnd: ad.Num[] = ops.vmove(end, padding, unit);
    // Both the start and end points of the curve should be padded by some distance such that they don't overlap with the texts
    const path = new PathBuilder();
    return path
      .moveTo(toPt(ops.vmove(start, padding, ops.vneg(unit))))
      .quadraticCurveTo(toPt(controlPt), toPt(curveEnd))
      .getPath();
  },

  /**
   * Return `i`th element of list `xs, assuming lists only hold floats.
   */
  get: (_context: Context, xs: ad.Num[], i: number): FloatV<ad.Num> => {
    const res = xs[i];
    return {
      tag: "FloatV",
      contents: res,
    };
  },

  /**
   * Return a paint color of elements `r`, `g`, `b`, `a` (red, green, blue, opacity).
   */
  rgba: (
    _context: Context,
    r: ad.Num,
    g: ad.Num,
    b: ad.Num,
    a: ad.Num
  ): ColorV<ad.Num> => {
    return {
      tag: "ColorV",
      contents: {
        tag: "RGBA",
        contents: [r, g, b, a],
      },
    };
  },

  selectColor: (
    _context: Context,
    color1: Color<ad.Num>,
    color2: Color<ad.Num>,
    level: ad.Num
  ): ColorV<ad.Num> => {
    const half = div(level, 2);
    const even = eq(half, trunc(half)); // autodiff doesn't have a mod operator
    if (!(color1.tag === "RGBA" && color2.tag === "RGBA")) {
      throw Error("selectColor only supports RGBA");
    }
    return {
      tag: "ColorV",
      contents: {
        tag: "RGBA",
        // https://github.com/penrose/penrose/issues/561
        contents: [
          ifCond(even, color1.contents[0], color2.contents[0]),
          ifCond(even, color1.contents[1], color2.contents[1]),
          ifCond(even, color1.contents[2], color2.contents[2]),
          ifCond(even, color1.contents[3], color2.contents[3]),
        ],
      },
    };
  },

  /**
   * Return a paint color of elements `h`, `s`, `v`, `a` (hue, saturation, value, opacity).
   */
  hsva: (
    _context: Context,
    h: ad.Num,
    s: ad.Num,
    v: ad.Num,
    a: ad.Num
  ): ColorV<ad.Num> => {
    return {
      tag: "ColorV",
      contents: {
        tag: "HSVA",
        contents: [h, s, v, a],
      },
    };
  },

  /**
   * Return a paint of none (no paint)
   */
  none: (_context: Context): ColorV<ad.Num> => {
    return {
      tag: "ColorV",
      contents: {
        tag: "NONE",
      },
    };
  },

  /**
   * Return `acosh(x)`.
   */
  acosh: (_context: Context, x: ad.Num): FloatV<ad.Num> => {
    return {
      tag: "FloatV",
      contents: acosh(x),
    };
  },

  /**
   * Return `acos(x)`.
   */
  acos: (_context: Context, x: ad.Num): FloatV<ad.Num> => {
    return {
      tag: "FloatV",
      contents: acos(x),
    };
  },

  /**
   * Return `asin(x)`.
   */
  asin: (_context: Context, x: ad.Num): FloatV<ad.Num> => {
    return {
      tag: "FloatV",
      contents: asin(x),
    };
  },

  /**
   * Return `asinh(x)`.
   */
  asinh: (_context: Context, x: ad.Num): FloatV<ad.Num> => {
    return {
      tag: "FloatV",
      contents: asinh(x),
    };
  },

  /**
   * Return `atan(x)`.
   */
  atan: (_context: Context, x: ad.Num): FloatV<ad.Num> => {
    return {
      tag: "FloatV",
      contents: atan(x),
    };
  },

  /**
   * Return `atan2(y,x)`.
   */
  atan2: (_context: Context, x: ad.Num, y: ad.Num): FloatV<ad.Num> => {
    return {
      tag: "FloatV",
      contents: atan2(y, x),
    };
  },

  /**
   * Return `atanh(x)`.
   */
  atanh: (_context: Context, x: ad.Num): FloatV<ad.Num> => {
    return {
      tag: "FloatV",
      contents: atanh(x),
    };
  },

  /**
   * Return `cbrt(x)`.
   */
  cbrt: (_context: Context, x: ad.Num): FloatV<ad.Num> => {
    return {
      tag: "FloatV",
      contents: cbrt(x),
    };
  },

  /**
   * Return `ceil(x)`.
   */
  ceil: (_context: Context, x: ad.Num): FloatV<ad.Num> => {
    return {
      tag: "FloatV",
      contents: ceil(x),
    };
  },

  /**
   * Return `cos(x)`.
   */
  cos: (_context: Context, x: ad.Num): FloatV<ad.Num> => {
    return {
      tag: "FloatV",
      contents: cos(x),
    };
  },

  /**
   * Return `cosh(x)`.
   */
  cosh: (_context: Context, x: ad.Num): FloatV<ad.Num> => {
    return {
      tag: "FloatV",
      contents: cosh(x),
    };
  },

  /**
   * Return `exp(x)`.
   */
  exp: (_context: Context, x: ad.Num): FloatV<ad.Num> => {
    return {
      tag: "FloatV",
      contents: exp(x),
    };
  },

  /**
   * Return `expm1(x)`.
   */
  expm1: (_context: Context, x: ad.Num): FloatV<ad.Num> => {
    return {
      tag: "FloatV",
      contents: expm1(x),
    };
  },

  /**
   * Return `floor(x)`.
   */
  floor: (_context: Context, x: ad.Num): FloatV<ad.Num> => {
    return {
      tag: "FloatV",
      contents: floor(x),
    };
  },

  /**
   * Return `log(x)`.
   */
  log: (_context: Context, x: ad.Num): FloatV<ad.Num> => {
    return {
      tag: "FloatV",
      contents: ln(x),
    };
  },

  /**
   * Return `log2(x)`.
   */
  log2: (_context: Context, x: ad.Num): FloatV<ad.Num> => {
    return {
      tag: "FloatV",
      contents: log2(x),
    };
  },

  /**
   * Return `log10(x)`.
   */
  log10: (_context: Context, x: ad.Num): FloatV<ad.Num> => {
    return {
      tag: "FloatV",
      contents: log10(x),
    };
  },

  /**
   * Return `log1p(x)`.
   */
  log1p: (_context: Context, x: ad.Num): FloatV<ad.Num> => {
    return {
      tag: "FloatV",
      contents: log1p(x),
    };
  },

  /**
   * Return `pow(x,y)`.
   */
  pow: (_context: Context, x: ad.Num, y: ad.Num): FloatV<ad.Num> => {
    return {
      tag: "FloatV",
      contents: pow(x, y),
    };
  },

  /**
   * Return `round(x)`.
   */
  round: (_context: Context, x: ad.Num): FloatV<ad.Num> => {
    return {
      tag: "FloatV",
      contents: round(x),
    };
  },

  /**
   * Return `sign(x)`.
   */
  sign: (_context: Context, x: ad.Num): FloatV<ad.Num> => {
    return {
      tag: "FloatV",
      contents: sign(x),
    };
  },

  /**
   * Return `sin(x)`.
   */
  sin: (_context: Context, x: ad.Num): FloatV<ad.Num> => {
    return {
      tag: "FloatV",
      contents: sin(x),
    };
  },

  /**
   * Return `sinh(x)`.
   */
  sinh: (_context: Context, x: ad.Num): FloatV<ad.Num> => {
    return {
      tag: "FloatV",
      contents: sinh(x),
    };
  },

  /**
   * Return `tan(x)`.
   */
  tan: (_context: Context, x: ad.Num): FloatV<ad.Num> => {
    return {
      tag: "FloatV",
      contents: tan(x),
    };
  },

  /**
   * Return `tanh(x)`.
   */
  tanh: (_context: Context, x: ad.Num): FloatV<ad.Num> => {
    return {
      tag: "FloatV",
      contents: tanh(x),
    };
  },

  /**
   * Return `trunc(x)`.
   */
  trunc: (_context: Context, x: ad.Num): FloatV<ad.Num> => {
    return {
      tag: "FloatV",
      contents: trunc(x),
    };
  },

  /**
   * Return the dot product of `v` and `w`.
   */
  dot: (_context: Context, v: ad.Num[], w: ad.Num[]): FloatV<ad.Num> => {
    return {
      tag: "FloatV",
      contents: ops.vdot(v, w),
    };
  },

  /**
   * Return the length of the line or arrow shape `[type, props]`.
   */
  lineLength: (_context: Context, [, props]: [string, any]): FloatV<ad.Num> => {
    const [p1, p2] = linePts(props);
    return {
      tag: "FloatV",
      contents: ops.vdist(p1, p2),
    };
  },

  /**
   * Return the length of the line or arrow shape `[type, props]`.
   */
  len: (_context: Context, [, props]: [string, any]): FloatV<ad.Num> => {
    const [p1, p2] = linePts(props);
    return {
      tag: "FloatV",
      contents: ops.vdist(p1, p2),
    };
  },

  /**
   * Concatenate a list of strings
   */
  concat: (_context: Context, ...strings: string[]): StrV => {
    return {
      tag: "StrV",
      contents: strings.join(""),
    };
  },

  /**
   * Return the normalized version of vector `v`.
   */
  normalize: (_context: Context, v: ad.Num[]): VectorV<ad.Num> => {
    return {
      tag: "VectorV",
      contents: ops.vnormalize(v),
    };
  },

  /**
   * Given a list of points `pts`, returns a `PathData` that can be used as input to the `Path` shape's `pathData` attribute to be drawn on the screen.
   */
  pathFromPoints: (
    _context: Context,
    pathType: string,
    pts: ad.Pt2[]
  ): PathDataV<ad.Num> => {
    const path = new PathBuilder();
    const [start, ...tailpts] = pts;
    path.moveTo(start);
    tailpts.forEach((pt: ad.Pt2) => path.lineTo(pt));
    if (pathType === "closed") path.closePath();
    return path.getPath();
  },

  /**
   * Given a list of points `pts`, returns a `PathData` that can be used as input to the `Path` shape's `pathData` attribute to be drawn on the screen.
   */
  quadraticCurveFromPoints: (
    _context: Context,
    pathType: string,
    pts: ad.Pt2[]
  ): PathDataV<ad.Num> => {
    const path = new PathBuilder();
    const [start, cp, second, ...tailpts] = pts;
    path.moveTo(start);
    path.quadraticCurveTo(cp, second);
    tailpts.forEach((pt: ad.Pt2) => path.quadraticCurveJoin(pt));
    if (pathType === "closed") path.closePath();
    return path.getPath();
  },

  /**
   * Draw a curve interpolating three given points.
   * (Note that this is different from specifying the
   * three control points of a quadratic Bézier curve,
   * since a Bézier does not interpolate the middle
   * control point.)
   */
  interpolateQuadraticFromPoints: (
    _context: Context,
    pathType: string,
    p0: ad.Pt2,
    p1: ad.Pt2,
    p2: ad.Pt2
  ): PathDataV<ad.Num> => {
    const path = new PathBuilder();
    path.moveTo(p0);
    // Compute the control point location q1 such that the
    // quadratic curve interpolates the midpoint p1, namely,
    //    q1 = 2 p1 - (p0+p2)/2
    // (This expression can be derived by expressing the
    // interpolation condition in terms of the quadratic
    // Bernstein basis.)
    const q1 = ops.vsub(ops.vmul(2.0, p1), ops.vmul(0.5, ops.vadd(p0, p2)));
    if (!ad.isPt2(q1)) {
      // XXX kludge to force TypeScript to know that q1 has length 2; see GitHub issue #715
      throw new Error("vector ops did not preserve dimension");
    }
    path.quadraticCurveTo(q1, p2);
    if (pathType === "closed") path.closePath();
    return path.getPath();
  },

  /**
   * Given a list of points `pts`, returns a `PathData` that can be used as input to the `Path` shape's `pathData` attribute to be drawn on the screen.
   */
  cubicCurveFromPoints: (
    _context: Context,
    pathType: string,
    pts: ad.Pt2[]
  ): PathDataV<ad.Num> => {
    const path = new PathBuilder();
    const [start, cp1, cp2, second, ...tailpts] = pts;
    path.moveTo(start);
    path.bezierCurveTo(cp1, cp2, second);
    _.chunk(tailpts, 2).forEach(([cp, pt]) => path.cubicCurveJoin(cp, pt));
    if (pathType === "closed") path.closePath();
    return path.getPath();
  },

  /**
   * Return two points parallel to line `s1` using its normal line `s2`.
   */
  unitMark: (
    _context: Context,
    [, s1]: [string, any],
    [, s2]: [string, any],
    t: string,
    padding: ad.Num,
    barSize: ad.Num
  ): PtListV<ad.Num> => {
    const [start1, end1] = linePts(s1);
    const [start2, end2] = linePts(s2);

    const dir = ops.vnormalize(ops.vsub(end2, start2));
    const normalDir = ops.vneg(dir);
    const markStart = ops.vmove(start1, padding, normalDir);
    const markEnd = ops.vmove(end1, padding, normalDir);

    return {
      tag: "PtListV",
      contents: [markStart, markEnd].map(toPt),
    };
  },

  /**
   * Return two points to "cap off" the line made in `unitMark`.
   */
  unitMark2: (
    _context: Context,
    [start, end]: [ad.Pt2, ad.Pt2],
    t: string,
    padding: ad.Num,
    size: ad.Num
  ): PtListV<ad.Num> => {
    const dir = ops.vnormalize(ops.vsub(end, start));
    const normalDir = rot90(toPt(dir));
    const base = t === "start" ? start : end;
    const [markStart, markEnd] = [
      ops.vmove(base, size, normalDir),
      ops.vmove(base, neg(size), normalDir),
    ];
    return {
      tag: "PtListV",
      contents: [markStart, markEnd].map(toPt),
    };
  },

  /**
   * Return series of elements that can render an arc SVG. See: https://css-tricks.com/svg-path-syntax-illustrated-guide/ for the "A" spec.
   * @param pathType: either "open" or "closed." whether the SVG should automatically draw a line between the final point and the start point
   * @param start: coordinate to start drawing the arc
   * @param end: coordinate to finish drawing the arc
   * @param radius: width and height of the ellipse to draw the arc along (i.e. [width, height])
   * @param rotation: angle in degrees to rotate ellipse about its center
   * @param largeArc: 0 to draw shorter of 2 arcs, 1 to draw longer
   * @param arcSweep: 0 to rotate CCW, 1 to rotate CW
   * @returns: Elements that can be passed to Path shape spec to render an SVG arc
   */
  arc: (
    _context: Context,
    pathType: string,
    start: ad.Pt2,
    end: ad.Pt2,
    radius: ad.Pt2,
    rotation: ad.Num,
    largeArc: ad.Num,
    arcSweep: ad.Num
  ): PathDataV<ad.Num> => {
    const path = new PathBuilder();
    path.moveTo(start).arcTo(radius, end, [rotation, largeArc, arcSweep]);
    if (pathType === "closed") path.closePath();
    return path.getPath();
  },
  /**
   * Return series of elements that render a "wedge", which is the same as the arc above except that it's connected to the circle center and filled
   * @param center: center of the circle on which the arc sits
   * @param start: coordinate to start drawing the arc
   * @param end: coordinate to finish drawing the arc
   * @param radius: width and height of the ellipse to draw the arc along (i.e. [width, height])
   * @param rotation: angle in degrees to rotate ellipse about its center
   * @param largeArc: 0 to draw shorter of 2 arcs, 1 to draw longer
   * @param arcSweep: 0 to rotate CCW, 1 to rotate CW
   * @returns: Elements that can be passed to Path shape spec to render an SVG arc
   */
  wedge: (
    _context: Context,
    center: ad.Pt2,
    start: ad.Pt2,
    end: ad.Pt2,
    radius: ad.Pt2,
    rotation: ad.Num,
    largeArc: ad.Num,
    arcSweep: ad.Num
  ): PathDataV<ad.Num> => {
    const path = new PathBuilder();
    path
      .moveTo(start)
      .arcTo(radius, end, [rotation, largeArc, arcSweep])
      .lineTo(center);
    path.closePath();
    return path.getPath();
  },
  /**
   * Find the point that is located at dist r along a line between p1 and p2.
   * @param p1: start point of line segment
   * @param p2: endpoint of line segment
   * @param r: distance from p1 to travel along the line
   * @returns: vector representation of the point of intersection
   */
  ptOnLine: (
    _context: Context,
    p1: ad.Num[],
    p2: ad.Num[],
    r: ad.Num
  ): VectorV<ad.Num> => {
    // find unit vector pointing towards v2
    const unit = ops.vnormalize(ops.vsub(p2, p1));
    return { tag: "VectorV", contents: ops.vmove(p1, r, unit) };
  },
  /**
   * Return 0 if direction of rotation is CCW, 1 if direction of rotation is CW.
   * @param x1, y1: x, y coordinates of the circle/ellipse that the arc is drawn on
   * @param start: start point of the arc
   * @param end: end point of the arc
   * @returns: 0 or 1 depending on CCW or CW rotation
   */
  arcSweepFlag: (
    _context: Context,
    [x1, y1]: ad.Num[],
    start: ad.Pt2,
    end: ad.Pt2
  ): FloatV<ad.Num> => {
    const st = ops.vnormalize([sub(start[0], x1), sub(start[1], y1)]);
    const en = ops.vnormalize([sub(end[0], x1), sub(end[1], y1)]);
    const cross = ops.cross2(st, en);
    return {
      tag: "FloatV",
      contents: ifCond(gt(cross, 0), 0, 1),
    };
  },
  /**
   * Return the unsigned angle between vectors `u, v`, in radians.
   * Assumes that both u and v have nonzero magnitude.
   * The returned value will be in the range [0,pi].
   */
  angleBetween: (
    _context: Context,
    u: ad.Num[],
    v: ad.Num[]
  ): FloatV<ad.Num> => {
    const theta = ops.angleBetween(u, v);
    return {
      tag: "FloatV",
      contents: theta,
    };
  },
  /**
   * Return the signed angle from vector `u` to vector `v`, in radians.
   * Assumes that both u and v are 2D vectors and have nonzero magnitude.
   * The returned value will be in the range [-pi,pi].
   */
  angleFrom: (_context: Context, u: ad.Num[], v: ad.Num[]): FloatV<ad.Num> => {
    const theta = ops.angleFrom(u, v);
    return {
      tag: "FloatV",
      contents: theta,
    };
  },
  /**
   * Return the 2D cross product of `u` and `v`, equal to the determinant of the 2x2 matrix [u v]
   */
  cross2D: (_context: Context, u: ad.Num[], v: ad.Num[]): FloatV<ad.Num> => {
    const det = sub(mul(u[0], v[1]), mul(u[1], v[0]));
    return {
      tag: "FloatV",
      contents: det,
    };
  },
  /**
   * Return the intersection of a line passing through
   * `a0` and `a1` with a line passing through `b0` and `b1`
   */
  lineLineIntersection: (
    _context: Context,
    a0: ad.Num[],
    a1: ad.Num[],
    b0: ad.Num[],
    b1: ad.Num[]
  ): VectorV<ad.Num> => {
    const A0 = [a0[0], a0[1], 1];
    const A1 = [a1[0], a1[1], 1];
    const B0 = [b0[0], b0[1], 1];
    const B1 = [b1[0], b1[1], 1];
    const X = ops.cross3(ops.cross3(A0, A1), ops.cross3(B0, B1));
    const x = [div(X[0], X[2]), div(X[1], X[2])];
    return {
      tag: "VectorV",
      contents: toPt(x),
    };
  },
  /**
   * Return a point located at the midpoint between pts `start` and `end`
   */
  midpoint: (
    _context: Context,
    start: ad.Num[],
    end: ad.Num[]
  ): VectorV<ad.Num> => {
    const midpointLoc = ops.vmul(0.5, ops.vadd(start, end));
    return {
      tag: "VectorV",
      contents: toPt(midpointLoc),
    };
  },
  /**
   * Return a point located at the midpoint of a line `s1` but offset by `padding` in its normal direction (for labeling).
   */
  midpointOffset: (
    _context: Context,
    [t1, s1]: [string, any],
    padding: ad.Num
  ): TupV<ad.Num> => {
    if (t1 === "Arrow" || t1 === "Line") {
      const [start, end] = linePts(s1);
      // TODO: Cache these operations in Style!
      const normalDir = rot90v(ops.vnormalize(ops.vsub(end, start)));
      const midpointLoc = ops.vmul(0.5, ops.vadd(start, end));
      const midpointOffsetLoc = ops.vmove(midpointLoc, padding, normalDir);
      return {
        tag: "TupV",
        contents: toPt(midpointOffsetLoc),
      };
    } else {
      throw Error(`unsupported shape ${t1} in midpointOffset`);
    }
  },
  chevron: (
    _context: Context,
    // TODO reimplement with variable tick marks when #629 is merged
    [t1, s1]: [string, any],
    padding: ad.Num,
    ticks: ad.Num
  ): PtListV<ad.Num> => {
    if (t1 === "Arrow" || t1 === "Line") {
      // tickPlacement(padding, ticks);
      const [start, end] = linePts(s1);
      const dir = ops.vnormalize(ops.vsub(end, start)); // TODO make direction face "positive direction"
      const startDir = ops.vrot(dir, 135);
      const endDir = ops.vrot(dir, 225);
      const center = ops.vmul(0.5, ops.vadd(start, end));
      // if even, evenly divide tick marks about center. if odd, start in center and move outwards
      return {
        tag: "PtListV",
        contents: [
          ops.vmove(center, padding, startDir),
          center,
          ops.vmove(center, padding, endDir),
        ].map(toPt),
      };
    } else {
      throw Error(`unsupported shape ${t1} in chevron`);
    }
  },
  /**
   * Return a point located at `padding` of a line `s1` offset by `padding` in its normal direction (for making right angle markers).
   */
  innerPointOffset: (
    _context: Context,
    pt1: ad.Num[],
    pt2: ad.Num[],
    pt3: ad.Num[],
    padding: ad.Num
  ): VectorV<ad.Num> => {
    // unit vector towards first corner
    const vec1unit = ops.vnormalize(ops.vsub(pt2, pt1));
    const normalDir = ops.vneg(rot90v(vec1unit)); // rot90 rotates CW, neg to point in CCW direction

    // move along line between p1 and p2, then move perpendicularly
    const ref = ops.vmove(pt1, padding, vec1unit);
    const [xp, yp] = ops.vmove(ref, padding, normalDir);
    const [xn, yn] = ops.vmove(ref, padding, ops.vneg(normalDir));

    // unit vector towards end point
    const vec2unit = ops.vnormalize(ops.vsub(pt3, pt1));
    const endpt = ops.vmove(pt1, padding, vec2unit);

    // unit vector from midpoint to end point
    const intoEndUnit = ops.vnormalize(ops.vsub([xp, yp], endpt));
    // vector from B->E needs to be parallel to original vector, only care about positive 1 case bc intoEndUnit should point the same direction as vec1unit
    const cond = gt(ops.vdot(vec1unit, intoEndUnit), 0.95);
    return {
      tag: "VectorV",
      contents: [ifCond(cond, xp, xn), ifCond(cond, yp, yn)],
    };
  },
  /**
   * Create equally spaced tick marks centered at the midpoint of a line
   * @param pt1: starting point of a line
   * @param pt2: endping point of a line
   * @param spacing: space in px between each tick
   * @param numTicks: number of tick marks to create
   * @param tickLength: 1/2 length of each tick
   */
  ticksOnLine: (
    _context: Context,
    pt1: ad.Num[],
    pt2: ad.Num[],
    spacing: ad.Num,
    numTicks: ad.Num,
    tickLength: ad.Num
  ): PathDataV<ad.Num> => {
    if (typeof numTicks !== "number") {
      throw Error("numTicks must be a constant");
    }
    const path = new PathBuilder();
    // calculate scalar multipliers to determine the placement of each tick mark
    const multipliers = tickPlacement(spacing, numTicks);
    const unit = ops.vnormalize(ops.vsub(pt2, pt1));
    const normalDir = ops.vneg(rot90v(unit)); // rot90 rotates CW, neg to point in CCW direction

    const mid = ops.vmul(0.5, ops.vadd(pt1, pt2));

    // start/end pts of each tick will be placed parallel to each other, offset at dist of tickLength
    // from the original pt1->pt2 line
    const [x1p, y1p] = ops.vmove(mid, tickLength, normalDir);
    const [x2p, y2p] = ops.vmove(mid, tickLength, ops.vneg(normalDir));

    multipliers.forEach((multiplier) => {
      const [sx, sy] = ops.vmove([x1p, y1p], multiplier, unit);
      const [ex, ey] = ops.vmove([x2p, y2p], multiplier, unit);
      path.moveTo([sx, sy]).lineTo([ex, ey]);
    });
    return path.getPath();
  },
  /**
   * Given two orthogonal segments that intersect at `intersection`, and a size `len`
   * return a path comprised of three points that describe a perpendicular mark at the angle where the segments intersect.
   */
  orientedSquare: (
    _context: Context,
    [t1, s1]: [string, any],
    [t2, s2]: [string, any],
    intersection: ad.Pt2,
    len: ad.Num
  ): PathDataV<ad.Num> => {
    if (
      (t1 === "Arrow" || t1 === "Line") &&
      (t2 === "Arrow" || t2 === "Line")
    ) {
      const [seg1, seg2] = [linePts(s1), linePts(s2)];
      const [ptL, ptLR, ptR] = perpPathFlat(len, seg1, seg2);
      const path = new PathBuilder();
      return path
        .moveTo(toPt(ptL))
        .lineTo(toPt(ptLR))
        .lineTo(toPt(ptR))
        .lineTo(intersection)
        .closePath()
        .getPath();
    } else {
      throw Error(`orientedSquare undefined for types ${t1}, ${t2}`);
    }
  },

  /**
           * Figure out which side of the rectangle `[t1, s1]` the `start->end` line is hitting, assuming that `start` is located at the rect's center and `end` is located outside the rectangle, and return the size of the OTHER side. Also assuming axis-aligned rectangle. This is used for arrow placement in box-and-arrow diagrams.

       @deprecated Don't use this function, it does not fully work
           */
  intersectingSideSize: (
    _context: Context,
    start: ad.Num[],
    end: ad.Num[],
    [t1, s1]: [string, any]
  ): FloatV<ad.Num> => {
    // if (s1.rotation.contents) { throw Error("assumed AABB"); }
    if (!shapedefs[t1].isRectlike) {
      throw Error("expected rect-like shape");
    }

    // TODO: Deal with start and end disjoint from rect, or start and end subset of rect
    const rect = bboxFromShape([t1, s1]);

    // Intersects top or bottom => return w
    // i.e. endX \in [minX, maxX] -- if not this, the other must be true

    // Intersects right or left => return h
    // i.e. endY \in [minY, maxY]

    // Return the OTHER side, which is needed for arrow placement

    // TODO <
    // this function is wrong -- the `end` doesn't have to lie in any range, and the start always does
    // Find some other way to calculate what side intersects the ray between the points
    // Check if this works better WRT new disjoint rectangles, rect-line etc.

    const dim = ifCond(
      inRange(end[0], BBox.minX(rect), BBox.maxX(rect)),
      rect.height,
      rect.width
    );
    return { tag: "FloatV", contents: dim };
  },

  /**
   * Given three lines `l1, l2, l3` that already form a triangle, return a path that describes the triangle (which can then be filled, etc.).
   */
  triangle: (
    _context: Context,
    [t1, l1]: any,
    [t2, l2]: any,
    [t3, l3]: any
  ): PathDataV<ad.Num> => {
    if (t1 === "Line" && t2 === "Line" && t3 === "Line") {
      const path = new PathBuilder();
      return path
        .moveTo(toPt(getStart(l1)))
        .lineTo(toPt(getStart(l2)))
        .lineTo(toPt(getStart(l3)))
        .closePath()
        .getPath();
    } else {
      console.error([t1, l1], [t2, l2], [t3, l3]);
      throw Error("Triangle function expected three lines");
    }
  },

  /**
   * Return the average of floats `x` and `y`.
   */
  average2: (_context: Context, x: ad.Num, y: ad.Num): FloatV<ad.Num> => {
    return {
      tag: "FloatV",
      contents: div(add(x, y), 2),
    };
  },

  /**
   * Return the average of the floats in the list `xs`.
   */
  average: (_context: Context, xs: ad.Num[]): FloatV<ad.Num> => {
    return {
      tag: "FloatV",
      contents: div(addN(xs), max(1, xs.length)),
      // To avoid divide-by-0
    };
  },

  /**
   * Return the normalized version of vector `v`.
   */
  unit: (_context: Context, v: ad.Num[]): VectorV<ad.Num> => {
    return {
      tag: "VectorV",
      contents: ops.vnormalize(v),
    };
  },

  /**
   * Sample a random color once, with opacity `alpha` and colorType `colorType` (`"rgb"` or `"hsv"`).
   */
  sampleColor: (
    context: Context,
    alpha: ad.Num,
    colorType: string
  ): ColorV<ad.Num> => {
    if (colorType === "rgb") {
      const rgb = range(3).map(() => randFloat(context.rng, 0.1, 0.9));

      return {
        tag: "ColorV",
        contents: {
          tag: "RGBA",
          contents: [rgb[0], rgb[1], rgb[2], alpha],
        },
      };
    } else if (colorType === "hsv") {
      const h = randFloat(context.rng, 0, 360);
      return {
        tag: "ColorV",
        contents: {
          tag: "HSVA",
          contents: [h, 100, 80, alpha], // HACK: for the color to look good
        },
      };
    } else throw new Error("unknown color type");
  },

  /**
   * Set the opacity of a color `color` to `frac`.
   */
  setOpacity: (
    _context: Context,
    color: Color<ad.Num>,
    frac: ad.Num
  ): ColorV<ad.Num> => {
    // If paint=none, opacity is irreelevant
    if (color.tag === "NONE") {
      return {
        tag: "ColorV",
        contents: color,
      };
      // Otherwise, retain tag and color; only modify opacity
    } else {
      const props = color.contents;
      return {
        tag: "ColorV",
        contents: {
          tag: color.tag,
          contents: [props[0], props[1], props[2], mul(frac, props[3])],
        },
      };
    }
  },

  /**
   * Multiply a matrix `m` and a vector `v` (where `v` is implicitly treated as a column vector).
   */
  mul: (_context: Context, m: ad.Num[][], v: ad.Num[]): VectorV<ad.Num> => {
    if (!m.length) {
      throw Error("empty matrix");
    }
    if (!v.length) {
      throw Error("empty vector");
    }

    return {
      tag: "VectorV",
      contents: m.map((row) => ops.vdot(row, v)),
    };
  },

  // ------ Triangle centers

  /**
   * Return the barycenter of the triangle with vertices `a`, `b`, `c`.
   */
  barycenter: (
    _context: Context,
    a: ad.Num[],
    b: ad.Num[],
    c: ad.Num[]
  ): VectorV<ad.Num> => {
    const x = ops.vmul(1 / 3, ops.vadd(a, ops.vadd(b, c)));
    return {
      tag: "VectorV",
      contents: toPt(x),
    };
  },

  /**
   * Return the circumcenter of the triangle with vertices `p`, `q`, `r`.
   */
  circumcenter: (
    _context: Context,
    p: ad.Num[],
    q: ad.Num[],
    r: ad.Num[]
  ): VectorV<ad.Num> => {
    // edge vectors
    const u = ops.vsub(r, q);
    const v = ops.vsub(p, r);
    const w = ops.vsub(q, p);

    // side lengths
    const a = ops.vnorm(u);
    const b = ops.vnorm(v);
    const c = ops.vnorm(w);

    // homogeneous barycentric coordinates for circumcenter
    const hp = neg(mul(div(a, mul(b, c)), ops.vdot(w, v)));
    const hq = neg(mul(div(b, mul(c, a)), ops.vdot(u, w)));
    const hr = neg(mul(div(c, mul(a, b)), ops.vdot(v, u)));

    // normalize to get barycentric coordinates for circumcenter
    const H = add(add(hp, hq), hr);
    const bp = div(hp, H);
    const bq = div(hq, H);
    const br = div(hr, H);

    // circumcenter
    const x = ops.vadd(
      ops.vadd(ops.vmul(bp, p), ops.vmul(bq, q)),
      ops.vmul(br, r)
    );

    return {
      tag: "VectorV",
      contents: toPt(x),
    };
  },

  /**
   * Return the circumradius of the triangle with vertices `p`, `q`, `r`.
   */
  circumradius: (
    _context: Context,
    p: ad.Num[],
    q: ad.Num[],
    r: ad.Num[]
  ): FloatV<ad.Num> => {
    // side lengths
    const a = ops.vnorm(ops.vsub(r, q));
    const b = ops.vnorm(ops.vsub(p, r));
    const c = ops.vnorm(ops.vsub(q, p));

    // semiperimeter
    const s = mul(0.5, add(add(a, b), c));

    // circumradius, computed as
    // R = (abc)/(4 sqrt( s(a+b-s)(a+c-s)(b+c-s) ) )
    const R = div(
      mul(mul(a, b), c),
      mul(
        4,
        sqrt(
          mul(
            mul(mul(s, sub(add(a, b), s)), sub(add(a, c), s)),
            sub(add(b, c), s)
          )
        )
      )
    );

    return {
      tag: "FloatV",
      contents: R,
    };
  },

  /**
   * Return the incenter of the triangle with vertices `p`, `q`, `r`.
   */
  incenter: (
    _context: Context,
    p: ad.Num[],
    q: ad.Num[],
    r: ad.Num[]
  ): VectorV<ad.Num> => {
    // side lengths
    const a = ops.vnorm(ops.vsub(r, q));
    const b = ops.vnorm(ops.vsub(p, r));
    const c = ops.vnorm(ops.vsub(q, p));

    // barycentric coordinates for incenter
    const s = add(add(a, b), c);
    const bp = div(a, s);
    const bq = div(b, s);
    const br = div(c, s);

    // incenter
    const x = ops.vadd(
      ops.vadd(ops.vmul(bp, p), ops.vmul(bq, q)),
      ops.vmul(br, r)
    );

    return {
      tag: "VectorV",
      contents: toPt(x),
    };
  },

  /**
   * Return the inradius of the triangle with vertices `p`, `q`, `r`.
   */
  inradius: (
    _context: Context,
    p: ad.Num[],
    q: ad.Num[],
    r: ad.Num[]
  ): FloatV<ad.Num> => {
    // side lengths
    const a = ops.vnorm(ops.vsub(r, q));
    const b = ops.vnorm(ops.vsub(p, r));
    const c = ops.vnorm(ops.vsub(q, p));

    // semiperimeter
    const s = mul(0.5, add(add(a, b), c));

    // inradius
    const R = sqrt(div(mul(mul(sub(s, a), sub(s, b)), sub(s, c)), s));

    return {
      tag: "FloatV",
      contents: R,
    };
  },

  // ------ Utility functions

  /**
   * Return the square of the number `x`.
   */
  sqr: (_context: Context, x: ad.Num): FloatV<ad.Num> => {
    return { tag: "FloatV", contents: squared(x) };
  },

  /**
   * Return the square root of the number `x`. (NOTE: if `x < 0`, you may get `NaN`s)
   */
  sqrt: (_context: Context, x: ad.Num): FloatV<ad.Num> => {
    return { tag: "FloatV", contents: sqrt(x) };
  },

  /**
   * Return the max of the numbers `x`, `y`.
   */
  max: (_context: Context, x: ad.Num, y: ad.Num): FloatV<ad.Num> => {
    return { tag: "FloatV", contents: max(x, y) };
  },

  /**
   * Return the min of the numbers `x`, `y`.
   */
  min: (_context: Context, x: ad.Num, y: ad.Num): FloatV<ad.Num> => {
    return { tag: "FloatV", contents: min(x, y) };
  },

  /**
   * Return the absolute value of the number `x`.
   */
  abs: (_context: Context, x: ad.Num): FloatV<ad.Num> => {
    return { tag: "FloatV", contents: absVal(x) };
  },

  /**
   * Convert the angle `theta` from degrees to radians.
   */
  toRadians: (_context: Context, theta: ad.Num): FloatV<ad.Num> => {
    return {
      tag: "FloatV",
      contents: mul(Math.PI / 180, theta),
    };
  },

  /**
   * Convert the angle `theta` from radians to degrees.
   */
  toDegrees: (_context: Context, theta: ad.Num): FloatV<ad.Num> => {
    return {
      tag: "FloatV",
      contents: mul(180 / Math.PI, theta),
    };
  },

  /**
   * Return the Euclidean norm of the vector `v`.
   */
  norm: (_context: Context, v: ad.Num[]): FloatV<ad.Num> => {
    return { tag: "FloatV", contents: ops.vnorm(v) };
  },

  /**
   * Return the Euclidean norm squared of the vector `v`.
   */
  normsq: (_context: Context, v: ad.Num[]): FloatV<ad.Num> => {
    return { tag: "FloatV", contents: ops.vnormsq(v) };
  },

  /**
   * Return the Euclidean distance between the vectors `v` and `w`.
   */
  vdist: (_context: Context, v: ad.Num[], w: ad.Num[]): FloatV<ad.Num> => {
    return { tag: "FloatV", contents: ops.vdist(v, w) };
  },

  vmul: (_context: Context, s: ad.Num, v: ad.Num[]): VectorV<ad.Num> => {
    return { tag: "VectorV", contents: ops.vmul(s, v) };
  },

  /**
   * Return the Euclidean distance squared between the vectors `v` and `w`.
   */
  vdistsq: (_context: Context, v: ad.Num[], w: ad.Num[]): FloatV<ad.Num> => {
    return { tag: "FloatV", contents: ops.vdistsq(v, w) };
  },

  /**
   * Return the angle made by the vector `v` with the positive x-axis.
   */
  angleOf: (_context: Context, v: ad.Num[]): FloatV<ad.Num> => {
    return { tag: "FloatV", contents: atan2(v[1], v[0]) };
  },

  // ------ Mathematical constants

  /**
   * Base e of the natural logarithm.
   */
  MathE: (_context: Context): FloatV<ad.Num> => {
    return {
      tag: "FloatV",
      contents: Math.E,
    };
  },

  /**
   * Ratio of the circumference of a circle to its diameter.
   */
  MathPI: (_context: Context): FloatV<ad.Num> => {
    return {
      tag: "FloatV",
      contents: Math.PI,
    };
  },

  // ------ Geometry/graphics utils

  /**
   * Rotate a 2D vector `v` by 90 degrees counterclockwise.
   */
  rot90: (_context: Context, v: ad.Num[]): VectorV<ad.Num> => {
    if (v.length !== 2) {
      throw Error("expected 2D vector in `rot90`");
    }
    const [x, y] = v;
    return { tag: "VectorV", contents: [neg(y), x] };
  },

  /**
   * Rotate a 2D vector `v` by theta degrees counterclockwise.
   */
  rotateBy: (
    _context: Context,
    v: ad.Num[],
    theta: ad.Num
  ): VectorV<ad.Num> => {
    if (v.length !== 2) {
      throw Error("expected 2D vector in `rotateBy`");
    }
    const [x, y] = v;
    const X = add(mul(cos(theta), x), mul(sin(theta), y));
    const Y = add(neg(mul(sin(theta), x)), mul(cos(theta), y));
    return { tag: "VectorV", contents: [X, Y] };
  },

  signedDistance: (
    _context: Context,
    [t, s]: [string, any],
    p: ad.Num[]
  ): FloatV<ad.Num> => {
    /*  
    All math borrowed from:
    https://iquilezles.org/articles/distfunctions2d/
    
    axis-aligned rectangle:
    float sdBox( in vec2 p, in vec2 b )
    {
      vec2 d = abs(p)-b;
      return length(max(d,0.0)) + min(max(d.x,d.y),0.0);
    } 
    */
    if (
      t === "Rectangle" ||
      t === "Text" ||
      t === "Equation" ||
      t === "Image"
    ) {
      const absp = ops.vabs(ops.vsub(p, s.center.contents));
      const b = [div(s.width.contents, 2), div(s.height.contents, 2)];
      const d = ops.vsub(absp, b);
      const result = add(
        ops.vnorm(ops.vmax(d, [0.0, 0.0])),
        min(max(d[0], d[1]), 0.0)
      );
      return {
        tag: "FloatV",
        contents: result,
      };
    } else if (t === "Circle") {
      /*     
      float sdCircle( vec2 p, float r )
      {
        return length(p) - r;
      } 
      */
      const pOffset = ops.vsub(p, s.center.contents);
      const result = sub(ops.vnorm(pOffset), s.r.contents);
      return {
        tag: "FloatV",
        contents: result,
      };
    } else if (t === "Polygon") {
      /*
      float sdPolygon( in vec2[N] v, in vec2 p )
      {
          float d = dot(p-v[0],p-v[0]);
          float s = 1.0;
          for( int i=0, j=N-1; i<N; j=i, i++ )
          {
              vec2 e = v[j] - v[i];
              vec2 w =    p - v[i];
              vec2 b = w - e*clamp( dot(w,e)/dot(e,e), 0.0, 1.0 );
              d = min( d, dot(b,b) );
              bvec3 c = bvec3(p.y>=v[i].y,p.y<v[j].y,e.x*w.y>e.y*w.x);
              if( all(c) || all(not(c)) ) s*=-1.0;  
          }
          return s*sqrt(d);
      }
      */
      const v = s.points.contents;
      let d = ops.vdot(ops.vsub(p, v[0]), ops.vsub(p, v[0]));
      let ess: ad.Num = 1.0;
      let j = v.length - 1;
      for (let i = 0; i < v.length; i++) {
        const e = ops.vsub(v[j], v[i]);
        const w = ops.vsub(p, v[i]);
        const clampedVal = clamp([0, 1], div(ops.vdot(w, e), ops.vdot(e, e)));
        const b = ops.vsub(w, ops.vmul(clampedVal, e));
        d = min(d, ops.vdot(b, b));
        const c1 = gte(p[1], v[i][1]);
        const c2 = lt(p[1], v[j][1]);
        const c3 = gt(mul(e[0], w[1]), mul(e[1], w[0]));
        const c4 = and(and(c1, c2), c3);
        const c5 = not(c1);
        const c6 = not(c2);
        const c7 = not(c3);
        const c8 = and(and(c5, c6), c7);
        const negEss = mul(-1, ess);
        ess = ifCond(or(c4, c8), negEss, ess);
        // last line to match for loop in code we are borrowing from
        j = i;
      }
      const result = mul(ess, sqrt(d));
      return {
        tag: "FloatV",
        contents: result,
      };
    } else if (t === "Line") {
      return {
        tag: "FloatV",
        contents: sdLine(s, p),
      };
    } else if (t === "Polyline") {
      return {
        tag: "FloatV",
        contents: sdPolyline(s, p),
      };
    } else if (t === "Ellipse") {
<<<<<<< HEAD
      return {
        tag: "FloatV",
        contents: sdEllipse(s, p),
      };
=======
      throw Error(`unsupported shape ${t} in distanceShapeToPoint`);
      // return {
      //   tag: "FloatV",
      //   contents: sdEllipse(s, p),
      // };
>>>>>>> 1a00e4c1
    } else if (t === "Path") {
      throw Error(`unsupported shape ${t} in distanceShapeToPoint`);
    } else {
      throw Error(`unsupported shape ${t} in distanceShapeToPoint`);
    }
  },

  /**
   * Construct a unit vector u in the direction of the
   * given angle theta (in radians).
   */
  unitVector: (_context: Context, theta: ad.Num): VectorV<ad.Num> => {
    return { tag: "VectorV", contents: [cos(theta), sin(theta)] };
  },
};

/*
  Computes the signed distance for a line 
  float sdSegment( in vec2 p, in vec2 a, in vec2 b )
  {
    vec2 pa = p-a, ba = b-a;
    float h = clamp( dot(pa,ba)/dot(ba,ba), 0.0, 1.0 );
    return length( pa - ba*h );
  }
*/
const sdLine = (s: Line, p: ad.Num[]): ad.Num => {
  return sdLineAsNums(s.start.contents, s.end.contents, p);
};

const sdLineAsNums = (a: ad.Num[], b: ad.Num[], p: ad.Num[]): ad.Num => {
  const pa = ops.vsub(p, a);
  const ba = ops.vsub(b, a);
  const h = clamp([0, 1], div(ops.vdot(pa, ba), ops.vdot(ba, ba)));
  return ops.vnorm(ops.vsub(pa, ops.vmul(h, ba)));
};

const sdPolyline = (s: Polyline, p: ad.Num[]): ad.Num => {
  const dists: ad.Num[] = [];
  for (let i = 0; i < s.points.contents.length - 1; i++) {
<<<<<<< HEAD
    dists[i] = sdLineAsNums(s.points.contents[i], s.points.contents[i + 1], p);
=======
    const start = s.points.contents[i];
    const end = s.points.contents[i + 1];
    dists[i] = sdLineAsNums(start, end, p);
>>>>>>> 1a00e4c1
  }
  return minN(dists);
};

<<<<<<< HEAD
const sdEllipse = (s: Ellipse, p: ad.Num[]): ad.Num => {
=======
export const sdEllipse = (s: Ellipse, p: ad.Num[]): ad.Num => {
>>>>>>> 1a00e4c1
  return sdEllipseAsNums(s.rx.contents, s.ry.contents, s.center.contents, p);
};

/*
  float msign(in float x) { return (x<0.0)?-1.0:1.0; }
  TODO: merge with Jiri's signOf function
  */
const msign = (x: ad.Num): ad.Num => {
  return ifCond(lt(x, 0), -1, 1);
};

/*
<<<<<<< HEAD
p = abs( p ); 
  if( p.x>p.y ){ p=p.yx; ab=ab.yx; }
	
	float l = ab.y*ab.y - ab.x*ab.x;
	
  float m = ab.x*p.x/l; 
	float n = ab.y*p.y/l; 
	float m2 = m*m;
	float n2 = n*n;
	
    float c = (m2+n2-1.0)/3.0; 
	float c3 = c*c*c;

    float d = c3 + m2*n2;
    float q = d  + m2*n2;
    float g = m  + m *n2;

    float co;

    if( d<0.0 )
    {
        float h = acos(q/c3)/3.0;
        float s = cos(h) + 2.0;
        float t = sin(h) * sqrt(3.0);
        float rx = sqrt( m2-c*(s+t) );
        float ry = sqrt( m2-c*(s-t) );
        co = ry + sign(l)*rx + abs(g)/(rx*ry);
    }
    else
    {
        float h = 2.0*m*n*sqrt(d);
        float s = msign(q+h)*pow( abs(q+h), 1.0/3.0 );
        float t = msign(q-h)*pow( abs(q-h), 1.0/3.0 );
        float rx = -(s+t) - c*4.0 + 2.0*m2;
        float ry =  (s-t)*sqrt(3.0);
        float rm = sqrt( rx*rx + ry*ry );
        co = ry/sqrt(rm-rx) + 2.0*g/rm;
    }
    co = (co-m)/2.0;

    float si = sqrt( max(1.0-co*co,0.0) );
 
    vec2 r = ab * vec2(co,si);
	
    return length(r-p) * msign(p.y-r.y);
}
=======
  Ported code is here: https://www.shadertoy.com/view/4sS3zz
>>>>>>> 1a00e4c1
*/
export const sdEllipseAsNums = (
  radiusx: ad.Num,
  radiusy: ad.Num,
  center: ad.Num[],
  pInput: ad.Num[]
): ad.Num => {
<<<<<<< HEAD
  const pOffset = ops.vsub(pInput, center);
  const p = ops.vabs(pOffset);
  const ab = [radiusx, radiusy];
  p[0] = ifCond(gt(p[0], p[1]), p[1], p[0]);
  p[1] = ifCond(gt(p[0], p[1]), p[0], p[1]);
  ab[0] = ifCond(gt(p[0], p[1]), ab[0], ab[0]);
  ab[1] = ifCond(gt(p[0], p[1]), ab[0], ab[1]);
  // float l = ab.y*ab.y - ab.x*ab.x;
  const l = sub(mul(ab[1], ab[1]), mul(ab[0], ab[0]));
  // float m = ab.x*p.x/l;
  const m = mul(ab[0], div(p[0], l));
  // float m2 = m*m;
  const m2 = mul(m, m);
  // float n = ab.y*p.y/l;
  const n = mul(ab[1], div(p[1], l));
  // float n2 = n*n;
  const n2 = mul(n, n);
  // float c = (m2+n2-1.0)/3.0; float c3 = c*c*c;
  const c = div(add(m2, sub(n2, 1)), 3);
=======
  // if = abs( p );
  // if( p.x>p.y ){ p=p.yx; ab=ab.yx; }
  const pOffset = ops.vsub(pInput, center);
  const pUnswizzled = ops.vabs(pOffset);
  const abUnswizzled = [radiusx, radiusy];
  const p = [];
  const ab = [];
  p[0] = ifCond(
    gt(pUnswizzled[0], pUnswizzled[1]),
    pUnswizzled[1],
    pUnswizzled[0]
  );
  p[1] = ifCond(
    gt(pUnswizzled[0], pUnswizzled[1]),
    pUnswizzled[0],
    pUnswizzled[1]
  );
  ab[0] = ifCond(
    gt(pUnswizzled[0], pUnswizzled[1]),
    abUnswizzled[1],
    abUnswizzled[0]
  );
  ab[1] = ifCond(
    gt(pUnswizzled[0], pUnswizzled[1]),
    abUnswizzled[0],
    abUnswizzled[1]
  );
  // float l = ab.y*ab.y - ab.x*ab.x;
  const l = sub(squared(ab[1]), squared(ab[0]));
  // float m = ab.x*p.x/l;
  const m = div(mul(ab[0], p[0]), l);
  // float m2 = m*m;
  const m2 = squared(m);
  // float n = ab.y*p.y/l;
  const n = div(mul(ab[1], p[1]), l);
  // float n2 = n*n;
  const n2 = squared(n);
  // float c = (m2+n2-1.0)/3.0; float c3 = c*c*c;
  const c = div(sub(add(m2, n2), 1), 3);
>>>>>>> 1a00e4c1
  const c3 = mul(mul(c, c), c);
  // float q = c3 + m2*n2*2.0;
  const q = add(c3, mul(m2, mul(n2, 2)));
  // float d = c3 + m2*n2;
  const d = add(c3, mul(m2, n2));
  // float g = m + m*n2;
  const g = add(m, mul(m, n2));

  //if branch
  // float h = acos(q/c3)/3.0;
  const hif = div(acos(div(q, c3)), 3);
<<<<<<< HEAD
  // float s = cos(h);
=======
  // float s = cos(h) + 2.0;
>>>>>>> 1a00e4c1
  const sif = add(cos(hif), 2);
  // float t = sin(h)*sqrt(3.0);
  const tif = mul(sin(hif), sqrt(3));
  // float rx = sqrt( m2-c*(s+t) );
  const rxif = sqrt(sub(m2, mul(c, add(sif, tif))));
  // float ry = sqrt( m2-c*(s-t) );
  const ryif = sqrt(sub(m2, mul(c, sub(sif, tif))));
  // co = ry + sign(l)*rx + abs(g)/(rx*ry);
  const coif = add(
    add(ryif, mul(sign(l), rxif)),
    div(absVal(g), mul(rxif, ryif))
  );
  // elsebranch
<<<<<<< HEAD
  /*
   float h = 2.0*m*n*sqrt(d);
   float s = msign(q+h)*pow( abs(q+h), 1.0/3.0 );
   float t = msign(q-h)*pow( abs(q-h), 1.0/3.0 );
   float rx = -(s+t) - c*4.0 + 2.0*m2;
   float ry =  (s-t)*sqrt(3.0);
   float rm = sqrt( rx*rx + ry*ry );
   co = ry/sqrt(rm-rx) + 2.0*g/rm;
  */
=======
>>>>>>> 1a00e4c1
  // float h = 2.0*m*n*sqrt(d);
  const h = mul(2, mul(m, mul(n, sqrt(d))));
  // float s = msign(q+h)*pow( abs(q+h), 1.0/3.0 );
  const onethird = div(1, 3);
  const s = mul(msign(add(q, h)), pow(absVal(add(q, h)), onethird));
  // float t = msign(q-h)*pow( abs(q-h), 1.0/3.0 );
  const t = mul(msign(sub(q, h)), pow(absVal(sub(q, h)), onethird));
  // float rx = -(s+t) - c*4.0 + 2.0*m2;
  const rx = add(sub(neg(add(s, t)), mul(c, 4)), mul(2, m2));
  // float ry =  (s-t)*sqrt(3.0);
  const ry = mul(sub(s, t), sqrt(3));
  // float rm = sqrt( rx*rx + ry*ry );
<<<<<<< HEAD
  const rm = sqrt(add(mul(rx, rx), mul(ry, ry)));
  // co = ry/sqrt(rm-rx) + 2.0*g/rm;
  const coelse = add(div(ry, sqrt(sub(rm, rx))), mul(2, div(g, rm)));

  // if (d<0.0)
  const co = ifCond(lt(d, 0), coif, coelse);

  // vec2 r = ab * vec2(co, sqrt(1.0-co*co));
  const r = ops.vproduct(ab, [co, sqrt(sub(1, mul(co, co)))]);
  // return length(r-p) * sign(p.y-r.y);
  return sub(ops.vnorm(ops.vsub(r, p)), sign(sub(p[1], r[1])));
=======
  const rm = sqrt(add(squared(rx), squared(ry)));
  // co = ry/sqrt(rm-rx) + 2.0*g/rm;
  const coelse = add(div(ry, sqrt(sub(rm, rx))), mul(2, div(g, rm)));

  // co = (co-m)/2.0;
  // if (d<0.0)
  const co_pred = ifCond(lt(d, 0), coif, coelse);
  const co = div(sub(co_pred, m), 2);

  // float si = sqrt( max(1.0-co*co,0.0) );
  const si = sqrt(max(sub(1, squared(co)), 0));
  // vec2 r = ab * vec2(co,si);
  const r = ops.vproduct(ab, [co, si]);
  // return length(r-p) * msign(p.y-r.y);
  return mul(ops.vnorm(ops.vsub(r, p)), msign(sub(p[1], r[1])));
>>>>>>> 1a00e4c1
};

// _compDictVals causes TypeScript to enforce that every function in compDict
// takes a Context as its first parameter

const _compDictVals: ((
  context: Context,
  ...rest: never[]
) => unknown)[] = Object.values(compDict);

// Ignore this
export const checkComp = (fn: string, args: ArgVal<ad.Num>[]): void => {
  if (!compDict[fn]) throw new Error(`Computation function "${fn}" not found`);
};

const toPt = (v: ad.Num[]): ad.Pt2 => {
  if (v.length !== 2) {
    throw Error("expected vector of length 2");
  }
  return [v[0], v[1]];
};

/**
 * Given two perpendicular vectors `[startR, endR]` and `[startL, endL]`, return a path that describes a perpendicular mark between them.
 */
const perpPathFlat = (
  len: ad.Num,
  [startR, endR]: [ad.Num[], ad.Num[]],
  [startL, endL]: [ad.Num[], ad.Num[]]
): [ad.Num[], ad.Num[], ad.Num[]] => {
  // perpPathFlat :: Autofloat a => a -> (Pt2 a, Pt2 a) -> (Pt2 a, Pt2 a) -> (Pt2 a, Pt2 a, Pt2 a)
  // perpPathFlat size (startR, endR) (startL, endL) =
  //   let dirR = normalize' $ endR -: startR
  //       dirL = normalize' $ endL -: startL
  //       ptL = startR +: (size *: dirL)
  //       ptR = startR +: (size *: dirR)
  //       ptLR = startR +: (size *: dirL) +: (size *: dirR)
  //   in (ptL, ptLR, ptR)
  const dirR = ops.vnormalize(ops.vsub(endR, startR));
  const dirL = ops.vnormalize(ops.vsub(endL, startL));
  const ptL = ops.vmove(startR, len, dirL); // ops.vadd(startR, ops.vmul(len, dirL));
  const ptR = ops.vmove(startR, len, dirR); // ops.vadd(startR, ops.vmul(len, dirR));
  const ptLR = ops.vadd(ptL, ops.vmul(len, dirR));
  return [ptL, ptLR, ptR];
};

/**
 * Rotate a 2D point `[x, y]` by 90 degrees counterclockwise.
 */
const rot90 = ([x, y]: ad.Pt2): ad.Pt2 => {
  return [neg(y), x];
};

/**
 * Rotate a 2D point `[x, y]` by 90 degrees clockwise.
 */
const rot90v = ([x, y]: ad.Num[]): ad.Num[] => {
  return [neg(y), x];
};

const tickPlacement = (
  padding: ad.Num,
  numPts: number,
  multiplier: ad.Num = 1
): ad.Num[] => {
  if (numPts <= 0) throw Error(`number of ticks must be greater than 0`);
  const even = numPts % 2 === 0;
  const pts: ad.Num[] = even ? [div(padding, 2)] : [0];
  for (let i = 1; i < numPts; i++) {
    if (even && i === 1) multiplier = neg(multiplier);
    const shift =
      i % 2 === 0
        ? mul(padding, mul(neg(i), multiplier))
        : mul(padding, mul(i, multiplier));
    pts.push(add(pts[i - 1], shift));
  }
  return pts;
};<|MERGE_RESOLUTION|>--- conflicted
+++ resolved
@@ -1534,18 +1534,11 @@
         contents: sdPolyline(s, p),
       };
     } else if (t === "Ellipse") {
-<<<<<<< HEAD
-      return {
-        tag: "FloatV",
-        contents: sdEllipse(s, p),
-      };
-=======
       throw Error(`unsupported shape ${t} in distanceShapeToPoint`);
       // return {
       //   tag: "FloatV",
       //   contents: sdEllipse(s, p),
       // };
->>>>>>> 1a00e4c1
     } else if (t === "Path") {
       throw Error(`unsupported shape ${t} in distanceShapeToPoint`);
     } else {
@@ -1585,22 +1578,14 @@
 const sdPolyline = (s: Polyline, p: ad.Num[]): ad.Num => {
   const dists: ad.Num[] = [];
   for (let i = 0; i < s.points.contents.length - 1; i++) {
-<<<<<<< HEAD
-    dists[i] = sdLineAsNums(s.points.contents[i], s.points.contents[i + 1], p);
-=======
     const start = s.points.contents[i];
     const end = s.points.contents[i + 1];
     dists[i] = sdLineAsNums(start, end, p);
->>>>>>> 1a00e4c1
   }
   return minN(dists);
 };
 
-<<<<<<< HEAD
-const sdEllipse = (s: Ellipse, p: ad.Num[]): ad.Num => {
-=======
 export const sdEllipse = (s: Ellipse, p: ad.Num[]): ad.Num => {
->>>>>>> 1a00e4c1
   return sdEllipseAsNums(s.rx.contents, s.ry.contents, s.center.contents, p);
 };
 
@@ -1613,56 +1598,7 @@
 };
 
 /*
-<<<<<<< HEAD
-p = abs( p ); 
-  if( p.x>p.y ){ p=p.yx; ab=ab.yx; }
-	
-	float l = ab.y*ab.y - ab.x*ab.x;
-	
-  float m = ab.x*p.x/l; 
-	float n = ab.y*p.y/l; 
-	float m2 = m*m;
-	float n2 = n*n;
-	
-    float c = (m2+n2-1.0)/3.0; 
-	float c3 = c*c*c;
-
-    float d = c3 + m2*n2;
-    float q = d  + m2*n2;
-    float g = m  + m *n2;
-
-    float co;
-
-    if( d<0.0 )
-    {
-        float h = acos(q/c3)/3.0;
-        float s = cos(h) + 2.0;
-        float t = sin(h) * sqrt(3.0);
-        float rx = sqrt( m2-c*(s+t) );
-        float ry = sqrt( m2-c*(s-t) );
-        co = ry + sign(l)*rx + abs(g)/(rx*ry);
-    }
-    else
-    {
-        float h = 2.0*m*n*sqrt(d);
-        float s = msign(q+h)*pow( abs(q+h), 1.0/3.0 );
-        float t = msign(q-h)*pow( abs(q-h), 1.0/3.0 );
-        float rx = -(s+t) - c*4.0 + 2.0*m2;
-        float ry =  (s-t)*sqrt(3.0);
-        float rm = sqrt( rx*rx + ry*ry );
-        co = ry/sqrt(rm-rx) + 2.0*g/rm;
-    }
-    co = (co-m)/2.0;
-
-    float si = sqrt( max(1.0-co*co,0.0) );
- 
-    vec2 r = ab * vec2(co,si);
-	
-    return length(r-p) * msign(p.y-r.y);
-}
-=======
   Ported code is here: https://www.shadertoy.com/view/4sS3zz
->>>>>>> 1a00e4c1
 */
 export const sdEllipseAsNums = (
   radiusx: ad.Num,
@@ -1670,27 +1606,6 @@
   center: ad.Num[],
   pInput: ad.Num[]
 ): ad.Num => {
-<<<<<<< HEAD
-  const pOffset = ops.vsub(pInput, center);
-  const p = ops.vabs(pOffset);
-  const ab = [radiusx, radiusy];
-  p[0] = ifCond(gt(p[0], p[1]), p[1], p[0]);
-  p[1] = ifCond(gt(p[0], p[1]), p[0], p[1]);
-  ab[0] = ifCond(gt(p[0], p[1]), ab[0], ab[0]);
-  ab[1] = ifCond(gt(p[0], p[1]), ab[0], ab[1]);
-  // float l = ab.y*ab.y - ab.x*ab.x;
-  const l = sub(mul(ab[1], ab[1]), mul(ab[0], ab[0]));
-  // float m = ab.x*p.x/l;
-  const m = mul(ab[0], div(p[0], l));
-  // float m2 = m*m;
-  const m2 = mul(m, m);
-  // float n = ab.y*p.y/l;
-  const n = mul(ab[1], div(p[1], l));
-  // float n2 = n*n;
-  const n2 = mul(n, n);
-  // float c = (m2+n2-1.0)/3.0; float c3 = c*c*c;
-  const c = div(add(m2, sub(n2, 1)), 3);
-=======
   // if = abs( p );
   // if( p.x>p.y ){ p=p.yx; ab=ab.yx; }
   const pOffset = ops.vsub(pInput, center);
@@ -1730,7 +1645,6 @@
   const n2 = squared(n);
   // float c = (m2+n2-1.0)/3.0; float c3 = c*c*c;
   const c = div(sub(add(m2, n2), 1), 3);
->>>>>>> 1a00e4c1
   const c3 = mul(mul(c, c), c);
   // float q = c3 + m2*n2*2.0;
   const q = add(c3, mul(m2, mul(n2, 2)));
@@ -1742,11 +1656,7 @@
   //if branch
   // float h = acos(q/c3)/3.0;
   const hif = div(acos(div(q, c3)), 3);
-<<<<<<< HEAD
-  // float s = cos(h);
-=======
   // float s = cos(h) + 2.0;
->>>>>>> 1a00e4c1
   const sif = add(cos(hif), 2);
   // float t = sin(h)*sqrt(3.0);
   const tif = mul(sin(hif), sqrt(3));
@@ -1760,18 +1670,6 @@
     div(absVal(g), mul(rxif, ryif))
   );
   // elsebranch
-<<<<<<< HEAD
-  /*
-   float h = 2.0*m*n*sqrt(d);
-   float s = msign(q+h)*pow( abs(q+h), 1.0/3.0 );
-   float t = msign(q-h)*pow( abs(q-h), 1.0/3.0 );
-   float rx = -(s+t) - c*4.0 + 2.0*m2;
-   float ry =  (s-t)*sqrt(3.0);
-   float rm = sqrt( rx*rx + ry*ry );
-   co = ry/sqrt(rm-rx) + 2.0*g/rm;
-  */
-=======
->>>>>>> 1a00e4c1
   // float h = 2.0*m*n*sqrt(d);
   const h = mul(2, mul(m, mul(n, sqrt(d))));
   // float s = msign(q+h)*pow( abs(q+h), 1.0/3.0 );
@@ -1784,19 +1682,6 @@
   // float ry =  (s-t)*sqrt(3.0);
   const ry = mul(sub(s, t), sqrt(3));
   // float rm = sqrt( rx*rx + ry*ry );
-<<<<<<< HEAD
-  const rm = sqrt(add(mul(rx, rx), mul(ry, ry)));
-  // co = ry/sqrt(rm-rx) + 2.0*g/rm;
-  const coelse = add(div(ry, sqrt(sub(rm, rx))), mul(2, div(g, rm)));
-
-  // if (d<0.0)
-  const co = ifCond(lt(d, 0), coif, coelse);
-
-  // vec2 r = ab * vec2(co, sqrt(1.0-co*co));
-  const r = ops.vproduct(ab, [co, sqrt(sub(1, mul(co, co)))]);
-  // return length(r-p) * sign(p.y-r.y);
-  return sub(ops.vnorm(ops.vsub(r, p)), sign(sub(p[1], r[1])));
-=======
   const rm = sqrt(add(squared(rx), squared(ry)));
   // co = ry/sqrt(rm-rx) + 2.0*g/rm;
   const coelse = add(div(ry, sqrt(sub(rm, rx))), mul(2, div(g, rm)));
@@ -1812,7 +1697,6 @@
   const r = ops.vproduct(ab, [co, si]);
   // return length(r-p) * msign(p.y-r.y);
   return mul(ops.vnorm(ops.vsub(r, p)), msign(sub(p[1], r[1])));
->>>>>>> 1a00e4c1
 };
 
 // _compDictVals causes TypeScript to enforce that every function in compDict
