import { bboxFromShape } from "contrib/Queries";
import { clamp, inRange } from "contrib/Utils";
import { ops } from "engine/Autodiff";
import {
  absVal,
  acos,
  acosh,
  add,
  addN,
  and,
  asin,
  asinh,
  atan,
  atan2,
  atanh,
  cbrt,
  ceil,
  cos,
  cosh,
  div,
  eq,
  exp,
  expm1,
  floor,
  gt,
  gte,
  ifCond,
  ln,
  log10,
  log1p,
  log2,
  lt,
  max,
  min,
  minN,
  mul,
  neg,
  not,
  or,
  pow,
  round,
  sign,
  sin,
  sinh,
  sqrt,
  squared,
  sub,
  tan,
  tanh,
  trunc,
} from "engine/AutodiffFunctions";
import * as BBox from "engine/BBox";
import * as _ from "lodash";
import { range } from "lodash";
import { PathBuilder } from "renderer/PathBuilder";
import seedrandom from "seedrandom";
import { Ellipse } from "shapes/Ellipse";
import { Line } from "shapes/Line";
import { Polyline } from "shapes/Polyline";
import { shapedefs } from "shapes/Shapes";
import * as ad from "types/ad";
import {
  ArgVal,
  Color,
  ColorV,
  FloatV,
  PathDataV,
  PtListV,
  StrV,
  TupV,
  VectorV,
} from "types/value";
import { getStart, linePts, randFloat } from "utils/Util";

/**
 * Static dictionary of computation functions
 * TODO: consider using `Dictionary` type so all runtime lookups are type-safe, like here https://codeburst.io/five-tips-i-wish-i-knew-when-i-started-with-typescript-c9e8609029db
 * TODO: think about user extension of computation dict and evaluation of functions in there
 */

export interface Context {
  rng: seedrandom.prng;
}

// NOTE: These all need to be written in terms of autodiff types
// These all return a Value<ad.Num>
export const compDict = {
  // TODO: Refactor derivative + derivativePre to be inlined as one case in evaluator

  makePath: (
    _context: Context,
    start: [ad.Num, ad.Num],
    end: [ad.Num, ad.Num],
    curveHeight: ad.Num,
    padding: ad.Num
  ): PathDataV<ad.Num> => {
    // Two vectors for moving from `start` to the control point: `unit` is the direction of vector [start, end] (along the line passing through both labels) and `normalVec` is perpendicular to `unit` through the `rot90` operation.
    const unit: ad.Num[] = ops.vnormalize(ops.vsub(start, end));
    const normalVec: ad.Num[] = rot90(toPt(unit));
    // There's only one control point in a quadratic bezier curve, and we want it to be equidistant to both `start` and `end`
    const halfLen: ad.Num = div(ops.vdist(start, end), 2);
    const controlPt: ad.Num[] = ops.vmove(
      ops.vmove(end, halfLen, unit),
      curveHeight,
      normalVec
    );
    const curveEnd: ad.Num[] = ops.vmove(end, padding, unit);
    // Both the start and end points of the curve should be padded by some distance such that they don't overlap with the texts
    const path = new PathBuilder();
    return path
      .moveTo(toPt(ops.vmove(start, padding, ops.vneg(unit))))
      .quadraticCurveTo(toPt(controlPt), toPt(curveEnd))
      .getPath();
  },

  /**
<<<<<<< HEAD
   * Orthonormalize two vectors
   */
  gramSchmidt: (
    _context: Context,
    a: IVectorV<VarAD>,
    b: IVectorV<VarAD>
  ): IVectorV<VarAD> => {
    const proj_b_a = ops.vmul(
      div(ops.vdot(a.contents, b.contents), ops.vdot(a.contents, a.contents)),
      a.contents
    );
    const basis = ops.vsub(b.contents, proj_b_a);
    return {
      tag: "VectorV",
      contents: ops.vnormalize(basis),
    };
  },

  /**
   * Return the derivative of `varName`.
   * NOTE: This is a special system function. Don't change it!
   */
  derivative: (
    _context: Context,
    optDebugInfo: OptDebugInfo,
    varName: string
  ): IFloatV<any> => {
    if (
      !optDebugInfo ||
      !("gradient" in optDebugInfo) ||
      !optDebugInfo.gradient.size
    ) {
      console.log("optDebugInfo", optDebugInfo);
      console.error(`no derivative found for '${varName}'; returning 0`);
      return {
        tag: "FloatV",
        contents: 0,
      };
    }

    if (optDebugInfo.gradient.has(varName)) {
      return {
        tag: "FloatV",
        // TODO: Improve error if varName is not in map
        contents: optDebugInfo.gradient.get(varName) as number,
      };
    }

    console.error(
      `variable ${varName} not found in optDebugInfo! Are you sure it's a varying variable?`
    );
    return {
      tag: "FloatV",
      contents: 0,
    };
  },

  /**
   * Return the L-BFGS preconditioned derivative of `varName`.
   * NOTE: This is a special system function. Don't change it!
   */
  derivativePreconditioned: (
    _context: Context,
    optDebugInfo: OptDebugInfo,
    varName: string
  ): IFloatV<any> => {
    if (
      !optDebugInfo ||
      !("gradientPreconditioned" in optDebugInfo) ||
      !optDebugInfo.gradientPreconditioned.size
    ) {
      console.log("optDebugInfo", optDebugInfo);
      console.error(`no derivative found for '${varName}'; returning 0`);
      return {
        tag: "FloatV",
        contents: 0,
      };
    }

    if (optDebugInfo.gradientPreconditioned.has(varName)) {
      return {
        tag: "FloatV",
        // TODO: Improve error if varName is not in map
        contents: optDebugInfo.gradientPreconditioned.get(varName) as number,
      };
    }

    console.error(
      `variable ${varName} not found in optDebugInfo! Are you sure it's a varying variable?`
    );
    return {
      tag: "FloatV",
      contents: 0,
    };
  },

  /**
=======
>>>>>>> 930fa0d2
   * Return `i`th element of list `xs, assuming lists only hold floats.
   */
  get: (_context: Context, xs: ad.Num[], i: number): FloatV<ad.Num> => {
    const res = xs[i];
    return {
      tag: "FloatV",
      contents: res,
    };
  },

  /**
   * Return a paint color of elements `r`, `g`, `b`, `a` (red, green, blue, opacity).
   */
  rgba: (
    _context: Context,
    r: ad.Num,
    g: ad.Num,
    b: ad.Num,
    a: ad.Num
  ): ColorV<ad.Num> => {
    return {
      tag: "ColorV",
      contents: {
        tag: "RGBA",
        contents: [r, g, b, a],
      },
    };
  },

  selectColor: (
    _context: Context,
    color1: Color<ad.Num>,
    color2: Color<ad.Num>,
    level: ad.Num
  ): ColorV<ad.Num> => {
    const half = div(level, 2);
    const even = eq(half, trunc(half)); // autodiff doesn't have a mod operator
    if (!(color1.tag === "RGBA" && color2.tag === "RGBA")) {
      throw Error("selectColor only supports RGBA");
    }
    return {
      tag: "ColorV",
      contents: {
        tag: "RGBA",
        // https://github.com/penrose/penrose/issues/561
        contents: [
          ifCond(even, color1.contents[0], color2.contents[0]),
          ifCond(even, color1.contents[1], color2.contents[1]),
          ifCond(even, color1.contents[2], color2.contents[2]),
          ifCond(even, color1.contents[3], color2.contents[3]),
        ],
      },
    };
  },

  /**
   * Return a paint color of elements `h`, `s`, `v`, `a` (hue, saturation, value, opacity).
   */
  hsva: (
    _context: Context,
    h: ad.Num,
    s: ad.Num,
    v: ad.Num,
    a: ad.Num
  ): ColorV<ad.Num> => {
    return {
      tag: "ColorV",
      contents: {
        tag: "HSVA",
        contents: [h, s, v, a],
      },
    };
  },

  /**
   * Return a paint of none (no paint)
   */
  none: (_context: Context): ColorV<ad.Num> => {
    return {
      tag: "ColorV",
      contents: {
        tag: "NONE",
      },
    };
  },

  /**
   * Return `acosh(x)`.
   */
  acosh: (_context: Context, x: ad.Num): FloatV<ad.Num> => {
    return {
      tag: "FloatV",
      contents: acosh(x),
    };
  },

  /**
   * Return `acos(x)`.
   */
  acos: (_context: Context, x: ad.Num): FloatV<ad.Num> => {
    return {
      tag: "FloatV",
      contents: acos(x),
    };
  },

  /**
   * Return `asin(x)`.
   */
  asin: (_context: Context, x: ad.Num): FloatV<ad.Num> => {
    return {
      tag: "FloatV",
      contents: asin(x),
    };
  },

  /**
   * Return `asinh(x)`.
   */
  asinh: (_context: Context, x: ad.Num): FloatV<ad.Num> => {
    return {
      tag: "FloatV",
      contents: asinh(x),
    };
  },

  /**
   * Return `atan(x)`.
   */
  atan: (_context: Context, x: ad.Num): FloatV<ad.Num> => {
    return {
      tag: "FloatV",
      contents: atan(x),
    };
  },

  /**
   * Return `atan2(y,x)`.
   */
  atan2: (_context: Context, x: ad.Num, y: ad.Num): FloatV<ad.Num> => {
    return {
      tag: "FloatV",
      contents: atan2(y, x),
    };
  },

  /**
   * Return `atanh(x)`.
   */
  atanh: (_context: Context, x: ad.Num): FloatV<ad.Num> => {
    return {
      tag: "FloatV",
      contents: atanh(x),
    };
  },

  /**
   * Return `cbrt(x)`.
   */
  cbrt: (_context: Context, x: ad.Num): FloatV<ad.Num> => {
    return {
      tag: "FloatV",
      contents: cbrt(x),
    };
  },

  /**
   * Return `ceil(x)`.
   */
  ceil: (_context: Context, x: ad.Num): FloatV<ad.Num> => {
    return {
      tag: "FloatV",
      contents: ceil(x),
    };
  },

  /**
   * Return `cos(x)`.
   */
  cos: (_context: Context, x: ad.Num): FloatV<ad.Num> => {
    return {
      tag: "FloatV",
      contents: cos(x),
    };
  },

  /**
   * Return `cosh(x)`.
   */
  cosh: (_context: Context, x: ad.Num): FloatV<ad.Num> => {
    return {
      tag: "FloatV",
      contents: cosh(x),
    };
  },

  /**
   * Return `exp(x)`.
   */
  exp: (_context: Context, x: ad.Num): FloatV<ad.Num> => {
    return {
      tag: "FloatV",
      contents: exp(x),
    };
  },

  /**
   * Return `expm1(x)`.
   */
  expm1: (_context: Context, x: ad.Num): FloatV<ad.Num> => {
    return {
      tag: "FloatV",
      contents: expm1(x),
    };
  },

  /**
   * Return `floor(x)`.
   */
  floor: (_context: Context, x: ad.Num): FloatV<ad.Num> => {
    return {
      tag: "FloatV",
      contents: floor(x),
    };
  },

  /**
   * Return `log(x)`.
   */
  log: (_context: Context, x: ad.Num): FloatV<ad.Num> => {
    return {
      tag: "FloatV",
      contents: ln(x),
    };
  },

  /**
   * Return `log2(x)`.
   */
  log2: (_context: Context, x: ad.Num): FloatV<ad.Num> => {
    return {
      tag: "FloatV",
      contents: log2(x),
    };
  },

  /**
   * Return `log10(x)`.
   */
  log10: (_context: Context, x: ad.Num): FloatV<ad.Num> => {
    return {
      tag: "FloatV",
      contents: log10(x),
    };
  },

  /**
   * Return `log1p(x)`.
   */
  log1p: (_context: Context, x: ad.Num): FloatV<ad.Num> => {
    return {
      tag: "FloatV",
      contents: log1p(x),
    };
  },

  /**
   * Return `pow(x,y)`.
   */
  pow: (_context: Context, x: ad.Num, y: ad.Num): FloatV<ad.Num> => {
    return {
      tag: "FloatV",
      contents: pow(x, y),
    };
  },

  /**
   * Return `round(x)`.
   */
  round: (_context: Context, x: ad.Num): FloatV<ad.Num> => {
    return {
      tag: "FloatV",
      contents: round(x),
    };
  },

  /**
   * Return `sign(x)`.
   */
  sign: (_context: Context, x: ad.Num): FloatV<ad.Num> => {
    return {
      tag: "FloatV",
      contents: sign(x),
    };
  },

  /**
   * Return `sin(x)`.
   */
  sin: (_context: Context, x: ad.Num): FloatV<ad.Num> => {
    return {
      tag: "FloatV",
      contents: sin(x),
    };
  },

  /**
   * Return `sinh(x)`.
   */
  sinh: (_context: Context, x: ad.Num): FloatV<ad.Num> => {
    return {
      tag: "FloatV",
      contents: sinh(x),
    };
  },

  /**
   * Return `tan(x)`.
   */
  tan: (_context: Context, x: ad.Num): FloatV<ad.Num> => {
    return {
      tag: "FloatV",
      contents: tan(x),
    };
  },

  /**
   * Return `tanh(x)`.
   */
  tanh: (_context: Context, x: ad.Num): FloatV<ad.Num> => {
    return {
      tag: "FloatV",
      contents: tanh(x),
    };
  },

  /**
   * Return `trunc(x)`.
   */
  trunc: (_context: Context, x: ad.Num): FloatV<ad.Num> => {
    return {
      tag: "FloatV",
      contents: trunc(x),
    };
  },

  /**
   * Return the dot product of `v` and `w`.
   */
  dot: (_context: Context, v: ad.Num[], w: ad.Num[]): FloatV<ad.Num> => {
    return {
      tag: "FloatV",
      contents: ops.vdot(v, w),
    };
  },

  /**
   * Return the length of the line or arrow shape `[type, props]`.
   */
  lineLength: (_context: Context, [, props]: [string, any]): FloatV<ad.Num> => {
    const [p1, p2] = linePts(props);
    return {
      tag: "FloatV",
      contents: ops.vdist(p1, p2),
    };
  },

  /**
   * Return the length of the line or arrow shape `[type, props]`.
   */
  len: (_context: Context, [, props]: [string, any]): FloatV<ad.Num> => {
    const [p1, p2] = linePts(props);
    return {
      tag: "FloatV",
      contents: ops.vdist(p1, p2),
    };
  },

  /**
   * Concatenate a list of strings
   */
  concat: (_context: Context, ...strings: string[]): StrV => {
    return {
      tag: "StrV",
      contents: strings.join(""),
    };
  },

  /**
   * Return the normalized version of vector `v`.
   */
  normalize: (_context: Context, v: ad.Num[]): VectorV<ad.Num> => {
    return {
      tag: "VectorV",
      contents: ops.vnormalize(v),
    };
  },

  /**
   * Given a list of points `pts`, returns a `PathData` that can be used as input to the `Path` shape's `pathData` attribute to be drawn on the screen.
   */
  pathFromPoints: (
    _context: Context,
    pathType: string,
    pts: ad.Pt2[]
  ): PathDataV<ad.Num> => {
    const path = new PathBuilder();
    const [start, ...tailpts] = pts;
    path.moveTo(start);
    tailpts.forEach((pt: ad.Pt2) => path.lineTo(pt));
    if (pathType === "closed") path.closePath();
    return path.getPath();
  },

  /**
   * Given a list of points `pts`, returns a `PathData` that can be used as input to the `Path` shape's `pathData` attribute to be drawn on the screen.
   */
  quadraticCurveFromPoints: (
    _context: Context,
    pathType: string,
    pts: ad.Pt2[]
  ): PathDataV<ad.Num> => {
    const path = new PathBuilder();
    const [start, cp, second, ...tailpts] = pts;
    path.moveTo(start);
    path.quadraticCurveTo(cp, second);
    tailpts.forEach((pt: ad.Pt2) => path.quadraticCurveJoin(pt));
    if (pathType === "closed") path.closePath();
    return path.getPath();
  },

  /**
   * Draw a curve interpolating three given points.
   * (Note that this is different from specifying the
   * three control points of a quadratic Bézier curve,
   * since a Bézier does not interpolate the middle
   * control point.)
   */
  interpolateQuadraticFromPoints: (
    _context: Context,
    pathType: string,
    p0: ad.Pt2,
    p1: ad.Pt2,
    p2: ad.Pt2
  ): PathDataV<ad.Num> => {
    const path = new PathBuilder();
    path.moveTo(p0);
    // Compute the control point location q1 such that the
    // quadratic curve interpolates the midpoint p1, namely,
    //    q1 = 2 p1 - (p0+p2)/2
    // (This expression can be derived by expressing the
    // interpolation condition in terms of the quadratic
    // Bernstein basis.)
    const q1 = ops.vsub(ops.vmul(2.0, p1), ops.vmul(0.5, ops.vadd(p0, p2)));
    if (!ad.isPt2(q1)) {
      // XXX kludge to force TypeScript to know that q1 has length 2; see GitHub issue #715
      throw new Error("vector ops did not preserve dimension");
    }
    path.quadraticCurveTo(q1, p2);
    if (pathType === "closed") path.closePath();
    return path.getPath();
  },

  /**
   * Given a list of points `pts`, returns a `PathData` that can be used as input to the `Path` shape's `pathData` attribute to be drawn on the screen.
   */
  cubicCurveFromPoints: (
    _context: Context,
    pathType: string,
    pts: ad.Pt2[]
  ): PathDataV<ad.Num> => {
    const path = new PathBuilder();
    const [start, cp1, cp2, second, ...tailpts] = pts;
    path.moveTo(start);
    path.bezierCurveTo(cp1, cp2, second);
    _.chunk(tailpts, 2).forEach(([cp, pt]) => path.cubicCurveJoin(cp, pt));
    if (pathType === "closed") path.closePath();
    return path.getPath();
  },

  /**
   * Return two points parallel to line `s1` using its normal line `s2`.
   */
  unitMark: (
    _context: Context,
    [, s1]: [string, any],
    [, s2]: [string, any],
    t: string,
    padding: ad.Num,
    barSize: ad.Num
  ): PtListV<ad.Num> => {
    const [start1, end1] = linePts(s1);
    const [start2, end2] = linePts(s2);

    const dir = ops.vnormalize(ops.vsub(end2, start2));
    const normalDir = ops.vneg(dir);
    const markStart = ops.vmove(start1, padding, normalDir);
    const markEnd = ops.vmove(end1, padding, normalDir);

    return {
      tag: "PtListV",
      contents: [markStart, markEnd].map(toPt),
    };
  },

  /**
   * Return two points to "cap off" the line made in `unitMark`.
   */
  unitMark2: (
    _context: Context,
    [start, end]: [ad.Pt2, ad.Pt2],
    t: string,
    padding: ad.Num,
    size: ad.Num
  ): PtListV<ad.Num> => {
    const dir = ops.vnormalize(ops.vsub(end, start));
    const normalDir = rot90(toPt(dir));
    const base = t === "start" ? start : end;
    const [markStart, markEnd] = [
      ops.vmove(base, size, normalDir),
      ops.vmove(base, neg(size), normalDir),
    ];
    return {
      tag: "PtListV",
      contents: [markStart, markEnd].map(toPt),
    };
  },

  /**
   * Return series of elements that can render an arc SVG. See: https://css-tricks.com/svg-path-syntax-illustrated-guide/ for the "A" spec.
   * @param pathType: either "open" or "closed." whether the SVG should automatically draw a line between the final point and the start point
   * @param start: coordinate to start drawing the arc
   * @param end: coordinate to finish drawing the arc
   * @param radius: width and height of the ellipse to draw the arc along (i.e. [width, height])
   * @param rotation: angle in degrees to rotate ellipse about its center
   * @param largeArc: 0 to draw shorter of 2 arcs, 1 to draw longer
   * @param arcSweep: 0 to rotate CCW, 1 to rotate CW
   * @returns: Elements that can be passed to Path shape spec to render an SVG arc
   */
  arc: (
    _context: Context,
    pathType: string,
    start: ad.Pt2,
    end: ad.Pt2,
    radius: ad.Pt2,
    rotation: ad.Num,
    largeArc: ad.Num,
    arcSweep: ad.Num
  ): PathDataV<ad.Num> => {
    const path = new PathBuilder();
    path.moveTo(start).arcTo(radius, end, [rotation, largeArc, arcSweep]);
    if (pathType === "closed") path.closePath();
    return path.getPath();
  },
  /**
   * Return series of elements that render a "wedge", which is the same as the arc above except that it's connected to the circle center and filled
   * @param center: center of the circle on which the arc sits
   * @param start: coordinate to start drawing the arc
   * @param end: coordinate to finish drawing the arc
   * @param radius: width and height of the ellipse to draw the arc along (i.e. [width, height])
   * @param rotation: angle in degrees to rotate ellipse about its center
   * @param largeArc: 0 to draw shorter of 2 arcs, 1 to draw longer
   * @param arcSweep: 0 to rotate CCW, 1 to rotate CW
   * @returns: Elements that can be passed to Path shape spec to render an SVG arc
   */
  wedge: (
    _context: Context,
    center: ad.Pt2,
    start: ad.Pt2,
    end: ad.Pt2,
    radius: ad.Pt2,
    rotation: ad.Num,
    largeArc: ad.Num,
    arcSweep: ad.Num
  ): PathDataV<ad.Num> => {
    const path = new PathBuilder();
    path
      .moveTo(start)
      .arcTo(radius, end, [rotation, largeArc, arcSweep])
      .lineTo(center);
    path.closePath();
    return path.getPath();
  },
  /**
   * Find the point that is located at dist r along a line between p1 and p2.
   * @param p1: start point of line segment
   * @param p2: endpoint of line segment
   * @param r: distance from p1 to travel along the line
   * @returns: vector representation of the point of intersection
   */
  ptOnLine: (
    _context: Context,
    p1: ad.Num[],
    p2: ad.Num[],
    r: ad.Num
  ): VectorV<ad.Num> => {
    // find unit vector pointing towards v2
    const unit = ops.vnormalize(ops.vsub(p2, p1));
    return { tag: "VectorV", contents: ops.vmove(p1, r, unit) };
  },
  /**
   * Return 0 if direction of rotation is CCW, 1 if direction of rotation is CW.
   * @param x1, y1: x, y coordinates of the circle/ellipse that the arc is drawn on
   * @param start: start point of the arc
   * @param end: end point of the arc
   * @returns: 0 or 1 depending on CCW or CW rotation
   */
  arcSweepFlag: (
    _context: Context,
    [x1, y1]: ad.Num[],
    start: ad.Pt2,
    end: ad.Pt2
  ): FloatV<ad.Num> => {
    const st = ops.vnormalize([sub(start[0], x1), sub(start[1], y1)]);
    const en = ops.vnormalize([sub(end[0], x1), sub(end[1], y1)]);
    const cross = ops.cross2(st, en);
    return {
      tag: "FloatV",
      contents: ifCond(gt(cross, 0), 0, 1),
    };
  },
  /**
   * Return the unsigned angle between vectors `u, v`, in radians.
   * Assumes that both u and v have nonzero magnitude.
   * The returned value will be in the range [0,pi].
   */
  angleBetween: (
    _context: Context,
    u: ad.Num[],
    v: ad.Num[]
  ): FloatV<ad.Num> => {
    const theta = ops.angleBetween(u, v);
    return {
      tag: "FloatV",
      contents: theta,
    };
  },
  /**
   * Return the signed angle from vector `u` to vector `v`, in radians.
   * Assumes that both u and v are 2D vectors and have nonzero magnitude.
   * The returned value will be in the range [-pi,pi].
   */
  angleFrom: (_context: Context, u: ad.Num[], v: ad.Num[]): FloatV<ad.Num> => {
    const theta = ops.angleFrom(u, v);
    return {
      tag: "FloatV",
      contents: theta,
    };
  },
  /**
   * Return the 2D cross product of `u` and `v`, equal to the determinant of the 2x2 matrix [u v]
   */
  cross2D: (_context: Context, u: ad.Num[], v: ad.Num[]): FloatV<ad.Num> => {
    const det = sub(mul(u[0], v[1]), mul(u[1], v[0]));
    return {
      tag: "FloatV",
      contents: det,
    };
  },
  /**
   * Return the intersection of a line passing through
   * `a0` and `a1` with a line passing through `b0` and `b1`
   */
  lineLineIntersection: (
    _context: Context,
    a0: ad.Num[],
    a1: ad.Num[],
    b0: ad.Num[],
    b1: ad.Num[]
  ): VectorV<ad.Num> => {
    const A0 = [a0[0], a0[1], 1];
    const A1 = [a1[0], a1[1], 1];
    const B0 = [b0[0], b0[1], 1];
    const B1 = [b1[0], b1[1], 1];
    const X = ops.cross3(ops.cross3(A0, A1), ops.cross3(B0, B1));
    const x = [div(X[0], X[2]), div(X[1], X[2])];
    return {
      tag: "VectorV",
      contents: toPt(x),
    };
  },
  /**
   * Return a point located at the midpoint between pts `start` and `end`
   */
  midpoint: (
    _context: Context,
    start: ad.Num[],
    end: ad.Num[]
  ): VectorV<ad.Num> => {
    const midpointLoc = ops.vmul(0.5, ops.vadd(start, end));
    return {
      tag: "VectorV",
      contents: toPt(midpointLoc),
    };
  },
  /**
   * Return a point located at the midpoint of a line `s1` but offset by `padding` in its normal direction (for labeling).
   */
  midpointOffset: (
    _context: Context,
    [t1, s1]: [string, any],
    padding: ad.Num
  ): TupV<ad.Num> => {
    if (t1 === "Arrow" || t1 === "Line") {
      const [start, end] = linePts(s1);
      // TODO: Cache these operations in Style!
      const normalDir = rot90v(ops.vnormalize(ops.vsub(end, start)));
      const midpointLoc = ops.vmul(0.5, ops.vadd(start, end));
      const midpointOffsetLoc = ops.vmove(midpointLoc, padding, normalDir);
      return {
        tag: "TupV",
        contents: toPt(midpointOffsetLoc),
      };
    } else {
      throw Error(`unsupported shape ${t1} in midpointOffset`);
    }
  },
  chevron: (
    _context: Context,
    // TODO reimplement with variable tick marks when #629 is merged
    [t1, s1]: [string, any],
    padding: ad.Num,
    ticks: ad.Num
  ): PtListV<ad.Num> => {
    if (t1 === "Arrow" || t1 === "Line") {
      // tickPlacement(padding, ticks);
      const [start, end] = linePts(s1);
      const dir = ops.vnormalize(ops.vsub(end, start)); // TODO make direction face "positive direction"
      const startDir = ops.vrot(dir, 135);
      const endDir = ops.vrot(dir, 225);
      const center = ops.vmul(0.5, ops.vadd(start, end));
      // if even, evenly divide tick marks about center. if odd, start in center and move outwards
      return {
        tag: "PtListV",
        contents: [
          ops.vmove(center, padding, startDir),
          center,
          ops.vmove(center, padding, endDir),
        ].map(toPt),
      };
    } else {
      throw Error(`unsupported shape ${t1} in chevron`);
    }
  },
  /**
   * Return a point located at `padding` of a line `s1` offset by `padding` in its normal direction (for making right angle markers).
   */
  innerPointOffset: (
    _context: Context,
    pt1: ad.Num[],
    pt2: ad.Num[],
    pt3: ad.Num[],
    padding: ad.Num
  ): VectorV<ad.Num> => {
    // unit vector towards first corner
    const vec1unit = ops.vnormalize(ops.vsub(pt2, pt1));
    const normalDir = ops.vneg(rot90v(vec1unit)); // rot90 rotates CW, neg to point in CCW direction

    // move along line between p1 and p2, then move perpendicularly
    const ref = ops.vmove(pt1, padding, vec1unit);
    const [xp, yp] = ops.vmove(ref, padding, normalDir);
    const [xn, yn] = ops.vmove(ref, padding, ops.vneg(normalDir));

    // unit vector towards end point
    const vec2unit = ops.vnormalize(ops.vsub(pt3, pt1));
    const endpt = ops.vmove(pt1, padding, vec2unit);

    // unit vector from midpoint to end point
    const intoEndUnit = ops.vnormalize(ops.vsub([xp, yp], endpt));
    // vector from B->E needs to be parallel to original vector, only care about positive 1 case bc intoEndUnit should point the same direction as vec1unit
    const cond = gt(ops.vdot(vec1unit, intoEndUnit), 0.95);
    return {
      tag: "VectorV",
      contents: [ifCond(cond, xp, xn), ifCond(cond, yp, yn)],
    };
  },
  /**
   * Create equally spaced tick marks centered at the midpoint of a line
   * @param pt1: starting point of a line
   * @param pt2: endping point of a line
   * @param spacing: space in px between each tick
   * @param numTicks: number of tick marks to create
   * @param tickLength: 1/2 length of each tick
   */
  ticksOnLine: (
    _context: Context,
    pt1: ad.Num[],
    pt2: ad.Num[],
    spacing: ad.Num,
    numTicks: ad.Num,
    tickLength: ad.Num
  ): PathDataV<ad.Num> => {
    if (typeof numTicks !== "number") {
      throw Error("numTicks must be a constant");
    }
    const path = new PathBuilder();
    // calculate scalar multipliers to determine the placement of each tick mark
    const multipliers = tickPlacement(spacing, numTicks);
    const unit = ops.vnormalize(ops.vsub(pt2, pt1));
    const normalDir = ops.vneg(rot90v(unit)); // rot90 rotates CW, neg to point in CCW direction

    const mid = ops.vmul(0.5, ops.vadd(pt1, pt2));

    // start/end pts of each tick will be placed parallel to each other, offset at dist of tickLength
    // from the original pt1->pt2 line
    const [x1p, y1p] = ops.vmove(mid, tickLength, normalDir);
    const [x2p, y2p] = ops.vmove(mid, tickLength, ops.vneg(normalDir));

    multipliers.forEach((multiplier) => {
      const [sx, sy] = ops.vmove([x1p, y1p], multiplier, unit);
      const [ex, ey] = ops.vmove([x2p, y2p], multiplier, unit);
      path.moveTo([sx, sy]).lineTo([ex, ey]);
    });
    return path.getPath();
  },
  /**
   * Given two orthogonal segments that intersect at `intersection`, and a size `len`
   * return a path comprised of three points that describe a perpendicular mark at the angle where the segments intersect.
   */
  orientedSquare: (
    _context: Context,
    [t1, s1]: [string, any],
    [t2, s2]: [string, any],
    intersection: ad.Pt2,
    len: ad.Num
  ): PathDataV<ad.Num> => {
    if (
      (t1 === "Arrow" || t1 === "Line") &&
      (t2 === "Arrow" || t2 === "Line")
    ) {
      const [seg1, seg2] = [linePts(s1), linePts(s2)];
      const [ptL, ptLR, ptR] = perpPathFlat(len, seg1, seg2);
      const path = new PathBuilder();
      return path
        .moveTo(toPt(ptL))
        .lineTo(toPt(ptLR))
        .lineTo(toPt(ptR))
        .lineTo(intersection)
        .closePath()
        .getPath();
    } else {
      throw Error(`orientedSquare undefined for types ${t1}, ${t2}`);
    }
  },

  /**
           * Figure out which side of the rectangle `[t1, s1]` the `start->end` line is hitting, assuming that `start` is located at the rect's center and `end` is located outside the rectangle, and return the size of the OTHER side. Also assuming axis-aligned rectangle. This is used for arrow placement in box-and-arrow diagrams.

       @deprecated Don't use this function, it does not fully work
           */
  intersectingSideSize: (
    _context: Context,
    start: ad.Num[],
    end: ad.Num[],
    [t1, s1]: [string, any]
  ): FloatV<ad.Num> => {
    // if (s1.rotation.contents) { throw Error("assumed AABB"); }
    if (!shapedefs[t1].isRectlike) {
      throw Error("expected rect-like shape");
    }

    // TODO: Deal with start and end disjoint from rect, or start and end subset of rect
    const rect = bboxFromShape([t1, s1]);

    // Intersects top or bottom => return w
    // i.e. endX \in [minX, maxX] -- if not this, the other must be true

    // Intersects right or left => return h
    // i.e. endY \in [minY, maxY]

    // Return the OTHER side, which is needed for arrow placement

    // TODO <
    // this function is wrong -- the `end` doesn't have to lie in any range, and the start always does
    // Find some other way to calculate what side intersects the ray between the points
    // Check if this works better WRT new disjoint rectangles, rect-line etc.

    const dim = ifCond(
      inRange(end[0], BBox.minX(rect), BBox.maxX(rect)),
      rect.height,
      rect.width
    );
    return { tag: "FloatV", contents: dim };
  },

  /**
   * Given three lines `l1, l2, l3` that already form a triangle, return a path that describes the triangle (which can then be filled, etc.).
   */
  triangle: (
    _context: Context,
    [t1, l1]: any,
    [t2, l2]: any,
    [t3, l3]: any
  ): PathDataV<ad.Num> => {
    if (t1 === "Line" && t2 === "Line" && t3 === "Line") {
      const path = new PathBuilder();
      return path
        .moveTo(toPt(getStart(l1)))
        .lineTo(toPt(getStart(l2)))
        .lineTo(toPt(getStart(l3)))
        .closePath()
        .getPath();
    } else {
      console.error([t1, l1], [t2, l2], [t3, l3]);
      throw Error("Triangle function expected three lines");
    }
  },

  /**
   * Return the average of floats `x` and `y`.
   */
  average2: (_context: Context, x: ad.Num, y: ad.Num): FloatV<ad.Num> => {
    return {
      tag: "FloatV",
      contents: div(add(x, y), 2),
    };
  },

  /**
   * Return the average of the floats in the list `xs`.
   */
  average: (_context: Context, xs: ad.Num[]): FloatV<ad.Num> => {
    return {
      tag: "FloatV",
      contents: div(addN(xs), max(1, xs.length)),
      // To avoid divide-by-0
    };
  },

  /**
   * Return the normalized version of vector `v`.
   */
  unit: (_context: Context, v: ad.Num[]): VectorV<ad.Num> => {
    return {
      tag: "VectorV",
      contents: ops.vnormalize(v),
    };
  },

  /**
   * Sample a random color once, with opacity `alpha` and colorType `colorType` (`"rgb"` or `"hsv"`).
   */
  sampleColor: (
    context: Context,
    alpha: ad.Num,
    colorType: string
  ): ColorV<ad.Num> => {
    if (colorType === "rgb") {
      const rgb = range(3).map(() => randFloat(context.rng, 0.1, 0.9));

      return {
        tag: "ColorV",
        contents: {
          tag: "RGBA",
          contents: [rgb[0], rgb[1], rgb[2], alpha],
        },
      };
    } else if (colorType === "hsv") {
      const h = randFloat(context.rng, 0, 360);
      return {
        tag: "ColorV",
        contents: {
          tag: "HSVA",
          contents: [h, 100, 80, alpha], // HACK: for the color to look good
        },
      };
    } else throw new Error("unknown color type");
  },

  /**
   * Set the opacity of a color `color` to `frac`.
   */
  setOpacity: (
    _context: Context,
    color: Color<ad.Num>,
    frac: ad.Num
  ): ColorV<ad.Num> => {
    // If paint=none, opacity is irreelevant
    if (color.tag === "NONE") {
      return {
        tag: "ColorV",
        contents: color,
      };
      // Otherwise, retain tag and color; only modify opacity
    } else {
      const props = color.contents;
      return {
        tag: "ColorV",
        contents: {
          tag: color.tag,
          contents: [props[0], props[1], props[2], mul(frac, props[3])],
        },
      };
    }
  },

  /**
   * Multiply a matrix `m` and a vector `v` (where `v` is implicitly treated as a column vector).
   */
  mul: (_context: Context, m: ad.Num[][], v: ad.Num[]): VectorV<ad.Num> => {
    if (!m.length) {
      throw Error("empty matrix");
    }
    if (!v.length) {
      throw Error("empty vector");
    }

    return {
      tag: "VectorV",
      contents: m.map((row) => ops.vdot(row, v)),
    };
  },

  // ------ Triangle centers

  /**
   * Return the barycenter of the triangle with vertices `a`, `b`, `c`.
   */
  barycenter: (
    _context: Context,
    a: ad.Num[],
    b: ad.Num[],
    c: ad.Num[]
  ): VectorV<ad.Num> => {
    const x = ops.vmul(1 / 3, ops.vadd(a, ops.vadd(b, c)));
    return {
      tag: "VectorV",
      contents: toPt(x),
    };
  },

  /**
   * Return the circumcenter of the triangle with vertices `p`, `q`, `r`.
   */
  circumcenter: (
    _context: Context,
    p: ad.Num[],
    q: ad.Num[],
    r: ad.Num[]
  ): VectorV<ad.Num> => {
    // edge vectors
    const u = ops.vsub(r, q);
    const v = ops.vsub(p, r);
    const w = ops.vsub(q, p);

    // side lengths
    const a = ops.vnorm(u);
    const b = ops.vnorm(v);
    const c = ops.vnorm(w);

    // homogeneous barycentric coordinates for circumcenter
    const hp = neg(mul(div(a, mul(b, c)), ops.vdot(w, v)));
    const hq = neg(mul(div(b, mul(c, a)), ops.vdot(u, w)));
    const hr = neg(mul(div(c, mul(a, b)), ops.vdot(v, u)));

    // normalize to get barycentric coordinates for circumcenter
    const H = add(add(hp, hq), hr);
    const bp = div(hp, H);
    const bq = div(hq, H);
    const br = div(hr, H);

    // circumcenter
    const x = ops.vadd(
      ops.vadd(ops.vmul(bp, p), ops.vmul(bq, q)),
      ops.vmul(br, r)
    );

    return {
      tag: "VectorV",
      contents: toPt(x),
    };
  },

  /**
   * Return the circumradius of the triangle with vertices `p`, `q`, `r`.
   */
  circumradius: (
    _context: Context,
    p: ad.Num[],
    q: ad.Num[],
    r: ad.Num[]
  ): FloatV<ad.Num> => {
    // side lengths
    const a = ops.vnorm(ops.vsub(r, q));
    const b = ops.vnorm(ops.vsub(p, r));
    const c = ops.vnorm(ops.vsub(q, p));

    // semiperimeter
    const s = mul(0.5, add(add(a, b), c));

    // circumradius, computed as
    // R = (abc)/(4 sqrt( s(a+b-s)(a+c-s)(b+c-s) ) )
    const R = div(
      mul(mul(a, b), c),
      mul(
        4,
        sqrt(
          mul(
            mul(mul(s, sub(add(a, b), s)), sub(add(a, c), s)),
            sub(add(b, c), s)
          )
        )
      )
    );

    return {
      tag: "FloatV",
      contents: R,
    };
  },

  /**
   * Return the incenter of the triangle with vertices `p`, `q`, `r`.
   */
  incenter: (
    _context: Context,
    p: ad.Num[],
    q: ad.Num[],
    r: ad.Num[]
  ): VectorV<ad.Num> => {
    // side lengths
    const a = ops.vnorm(ops.vsub(r, q));
    const b = ops.vnorm(ops.vsub(p, r));
    const c = ops.vnorm(ops.vsub(q, p));

    // barycentric coordinates for incenter
    const s = add(add(a, b), c);
    const bp = div(a, s);
    const bq = div(b, s);
    const br = div(c, s);

    // incenter
    const x = ops.vadd(
      ops.vadd(ops.vmul(bp, p), ops.vmul(bq, q)),
      ops.vmul(br, r)
    );

    return {
      tag: "VectorV",
      contents: toPt(x),
    };
  },

  /**
   * Return the inradius of the triangle with vertices `p`, `q`, `r`.
   */
  inradius: (
    _context: Context,
    p: ad.Num[],
    q: ad.Num[],
    r: ad.Num[]
  ): FloatV<ad.Num> => {
    // side lengths
    const a = ops.vnorm(ops.vsub(r, q));
    const b = ops.vnorm(ops.vsub(p, r));
    const c = ops.vnorm(ops.vsub(q, p));

    // semiperimeter
    const s = mul(0.5, add(add(a, b), c));

    // inradius
    const R = sqrt(div(mul(mul(sub(s, a), sub(s, b)), sub(s, c)), s));

    return {
      tag: "FloatV",
      contents: R,
    };
  },

  // ------ Utility functions

  /**
   * Return the square of the number `x`.
   */
  sqr: (_context: Context, x: ad.Num): FloatV<ad.Num> => {
    return { tag: "FloatV", contents: squared(x) };
  },

  /**
   * Return the square root of the number `x`. (NOTE: if `x < 0`, you may get `NaN`s)
   */
  sqrt: (_context: Context, x: ad.Num): FloatV<ad.Num> => {
    return { tag: "FloatV", contents: sqrt(x) };
  },

  /**
   * Return the max of the numbers `x`, `y`.
   */
  max: (_context: Context, x: ad.Num, y: ad.Num): FloatV<ad.Num> => {
    return { tag: "FloatV", contents: max(x, y) };
  },

  /**
   * Return the min of the numbers `x`, `y`.
   */
  min: (_context: Context, x: ad.Num, y: ad.Num): FloatV<ad.Num> => {
    return { tag: "FloatV", contents: min(x, y) };
  },

  /**
   * Return the absolute value of the number `x`.
   */
  abs: (_context: Context, x: ad.Num): FloatV<ad.Num> => {
    return { tag: "FloatV", contents: absVal(x) };
  },

  /**
   * Convert the angle `theta` from degrees to radians.
   */
  toRadians: (_context: Context, theta: ad.Num): FloatV<ad.Num> => {
    return {
      tag: "FloatV",
      contents: mul(Math.PI / 180, theta),
    };
  },

  /**
   * Convert the angle `theta` from radians to degrees.
   */
  toDegrees: (_context: Context, theta: ad.Num): FloatV<ad.Num> => {
    return {
      tag: "FloatV",
      contents: mul(180 / Math.PI, theta),
    };
  },

  /**
   * Return the Euclidean norm of the vector `v`.
   */
  norm: (_context: Context, v: ad.Num[]): FloatV<ad.Num> => {
    return { tag: "FloatV", contents: ops.vnorm(v) };
  },

  /**
   * Return the Euclidean norm squared of the vector `v`.
   */
  normsq: (_context: Context, v: ad.Num[]): FloatV<ad.Num> => {
    return { tag: "FloatV", contents: ops.vnormsq(v) };
  },

  /**
   * Return the Euclidean distance between the vectors `v` and `w`.
   */
  vdist: (_context: Context, v: ad.Num[], w: ad.Num[]): FloatV<ad.Num> => {
    return { tag: "FloatV", contents: ops.vdist(v, w) };
  },

  vmul: (_context: Context, s: ad.Num, v: ad.Num[]): VectorV<ad.Num> => {
    return { tag: "VectorV", contents: ops.vmul(s, v) };
  },

  /**
   * Return the Euclidean distance squared between the vectors `v` and `w`.
   */
  vdistsq: (_context: Context, v: ad.Num[], w: ad.Num[]): FloatV<ad.Num> => {
    return { tag: "FloatV", contents: ops.vdistsq(v, w) };
  },

  /**
   * Return the angle made by the vector `v` with the positive x-axis.
   */
  angleOf: (_context: Context, v: ad.Num[]): FloatV<ad.Num> => {
    return { tag: "FloatV", contents: atan2(v[1], v[0]) };
  },

  // ------ Mathematical constants

  /**
   * Base e of the natural logarithm.
   */
  MathE: (_context: Context): FloatV<ad.Num> => {
    return {
      tag: "FloatV",
      contents: Math.E,
    };
  },

  /**
   * Ratio of the circumference of a circle to its diameter.
   */
  MathPI: (_context: Context): FloatV<ad.Num> => {
    return {
      tag: "FloatV",
      contents: Math.PI,
    };
  },

  // ------ Geometry/graphics utils

  /**
   * Rotate a 2D vector `v` by 90 degrees counterclockwise.
   */
  rot90: (_context: Context, v: ad.Num[]): VectorV<ad.Num> => {
    if (v.length !== 2) {
      throw Error("expected 2D vector in `rot90`");
    }
    const [x, y] = v;
    return { tag: "VectorV", contents: [neg(y), x] };
  },

  /**
   * Rotate a 2D vector `v` by theta degrees counterclockwise.
   */
  rotateBy: (
    _context: Context,
    v: ad.Num[],
    theta: ad.Num
  ): VectorV<ad.Num> => {
    if (v.length !== 2) {
      throw Error("expected 2D vector in `rotateBy`");
    }
    const [x, y] = v;
    const X = add(mul(cos(theta), x), mul(sin(theta), y));
    const Y = add(neg(mul(sin(theta), x)), mul(cos(theta), y));
    return { tag: "VectorV", contents: [X, Y] };
  },

  signedDistance: (
    _context: Context,
    [t, s]: [string, any],
    p: ad.Num[]
  ): FloatV<ad.Num> => {
    /*  
    All math borrowed from:
    https://iquilezles.org/articles/distfunctions2d/
    
    axis-aligned rectangle:
    float sdBox( in vec2 p, in vec2 b )
    {
      vec2 d = abs(p)-b;
      return length(max(d,0.0)) + min(max(d.x,d.y),0.0);
    } 
    */
    if (
      t === "Rectangle" ||
      t === "Text" ||
      t === "Equation" ||
      t === "Image"
    ) {
      const absp = ops.vabs(ops.vsub(p, s.center.contents));
      const b = [div(s.width.contents, 2), div(s.height.contents, 2)];
      const d = ops.vsub(absp, b);
      const result = add(
        ops.vnorm(ops.vmax(d, [0.0, 0.0])),
        min(max(d[0], d[1]), 0.0)
      );
      return {
        tag: "FloatV",
        contents: result,
      };
    } else if (t === "Circle") {
      /*     
      float sdCircle( vec2 p, float r )
      {
        return length(p) - r;
      } 
      */
      const pOffset = ops.vsub(p, s.center.contents);
      const result = sub(ops.vnorm(pOffset), s.r.contents);
      return {
        tag: "FloatV",
        contents: result,
      };
    } else if (t === "Polygon") {
      /*
      float sdPolygon( in vec2[N] v, in vec2 p )
      {
          float d = dot(p-v[0],p-v[0]);
          float s = 1.0;
          for( int i=0, j=N-1; i<N; j=i, i++ )
          {
              vec2 e = v[j] - v[i];
              vec2 w =    p - v[i];
              vec2 b = w - e*clamp( dot(w,e)/dot(e,e), 0.0, 1.0 );
              d = min( d, dot(b,b) );
              bvec3 c = bvec3(p.y>=v[i].y,p.y<v[j].y,e.x*w.y>e.y*w.x);
              if( all(c) || all(not(c)) ) s*=-1.0;  
          }
          return s*sqrt(d);
      }
      */
      const v = s.points.contents;
      let d = ops.vdot(ops.vsub(p, v[0]), ops.vsub(p, v[0]));
      let ess: ad.Num = 1.0;
      let j = v.length - 1;
      for (let i = 0; i < v.length; i++) {
        const e = ops.vsub(v[j], v[i]);
        const w = ops.vsub(p, v[i]);
        const clampedVal = clamp([0, 1], div(ops.vdot(w, e), ops.vdot(e, e)));
        const b = ops.vsub(w, ops.vmul(clampedVal, e));
        d = min(d, ops.vdot(b, b));
        const c1 = gte(p[1], v[i][1]);
        const c2 = lt(p[1], v[j][1]);
        const c3 = gt(mul(e[0], w[1]), mul(e[1], w[0]));
        const c4 = and(and(c1, c2), c3);
        const c5 = not(c1);
        const c6 = not(c2);
        const c7 = not(c3);
        const c8 = and(and(c5, c6), c7);
        const negEss = mul(-1, ess);
        ess = ifCond(or(c4, c8), negEss, ess);
        // last line to match for loop in code we are borrowing from
        j = i;
      }
      const result = mul(ess, sqrt(d));
      return {
        tag: "FloatV",
        contents: result,
      };
    } else if (t === "Line") {
      return {
        tag: "FloatV",
        contents: sdLine(s, p),
      };
    } else if (t === "Polyline") {
      return {
        tag: "FloatV",
        contents: sdPolyline(s, p),
      };
    } else if (t === "Ellipse") {
      throw Error(`unsupported shape ${t} in distanceShapeToPoint`);
      // return {
      //   tag: "FloatV",
      //   contents: sdEllipse(s, p),
      // };
    } else if (t === "Path") {
      throw Error(`unsupported shape ${t} in distanceShapeToPoint`);
    } else {
      throw Error(`unsupported shape ${t} in distanceShapeToPoint`);
    }
  },

  /**
   * Construct a unit vector u in the direction of the
   * given angle theta (in radians).
   */
  unitVector: (_context: Context, theta: ad.Num): VectorV<ad.Num> => {
    return { tag: "VectorV", contents: [cos(theta), sin(theta)] };
  },
};

/*
  Computes the signed distance for a line 
  float sdSegment( in vec2 p, in vec2 a, in vec2 b )
  {
    vec2 pa = p-a, ba = b-a;
    float h = clamp( dot(pa,ba)/dot(ba,ba), 0.0, 1.0 );
    return length( pa - ba*h );
  }
*/
const sdLine = (s: Line, p: ad.Num[]): ad.Num => {
  return sdLineAsNums(s.start.contents, s.end.contents, p);
};

const sdLineAsNums = (a: ad.Num[], b: ad.Num[], p: ad.Num[]): ad.Num => {
  const pa = ops.vsub(p, a);
  const ba = ops.vsub(b, a);
  const h = clamp([0, 1], div(ops.vdot(pa, ba), ops.vdot(ba, ba)));
  return ops.vnorm(ops.vsub(pa, ops.vmul(h, ba)));
};

const sdPolyline = (s: Polyline, p: ad.Num[]): ad.Num => {
  const dists: ad.Num[] = [];
  for (let i = 0; i < s.points.contents.length - 1; i++) {
    const start = s.points.contents[i];
    const end = s.points.contents[i + 1];
    dists[i] = sdLineAsNums(start, end, p);
  }
  return minN(dists);
};

export const sdEllipse = (s: Ellipse, p: ad.Num[]): ad.Num => {
  return sdEllipseAsNums(s.rx.contents, s.ry.contents, s.center.contents, p);
};

/*
  float msign(in float x) { return (x<0.0)?-1.0:1.0; }
  TODO: merge with Jiri's signOf function
  */
const msign = (x: ad.Num): ad.Num => {
  return ifCond(lt(x, 0), -1, 1);
};

/*
  Ported code is here: https://www.shadertoy.com/view/4sS3zz
*/
export const sdEllipseAsNums = (
  radiusx: ad.Num,
  radiusy: ad.Num,
  center: ad.Num[],
  pInput: ad.Num[]
): ad.Num => {
  // if = abs( p );
  // if( p.x>p.y ){ p=p.yx; ab=ab.yx; }
  const pOffset = ops.vsub(pInput, center);
  const pUnswizzled = ops.vabs(pOffset);
  const abUnswizzled = [radiusx, radiusy];
  const p = [];
  const ab = [];
  p[0] = ifCond(
    gt(pUnswizzled[0], pUnswizzled[1]),
    pUnswizzled[1],
    pUnswizzled[0]
  );
  p[1] = ifCond(
    gt(pUnswizzled[0], pUnswizzled[1]),
    pUnswizzled[0],
    pUnswizzled[1]
  );
  ab[0] = ifCond(
    gt(pUnswizzled[0], pUnswizzled[1]),
    abUnswizzled[1],
    abUnswizzled[0]
  );
  ab[1] = ifCond(
    gt(pUnswizzled[0], pUnswizzled[1]),
    abUnswizzled[0],
    abUnswizzled[1]
  );
  // float l = ab.y*ab.y - ab.x*ab.x;
  const l = sub(squared(ab[1]), squared(ab[0]));
  // float m = ab.x*p.x/l;
  const m = div(mul(ab[0], p[0]), l);
  // float m2 = m*m;
  const m2 = squared(m);
  // float n = ab.y*p.y/l;
  const n = div(mul(ab[1], p[1]), l);
  // float n2 = n*n;
  const n2 = squared(n);
  // float c = (m2+n2-1.0)/3.0; float c3 = c*c*c;
  const c = div(sub(add(m2, n2), 1), 3);
  const c3 = mul(mul(c, c), c);
  // float q = c3 + m2*n2*2.0;
  const q = add(c3, mul(m2, mul(n2, 2)));
  // float d = c3 + m2*n2;
  const d = add(c3, mul(m2, n2));
  // float g = m + m*n2;
  const g = add(m, mul(m, n2));

  //if branch
  // float h = acos(q/c3)/3.0;
  const hif = div(acos(div(q, c3)), 3);
  // float s = cos(h) + 2.0;
  const sif = add(cos(hif), 2);
  // float t = sin(h)*sqrt(3.0);
  const tif = mul(sin(hif), sqrt(3));
  // float rx = sqrt( m2-c*(s+t) );
  const rxif = sqrt(sub(m2, mul(c, add(sif, tif))));
  // float ry = sqrt( m2-c*(s-t) );
  const ryif = sqrt(sub(m2, mul(c, sub(sif, tif))));
  // co = ry + sign(l)*rx + abs(g)/(rx*ry);
  const coif = add(
    add(ryif, mul(sign(l), rxif)),
    div(absVal(g), mul(rxif, ryif))
  );
  // elsebranch
  // float h = 2.0*m*n*sqrt(d);
  const h = mul(2, mul(m, mul(n, sqrt(d))));
  // float s = msign(q+h)*pow( abs(q+h), 1.0/3.0 );
  const onethird = div(1, 3);
  const s = mul(msign(add(q, h)), pow(absVal(add(q, h)), onethird));
  // float t = msign(q-h)*pow( abs(q-h), 1.0/3.0 );
  const t = mul(msign(sub(q, h)), pow(absVal(sub(q, h)), onethird));
  // float rx = -(s+t) - c*4.0 + 2.0*m2;
  const rx = add(sub(neg(add(s, t)), mul(c, 4)), mul(2, m2));
  // float ry =  (s-t)*sqrt(3.0);
  const ry = mul(sub(s, t), sqrt(3));
  // float rm = sqrt( rx*rx + ry*ry );
  const rm = sqrt(add(squared(rx), squared(ry)));
  // co = ry/sqrt(rm-rx) + 2.0*g/rm;
  const coelse = add(div(ry, sqrt(sub(rm, rx))), mul(2, div(g, rm)));

  // co = (co-m)/2.0;
  // if (d<0.0)
  const co_pred = ifCond(lt(d, 0), coif, coelse);
  const co = div(sub(co_pred, m), 2);

  // float si = sqrt( max(1.0-co*co,0.0) );
  const si = sqrt(max(sub(1, squared(co)), 0));
  // vec2 r = ab * vec2(co,si);
  const r = ops.vproduct(ab, [co, si]);
  // return length(r-p) * msign(p.y-r.y);
  return mul(ops.vnorm(ops.vsub(r, p)), msign(sub(p[1], r[1])));
};

// _compDictVals causes TypeScript to enforce that every function in compDict
// takes a Context as its first parameter

const _compDictVals: ((
  context: Context,
  ...rest: never[]
) => unknown)[] = Object.values(compDict);

// Ignore this
export const checkComp = (fn: string, args: ArgVal<ad.Num>[]): void => {
  if (!compDict[fn]) throw new Error(`Computation function "${fn}" not found`);
};

const toPt = (v: ad.Num[]): ad.Pt2 => {
  if (v.length !== 2) {
    throw Error("expected vector of length 2");
  }
  return [v[0], v[1]];
};

/**
 * Given two perpendicular vectors `[startR, endR]` and `[startL, endL]`, return a path that describes a perpendicular mark between them.
 */
const perpPathFlat = (
  len: ad.Num,
  [startR, endR]: [ad.Num[], ad.Num[]],
  [startL, endL]: [ad.Num[], ad.Num[]]
): [ad.Num[], ad.Num[], ad.Num[]] => {
  // perpPathFlat :: Autofloat a => a -> (Pt2 a, Pt2 a) -> (Pt2 a, Pt2 a) -> (Pt2 a, Pt2 a, Pt2 a)
  // perpPathFlat size (startR, endR) (startL, endL) =
  //   let dirR = normalize' $ endR -: startR
  //       dirL = normalize' $ endL -: startL
  //       ptL = startR +: (size *: dirL)
  //       ptR = startR +: (size *: dirR)
  //       ptLR = startR +: (size *: dirL) +: (size *: dirR)
  //   in (ptL, ptLR, ptR)
  const dirR = ops.vnormalize(ops.vsub(endR, startR));
  const dirL = ops.vnormalize(ops.vsub(endL, startL));
  const ptL = ops.vmove(startR, len, dirL); // ops.vadd(startR, ops.vmul(len, dirL));
  const ptR = ops.vmove(startR, len, dirR); // ops.vadd(startR, ops.vmul(len, dirR));
  const ptLR = ops.vadd(ptL, ops.vmul(len, dirR));
  return [ptL, ptLR, ptR];
};

/**
 * Rotate a 2D point `[x, y]` by 90 degrees counterclockwise.
 */
const rot90 = ([x, y]: ad.Pt2): ad.Pt2 => {
  return [neg(y), x];
};

/**
 * Rotate a 2D point `[x, y]` by 90 degrees clockwise.
 */
const rot90v = ([x, y]: ad.Num[]): ad.Num[] => {
  return [neg(y), x];
};

const tickPlacement = (
  padding: ad.Num,
  numPts: number,
  multiplier: ad.Num = 1
): ad.Num[] => {
  if (numPts <= 0) throw Error(`number of ticks must be greater than 0`);
  const even = numPts % 2 === 0;
  const pts: ad.Num[] = even ? [div(padding, 2)] : [0];
  for (let i = 1; i < numPts; i++) {
    if (even && i === 1) multiplier = neg(multiplier);
    const shift =
      i % 2 === 0
        ? mul(padding, mul(neg(i), multiplier))
        : mul(padding, mul(i, multiplier));
    pts.push(add(pts[i - 1], shift));
  }
  return pts;
};<|MERGE_RESOLUTION|>--- conflicted
+++ resolved
@@ -114,106 +114,6 @@
   },
 
   /**
-<<<<<<< HEAD
-   * Orthonormalize two vectors
-   */
-  gramSchmidt: (
-    _context: Context,
-    a: IVectorV<VarAD>,
-    b: IVectorV<VarAD>
-  ): IVectorV<VarAD> => {
-    const proj_b_a = ops.vmul(
-      div(ops.vdot(a.contents, b.contents), ops.vdot(a.contents, a.contents)),
-      a.contents
-    );
-    const basis = ops.vsub(b.contents, proj_b_a);
-    return {
-      tag: "VectorV",
-      contents: ops.vnormalize(basis),
-    };
-  },
-
-  /**
-   * Return the derivative of `varName`.
-   * NOTE: This is a special system function. Don't change it!
-   */
-  derivative: (
-    _context: Context,
-    optDebugInfo: OptDebugInfo,
-    varName: string
-  ): IFloatV<any> => {
-    if (
-      !optDebugInfo ||
-      !("gradient" in optDebugInfo) ||
-      !optDebugInfo.gradient.size
-    ) {
-      console.log("optDebugInfo", optDebugInfo);
-      console.error(`no derivative found for '${varName}'; returning 0`);
-      return {
-        tag: "FloatV",
-        contents: 0,
-      };
-    }
-
-    if (optDebugInfo.gradient.has(varName)) {
-      return {
-        tag: "FloatV",
-        // TODO: Improve error if varName is not in map
-        contents: optDebugInfo.gradient.get(varName) as number,
-      };
-    }
-
-    console.error(
-      `variable ${varName} not found in optDebugInfo! Are you sure it's a varying variable?`
-    );
-    return {
-      tag: "FloatV",
-      contents: 0,
-    };
-  },
-
-  /**
-   * Return the L-BFGS preconditioned derivative of `varName`.
-   * NOTE: This is a special system function. Don't change it!
-   */
-  derivativePreconditioned: (
-    _context: Context,
-    optDebugInfo: OptDebugInfo,
-    varName: string
-  ): IFloatV<any> => {
-    if (
-      !optDebugInfo ||
-      !("gradientPreconditioned" in optDebugInfo) ||
-      !optDebugInfo.gradientPreconditioned.size
-    ) {
-      console.log("optDebugInfo", optDebugInfo);
-      console.error(`no derivative found for '${varName}'; returning 0`);
-      return {
-        tag: "FloatV",
-        contents: 0,
-      };
-    }
-
-    if (optDebugInfo.gradientPreconditioned.has(varName)) {
-      return {
-        tag: "FloatV",
-        // TODO: Improve error if varName is not in map
-        contents: optDebugInfo.gradientPreconditioned.get(varName) as number,
-      };
-    }
-
-    console.error(
-      `variable ${varName} not found in optDebugInfo! Are you sure it's a varying variable?`
-    );
-    return {
-      tag: "FloatV",
-      contents: 0,
-    };
-  },
-
-  /**
-=======
->>>>>>> 930fa0d2
    * Return `i`th element of list `xs, assuming lists only hold floats.
    */
   get: (_context: Context, xs: ad.Num[], i: number): FloatV<ad.Num> => {
