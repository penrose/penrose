--- conflicted
+++ resolved
@@ -5,11 +5,8 @@
   add,
   addN,
   div,
-<<<<<<< HEAD
-=======
   ifCond,
   lt,
->>>>>>> 2842be81
   max,
   maxN,
   min,
@@ -64,35 +61,7 @@
 };
 
 /**
-<<<<<<< HEAD
  * Return value of the Signed Distance Function (SFD) of a half-plane evaluated at the origin.
-=======
- * Return -1.0 for negative number, +1.0 otherwise.
- */
-const signOf = (x: ad.Num): ad.Num => {
-  const negative = lt(x, 0);
-  return ifCond(negative, -1, 1);
-};
-
-/**
- * Return outward unit normal vector to `lineSegment` with respect to `insidePoint`.
- * @param lineSegment Two points defining the line segment.
- * @param insidePoint Any point inside of the half-plane.
- */
-export const outwardUnitNormal = (
-  lineSegment: ad.Num[][],
-  insidePoint: ad.Num[]
-): ad.Num[] => {
-  const normal = ops.vnormalize(
-    ops.rot90(ops.vsub(lineSegment[1], lineSegment[0]))
-  );
-  const insideValue = ops.vdot(ops.vsub(insidePoint, lineSegment[0]), normal);
-  return ops.vmul(neg(signOf(insideValue)), normal);
-};
-
-/**
- * Return value of the Signed Distance Function (SDF) of a half-plane evaluated at the origin.
->>>>>>> 2842be81
  * @param lineSegment Two points defining a side of the first polygon.
  * @param otherPoints All vertices of the second polygon.
  * @param insidePoint Point inside of the half-plane.
@@ -288,8 +257,6 @@
 };
 
 /**
-<<<<<<< HEAD
-=======
  * Parameters of implicitly defined ellipse:
  * `a * (X - x)^2 + b * (Y - y)^2 = c`
  */
@@ -431,27 +398,6 @@
   return min(m1, m2);
 };
 
-/**
->>>>>>> 2842be81
- * Overlapping constraint function for polygon points and ellipse with padding `padding`.
- * @param polygonPoints Sequence of points defining a polygon.
- * @param ellipse Ellipse shape.
- * @param padding Padding around the Minkowski sum.
- */
-<<<<<<< HEAD
- export const overlappingEllipses = (
-  ellipse1: Ellipse,
-  ellipse2: Ellipse,
-  padding: ad.Num // TODO: how to deal with padding?
-): ad.Num => {
-  const ei1 = ellipseToImplicit(ellipse1);
-  const ei2 = ellipseToImplicit(ellipse2);
-  const poly = ellipsePolynomial(ei1, ei2);
-  const roots = []; // TODO
-  const m1 = 0;  // TODO
-  const m2 = 0;  // TODO
-  return min(m1, m2);
-=======
 export const overlappingPolygonPointsEllipse = (
   polygonPoints: ad.Num[][],
   ellipse: Ellipse,
@@ -470,5 +416,24 @@
     halfPlaneEllipseSDF(s, ellipse, center, padding)
   );
   return maxN(sdfs);
->>>>>>> 2842be81
+};
+
+/**
+ * Overlapping constraint function for polygon points and ellipse with padding `padding`.
+ * @param polygonPoints Sequence of points defining a polygon.
+ * @param ellipse Ellipse shape.
+ * @param padding Padding around the Minkowski sum.
+ */
+export const overlappingEllipses = (
+  ellipse1: Ellipse,
+  ellipse2: Ellipse,
+  padding: ad.Num // TODO: how to deal with padding?
+): ad.Num => {
+  const ei1 = ellipseToImplicit(ellipse1);
+  const ei2 = ellipseToImplicit(ellipse2);
+  const poly = ellipsePolynomial(ei1, ei2);
+  const roots = []; // TODO
+  const m1 = 0;  // TODO
+  const m2 = 0;  // TODO
+  return min(m1, m2);
 };