import { genCode, ops, secondaryGraph } from "engine/Autodiff";
import {
  absVal,
  add,
  addN,
  div,
  ifCond,
  lt,
  max,
  maxN,
  min,
  minN,
  mul,
  neg,
  sqrt,
  squared,
  sub,
} from "engine/AutodiffFunctions";
import * as BBox from "engine/BBox";
import { convexPartition, isClockwise } from "poly-partition";
<<<<<<< HEAD
import { Ellipse } from "shapes/Ellipse";
import { Pt2, VarAD } from "types/ad";
=======
import * as ad from "types/ad";
>>>>>>> 30090afa
import { safe } from "utils/Util";

/**
 * Compute coordinates of Minkowski sum of AABBs representing the first rectangle `box1` and the negative of the second rectangle `box2`.
 * Returns coordinates of the bottom left and top right corners.
 * Note: This is not the Minkowski difference in the classical sense, rather just a Minkowski sum of A and -B.
 * @param box1 First bounding box.
 * @param box2 Second bounding box.
 * @param padding Additional padding added to one of the boxes.
 */
export const rectangleDifference = (
  box1: BBox.BBox,
  box2: BBox.BBox,
  padding: ad.Num
): [ad.Pt2, ad.Pt2] => {
  // Prepare coordinates
  const [xa1, xa2, ya1, ya2] = [
    BBox.minX(box1),
    BBox.maxX(box1),
    BBox.minY(box1),
    BBox.maxY(box1),
  ];
  const [xb1, xb2, yb1, yb2] = [
    BBox.minX(box2),
    BBox.maxX(box2),
    BBox.minY(box2),
    BBox.maxY(box2),
  ];
  // Compute coordinates of the new rectangle
  const xs = [sub(xa1, xb1), sub(xa2, xb2), sub(xa1, xb2), sub(xa2, xb1)];
  const ys = [sub(ya1, yb1), sub(ya2, yb2), sub(ya1, yb2), sub(ya2, yb1)];
  // Return corners
  return [
    [sub(minN(xs), padding), sub(minN(ys), padding)], // Bottom left corner
    [add(maxN(xs), padding), add(maxN(ys), padding)], // Top right corner
  ];
};

/**
 * Return -1.0 for negative number, +1.0 otherwise.
 */
const signOf = (x: ad.Num): ad.Num => {
  const negative = lt(x, 0);
  return ifCond(negative, -1, 1);
};

/**
 * Return outward unit normal vector to `lineSegment` with respect to `insidePoint`.
 * @param lineSegment Two points defining the line segment.
 * @param insidePoint Any point inside of the half-plane.
 */
export const outwardUnitNormal = (
  lineSegment: ad.Num[][],
  insidePoint: ad.Num[]
): ad.Num[] => {
  const normal = ops.vnormalize(
    ops.rot90(ops.vsub(lineSegment[1], lineSegment[0]))
  );
  const insideValue = ops.vdot(ops.vsub(insidePoint, lineSegment[0]), normal);
  return ops.vmul(neg(signOf(insideValue)), normal);
};

/**
 * Return value of the Signed Distance Function (SFD) of a half-plane evaluated at the origin.
 * @param lineSegment Two points defining a side of the first polygon.
 * @param otherPoints All vertices of the second polygon.
 * @param insidePoint Point inside of the half-plane.
 * @param padding Padding added to the half-plane.
 */
export const halfPlaneSDF = (
  lineSegment: ad.Num[][],
  otherPoints: ad.Num[][],
  insidePoint: ad.Num[],
  padding: ad.Num
): ad.Num => {
  const normal = outwardUnitNormal(lineSegment, insidePoint);
  const alpha = ops.vdot(normal, lineSegment[0]);
  const alphaOther = maxN(otherPoints.map((p) => ops.vdot(normal, p)));
  return neg(addN([alpha, alphaOther, padding]));
};

/**
 * Return value of one-sided Signed Distance Function (SDF) of the Minkowski sum of two polygons `p1` and `p2` evaluated at the origin.
 * Only half-planes related to sides of the first polygon `p1` are considered.
 * @param p1 Sequence of points defining the first polygon.
 * @param p2 Sequence of points defining the second polygon.
 * @param padding Padding around the Minkowski sum.
 */
const convexPolygonMinkowskiSDFOneSided = (
  p1: ad.Num[][],
  p2: ad.Num[][],
  padding: ad.Num
): ad.Num => {
  const center = ops.vdiv(p1.reduce(ops.vadd), p1.length);
  // Create a list of all sides given by two subsequent vertices
  const sides = Array.from({ length: p1.length }, (_, key) => key).map((i) => [
    p1[i],
    p1[i > 0 ? i - 1 : p1.length - 1],
  ]);
  const sdfs = sides.map((s: ad.Num[][]) =>
    halfPlaneSDF(s, p2, center, padding)
  );
  return maxN(sdfs);
};

/**
 * Return value of the Signed Distance Function (SDF) of the Minkowski sum of two polygons `p1` and `p2` evaluated at the origin.
 * @param p1 Sequence of points defining the first polygon.
 * @param p2 Sequence of points defining the second polygon.
 * @param padding Padding around the Minkowski sum.
 */
export const convexPolygonMinkowskiSDF = (
  p1: ad.Num[][],
  p2: ad.Num[][],
  padding: ad.Num
): ad.Num => {
  return max(
    convexPolygonMinkowskiSDFOneSided(p1, p2, padding),
    convexPolygonMinkowskiSDFOneSided(p2, p1, padding)
  );
};

/**
 * Returns list of convex polygons comprising the original polygon. Assumes that
 * the polygon shape remains fixed after this function is called; that is, some
 * transformations can be applied, but vertices cannot change independently.
 * @param p Sequence of points defining a simple polygon.
 */
export const convexPartitions = (p: ad.Num[][]): ad.Num[][][] => {
  if (p.length <= 3) {
    return [p];
  }

  // HACK (see also the note in types/ad): our autodiff engine isn't powerful
  // enough to let us run a convex partitioning algorithm inside the optimizer
  // loop, so instead, here we compile enough of the computation graph to
  // compute the initial positions of the polygon vertices, evaluate that using
  // the input values embedded in the children of the `ad.Num`s we were passed,
  // run a convex partitioning algorithm on those vertex positions, and cross
  // our fingers that this remains a valid convex partition as we optimize
  const g = secondaryGraph(p.flat());
  const inputs = [];
  for (const v of g.nodes.keys()) {
    if (typeof v !== "number" && v.tag === "Input") {
      inputs[v.key] = v.val;
    }
  }
  const coords = genCode(g)(inputs).secondary;

  // map each point back to its original VecAD object; note, this depends on the
  // fact that two points with the same contents are considered different as
  // keys in a JavaScript Map, very scary!
  const pointMap = new Map(
    p.map((point, i) => {
      const j = 2 * i;
      return [{ x: coords[j], y: coords[j + 1] }, point];
    })
  );

  const contour = [...pointMap.keys()];
  if (isClockwise(contour)) {
    contour.reverse();
  }
  const convexPolygons = convexPartition(contour);

  return convexPolygons.map((poly) =>
    poly.map((point) =>
      safe(
        pointMap.get(point),
        "polygon decomposition unexpectedly created a new point"
      )
    )
  );
};

/**
 * Overlapping constraint function for polygon points with padding `padding`.
 * @param polygonPoints1 Sequence of points defining a polygon.
 * @param polygonPoints2 Sequence of points defining a polygon.
 * @param padding Padding applied to one of the polygons.
 */
export const overlappingPolygonPoints = (
  polygonPoints1: ad.Num[][],
  polygonPoints2: ad.Num[][],
  padding: ad.Num = 0
): ad.Num => {
  const cp1 = convexPartitions(polygonPoints1);
  const cp2 = convexPartitions(
    polygonPoints2.map((p: ad.Num[]) => ops.vneg(p))
  );
  return maxN(
    cp1.map((p1) =>
      minN(cp2.map((p2) => convexPolygonMinkowskiSDF(p1, p2, padding)))
    )
  );
};

/**
 * Returns the signed distance from a rectangle at the origin.
 */
export const rectangleSignedDistance = (
  bottomLeft: ad.Pt2,
  topRight: ad.Pt2
): ad.Num => {
  // Calculate relative coordinates for rectangle signed distance
  const [xp, yp] = ops
    .vmul(0.5, ops.vadd(bottomLeft, topRight))
    .map((x) => absVal(x));
  const [xr, yr] = ops.vmul(0.5, ops.vsub(topRight, bottomLeft));
  const [xq, yq] = ops.vsub([xp, yp], [xr, yr]);
  // Positive distance (nonzero when the rectangle does not contain the origin)
  const e1 = sqrt(
    add(squared(max(sub(xp, xr), 0)), squared(max(sub(yp, yr), 0)))
  );
  // Negative distance (nonzero when the rectangle does contain the origin)
  const ne2 = min(max(xq, yq), 0);
  // Return the signed distance
  return add(e1, ne2);
};

/**
 * Constraint checking whether `point` is inside a convex polygon with vertices `polygonPoints`.
 * @param polygonPoints Sequence of points defining a convex polygon.
 * @param point Testing point.
 * @param padding Padding applied to the polygon.
 */
const containsConvexPolygonPoints = (
  p1: ad.Num[][],
  p2: ad.Num[],
  padding: ad.Num
): ad.Num => {
  const center = ops.vdiv(p1.reduce(ops.vadd), p1.length);
  // Create a list of all sides given by two subsequent vertices
  const sides = Array.from({ length: p1.length }, (_, key) => key).map((i) => [
    p1[i],
    p1[i > 0 ? i - 1 : p1.length - 1],
  ]);
  const sdfs = sides.map((s: ad.Num[][]) =>
    halfPlaneSDF(s, [ops.vneg(p2)], center, padding)
  );
  return maxN(sdfs);
};

/**
 * Constraint checking whether `point` is inside a polygon with vertices `polygonPoints`.
 * @param polygonPoints Sequence of points defining a polygon.
 * @param point Testing point.
 * @param padding Padding applied to the polygon.
 */
export const containsPolygonPoints = (
  polygonPoints: ad.Num[][],
  point: ad.Num[],
  padding: ad.Num = 0
): ad.Num => {
  const cp1 = convexPartitions(polygonPoints);
  return maxN(cp1.map((p1) => containsConvexPolygonPoints(p1, point, padding)));
};

interface ImplicitEllipse {
  a: VarAD;
  b: VarAD;
  c: VarAD;
  x: VarAD;
  y: VarAD;
}

interface ImplicitHalfPlane {
  a: VarAD;
  b: VarAD;
  c: VarAD;
}

const implicitEllipseFunc = (
  ei: ImplicitEllipse,
  x: VarAD,
  y: VarAD
): VarAD => {
  return sub(
    add(mul(ei.a, squared(sub(x, ei.x))), mul(ei.b, squared(sub(y, ei.y)))),
    ei.c
  );
};

const implicitHalfPlaneFunc = (
  hpi: ImplicitHalfPlane,
  x: VarAD,
  y: VarAD
): VarAD => {
  return sub(add(mul(hpi.a, x), mul(hpi.b, y)), hpi.c);
};

const halfPlaneToImplicit = (
  lineSegment: VarAD[][],
  insidePoint: VarAD[],
  padding: VarAD
): ImplicitHalfPlane => {
  const normal = outwardUnitNormal(lineSegment, insidePoint);
  return {
    a: normal[0],
    b: normal[1],
    c: sub(ops.vdot(normal, lineSegment[0]), padding), // ±padding?
  };
};

const ellipseToImplicit = (ellipse: Ellipse): ImplicitEllipse => {
  const rx = ellipse.rx.contents;
  const ry = ellipse.ry.contents;
  return {
    a: div(ry, rx),
    b: div(rx, ry),
    c: mul(rx, ry),
    x: ellipse.center.contents[0],
    y: ellipse.center.contents[1],
  };
};

const pointCandidate = (
  ei: ImplicitEllipse,
  hpi: ImplicitHalfPlane,
  lambda: VarAD
): [VarAD, VarAD] => {
  const c = div(lambda, mul(varOf(2.0), sub(lambda, varOf(1.0))));
  return [
    sub(ei.x, mul(c, div(hpi.a, ei.a))),
    sub(ei.y, mul(c, div(hpi.b, ei.b))),
  ];
};

export const halfPlaneEllipseSDF = (
  lineSegment: VarAD[][],
  ellipse: Ellipse,
  insidePoint: VarAD[],
  padding: VarAD
): VarAD => {
  const hpi = halfPlaneToImplicit(lineSegment, insidePoint, padding);
  const ei = ellipseToImplicit(ellipse);
  const e = sub(
    add(mul(ei.b, squared(hpi.a)), mul(ei.a, squared(hpi.b))),
    mul(
      mul(ei.a, ei.b),
      mul(
        varOf(4.0),
        add(add(mul(ei.x, hpi.a), mul(ei.y, hpi.b)), sub(ei.c, hpi.c))
      )
    )
  );
  const ed = sqrt(div(e, add(varOf(1.0), e)));
  const lambda1 = add(varOf(1.0), ed);
  const lambda2 = sub(varOf(1.0), ed);
  const point1 = pointCandidate(ei, hpi, lambda1);
  const point2 = pointCandidate(ei, hpi, lambda2);
  const m1 = min(
    implicitHalfPlaneFunc(hpi, point1[0], point1[1]),
    implicitHalfPlaneFunc(hpi, point2[0], point2[1])
  );
  const m2 = max(
    implicitEllipseFunc(ei, ei.x, ei.y),
    implicitHalfPlaneFunc(hpi, ei.x, ei.y)
  );
  return min(m1, m2);
};

export const overlappingPolygonPointsEllipse = (
  polygonPoints: VarAD[][],
  ellipse: Ellipse,
  padding: VarAD
): VarAD => {
  const center = ops.vdiv(
    polygonPoints.reduce(ops.vadd),
    varOf(polygonPoints.length)
  );
  // Create a list of all sides given by two subsequent vertices
  const sides = Array.from(
    { length: polygonPoints.length },
    (_, key) => key
  ).map((i) => [
    polygonPoints[i],
    polygonPoints[i > 0 ? i - 1 : polygonPoints.length - 1],
  ]);
  const sdfs = sides.map((s: VarAD[][]) =>
    halfPlaneEllipseSDF(s, ellipse, center, padding)
  );
  return maxN(sdfs);
};<|MERGE_RESOLUTION|>--- conflicted
+++ resolved
@@ -18,12 +18,8 @@
 } from "engine/AutodiffFunctions";
 import * as BBox from "engine/BBox";
 import { convexPartition, isClockwise } from "poly-partition";
-<<<<<<< HEAD
 import { Ellipse } from "shapes/Ellipse";
-import { Pt2, VarAD } from "types/ad";
-=======
 import * as ad from "types/ad";
->>>>>>> 30090afa
 import { safe } from "utils/Util";
 
 /**
@@ -283,24 +279,24 @@
 };
 
 interface ImplicitEllipse {
-  a: VarAD;
-  b: VarAD;
-  c: VarAD;
-  x: VarAD;
-  y: VarAD;
+  a: ad.Num;
+  b: ad.Num;
+  c: ad.Num;
+  x: ad.Num;
+  y: ad.Num;
 }
 
 interface ImplicitHalfPlane {
-  a: VarAD;
-  b: VarAD;
-  c: VarAD;
+  a: ad.Num;
+  b: ad.Num;
+  c: ad.Num;
 }
 
 const implicitEllipseFunc = (
   ei: ImplicitEllipse,
-  x: VarAD,
-  y: VarAD
-): VarAD => {
+  x: ad.Num,
+  y: ad.Num
+): ad.Num => {
   return sub(
     add(mul(ei.a, squared(sub(x, ei.x))), mul(ei.b, squared(sub(y, ei.y)))),
     ei.c
@@ -309,16 +305,16 @@
 
 const implicitHalfPlaneFunc = (
   hpi: ImplicitHalfPlane,
-  x: VarAD,
-  y: VarAD
-): VarAD => {
+  x: ad.Num,
+  y: ad.Num
+): ad.Num => {
   return sub(add(mul(hpi.a, x), mul(hpi.b, y)), hpi.c);
 };
 
 const halfPlaneToImplicit = (
-  lineSegment: VarAD[][],
-  insidePoint: VarAD[],
-  padding: VarAD
+  lineSegment: ad.Num[][],
+  insidePoint: ad.Num[],
+  padding: ad.Num
 ): ImplicitHalfPlane => {
   const normal = outwardUnitNormal(lineSegment, insidePoint);
   return {
@@ -343,9 +339,9 @@
 const pointCandidate = (
   ei: ImplicitEllipse,
   hpi: ImplicitHalfPlane,
-  lambda: VarAD
-): [VarAD, VarAD] => {
-  const c = div(lambda, mul(varOf(2.0), sub(lambda, varOf(1.0))));
+  lambda: ad.Num
+): [ad.Num, ad.Num] => {
+  const c = div(lambda, mul(2, sub(lambda, 1)));
   return [
     sub(ei.x, mul(c, div(hpi.a, ei.a))),
     sub(ei.y, mul(c, div(hpi.b, ei.b))),
@@ -353,26 +349,23 @@
 };
 
 export const halfPlaneEllipseSDF = (
-  lineSegment: VarAD[][],
+  lineSegment: ad.Num[][],
   ellipse: Ellipse,
-  insidePoint: VarAD[],
-  padding: VarAD
-): VarAD => {
+  insidePoint: ad.Num[],
+  padding: ad.Num
+): ad.Num => {
   const hpi = halfPlaneToImplicit(lineSegment, insidePoint, padding);
   const ei = ellipseToImplicit(ellipse);
   const e = sub(
     add(mul(ei.b, squared(hpi.a)), mul(ei.a, squared(hpi.b))),
     mul(
       mul(ei.a, ei.b),
-      mul(
-        varOf(4.0),
-        add(add(mul(ei.x, hpi.a), mul(ei.y, hpi.b)), sub(ei.c, hpi.c))
-      )
+      mul(4, add(add(mul(ei.x, hpi.a), mul(ei.y, hpi.b)), sub(ei.c, hpi.c)))
     )
   );
-  const ed = sqrt(div(e, add(varOf(1.0), e)));
-  const lambda1 = add(varOf(1.0), ed);
-  const lambda2 = sub(varOf(1.0), ed);
+  const ed = sqrt(div(e, add(1, e)));
+  const lambda1 = add(1, ed);
+  const lambda2 = sub(1, ed);
   const point1 = pointCandidate(ei, hpi, lambda1);
   const point2 = pointCandidate(ei, hpi, lambda2);
   const m1 = min(
@@ -387,14 +380,11 @@
 };
 
 export const overlappingPolygonPointsEllipse = (
-  polygonPoints: VarAD[][],
+  polygonPoints: ad.Num[][],
   ellipse: Ellipse,
-  padding: VarAD
-): VarAD => {
-  const center = ops.vdiv(
-    polygonPoints.reduce(ops.vadd),
-    varOf(polygonPoints.length)
-  );
+  padding: ad.Num
+): ad.Num => {
+  const center = ops.vdiv(polygonPoints.reduce(ops.vadd), polygonPoints.length);
   // Create a list of all sides given by two subsequent vertices
   const sides = Array.from(
     { length: polygonPoints.length },
@@ -403,7 +393,7 @@
     polygonPoints[i],
     polygonPoints[i > 0 ? i - 1 : polygonPoints.length - 1],
   ]);
-  const sdfs = sides.map((s: VarAD[][]) =>
+  const sdfs = sides.map((s: ad.Num[][]) =>
     halfPlaneEllipseSDF(s, ellipse, center, padding)
   );
   return maxN(sdfs);
