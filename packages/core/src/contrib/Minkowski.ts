import { outwardUnitNormal } from "contrib/Queries";
import { ops } from "engine/Autodiff";
import {
  absVal,
  add,
  addN,
  div,
  eq,
  ifCond,
  max,
  maxN,
  min,
  minN,
  mul,
  neg,
  polyRoots,
  sqrt,
  squared,
  sub,
} from "engine/AutodiffFunctions";
import * as BBox from "engine/BBox";
import { convexPartition, isClockwise } from "poly-partition";
import { Ellipse } from "shapes/Ellipse";
import * as ad from "types/ad";
import { safe } from "utils/Util";
import {
  ellipsePolynomial,
  ellipseToImplicit,
  halfPlaneToImplicit,
  ImplicitEllipse,
  implicitEllipseFunc,
  ImplicitHalfPlane,
  implicitHalfPlaneFunc,
  implicitIntersectionOfEllipsesFunc,
} from "./ImplicitShapes";
import { numsOf } from "./Utils";

/**
 * Compute coordinates of Minkowski sum of AABBs representing the first rectangle `box1` and the negative of the second rectangle `box2`.
 * Returns coordinates of the bottom left and top right corners.
 * Note: This is not the Minkowski difference in the classical sense, rather just a Minkowski sum of A and -B.
 * @param box1 First bounding box.
 * @param box2 Second bounding box.
 * @param padding Additional padding added to one of the boxes.
 */
export const rectangleDifference = (
  box1: BBox.BBox,
  box2: BBox.BBox,
  padding: ad.Num
): [ad.Pt2, ad.Pt2] => {
  // Prepare coordinates
  const [xa1, xa2, ya1, ya2] = [
    BBox.minX(box1),
    BBox.maxX(box1),
    BBox.minY(box1),
    BBox.maxY(box1),
  ];
  const [xb1, xb2, yb1, yb2] = [
    BBox.minX(box2),
    BBox.maxX(box2),
    BBox.minY(box2),
    BBox.maxY(box2),
  ];
  // Compute coordinates of the new rectangle
  const xs = [sub(xa1, xb1), sub(xa2, xb2), sub(xa1, xb2), sub(xa2, xb1)];
  const ys = [sub(ya1, yb1), sub(ya2, yb2), sub(ya1, yb2), sub(ya2, yb1)];
  // Return corners
  return [
    [sub(minN(xs), padding), sub(minN(ys), padding)], // Bottom left corner
    [add(maxN(xs), padding), add(maxN(ys), padding)], // Top right corner
  ];
};

/**
 * Return value of the Signed Distance Function (SDF) of a half-plane evaluated at the origin.
 * @param lineSegment Two points defining a side of the first polygon.
 * @param otherPoints All vertices of the second polygon.
 * @param insidePoint Point inside of the half-plane.
 * @param padding Padding added to the half-plane.
 */
export const halfPlaneSDF = (
  lineSegment: ad.Num[][],
  otherPoints: ad.Num[][],
  insidePoint: ad.Num[],
  padding: ad.Num
): ad.Num => {
  const normal = outwardUnitNormal(lineSegment, insidePoint);
  const alpha = ops.vdot(normal, lineSegment[0]);
  const alphaOther = maxN(otherPoints.map((p) => ops.vdot(normal, p)));
  return neg(addN([alpha, alphaOther, padding]));
};

/**
 * Return value of one-sided Signed Distance Function (SDF) of the Minkowski sum of two polygons `p1` and `p2` evaluated at the origin.
 * Only half-planes related to sides of the first polygon `p1` are considered.
 * @param p1 Sequence of points defining the first polygon.
 * @param p2 Sequence of points defining the second polygon.
 * @param padding Padding around the Minkowski sum.
 */
const convexPolygonMinkowskiSDFOneSided = (
  p1: ad.Num[][],
  p2: ad.Num[][],
  padding: ad.Num
): ad.Num => {
  const center = ops.vdiv(p1.reduce(ops.vadd), p1.length);
  // Create a list of all sides given by two subsequent vertices
  const sides = Array.from({ length: p1.length }, (_, key) => key).map((i) => [
    p1[i],
    p1[i > 0 ? i - 1 : p1.length - 1],
  ]);
  const sdfs = sides.map((s: ad.Num[][]) =>
    halfPlaneSDF(s, p2, center, padding)
  );
  return maxN(sdfs);
};

/**
 * Return value of the Signed Distance Function (SDF) of the Minkowski sum of two polygons `p1` and `p2` evaluated at the origin.
 * @param p1 Sequence of points defining the first polygon.
 * @param p2 Sequence of points defining the second polygon.
 * @param padding Padding around the Minkowski sum.
 */
export const convexPolygonMinkowskiSDF = (
  p1: ad.Num[][],
  p2: ad.Num[][],
  padding: ad.Num
): ad.Num => {
  return max(
    convexPolygonMinkowskiSDFOneSided(p1, p2, padding),
    convexPolygonMinkowskiSDFOneSided(p2, p1, padding)
  );
};

/**
 * Returns list of convex polygons comprising the original polygon. Assumes that
 * the polygon shape remains fixed after this function is called; that is, some
 * transformations can be applied, but vertices cannot change independently.
 * @param p Sequence of points defining a simple polygon.
 */
export const convexPartitions = (p: ad.Num[][]): ad.Num[][][] => {
  if (p.length <= 3) {
    return [p];
  }

  // HACK (see also the note in types/ad): our autodiff engine isn't powerful
  // enough to let us run a convex partitioning algorithm inside the optimizer
  // loop, so instead, here we compile enough of the computation graph to
  // compute the initial positions of the polygon vertices, evaluate that using
  // the input values embedded in the children of the `ad.Num`s we were passed,
  // run a convex partitioning algorithm on those vertex positions, and cross
  // our fingers that this remains a valid convex partition as we optimize
<<<<<<< HEAD
  const g = secondaryGraph(p.flat());
  const inputs = [];
  for (const v of g.nodes.keys()) {
    if (typeof v !== "number" && v.tag === "Input") {
      inputs[v.key] = v.val;
    }
  }
  const coords = genCode(g).call(inputs).secondary;
=======
  const coords = numsOf(p.flat());
>>>>>>> 654571a5

  // map each point back to its original VecAD object; note, this depends on the
  // fact that two points with the same contents are considered different as
  // keys in a JavaScript Map, very scary!
  const pointMap = new Map(
    p.map((point, i) => {
      const j = 2 * i;
      return [{ x: coords[j], y: coords[j + 1] }, point];
    })
  );

  const contour = [...pointMap.keys()];
  if (isClockwise(contour)) {
    contour.reverse();
  }
  const convexPolygons = convexPartition(contour);

  return convexPolygons.map((poly) =>
    poly.map((point) =>
      safe(
        pointMap.get(point),
        "polygon decomposition unexpectedly created a new point"
      )
    )
  );
};

/**
 * Overlapping constraint function for polygon points with overlap `overlap`.
 * @param polygonPoints1 Sequence of points defining the first polygon.
 * @param polygonPoints2 Sequence of points defining the second polygon.
 * @param overlap Overlap applied to one of the polygons.
 */
export const overlappingPolygonPoints = (
  polygonPoints1: ad.Num[][],
  polygonPoints2: ad.Num[][],
  overlap: ad.Num = 0
): ad.Num => {
  const cp1 = convexPartitions(polygonPoints1);
  const cp2 = convexPartitions(
    polygonPoints2.map((p: ad.Num[]) => ops.vneg(p))
  );
  return maxN(
    cp1.map((p1) =>
      minN(cp2.map((p2) => convexPolygonMinkowskiSDF(p1, p2, neg(overlap))))
    )
  );
};

/**
 * Returns the signed distance from a rectangle at the origin.
 */
export const rectangleSignedDistance = (
  bottomLeft: ad.Pt2,
  topRight: ad.Pt2
): ad.Num => {
  // Calculate relative coordinates for rectangle signed distance
  const [xp, yp] = ops
    .vmul(0.5, ops.vadd(bottomLeft, topRight))
    .map((x) => absVal(x));
  const [xr, yr] = ops.vmul(0.5, ops.vsub(topRight, bottomLeft));
  const [xq, yq] = ops.vsub([xp, yp], [xr, yr]);
  // Positive distance (nonzero when the rectangle does not contain the origin)
  const e1 = sqrt(
    add(squared(max(sub(xp, xr), 0)), squared(max(sub(yp, yr), 0)))
  );
  // Negative distance (nonzero when the rectangle does contain the origin)
  const ne2 = min(max(xq, yq), 0);
  // Return the signed distance
  return add(e1, ne2);
};

/**
 * Constraint checking whether `point` is inside a convex polygon with vertices `polygonPoints`.
 * @param polygonPoints Sequence of points defining a convex polygon.
 * @param point Testing point.
 * @param padding Padding applied to the polygon.
 */
const containsConvexPolygonPoints = (
  p1: ad.Num[][],
  p2: ad.Num[],
  padding: ad.Num
): ad.Num => {
  const center = ops.vdiv(p1.reduce(ops.vadd), p1.length);
  // Create a list of all sides given by two subsequent vertices
  const sides = Array.from({ length: p1.length }, (_, key) => key).map((i) => [
    p1[i],
    p1[i > 0 ? i - 1 : p1.length - 1],
  ]);
  const sdfs = sides.map((s: ad.Num[][]) =>
    halfPlaneSDF(s, [ops.vneg(p2)], center, padding)
  );
  return maxN(sdfs);
};

/**
 * Constraint checking whether `point` is inside a polygon with vertices `polygonPoints`.
 * @param polygonPoints Sequence of points defining a polygon.
 * @param point Testing point.
 * @param padding Padding applied to the polygon.
 */
export const containsPolygonPoints = (
  polygonPoints: ad.Num[][],
  point: ad.Num[],
  padding: ad.Num = 0
): ad.Num => {
  const cp1 = convexPartitions(polygonPoints);
  return maxN(cp1.map((p1) => containsConvexPolygonPoints(p1, point, padding)));
};

/**
 * Return candidates for extremal points of the implicit functions.
 * @param ei Implicit ellipse parameters.
 * @param hpi Implicit half-plane parameters.
 * @param lambda Solution to the quadratic formula.
 */
const pointCandidates = (
  ei: ImplicitEllipse,
  hpi: ImplicitHalfPlane,
  lambda: ad.Num
): [ad.Num, ad.Num] => {
  const c = div(lambda, mul(2, sub(lambda, 1)));
  return [
    add(ei.x, mul(c, div(hpi.a, ei.a))),
    add(ei.y, mul(c, div(hpi.b, ei.b))),
  ];
};

/**
 * Helper for Signed Distance Function (SDF) of a polygon and ellipse.
 * @param lineSegment Two points defining the line segment.
 * @param ellipse Ellipse shape.
 * @param insidePoint Any point inside of the half-plane.
 * @param padding Padding around the Minkowski sum.
 */
export const halfPlaneEllipseSDF = (
  lineSegment: ad.Num[][],
  ellipse: Ellipse,
  insidePoint: ad.Num[],
  padding: ad.Num
): ad.Num => {
  const hpi = halfPlaneToImplicit(lineSegment, insidePoint, 0);
  const ei = ellipseToImplicit(ellipse, padding);
  const e = div(
    add(mul(ei.b, squared(hpi.a)), mul(ei.a, squared(hpi.b))),
    mul(
      mul(ei.a, ei.b),
      mul(4, add(add(mul(ei.x, hpi.a), mul(ei.y, hpi.b)), sub(ei.c, hpi.c)))
    )
  );
  const ed = sqrt(div(e, add(1, e)));
  const point1 = pointCandidates(ei, hpi, add(1, ed));
  const point2 = pointCandidates(ei, hpi, sub(1, ed));
  const m1 = min(
    implicitHalfPlaneFunc(hpi, point1[0], point1[1]),
    implicitHalfPlaneFunc(hpi, point2[0], point2[1])
  );
  const m2 = max(
    implicitEllipseFunc(ei, ei.x, ei.y),
    implicitHalfPlaneFunc(hpi, ei.x, ei.y)
  );
  return min(m1, m2);
};

/**
 * Overlapping constraint function for of a polygon and ellipse.
 * @param polygonPoints Sequence of points defining a polygon.
 * @param ellipse Ellipse shape.
 * @param padding Padding applied to the ellipse.
 */
export const overlappingPolygonPointsEllipse = (
  polygonPoints: ad.Num[][],
  ellipse: Ellipse,
  padding: ad.Num
): ad.Num => {
  const center = ops.vdiv(polygonPoints.reduce(ops.vadd), polygonPoints.length);
  // Create a list of all sides given by two subsequent vertices
  const sides = Array.from(
    { length: polygonPoints.length },
    (_, key) => key
  ).map((i) => [
    polygonPoints[i],
    polygonPoints[i > 0 ? i - 1 : polygonPoints.length - 1],
  ]);
  const sdfs = sides.map((s: ad.Num[][]) =>
    halfPlaneEllipseSDF(s, ellipse, center, padding)
  );
  return maxN(sdfs);
};

/**
 * Return candidates for extremal points of the implicit functions for ellipse-ellipse case.
 * @param ei1 Implicit ellipse parameters.
 * @param ei2 Implicit ellipse parameters.
 * @param lambda Solution to the quadratic formula.
 */
export const pointCandidatesEllipse = (
  ei1: ImplicitEllipse,
  ei2: ImplicitEllipse,
  lambda: ad.Num
): [ad.Num, ad.Num] => {
  const x = div(
    add(
      mul(ei1.x, ei1.a),
      mul(lambda, sub(mul(ei2.x, ei2.a), mul(ei1.x, ei1.a)))
    ),
    add(ei1.a, mul(lambda, sub(ei2.a, ei1.a)))
  );
  const y = div(
    add(
      mul(ei1.y, ei1.b),
      mul(lambda, sub(mul(ei2.y, ei2.b), mul(ei1.y, ei1.b)))
    ),
    add(ei1.b, mul(lambda, sub(ei2.b, ei1.b)))
  );
  return [x, y];
};

/**
 * Overlapping constraint function for two implicit ellipses.
 * @param ei1 First implicit ellipse.
 * @param ei2 Second implicit ellipse.
 */
export const overlappingImplicitEllipses = (
  ei1: ImplicitEllipse,
  ei2: ImplicitEllipse
): ad.Num => {
  const poly = ellipsePolynomial(ei1, ei2);
  const roots = polyRoots(poly).map((r) => ifCond(eq(r, r), r, 0));
  const points = roots.map((root: ad.Num) =>
    pointCandidatesEllipse(ei1, ei2, root)
  );
  const m1 = minN(
    points.map(([x, y]: [ad.Num, ad.Num]) =>
      implicitIntersectionOfEllipsesFunc(ei1, ei2, x, y)
    )
  );
  const m2 = min(
    implicitIntersectionOfEllipsesFunc(ei1, ei2, ei1.x, ei1.y),
    implicitIntersectionOfEllipsesFunc(ei1, ei2, ei2.x, ei2.y)
  );
  return min(m1, m2);
};<|MERGE_RESOLUTION|>--- conflicted
+++ resolved
@@ -149,18 +149,7 @@
   // the input values embedded in the children of the `ad.Num`s we were passed,
   // run a convex partitioning algorithm on those vertex positions, and cross
   // our fingers that this remains a valid convex partition as we optimize
-<<<<<<< HEAD
-  const g = secondaryGraph(p.flat());
-  const inputs = [];
-  for (const v of g.nodes.keys()) {
-    if (typeof v !== "number" && v.tag === "Input") {
-      inputs[v.key] = v.val;
-    }
-  }
-  const coords = genCode(g).call(inputs).secondary;
-=======
   const coords = numsOf(p.flat());
->>>>>>> 654571a5
 
   // map each point back to its original VecAD object; note, this depends on the
   // fact that two points with the same contents are considered different as
