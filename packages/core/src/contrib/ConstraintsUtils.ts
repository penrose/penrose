--- conflicted
+++ resolved
@@ -1,20 +1,10 @@
-<<<<<<< HEAD
-import { overlappingPolygonPoints, convexPartitions, rectangleDifference } from "contrib/Minkowski";
-=======
-import {
-  convexPolygonMinkowskiSDF,
-  convexPartitions,
-  rectangleDifference,
-} from "contrib/Minkowski";
->>>>>>> 28a8cfd1
+import { overlappingPolygonPoints, rectangleDifference } from "contrib/Minkowski";
 import { overlap1D } from "contrib/Utils";
 import { ops, constOf } from "engine/Autodiff";
 import { shapeCenter, bboxFromShape } from "contrib/Queries";
 import { VarAD } from "types/ad";
 import * as BBox from "engine/BBox";
-import { linePts } from "utils/OtherUtils";
 import {
-<<<<<<< HEAD
   ifCond, 
   lt,
   neg,
@@ -24,8 +14,6 @@
   div,
   min,
   max,
-=======
->>>>>>> 28a8cfd1
   absVal,
   add,
   addN,
@@ -40,9 +28,8 @@
   neg,
   sqrt,
   squared,
-<<<<<<< HEAD
-  constOf,
-} from "engine/Autodiff";
+  sub,
+} from "engine/AutodiffFunctions";
 import { shapeCenter, bboxFromShape } from "contrib/Queries";
 import { VarAD } from "types/ad";
 import * as BBox from "engine/BBox";
@@ -53,10 +40,6 @@
 import { Equation } from "shapes/Equation";
 import { Image } from "shapes/Image";
 import { Line } from "shapes/Line";
-=======
-  sub,
-} from "engine/AutodiffFunctions";
->>>>>>> 28a8cfd1
 
 // -------- Ovelapping helpers
 
@@ -68,22 +51,10 @@
   [, s2]: [string, Line],
   padding: VarAD = constOf(0.0)
 ): VarAD => {
-<<<<<<< HEAD
   // Treat line segments as degenerate polygons (1-simplexes)
   return overlappingPolygonPoints(
     [s1.start.contents, s1.end.contents], 
     [s2.start.contents, s2.end.contents], 
-=======
-  const oneSimplex1 = {
-    points: { contents: [s1.start.contents, s1.end.contents] },
-  };
-  const oneSimplex2 = {
-    points: { contents: [s2.start.contents, s2.end.contents] },
-  };
-  return overlappingPolygons(
-    ["1-simplex", oneSimplex1],
-    ["1-simplex", oneSimplex2],
->>>>>>> 28a8cfd1
     padding
   );
 };
@@ -109,21 +80,10 @@
   [, s2]: [string, Polygon],
   padding: VarAD = constOf(0.0)
 ): VarAD => {
-<<<<<<< HEAD
   return overlappingPolygonPoints(
     s1.points.contents, 
     s2.points.contents, 
     padding
-=======
-  const cp1 = convexPartitions(s1.points.contents);
-  const cp2 = convexPartitions(
-    s2.points.contents.map((p: VarAD[]) => ops.vneg(p))
-  );
-  return maxN(
-    cp1.map((p1) =>
-      minN(cp2.map((p2) => convexPolygonMinkowskiSDF(p1, p2, padding)))
-    )
->>>>>>> 28a8cfd1
   );
 };
 
@@ -131,13 +91,8 @@
  * Require that shape `s1` overlaps shape `s2` with some padding `padding`.
  */
 export const overlappingRectlikeCircle = (
-<<<<<<< HEAD
   [t1, s1]: [string, Rectangle | Text | Equation | Image],
   [t2, s2]: [string, Circle],
-=======
-  [t1, s1]: [string, any],
-  [t2, s2]: [string, any],
->>>>>>> 28a8cfd1
   padding: VarAD = constOf(0.0)
 ): VarAD => {
   const s1BBox = bboxFromShape([t1, s1]);
@@ -326,47 +281,6 @@
 /**
  * Require that a shape `s1` contains another shape `s2`.
  */
-<<<<<<< HEAD
-=======
-export const containsSquareCircle = (
-  [, s1]: [string, any],
-  [t2, s2]: [string, any],
-  padding: VarAD = constOf(0.0)
-): VarAD => {
-  // TODO: Remake using Minkowski penalties
-
-  // dist (outerx, outery) (innerx, innery) - (0.5 * outer.side - inner.radius)
-  const sq = s1.center.contents;
-  const d = ops.vdist(sq, shapeCenter([t2, s2]));
-  return sub(d, sub(mul(constOf(0.5), s1.side.contents), s2.r.contents));
-};
-
-/**
- * Require that a shape `s1` contains another shape `s2`.
- */
-export const containsSquareLinelike = (
-  [t1, s1]: [string, any],
-  [, s2]: [string, any],
-  padding: VarAD = constOf(0.0)
-): VarAD => {
-  // TODO: Remake using Minkowski penalties
-  const [[startX, startY], [endX, endY]] = linePts(s2);
-  const [x, y] = shapeCenter([t1, s1]);
-  const r = div(s1.side.contents, constOf(2.0));
-  const [lx, ly] = [mul(sub(x, r), padding), mul(sub(y, r), padding)];
-  const [rx, ry] = [mul(add(x, r), padding), mul(add(y, r), padding)];
-  return addN([
-    mul(sub(startX, lx), sub(startX, rx)),
-    mul(sub(startY, ly), sub(startY, ry)),
-    mul(sub(endX, lx), sub(endX, rx)),
-    mul(sub(endY, ly), sub(endY, ry)),
-  ]);
-};
-
-/**
- * Require that a shape `s1` contains another shape `s2`.
- */
->>>>>>> 28a8cfd1
 export const containsAABBs = (
   [t1, s1]: [string, any],
   [t2, s2]: [string, any],
