import { ops } from "../engine/Autodiff";
import {
  absVal,
  add,
  addN,
  div,
  ifCond,
  lt,
  max,
  maxN,
  mul,
  neg,
  squared,
  sub,
} from "../engine/AutodiffFunctions";
import * as BBox from "../engine/BBox";
import { Circle } from "../shapes/Circle";
import { Ellipse } from "../shapes/Ellipse";
import { Polygon } from "../shapes/Polygon";
import { Shape } from "../shapes/Shapes";
import * as ad from "../types/ad";
import { circleToImplicitEllipse, ellipseToImplicit } from "./ImplicitShapes";
import {
<<<<<<< HEAD
  containsConvexPolygonPoints,
  convexPartitions,
=======
  containsPolygonPoints,
>>>>>>> 58bd78b4
  overlappingImplicitEllipses,
} from "./Minkowski";
import { bboxFromShape, shapeCenter } from "./Queries";
import {
  atDistOutside,
  isLinelike,
  noIntersectCircles,
  pointInBox,
  Rectlike,
} from "./Utils";

// -------- Ovelapping helpers

/**
 * Require that ellipse `s1` overlaps ellipse `s2` with some overlap `overlap`.
 */
export const overlappingEllipse = (
  s1: Ellipse<ad.Num>,
  s2: Ellipse<ad.Num>,
  overlap: ad.Num
): ad.Num => {
  // HACK: An arbitrary factor `Math.PI / 3` has been added
  // to minimize the probability of obtaining a lower degree
  // polynomial in the Minkowski penalty for implicit shapes.
  const d = ops.vdist(s1.center.contents, s2.center.contents);
  const factor = div(1, add(1, d));
  const ei1 = ellipseToImplicit(s1, neg(overlap), mul(Math.PI / 3, factor));
  const ei2 = ellipseToImplicit(s2, 0, factor);
  return overlappingImplicitEllipses(ei1, ei2);
};

/**
 * Require that circle `s1` overlaps ellipse `s2` with some overlap `overlap`.
 */
export const overlappingCircleEllipse = (
  s1: Circle<ad.Num>,
  s2: Ellipse<ad.Num>,
  overlap: ad.Num = 0
): ad.Num => {
  // HACK: An arbitrary factor `Math.PI / 3` has been added
  // to minimize the probability of obtaining a lower degree
  // polynomial in the Minkowski penalty for implicit shapes.
  const d = ops.vdist(s1.center.contents, s2.center.contents);
  const factor = div(1, add(1, d));
  const ei1 = circleToImplicitEllipse(
    s1,
    neg(overlap),
    mul(Math.PI / 3, factor)
  );
  const ei2 = ellipseToImplicit(s2, 0, factor);
  return overlappingImplicitEllipses(ei1, ei2);
};

/**
 * Require that shape `s1` is at a distance of `distance` from shape `s2`.
 */
export const atDistLabel = (
  s1: Shape<ad.Num>,
  s2: Shape<ad.Num>,
  distance: ad.Num
): ad.Num => {
  let pt;
  if (isLinelike(s1)) {
    // Position label close to the arrow's end
    pt = s1.end.contents;
  } else {
    // Only assume shape1 has a center
    pt = shapeCenter(s1);
  }

  // Get bounding box
  const rect = bboxFromShape(s2);

  return ifCond(
    pointInBox([pt[0], pt[1]], rect),
    // If the point is inside the box, push it outside w/ `noIntersect`
    noIntersectCircles(rect.center, rect.width, pt, 2),
    // If the point is outside the box, try to get the distance from the point to equal the desired distance
    atDistOutside([pt[0], pt[1]], rect, distance)
  );
};

// -------- Contains helpers

/**
 * Require that a shape `s1` contains another shape `s2`.
 */
export const containsCircles = (
  s1: Circle<ad.Num>,
  s2: Circle<ad.Num>,
  padding: ad.Num = 0
): ad.Num => {
  const d = ops.vdist(shapeCenter(s1), shapeCenter(s2));
  const o = padding
    ? sub(sub(s1.r.contents, s2.r.contents), padding)
    : sub(s1.r.contents, s2.r.contents);
  const res = sub(d, o);
  return res;
};

/**
 * Require that a shape `s1` contains another shape `s2`.
 */
export const containsCircleRectlike = (
  s1: Circle<ad.Num>,
  s2: Rectlike<ad.Num>,
  padding: ad.Num = 0
): ad.Num => {
  // TODO: Remake using Minkowski penalties
  const s2BBox = bboxFromShape(s2);
  const d = ops.vdist(shapeCenter(s1), s2BBox.center);
  const textR = max(s2BBox.width, s2BBox.height);
  return add(sub(d, s1.r.contents), textR);
};

/**
 * Require that a shape `s1` contains another shape `s2`.
 */
export const containsRectlikeCircle = (
  s1: Rectlike<ad.Num>,
  s2: Circle<ad.Num>,
  padding: ad.Num = 0
): ad.Num => {
  // TODO: Remake using Minkowski penalties

  // collect constants
  const halfW = mul(0.5, s1.width.contents); // half rectangle width
  const halfH = mul(0.5, s1.height.contents); // half rectangle height
  const [rx, ry] = s1.center.contents; // rectangle center
  const r = s2.r.contents; // circle radius
  const [cx, cy] = s2.center.contents; // circle center

  // Return maximum violation in either the x- or y-direction.
  // In each direction, the distance from the circle center (cx,cy) to
  // the rectangle center (rx,ry) must be no greater than the size of
  // the rectangle (w/h), minus the radius of the circle (r) and the
  // padding (o).  We can compute this violation via the function
  //    max( |cx-rx| - (w/2-r-o),
  //         |cy-ry| - (h/2-r-o) )
  return max(
    sub(absVal(sub(cx, rx)), sub(sub(halfW, r), padding)),
    sub(absVal(sub(cy, ry)), sub(sub(halfH, r), padding))
  );
};

/**
 * Require that a shape `s1` contains another shape `s2`.
 */
export const containsAABBs = (
  s1: Shape<ad.Num>,
  s2: Shape<ad.Num>,
  padding: ad.Num = 0
): ad.Num => {
  // TODO: Remake using Minkowski penalties
  const box1 = bboxFromShape(s1);
  const box2 = bboxFromShape(s2);
  const [[xl1, xr1], [xl2, xr2]] = [BBox.xRange(box1), BBox.xRange(box2)];
  const [[yl1, yr1], [yl2, yr2]] = [BBox.yRange(box1), BBox.yRange(box2)];
  return addN([
    ifCond(lt(xl1, xl2), 0, squared(sub(xl1, xl2))),
    ifCond(lt(xr2, xr1), 0, squared(sub(xr2, xr1))),
    ifCond(lt(yl1, yl2), 0, squared(sub(yl1, yl2))),
    ifCond(lt(yr2, yr1), 0, squared(sub(yr2, yr1))),
  ]);
};

/**
 * Require that a polygon `s1` contains another polygon `s2`.
 */
export const containsPolygonPolygon = (
  s1: Polygon<ad.Num>,
  s2: Polygon<ad.Num>,
  padding: ad.Num = 0
): ad.Num => {
  return maxN(
    s2.points.contents.map((x) =>
      containsConvexPolygonPoints(s1.points.contents, x, padding)
    )
  );
};

/**
 * Require that a polygon `s1` contains circle `s2`.
 */
export const containsPolygonCircle = (
  s1: Polygon<ad.Num>,
  s2: Circle<ad.Num>,
  padding: ad.Num = 0
): ad.Num => {
  return containsConvexPolygonPoints(
    s1.points.contents,
    s2.center.contents,
    sub(padding, s2.r.contents)
  );
};

/**
 * Require that a circle `s1` contains polygon `s2`.
 */
export const containsCirclePolygon = (
  s1: Circle<ad.Num>,
  s2: Polygon<ad.Num>,
  padding: ad.Num = 0
): ad.Num => {
  return maxN(
    s2.points.contents.map((x) =>
      sub(add(ops.vdist(x, s1.center.contents), padding), s1.r.contents)
    )
  );
};<|MERGE_RESOLUTION|>--- conflicted
+++ resolved
@@ -21,12 +21,7 @@
 import * as ad from "../types/ad";
 import { circleToImplicitEllipse, ellipseToImplicit } from "./ImplicitShapes";
 import {
-<<<<<<< HEAD
   containsConvexPolygonPoints,
-  convexPartitions,
-=======
-  containsPolygonPoints,
->>>>>>> 58bd78b4
   overlappingImplicitEllipses,
 } from "./Minkowski";
 import { bboxFromShape, shapeCenter } from "./Queries";
