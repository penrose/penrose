import { overlappingPolygonPoints, rectangleDifference } from "contrib/Minkowski";
import { overlap1D } from "contrib/Utils";
import { ops, constOf } from "engine/Autodiff";
<<<<<<< HEAD
=======
import { shapeCenter, bboxFromShape } from "contrib/Queries";
import { VarAD } from "types/ad";
import * as BBox from "engine/BBox";
import { linePts } from "utils/Util";
>>>>>>> 80cc1698
import {
  neg,
  sub,
  mul,
  div,
  min,
  max,
  absVal,
  add,
  addN,
  ifCond,
  lt,
  sqrt,
  squared,
} from "engine/AutodiffFunctions";
import { shapeCenter, bboxFromShape } from "contrib/Queries";
import { VarAD } from "types/ad";
import * as BBox from "engine/BBox";
import { Circle } from "shapes/Circle";
import { Polygon } from "shapes/Polygon";
import { Rectangle } from "shapes/Rectangle";
import { Text } from "shapes/Text";
import { Equation } from "shapes/Equation";
import { Image } from "shapes/Image";
import { Line } from "shapes/Line";

// -------- Ovelapping helpers

/**
 * Require that shape `s1` overlaps shape `s2` with some padding `padding`.
 */
export const overlappingLines = (
  [, s1]: [string, Line],
  [, s2]: [string, Line],
  padding: VarAD = constOf(0.0)
): VarAD => {
  // Treat line segments as degenerate polygons (1-simplexes)
  return overlappingPolygonPoints(
    [s1.start.contents, s1.end.contents], 
    [s2.start.contents, s2.end.contents], 
    padding
  );
};

/**
 * Require that shape `s1` overlaps shape `s2` with some padding `padding`.
 */
export const overlappingCircles = (
  [t1, s1]: [string, Circle],
  [t2, s2]: [string, Circle],
  padding: VarAD = constOf(0.0)
): VarAD => {
  const d = ops.vdist(shapeCenter([t1, s1]), shapeCenter([t2, s2]));
  const o = [s1.r.contents, s2.r.contents, padding];
  return sub(d, addN(o));
};

/**
 * Require that shape `s1` overlaps shape `s2` with some padding `padding`.
 */
export const overlappingPolygons = (
  [, s1]: [string, Polygon],
  [, s2]: [string, Polygon],
  padding: VarAD = constOf(0.0)
): VarAD => {
  return overlappingPolygonPoints(
    s1.points.contents, 
    s2.points.contents, 
    padding
  );
};

/**
 * Require that shape `s1` overlaps shape `s2` with some padding `padding`.
 */
export const overlappingRectlikeCircle = (
  [t1, s1]: [string, Rectangle | Text | Equation | Image],
  [t2, s2]: [string, Circle],
  padding: VarAD = constOf(0.0)
): VarAD => {
  const s1BBox = bboxFromShape([t1, s1]);
  const textR = max(s1BBox.width, s1BBox.height);
  const d = ops.vdist(shapeCenter([t1, s1]), shapeCenter([t2, s2]));
  return sub(d, add(add(s2.r.contents, textR), padding));
};

/**
 * Require that shape `s1` overlaps shape `s2` with some padding `padding`.
 */
export const overlappingPolygonLinelike = (
  [, s1]: [string, Polygon],
  [, s2]: [string, Line],
  padding: VarAD = constOf(0.0)
): VarAD => {
  // Treat line segment as a degenerate polygon (1-simplex)
  return overlappingPolygonPoints(
    s1.points.contents, 
    [s2.start.contents, s2.end.contents],
    padding
  );
};

/**
 * Require that shape `s1` overlaps shape `s2` with some padding `padding`.
 */
export const overlappingRectlikeLinelike = (
  [t1, s1]: [string, Rectangle | Text | Equation | Image],
  [t2, s2]: [string, Line],
  padding: VarAD = constOf(0.0)
): VarAD => {
  // Treat Rectlike object as a polygon
  const bbox = bboxFromShape([t1, s1]);
  const corners = BBox.corners(bbox);
  const rectPoints = [
    corners.topRight, 
    corners.topLeft, 
    corners.bottomLeft, 
    corners.bottomRight
  ];
  // Treat line segment as a degenerate polygon (1-simplex)
  const oneSimplexPoints = [s2.start.contents, s2.end.contents];
  return overlappingPolygonPoints(rectPoints, oneSimplexPoints, padding);
};

/**
 * Require that shape `s1` overlaps shape `s2` with some padding `padding`.
 */
export const overlappingCircleLine = (
  [t1, s1]: [string, Circle],
  [t2, s2]: [string, Line],
  padding: VarAD = constOf(0.0)
): VarAD => {
  // collect constants
  const c = s1.center.contents;
  const r = s1.r.contents;
  const a = s2.start.contents;
  const b = s2.end.contents;
  const o = padding;
   
  // Return the distance between the circle center c and the
  // segment ab, minus the circle radius r and offset o.  This
  // quantity will be negative of the circular disk intersects
  // a thickened "capsule" associated with the line (of radius o).
  // The expression for the point-segment distance d comes from
  // https://iquilezles.org/www/articles/distfunctions2d/distfunctions2d.htm
  // (see "Segment - exact").
  const u = ops.vsub(c,a); // u = c-a
  const v = ops.vsub(b,a); // v - b-a
  // h = clamp( <u,v>/<v,v>, 0, 1 )
  const h = max( constOf(0.), min( constOf(1.), div( ops.vdot(u,v), ops.vdot(v,v) ) ));
  // d = | u - h*v |
  const d = ops.vnorm( ops.vsub( u, ops.vmul(h,v) ) );
  // return d - (r+o)
  return sub( d, add( r, o ));
};

/**
 * Require that shape `s1` overlaps shape `s2` with some padding `padding`.
 */
export const overlappingAABBsMinkowski = (
  [t1, s1]: [string, any],
  [t2, s2]: [string, any],
  padding: VarAD = constOf(0.0)
): VarAD => {
  const box1 = bboxFromShape([t1, s1]);
  const box2 = bboxFromShape([t2, s2]);
  const [pc1, pc2] = rectangleDifference(box1, box2, padding);
  const [xp, yp] = ops.vmul(constOf(0.5), ops.vadd(pc1, pc2));
  const [xr, yr] = ops.vmul(constOf(0.5), ops.vsub(pc2, pc1));
  const [xq, yq] = ops.vsub([absVal(xp), absVal(yp)], [xr, yr]);
  const e1 = sqrt(
    add(
      constOf(10e-15),
      add(
        squared(max(sub(xp, xr), constOf(0.0))),
        squared(max(sub(yp, yr), constOf(0.0)))
      )
    )
  );
  const e2 = neg(min(max(xq, yq), constOf(0.0)));
  return sub(e1, e2);
};

/**
 * Require that shape `s1` overlaps shape `s2` with some padding `padding`.
 * To be DEPRACATED - replace by `overlappingAABBsMinkowski` after issue #652.
 */
export const overlappingAABBs = (
  [t1, s1]: [string, any],
  [t2, s2]: [string, any],
  padding: VarAD = constOf(0.0)
) => {
  const box1 = bboxFromShape([t1, s1]);
  const box2 = bboxFromShape([t2, s2]);
  const inflatedBox1 = BBox.inflate(box1, padding);
  const overlapX = overlap1D(BBox.xRange(inflatedBox1), BBox.xRange(box2));
  const overlapY = overlap1D(BBox.yRange(inflatedBox1), BBox.yRange(box2));
  return neg(mul(overlapX, overlapY));
};

// -------- Contains helpers

/**
 * Require that a shape `s1` contains another shape `s2`.
 */
export const containsCircles = (
  [t1, s1]: [string, Circle],
  [t2, s2]: [string, Circle],
  padding: VarAD = constOf(0.0)
): VarAD => {
  const d = ops.vdist(shapeCenter([t1, s1]), shapeCenter([t2, s2]));
  const o = padding
    ? sub(sub(s1.r.contents, s2.r.contents), padding)
    : sub(s1.r.contents, s2.r.contents);
  const res = sub(d, o);
  return res;
};

/**
 * Require that a shape `s1` contains another shape `s2`.
 */
export const containsCircleRectlike = (
  [t1, s1]: [string, Circle],
  [t2, s2]: [string, Rectangle | Text | Equation | Image],
  padding: VarAD = constOf(0.0)
): VarAD => {
  // TODO: Remake using Minkowski penalties
  const s2BBox = bboxFromShape([t2, s2]);
  const d = ops.vdist(shapeCenter([t1, s1]), s2BBox.center);
  const textR = max(s2BBox.width, s2BBox.height);
  return add(sub(d, s1.r.contents), textR);
};

/**
 * Require that a shape `s1` contains another shape `s2`.
 */
export const containsRectlikeCircle = (
  [, s1]: [string, Rectangle | Text | Equation | Image],
  [, s2]: [string, Circle],
  padding: VarAD = constOf(0.0)
): VarAD => {
  // TODO: Remake using Minkowski penalties

  // collect constants
  const halfW = mul(constOf(0.5), s1.width.contents); // half rectangle width
  const halfH = mul(constOf(0.5), s1.height.contents); // half rectangle height
  const [rx, ry] = s1.center.contents; // rectangle center
  const r = s2.r.contents; // circle radius
  const [cx, cy] = s2.center.contents; // circle center

  // Return maximum violation in either the x- or y-direction.
  // In each direction, the distance from the circle center (cx,cy) to
  // the rectangle center (rx,ry) must be no greater than the size of
  // the rectangle (w/h), minus the radius of the circle (r) and the
  // padding (o).  We can compute this violation via the function
  //    max( |cx-rx| - (w/2-r-o),
  //         |cy-ry| - (h/2-r-o) )
  return max(
    sub(absVal(sub(cx, rx)), sub(sub(halfW, r), padding)),
    sub(absVal(sub(cy, ry)), sub(sub(halfH, r), padding))
  );
};

/**
 * Require that a shape `s1` contains another shape `s2`.
 */
export const containsAABBs = (
  [t1, s1]: [string, any],
  [t2, s2]: [string, any],
  padding: VarAD = constOf(0.0)
): VarAD => {
  // TODO: Remake using Minkowski penalties
  const box1 = bboxFromShape([t1, s1]);
  const box2 = bboxFromShape([t2, s2]);
  const [[xl1, xr1], [xl2, xr2]] = [BBox.xRange(box1), BBox.xRange(box2)];
  const [[yl1, yr1], [yl2, yr2]] = [BBox.yRange(box1), BBox.yRange(box2)];
  return addN([
    ifCond(lt(xl1, xl2), constOf(0), squared(sub(xl1, xl2))),
    ifCond(lt(xr2, xr1), constOf(0), squared(sub(xr2, xr1))),
    ifCond(lt(yl1, yl2), constOf(0), squared(sub(yl1, yl2))),
    ifCond(lt(yr2, yr1), constOf(0), squared(sub(yr2, yr1))),
  ]);
};<|MERGE_RESOLUTION|>--- conflicted
+++ resolved
@@ -1,13 +1,9 @@
 import { overlappingPolygonPoints, rectangleDifference } from "contrib/Minkowski";
 import { overlap1D } from "contrib/Utils";
 import { ops, constOf } from "engine/Autodiff";
-<<<<<<< HEAD
-=======
 import { shapeCenter, bboxFromShape } from "contrib/Queries";
 import { VarAD } from "types/ad";
 import * as BBox from "engine/BBox";
-import { linePts } from "utils/Util";
->>>>>>> 80cc1698
 import {
   neg,
   sub,
@@ -23,9 +19,6 @@
   sqrt,
   squared,
 } from "engine/AutodiffFunctions";
-import { shapeCenter, bboxFromShape } from "contrib/Queries";
-import { VarAD } from "types/ad";
-import * as BBox from "engine/BBox";
 import { Circle } from "shapes/Circle";
 import { Polygon } from "shapes/Polygon";
 import { Rectangle } from "shapes/Rectangle";
