import { overlappingPolygonPoints, convexPartitions, rectangleDifference } from "contrib/Minkowski";
import { overlap1D } from "contrib/Utils";
import {
  ifCond, 
  lt,
  neg,
  ops,
  sub,
  mul,
  min,
  max,
  absVal,
  add,
  addN,
  sqrt,
  squared,
  constOf,
} from "engine/Autodiff";
import { shapeCenter, bboxFromShape } from "contrib/Queries";
import { VarAD } from "types/ad";
import * as BBox from "engine/BBox";
import { Circle } from "shapes/Circle";
import { Polygon } from "shapes/Polygon";
import { Rectangle } from "shapes/Rectangle";
import { Text } from "shapes/Text";
import { Equation } from "shapes/Equation";
import { Image } from "shapes/Image";
import { Line } from "shapes/Line";

// -------- Ovelapping helpers

/**
 * Require that shape `s1` overlaps shape `s2` with some padding `padding`.
 */
export const overlappingLines = (
  [, s1]: [string, Line],
  [, s2]: [string, Line],
  padding: VarAD = constOf(0.0)
): VarAD => {
  // Treat line segments as degenerate polygons (1-simplexes)
  return overlappingPolygonPoints(
    [s1.start.contents, s1.end.contents], 
    [s2.start.contents, s2.end.contents], 
    padding
  );
};

/**
 * Require that shape `s1` overlaps shape `s2` with some padding `padding`.
 */
export const overlappingCircles = (
  [t1, s1]: [string, Circle],
  [t2, s2]: [string, Circle],
  padding: VarAD = constOf(0.0)
): VarAD => {
  const d = ops.vdist(shapeCenter([t1, s1]), shapeCenter([t2, s2]));
  const o = [s1.r.contents, s2.r.contents, padding];
  return sub(d, addN(o));
};

/**
 * Require that shape `s1` overlaps shape `s2` with some padding `padding`.
 */
export const overlappingPolygons = (
  [, s1]: [string, Polygon],
  [, s2]: [string, Polygon],
  padding: VarAD = constOf(0.0)
): VarAD => {
  return overlappingPolygonPoints(
    s1.points.contents, 
    s2.points.contents, 
    padding
  );
};

/**
 * Require that shape `s1` overlaps shape `s2` with some padding `padding`.
 */
export const overlappingRectlikeCircle = (
  [t1, s1]: [string, Rectangle | Text | Equation | Image],
  [t2, s2]: [string, Circle],
  padding: VarAD = constOf(0.0)
): VarAD => {
  const s1BBox = bboxFromShape([t1, s1]);
  const textR = max(s1BBox.width, s1BBox.height);
  const d = ops.vdist(shapeCenter([t1, s1]), shapeCenter([t2, s2]));
  return sub(d, add(add(s2.r.contents, textR), padding));
};

/**
 * Require that shape `s1` overlaps shape `s2` with some padding `padding`.
 */
<<<<<<< HEAD
export const overlappingPolygonLinelike = (
  [, s1]: [string, Polygon],
  [, s2]: [string, Line],
  padding: VarAD = constOf(0.0)
): VarAD => {
  // Treat line segment as a degenerate polygon (1-simplex)
  return overlappingPolygonPoints(
    s1.points.contents, 
    [s2.start.contents, s2.end.contents],
    padding
  );
};

/**
 * Require that shape `s1` overlaps shape `s2` with some padding `padding`.
 */
export const overlappingRectlikeLinelike = (
  [t1, s1]: [string, Rectangle | Text | Equation | Image],
  [t2, s2]: [string, Line],
  padding: VarAD = constOf(0.0)
): VarAD => {
  // Treat Rectlike object as a polygon
  const bbox = bboxFromShape([t1, s1]);
  const corners = BBox.corners(bbox);
  const rectPoints = [
    corners.topRight, 
    corners.topLeft, 
    corners.bottomLeft, 
    corners.bottomRight
  ];
  // Treat line segment as a degenerate polygon (1-simplex)
  const oneSimplexPoints = [s2.start.contents, s2.end.contents];
  return overlappingPolygonPoints(rectPoints, oneSimplexPoints, padding);
=======
 export const overlappingCircleLine = (
  [t1, s1]: [string, any],
  [t2, s2]: [string, any],
  padding: VarAD = constOf(0.0)
): VarAD => {
   // collect constants
   const c = s1.center.contents;
   const r = s1.r.contents;
   const a = s2.start.contents;
   const b = s2.end.contents;
   const o = padding;
   
   // Return the distance between the circle center c and the
   // segment ab, minus the circle radius r and offset o.  This
   // quantity will be negative of the circular disk intersects
   // a thickened "capsule" associated with the line (of radius o).
   // The expression for the point-segment distance d comes from
   // https://iquilezles.org/www/articles/distfunctions2d/distfunctions2d.htm
   // (see "Segment - exact").
   const u = ops.vsub(c,a); // u = c-a
   const v = ops.vsub(b,a); // v - b-a
   // h = clamp( <u,v>/<v,v>, 0, 1 )
   const h = max( constOf(0.), min( constOf(1.), div( ops.vdot(u,v), ops.vdot(v,v) ) ));
   // d = | u - h*v |
   const d = ops.vnorm( ops.vsub( u, ops.vmul(h,v) ) );
   // return d - (r+o)
   return sub( d, add( r, o ) );
>>>>>>> e407858e
};

/**
 * Require that shape `s1` overlaps shape `s2` with some padding `padding`.
 */
export const overlappingAABBsMinkowski = (
  [t1, s1]: [string, any],
  [t2, s2]: [string, any],
  padding: VarAD = constOf(0.0)
): VarAD => {
  const box1 = bboxFromShape([t1, s1]);
  const box2 = bboxFromShape([t2, s2]);
  const [pc1, pc2] = rectangleDifference(box1, box2, padding);
  const [xp, yp] = ops.vmul(constOf(0.5), ops.vadd(pc1, pc2));
  const [xr, yr] = ops.vmul(constOf(0.5), ops.vsub(pc2, pc1));
  const [xq, yq] = ops.vsub([absVal(xp), absVal(yp)], [xr, yr]);
  const e1 = sqrt(add(constOf(10e-15), add(
    squared(max(sub(xp, xr), constOf(0.0))),
    squared(max(sub(yp, yr), constOf(0.0)))
  )));
  const e2 = neg(min(max(xq, yq), constOf(0.0)));
  return sub(e1, e2);
};

/**
 * Require that shape `s1` overlaps shape `s2` with some padding `padding`.
 * To be DEPRACATED - replace by `overlappingAABBsMinkowski` after issue #652.
 */
export const overlappingAABBs = (
  [t1, s1]: [string, any], 
  [t2, s2]: [string, any],
  padding: VarAD = constOf(0.0)
) => {
  const box1 = bboxFromShape([t1, s1]);
  const box2 = bboxFromShape([t2, s2]);
  const inflatedBox1 = BBox.inflate(box1, padding);
  const overlapX = overlap1D(BBox.xRange(inflatedBox1), BBox.xRange(box2));
  const overlapY = overlap1D(BBox.yRange(inflatedBox1), BBox.yRange(box2));
  return neg(mul(overlapX, overlapY));
};

// -------- Contains helpers

/**
 * Require that a shape `s1` contains another shape `s2`.
 */
export const containsCircles = (
  [t1, s1]: [string, Circle],
  [t2, s2]: [string, Circle],
  padding: VarAD = constOf(0.0)
): VarAD => {
  const d = ops.vdist(shapeCenter([t1, s1]), shapeCenter([t2, s2]));
  const o = padding
    ? sub(sub(s1.r.contents, s2.r.contents), padding) 
    : sub(s1.r.contents, s2.r.contents);
  const res = sub(d, o);
  return res;
};

/**
 * Require that a shape `s1` contains another shape `s2`.
 */
export const containsCircleRectlike = (
  [t1, s1]: [string, Circle],
  [t2, s2]: [string, Rectangle | Text | Equation | Image],
  padding: VarAD = constOf(0.0)
): VarAD => {
  // TODO: Remake using Minkowski penalties
  const s2BBox = bboxFromShape([t2, s2]);
  const d = ops.vdist(shapeCenter([t1, s1]), s2BBox.center);
  const textR = max(s2BBox.width, s2BBox.height);
  return add(sub(d, s1.r.contents), textR);
};

/**
 * Require that a shape `s1` contains another shape `s2`.
 */
export const containsRectlikeCircle = (
  [, s1]: [string, Rectangle | Text | Equation | Image],
  [, s2]: [string, Circle],
  padding: VarAD = constOf(0.0)
): VarAD => {
  // TODO: Remake using Minkowski penalties

  // collect constants
  const halfW = mul(constOf(0.5), s1.width.contents); // half rectangle width
  const halfH = mul(constOf(0.5), s1.height.contents); // half rectangle height
  const [rx, ry] = s1.center.contents; // rectangle center
  const r = s2.r.contents; // circle radius
  const [cx, cy] = s2.center.contents; // circle center

  // Return maximum violation in either the x- or y-direction.
  // In each direction, the distance from the circle center (cx,cy) to
  // the rectangle center (rx,ry) must be no greater than the size of
  // the rectangle (w/h), minus the radius of the circle (r) and the
  // padding (o).  We can compute this violation via the function
  //    max( |cx-rx| - (w/2-r-o),
  //         |cy-ry| - (h/2-r-o) )
  return max( 
    sub(absVal(sub(cx, rx)), sub(sub(halfW, r), padding)),
    sub(absVal(sub(cy, ry)), sub(sub(halfH, r), padding))
  );
};

/**
 * Require that a shape `s1` contains another shape `s2`.
 */
export const containsAABBs = (
  [t1, s1]: [string, any],
  [t2, s2]: [string, any],
  padding: VarAD = constOf(0.0)
): VarAD => {
  // TODO: Remake using Minkowski penalties
  const box1 = bboxFromShape([t1, s1]);
  const box2 = bboxFromShape([t2, s2]);
  const [[xl1, xr1], [xl2, xr2]] = [BBox.xRange(box1), BBox.xRange(box2)];
  const [[yl1, yr1], [yl2, yr2]] = [BBox.yRange(box1), BBox.yRange(box2)];
  return addN([
    ifCond(lt(xl1, xl2), constOf(0), squared(sub(xl1, xl2))),
    ifCond(lt(xr2, xr1), constOf(0), squared(sub(xr2, xr1))),
    ifCond(lt(yl1, yl2), constOf(0), squared(sub(yl1, yl2))),
    ifCond(lt(yr2, yr1), constOf(0), squared(sub(yr2, yr1)))
  ]);
};<|MERGE_RESOLUTION|>--- conflicted
+++ resolved
@@ -7,6 +7,7 @@
   ops,
   sub,
   mul,
+  div,
   min,
   max,
   absVal,
@@ -90,7 +91,6 @@
 /**
  * Require that shape `s1` overlaps shape `s2` with some padding `padding`.
  */
-<<<<<<< HEAD
 export const overlappingPolygonLinelike = (
   [, s1]: [string, Polygon],
   [, s2]: [string, Line],
@@ -124,35 +124,38 @@
   // Treat line segment as a degenerate polygon (1-simplex)
   const oneSimplexPoints = [s2.start.contents, s2.end.contents];
   return overlappingPolygonPoints(rectPoints, oneSimplexPoints, padding);
-=======
- export const overlappingCircleLine = (
+};
+
+/**
+ * Require that shape `s1` overlaps shape `s2` with some padding `padding`.
+ */
+export const overlappingCircleLine = (
   [t1, s1]: [string, any],
   [t2, s2]: [string, any],
   padding: VarAD = constOf(0.0)
 ): VarAD => {
-   // collect constants
-   const c = s1.center.contents;
-   const r = s1.r.contents;
-   const a = s2.start.contents;
-   const b = s2.end.contents;
-   const o = padding;
+  // collect constants
+  const c = s1.center.contents;
+  const r = s1.r.contents;
+  const a = s2.start.contents;
+  const b = s2.end.contents;
+  const o = padding;
    
-   // Return the distance between the circle center c and the
-   // segment ab, minus the circle radius r and offset o.  This
-   // quantity will be negative of the circular disk intersects
-   // a thickened "capsule" associated with the line (of radius o).
-   // The expression for the point-segment distance d comes from
-   // https://iquilezles.org/www/articles/distfunctions2d/distfunctions2d.htm
-   // (see "Segment - exact").
-   const u = ops.vsub(c,a); // u = c-a
-   const v = ops.vsub(b,a); // v - b-a
-   // h = clamp( <u,v>/<v,v>, 0, 1 )
-   const h = max( constOf(0.), min( constOf(1.), div( ops.vdot(u,v), ops.vdot(v,v) ) ));
-   // d = | u - h*v |
-   const d = ops.vnorm( ops.vsub( u, ops.vmul(h,v) ) );
-   // return d - (r+o)
-   return sub( d, add( r, o ) );
->>>>>>> e407858e
+  // Return the distance between the circle center c and the
+  // segment ab, minus the circle radius r and offset o.  This
+  // quantity will be negative of the circular disk intersects
+  // a thickened "capsule" associated with the line (of radius o).
+  // The expression for the point-segment distance d comes from
+  // https://iquilezles.org/www/articles/distfunctions2d/distfunctions2d.htm
+  // (see "Segment - exact").
+  const u = ops.vsub(c,a); // u = c-a
+  const v = ops.vsub(b,a); // v - b-a
+  // h = clamp( <u,v>/<v,v>, 0, 1 )
+  const h = max( constOf(0.), min( constOf(1.), div( ops.vdot(u,v), ops.vdot(v,v) ) ));
+  // d = | u - h*v |
+  const d = ops.vnorm( ops.vsub( u, ops.vmul(h,v) ) );
+  // return d - (r+o)
+  return sub( d, add( r, o ));
 };
 
 /**
