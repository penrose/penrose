--- conflicted
+++ resolved
@@ -16,30 +16,19 @@
   sqrt,
   squared,
   sub,
-<<<<<<< HEAD
-} from "../engine/AutodiffFunctions";
-import * as BBox from "../engine/BBox";
-import { Circle } from "../shapes/Circle";
-import { Ellipse } from "../shapes/Ellipse";
-import { Group } from "../shapes/Group";
-import { Polygon } from "../shapes/Polygon";
-import { Shape } from "../shapes/Shapes";
-import * as ad from "../types/ad";
-import { constrDict } from "./Constraints";
-import { circleToImplicitEllipse, ellipseToImplicit } from "./ImplicitShapes";
-=======
 } from "../engine/AutodiffFunctions.js";
 import * as BBox from "../engine/BBox.js";
 import { Circle } from "../shapes/Circle.js";
 import { Ellipse } from "../shapes/Ellipse.js";
+import { Group } from "../shapes/Group.js";
 import { Polygon } from "../shapes/Polygon.js";
 import { Shape } from "../shapes/Shapes.js";
 import * as ad from "../types/ad.js";
+import { constrDict } from "./Constraints.js";
 import {
   circleToImplicitEllipse,
   ellipseToImplicit,
 } from "./ImplicitShapes.js";
->>>>>>> 8ef8c778
 import {
   containsPolygonPoints,
   overlappingImplicitEllipses,
