import _ from "lodash";
import {
  EPS_DENOM,
  genCodeSync,
  ops,
  secondaryGraph,
} from "../engine/Autodiff.js";
import {
  absVal,
  add,
  and,
  div,
  gt,
  ifCond,
  lt,
  max,
  min,
  mul,
  or,
  squared,
  sub,
<<<<<<< HEAD
} from "../engine/AutodiffFunctions";
import * as BBox from "../engine/BBox";
import { Equation } from "../shapes/Equation";
import { Image } from "../shapes/Image";
import { Line } from "../shapes/Line";
import { Polygon } from "../shapes/Polygon";
import { Polyline } from "../shapes/Polyline";
import { Rectangle } from "../shapes/Rectangle";
import { Shape } from "../shapes/Shapes";
import { Text } from "../shapes/Text";
import * as ad from "../types/ad";
import { bboxFromShape } from "./Queries";
=======
} from "../engine/AutodiffFunctions.js";
import * as BBox from "../engine/BBox.js";
import { Equation } from "../shapes/Equation.js";
import { Image } from "../shapes/Image.js";
import { Line } from "../shapes/Line.js";
import { Polygon } from "../shapes/Polygon.js";
import { Polyline } from "../shapes/Polyline.js";
import { Rectangle } from "../shapes/Rectangle.js";
import { Shape } from "../shapes/Shapes.js";
import { Text } from "../shapes/Text.js";
import * as ad from "../types/ad.js";
>>>>>>> 8ef8c778

export type Rectlike<T> = Equation<T> | Image<T> | Rectangle<T> | Text<T>;
export type Polygonlike<T> = Rectlike<T> | Line<T> | Polygon<T> | Polyline<T>;
export type Linelike<T> = Line<T>;

export const isRectlike = <T>(s: Shape<T>): s is Rectlike<T> => {
  const t = s.shapeType;
  return t === "Equation" || t === "Image" || t === "Rectangle" || t === "Text";
};

export const isPolygonlike = <T>(s: Shape<T>): s is Polygonlike<T> => {
  const t = s.shapeType;
  return t === "Polygon" || t === "Polyline";
};

export const isLinelike = <T>(s: Shape<T>): s is Linelike<T> => {
  const t = s.shapeType;
  return t === "Line";
};

export const bboxPts = (s: Shape<ad.Num>): [ad.Pt2, ad.Pt2, ad.Pt2, ad.Pt2] => {
  const { topRight, topLeft, bottomLeft, bottomRight } = BBox.corners(
    bboxFromShape(s)
  );
  return [topRight, topLeft, bottomLeft, bottomRight];
};

/**
 * Require that a shape at `center1` with radius `r1` not intersect a shape at `center2` with radius `r2` with optional padding `padding`. (For a non-circle shape, its radius should be half of the shape's general "width")
 */
export const noIntersectCircles = (
  center1: ad.Num[],
  r1: ad.Num,
  center2: ad.Num[],
  r2: ad.Num,
  padding = 10
): ad.Num => {
  // noIntersect [[x1, y1, s1], [x2, y2, s2]] = - dist (x1, y1) (x2, y2) + (s1 + s2 + 10)
  const res = add(add(r1, r2), padding);
  return sub(res, ops.vdist(center1, center2));
};

// ------- Polygon-related helpers

/**
 * Return true iff `p` is in rect `b`.
 */
export const pointInBox = (p: ad.Pt2, rect: BBox.BBox): ad.Bool => {
  return and(
    and(lt(BBox.minX(rect), p[0]), lt(p[0], BBox.maxX(rect))),
    and(lt(BBox.minY(rect), p[1]), lt(p[1], BBox.maxY(rect)))
  );
};

/**
 * Helper function for atDist constraint.
 * If the point is outside the box, try to get the distance from the point to equal the desired distance.
 */
export const atDistOutside = (
  pt: ad.Pt2,
  rect: BBox.BBox,
  offset: ad.Num
): ad.Num => {
  const dsqRes = dsqBP(pt, rect);
  const WEIGHT = 1;
  return mul(WEIGHT, absVal(sub(dsqRes, squared(offset))));
};

/**
 * Assuming `rect` is an axis-aligned bounding box (AABB),
 * compute the positive distance squared from point `p` to box `rect` (not the signed distance).
 * https://stackoverflow.com/questions/5254838/calculating-distance-between-a-point-and-a-rectangular-box-nearest-point
 */
const dsqBP = (p: ad.Pt2, rect: BBox.BBox): ad.Num => {
  const dx = max(
    max(sub(BBox.minX(rect), p[0]), 0),
    sub(p[0], BBox.maxX(rect))
  );
  const dy = max(
    max(sub(BBox.minY(rect), p[1]), 0),
    sub(p[1], BBox.maxY(rect))
  );
  return add(squared(dx), squared(dy));
};

// ------- 1D

/**
 * Return the amount of overlap between two intervals in R. (0 if none)
 */
export const overlap1D = (
  [l1, r1]: [ad.Num, ad.Num],
  [l2, r2]: [ad.Num, ad.Num]
): ad.Num => {
  const d = (x: ad.Num, y: ad.Num) => absVal(sub(x, y)); // Distance between two reals
  // const d = (x: ad.Num, y: ad.Num) => squared(sub(x, y)); // Distance squared, if just the asymptotic behavior matters
  return ifCond(
    or(lt(r1, l2), lt(r2, l1)), // disjoint intervals => overlap is 0
    0,
    min(d(l2, r1), d(l1, r2))
  );
};

/**
 * Return numerically-encoded boolean indicating whether `x \in [l, r]`.
 */
export const inRange = (x: ad.Num, l: ad.Num, r: ad.Num): ad.Bool => {
  return and(gt(x, l), lt(x, r));
};

/**
 * Linearly interpolate between left `l` and right `r` endpoints, at fraction `k` of interpolation.
 */
const lerp = (l: ad.Num, r: ad.Num, k: ad.Num): ad.Num => {
  // TODO: Rewrite the lerp code to be more concise
  return add(mul(l, sub(1, k)), mul(r, k));
};

/**
 * Linearly interpolate between vector `l` and vector `r` endpoints, at fraction `k` of interpolation.
 */
const lerp2 = (l: ad.Num[], r: ad.Num[], k: ad.Num): [ad.Num, ad.Num] => {
  return [lerp(l[0], r[0], k), lerp(l[1], r[1], k)];
};

/**
 * Sample a line `line` at `NUM_SAMPLES` points uniformly.
 */
export const sampleSeg = (line: ad.Num[][]): ad.Pt2[] => {
  const NUM_SAMPLES = 15;
  const NUM_SAMPLES2 = 1 + NUM_SAMPLES;
  // TODO: Check that this covers the whole line, i.e. no off-by-one error
  const samples = _.range(1 + NUM_SAMPLES).map((i) => {
    const k = div(i, NUM_SAMPLES2);
    return lerp2(line[0], line[1], k);
  });

  return samples;
};

/**
 * Repel a vector `a` from a vector `b` with weight `c`.
 */
export const repelPoint = (c: ad.Num, a: ad.Num[], b: ad.Num[]): ad.Num =>
  div(c, add(ops.vdistsq(a, b), EPS_DENOM));

/**
 * Clamp `x` in range `[l, r]`.
 */
export const clamp = ([l, r]: [ad.Num, ad.Num], x: ad.Num): ad.Num => {
  return max(l, min(r, x));
};

/**
 * Return the closest point on segment `[start, end]` to point `pt`.
 */
export const closestPt_PtSeg = (
  pt: ad.Num[],
  [start, end]: ad.Num[][]
): ad.Num[] => {
  const EPS0 = 10e-3;
  const lensq = max(ops.vdistsq(start, end), EPS0); // Avoid a divide-by-0 if the line is too small

  // If line seg looks like a point, the calculation just returns (something close to) `v`
  const dir = ops.vsub(end, start);
  // t = ((p -: v) `dotv` dir) / lensq -- project vector onto line seg and normalize
  const t = div(ops.vdot(ops.vsub(pt, start), dir), add(lensq, EPS_DENOM));
  const t1 = clamp([0.0, 1.0], t);

  // v +: (t' *: dir) -- walk along vector of line seg
  return ops.vadd(start, ops.vmul(t1, dir));
};

/**
 * Get numerical values of nodes in the computation graph. This function calls `secondaryGraph` to construct a partial computation graph and runs `genCode` to generate code to evaluate the values.
 *
 * @param xs nodes in the computation graph
 * @returns a list of `number`s corresponding to nodes in `xs`
 */
export const numsOf = (xs: ad.Num[]): number[] =>
  genCodeSync(secondaryGraph(xs))((x) => x.val).secondary;

export const numOf = (x: ad.Num): number => {
  return numsOf([x])[0];
};

/**
 * Return list of tuples of consecutive items
 */
export const consecutiveTuples = <T>(items: T[], closed: boolean): [T, T][] => {
  const resLength = closed ? items.length : items.length - 1;
  if (resLength <= 0) return [];
  return Array.from({ length: resLength }, (_, key) => key).map((i) => [
    items[i],
    items[(i + 1) % items.length],
  ]);
};

/**
 * Return list of triples of consecutive items
 */
export const consecutiveTriples = <T>(
  items: T[],
  closed: boolean
): [T, T, T][] => {
  const resLength = closed ? items.length : items.length - 2;
  if (resLength <= 0) return [];
  return Array.from({ length: resLength }, (_, key) => key).map((i) => [
    items[i],
    items[(i + 1) % items.length],
    items[(i + 2) % items.length],
  ]);
};

/**
 * Return indicator of closed Polyline, Polygon or Path shape
 */
export const isClosed = (s: Shape<ad.Num>): boolean => {
  if (s.shapeType === "Polyline") return false;
  else if (s.shapeType === "Polygon") return true;
  else if (s.shapeType === "Path") {
    if (s.d.contents.length === 0) {
      return false;
    }
    return s.d.contents[s.d.contents.length - 1].cmd === "Z";
  } else
    throw new Error(`Function isClosed not defined for shape ${s.shapeType}.`);
};

/**
 * Return list of points from Polyline, Polygon or Path shape
 */
export const extractPoints = (s: Shape<ad.Num>): [ad.Num, ad.Num][] => {
  if (s.shapeType === "Polyline" || s.shapeType === "Polygon")
    return s.points.contents.map((arr) => [arr[0], arr[1]]);
  else
    throw new Error(`Point extraction not defined for shape ${s.shapeType}.`);
};<|MERGE_RESOLUTION|>--- conflicted
+++ resolved
@@ -19,20 +19,6 @@
   or,
   squared,
   sub,
-<<<<<<< HEAD
-} from "../engine/AutodiffFunctions";
-import * as BBox from "../engine/BBox";
-import { Equation } from "../shapes/Equation";
-import { Image } from "../shapes/Image";
-import { Line } from "../shapes/Line";
-import { Polygon } from "../shapes/Polygon";
-import { Polyline } from "../shapes/Polyline";
-import { Rectangle } from "../shapes/Rectangle";
-import { Shape } from "../shapes/Shapes";
-import { Text } from "../shapes/Text";
-import * as ad from "../types/ad";
-import { bboxFromShape } from "./Queries";
-=======
 } from "../engine/AutodiffFunctions.js";
 import * as BBox from "../engine/BBox.js";
 import { Equation } from "../shapes/Equation.js";
@@ -44,7 +30,7 @@
 import { Shape } from "../shapes/Shapes.js";
 import { Text } from "../shapes/Text.js";
 import * as ad from "../types/ad.js";
->>>>>>> 8ef8c778
+import { bboxFromShape } from "./Queries.js";
 
 export type Rectlike<T> = Equation<T> | Image<T> | Rectangle<T> | Text<T>;
 export type Polygonlike<T> = Rectlike<T> | Line<T> | Polygon<T> | Polyline<T>;
