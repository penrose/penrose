--- conflicted
+++ resolved
@@ -204,11 +204,7 @@
     }
   }
   const f = genCode(g);
-<<<<<<< HEAD
-  return f.call([]).secondary;
-=======
-  return f(inputs).secondary;
->>>>>>> 654571a5
+  return f.call(inputs).secondary;
 };
 
 export const numOf = (x: ad.Num): number => {
