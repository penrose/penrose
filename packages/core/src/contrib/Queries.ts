import { ops } from "../engine/Autodiff";
import {
  add,
  div,
  gt,
  ifCond,
  lt,
  lte,
  max,
  maxN,
  min,
  minN,
  mul,
  neg,
  sqrt,
  squared,
  sub,
  xor,
} from "../engine/AutodiffFunctions";
import * as BBox from "../engine/BBox";
import { Circle } from "../shapes/Circle";
import { Ellipse } from "../shapes/Ellipse";
import { Line } from "../shapes/Line";
import { computeShapeBbox, Shape } from "../shapes/Shapes";
import * as ad from "../types/ad";
import { msign } from "./Functions";
import {
  convexPartitions,
  overlappingPolygonPoints,
  overlappingPolygonPointsEllipse,
  rectangleDifference,
  rectangleSignedDistance,
} from "./Minkowski";
import {
  isLinelike,
  isPolygonlike,
  isRectlike,
  Polygonlike,
  Rectlike,
} from "./Utils";

/**
 * Return bounding box from any provided shape.
 */
export const bboxFromShape = (shape: Shape<ad.Num>): BBox.BBox => {
  return computeShapeBbox(shape);
};

/**
 * Return center of the shape `shape`.
 * For shapes without the property `center`, the center of their bounding box is returned.
 */
export const shapeCenter = (s: Shape<ad.Num>): ad.Pt2 => {
  if ("center" in s) {
    return [s.center.contents[0], s.center.contents[1]];
  } else {
    // Return center of bounding box
    const bbox = bboxFromShape(s);
    return bbox.center;
  }
};

/**
 * Return size of the shape `shape`.
 * - `radius` for circles.
 * - `sqrt( w * h )`, where `w` and `h` are the width and height of the bounding box, for all other shapes.
 */
export const shapeSize = (s: Shape<ad.Num>): ad.Num => {
  if (s.shapeType === "Circle") {
    return mul(2, s.r.contents);
  } else {
    const bbox = bboxFromShape(s);
    return sqrt(mul(bbox.width, bbox.height));
  }
};

/**
 * Return vertices of polygon-like shapes.
 */
export const polygonLikePoints = (s: Shape<ad.Num>): ad.Pt2[] => {
  const t = s.shapeType;
  if (t === "Polygon")
    return s.points.contents.map((point) => [point[0], point[1]]);
  else if (isLinelike(s))
    return [
      [s.start.contents[0], s.start.contents[1]],
      [s.end.contents[0], s.end.contents[1]],
    ];
  else if (isRectlike(s)) {
    // TODO: add support for rotated rectangles
    const bbox = bboxFromShape(s);
    const corners = BBox.corners(bbox);
    return [
      corners.topRight,
      corners.topLeft,
      corners.bottomLeft,
      corners.bottomRight,
    ];
  } else {
    throw new Error(`${t} not supported for polygonLikePoints.`);
  }
};

/**
 * Return outward unit normal vector to `lineSegment` with respect to `insidePoint`.
 * @param lineSegment Two points defining the line segment.
 * @param insidePoint Any point inside of the half-plane.
 */
export const outwardUnitNormal = (
  lineSegment: ad.Num[][],
  insidePoint: ad.Num[]
): ad.Num[] => {
  const normal = ops.vnormalize(
    ops.rot90(ops.vsub(lineSegment[1], lineSegment[0]))
  );
  const insideValue = ops.vdot(ops.vsub(insidePoint, lineSegment[0]), normal);
  return ops.vmul(neg(msign(insideValue)), normal);
};

<<<<<<< HEAD
export const shapeDistance = (s1: Shape<ad.Num>, s2: Shape<ad.Num>): ad.Num => {
=======
/**
 * Return the signed distance from the origin to the convex
 * counterclockwise-oriented polygon `p`.
 */
export const convexPolygonOriginSignedDistance = (p: ad.Pt2[]): ad.Num => {
  const n = p.length;
  const segments = p.map(([x0, y0], i) => {
    // call (x0, y0) "p0"
    const [x1, y1] = p[(i + 1) % n]; // call this "p1"
    const dx = sub(x1, x0);
    const dy = sub(y1, y0);
    // call (dx, dy) "v"
    const squaredLen = add(squared(dx), squared(dy));

    // Consider the line through p0 and p1. Call the vector from p0 to the
    // origin (that is, -p0) "u". If we call the dot product of u and v `along`,
    // then dividing that by the dot product of v with itself (`squaredLen`)
    // gives us a number that locates for us the closest point to the origin on
    // this line. If this number is between zero and one, then the closest point
    // lies on the line segment; otherwise, it lies on the line but outside the
    // segment between p0 and p1. But instead of dividing by `squaredLen`, we
    // can just compare `along` to zero and `squaredLen` to get the booleans
    // `goodLeft` and `goodRight` directly.
    const along = neg(add(mul(x0, dx), mul(y0, dy)));

    return {
      goodLeft: lte(0, along),
      goodRight: lt(along, squaredLen),

      // distance from origin to p0
      fromStart: sqrt(add(squared(x0), squared(y0))),

      // signed distance from origin using the half-plane defined by the
      // directed line from p0 to p1 (not the line segment)
      edgeSignedDist: div(sub(mul(dx, y0), mul(x0, dy)), sqrt(squaredLen)),
    };
  });

  // Since the polygon is convex, either the origin is inside the polygon (in
  // which case the closest point must be on an edge, not a vertex) or the
  // origin is outside the polygon. We compose the signed distance function as
  // the maximum of several components, taking one component for each edge; we
  // can think of these components as partial functions, where we set them to
  // negative infinity outside their "domain" since we're taking the maximum. So
  // for each edge, we include the region between the two lines perpendicular to
  // that edge passing through its two vertices (which is defined by the
  // half-plane SDF) and the region outside the polygon where the closest point
  // is the second endpoint of the edge. This particular choice of regions is
  // nice because it means that the only discontinuities in the computation of
  // the SDF are actual discontinuities in the form of its derivative.
  return maxN(
    segments.map(({ goodLeft, goodRight, edgeSignedDist }, i) => {
      const next = segments[(i + 1) % n];
      return ifCond(
        goodLeft,
        ifCond(
          goodRight,
          edgeSignedDist,
          ifCond(next.goodLeft, -Infinity, next.fromStart)
        ),
        -Infinity
      );
    })
  );
};

/**
 * Return the signed distance from the origin to the Minkowski sum of `rect` and
 * the negative of `line` (that is, `start` and `end` points both multiplied by
 * `-1`).
 */
export const rectLineDist = (
  rect: { bottomLeft: ad.Pt2; topRight: ad.Pt2 },
  line: { start: ad.Pt2; end: ad.Pt2 }
): ad.Num => {
  const {
    bottomLeft: [rx0, ry0],
    topRight: [rx1, ry1],
  } = rect;
  const {
    start: [lxs, lys],
    end: [lxe, lye],
  } = line;

  const px = gt(lxs, lxe);
  const py = gt(lys, lye);

  // 0 means the negative is lesser, 1 means the negative is greater
  const lx0 = ifCond(px, lxs, lxe);
  const lx1 = ifCond(px, lxe, lxs);
  const ly0 = ifCond(py, lys, lye);
  const ly1 = ifCond(py, lye, lys);

  const x00 = sub(rx0, lx0);
  const x01 = sub(rx0, lx1);
  const x10 = sub(rx1, lx0);
  const x11 = sub(rx1, lx1);

  const y00 = sub(ry0, ly0);
  const y01 = sub(ry0, ly1);
  const y10 = sub(ry1, ly0);
  const y11 = sub(ry1, ly1);

  const p = xor(px, py); // true iff negative slope

  // if `p`:
  //
  // 4 - 3
  // |    \
  // 5     2
  //  \    |
  //   0 - 1
  //
  // point 0 is `ops.vsub([rx0, ry0], [lx1, ly0])`
  // point 1 is `ops.vsub([rx1, rx0], [lx1, ly0])`
  // point 2 is `ops.vsub([rx1, ry1], [lx1, ly0])`
  // point 3 is `ops.vsub([rx1, ry1], [lx0, ly1])`
  // point 4 is `ops.vsub([rx0, ry1], [lx0, ly1])`
  // point 5 is `ops.vsub([rx0, ry0], [lx0, ly1])`

  // if not `p`:
  //
  //   4 - 3
  //  /    |
  // 5     2
  // |    /
  // 0 - 1
  //
  // point 0 is `ops.vsub([rx0, ry0], [lx0, ly0])`
  // point 1 is `ops.vsub([rx1, ry0], [lx0, ly0])`
  // point 2 is `ops.vsub([rx1, ry0], [lx1, ly1])`
  // point 3 is `ops.vsub([rx1, ry1], [lx1, ly1])`
  // point 4 is `ops.vsub([rx0, ry1], [lx1, ly1])`
  // point 5 is `ops.vsub([rx0, ry1], [lx0, ly0])`

  const x0 = ifCond(p, x01, x00);
  const x1 = ifCond(p, x11, x10);
  const x2 = x11;
  const x3 = ifCond(p, x10, x11);
  const x4 = ifCond(p, x00, x01);
  const x5 = x00;

  const y0 = y00;
  const y1 = y00;
  const y2 = ifCond(p, y10, y01);
  const y3 = y11;
  const y4 = y11;
  const y5 = ifCond(p, y01, y10);

  return convexPolygonOriginSignedDistance([
    [x0, y0],
    [x1, y1],
    [x2, y2],
    [x3, y3],
    [x4, y4],
    [x5, y5],
  ]);
};

export const shapeDistance = (s1: Shape, s2: Shape): ad.Num => {
>>>>>>> 2f1f6241
  const t1 = s1.shapeType;
  const t2 = s2.shapeType;
  // Same shapes
  if (t1 === "Circle" && t2 === "Circle") return shapeDistanceCircles(s1, s2);
  else if (isRectlike(s1) && isRectlike(s2))
    return shapeDistanceRectlikes(s1, s2);
  // HACK: text/label-line, mainly to skip convex partitioning
  else if (isRectlike(s1) && t2 === "Line")
    return shapeDistanceRectlikeLine(s1, s2);
  else if (t1 === "Line" && isRectlike(s2))
    return shapeDistanceRectlikeLine(s2, s1);
  else if (isPolygonlike(s1) && isPolygonlike(s2))
    return shapeDistancePolygonlikes(s1, s2);
  // Rectangle x Circle
  else if (isRectlike(s1) && t2 === "Circle")
    return shapeDistanceRectlikeCircle(s1, s2);
  else if (t1 === "Circle" && isRectlike(s2))
    return shapeDistanceRectlikeCircle(s2, s1);
  // Polygon x Ellipse
  else if (isPolygonlike(s1) && t2 === "Ellipse")
    return shapeDistancePolygonlikeEllipse(s1, s2);
  else if (t1 === "Ellipse" && isPolygonlike(s2))
    return shapeDistancePolygonlikeEllipse(s2, s1);
  // Circle x Line
  else if (t1 === "Circle" && t2 === "Line")
    return shapeDistanceCircleLine(s1, s2);
  else if (t1 === "Line" && t2 === "Circle")
    return shapeDistanceCircleLine(s2, s1);
  // Default to axis-aligned bounding boxes
  else return shapeDistanceAABBs(s1, s2);
};

const shapeDistanceCircles = (s1: Circle<ad.Num>, s2: Circle<ad.Num>): ad.Num =>
  sub(
    ops.vdist(s1.center.contents, s2.center.contents),
    add(s1.r.contents, s2.r.contents)
  );

const shapeDistanceRectlikes = (
  s1: Rectlike<ad.Num>,
  s2: Rectlike<ad.Num>
): ad.Num => shapeDistanceAABBs(s1, s2);

<<<<<<< HEAD
const shapeDistanceRectlikeLine = (
  s1: Rectlike<ad.Num>,
  s2: Line<ad.Num>
): ad.Num => {
  // TODO: temporary bounding circle based solution
  // collect constants
  const rect = bboxFromShape(s1);
  const c = s1.center.contents;
  const a = s2.start.contents;
  const b = s2.end.contents;
  const r = sqrt(
    add(squared(div(rect.width, 2)), squared(div(rect.height, 2)))
  );
  const u = ops.vsub(c, a); // u = c-a
  const v = ops.vsub(b, a); // v - b-a
  // h = clamp( <u,v>/<v,v>, 0, 1 )
  const h = max(0, min(1, div(ops.vdot(u, v), ops.vdot(v, v))));
  // d = | u - h*v |
  const d = ops.vnorm(ops.vsub(u, ops.vmul(h, v)));
  // return d - (r+o)
  return sub(d, r);
=======
const shapeDistanceRectlikeLine = (s1: Rectlike, s2: Line): ad.Num => {
  const start = s2.start.contents;
  const end = s2.end.contents;
  // https://github.com/penrose/penrose/issues/715
  if (!ad.isPt2(start)) {
    throw new Error(
      `shapeDistance expected start to be Pt2, but got length ${start.length}`
    );
  }
  if (!ad.isPt2(end)) {
    throw new Error(
      `shapeDistance expected end to be Pt2, but got length ${end.length}`
    );
  }
>>>>>>> 2f1f6241

  const halfW = div(s1.width.contents, 2);
  const halfH = div(s1.height.contents, 2);
  const [cx, cy] = s1.center.contents;
  return rectLineDist(
    {
      bottomLeft: [sub(cx, halfW), sub(cy, halfH)],
      topRight: [add(cx, halfW), add(cy, halfH)],
    },
    { start, end }
  );
};

export const shapeDistancePolygonlikes = (
  s1: Polygonlike<ad.Num>,
  s2: Polygonlike<ad.Num>
): ad.Num =>
  overlappingPolygonPoints(polygonLikePoints(s1), polygonLikePoints(s2), 0);

const shapeDistanceRectlikeCircle = (
  s1: Rectlike<ad.Num>,
  s2: Circle<ad.Num>
): ad.Num => {
  const halfW = div(s1.width.contents, 2);
  const halfH = div(s1.height.contents, 2);
  const [cx1, cy1] = s1.center.contents;
  const [cx2, cy2] = s2.center.contents;
  const x = sub(cx1, cx2);
  const y = sub(cy1, cy2);
  const bottomLeft: ad.Pt2 = [sub(x, halfW), sub(y, halfH)];
  const topRight: ad.Pt2 = [add(x, halfW), add(y, halfH)];
  return sub(rectangleSignedDistance(bottomLeft, topRight), s2.r.contents);
};

const shapeDistancePolygonlikeEllipse = (
  s1: Polygonlike<ad.Num>,
  s2: Ellipse<ad.Num>
): ad.Num => {
  const points = polygonLikePoints(s1);
  const cp = convexPartitions(points);
  return minN(cp.map((p) => overlappingPolygonPointsEllipse(p, s2, 0)));
};

const shapeDistanceCircleLine = (
  s1: Circle<ad.Num>,
  s2: Line<ad.Num>
): ad.Num => {
  // collect constants
  const c = s1.center.contents;
  const r = s1.r.contents;
  const a = s2.start.contents;
  const b = s2.end.contents;

  // Return the distance between the circle center c and the
  // segment ab, minus the circle radius r and offset o.  This
  // quantity will be negative of the circular disk intersects
  // a thickened "capsule" associated with the line (of radius o).
  // The expression for the point-segment distance d comes from
  // https://iquilezles.org/www/articles/distfunctions2d/distfunctions2d.htm
  // (see "Segment - exact").
  const u = ops.vsub(c, a); // u = c-a
  const v = ops.vsub(b, a); // v - b-a
  // h = clamp( <u,v>/<v,v>, 0, 1 )
  const h = max(0, min(1, div(ops.vdot(u, v), ops.vdot(v, v))));
  // d = | u - h*v |
  const d = ops.vnorm(ops.vsub(u, ops.vmul(h, v)));
  // return d - (r+o)
  return sub(d, r);
};

export const shapeDistanceAABBs = (
  s1: Shape<ad.Num>,
  s2: Shape<ad.Num>
): ad.Num => {
  // Prepare axis-aligned bounding boxes
  const box1 = bboxFromShape(s1);
  const box2 = bboxFromShape(s2);
  // Get the Minkowski difference rectangle
  const [bottomLeft, topRight] = rectangleDifference(box1, box2, 0);
  // Return the signed distance
  return rectangleSignedDistance(bottomLeft, topRight);
};<|MERGE_RESOLUTION|>--- conflicted
+++ resolved
@@ -117,9 +117,6 @@
   return ops.vmul(neg(msign(insideValue)), normal);
 };
 
-<<<<<<< HEAD
-export const shapeDistance = (s1: Shape<ad.Num>, s2: Shape<ad.Num>): ad.Num => {
-=======
 /**
  * Return the signed distance from the origin to the convex
  * counterclockwise-oriented polygon `p`.
@@ -279,8 +276,166 @@
   ]);
 };
 
-export const shapeDistance = (s1: Shape, s2: Shape): ad.Num => {
->>>>>>> 2f1f6241
+/**
+ * Return the signed distance from the origin to the convex
+ * counterclockwise-oriented polygon `p`.
+ */
+export const convexPolygonOriginSignedDistance = (p: ad.Pt2[]): ad.Num => {
+  const n = p.length;
+  const segments = p.map(([x0, y0], i) => {
+    // call (x0, y0) "p0"
+    const [x1, y1] = p[(i + 1) % n]; // call this "p1"
+    const dx = sub(x1, x0);
+    const dy = sub(y1, y0);
+    // call (dx, dy) "v"
+    const squaredLen = add(squared(dx), squared(dy));
+
+    // Consider the line through p0 and p1. Call the vector from p0 to the
+    // origin (that is, -p0) "u". If we call the dot product of u and v `along`,
+    // then dividing that by the dot product of v with itself (`squaredLen`)
+    // gives us a number that locates for us the closest point to the origin on
+    // this line. If this number is between zero and one, then the closest point
+    // lies on the line segment; otherwise, it lies on the line but outside the
+    // segment between p0 and p1. But instead of dividing by `squaredLen`, we
+    // can just compare `along` to zero and `squaredLen` to get the booleans
+    // `goodLeft` and `goodRight` directly.
+    const along = neg(add(mul(x0, dx), mul(y0, dy)));
+
+    return {
+      goodLeft: lte(0, along),
+      goodRight: lt(along, squaredLen),
+
+      // distance from origin to p0
+      fromStart: sqrt(add(squared(x0), squared(y0))),
+
+      // signed distance from origin using the half-plane defined by the
+      // directed line from p0 to p1 (not the line segment)
+      edgeSignedDist: div(sub(mul(dx, y0), mul(x0, dy)), sqrt(squaredLen)),
+    };
+  });
+
+  // Since the polygon is convex, either the origin is inside the polygon (in
+  // which case the closest point must be on an edge, not a vertex) or the
+  // origin is outside the polygon. We compose the signed distance function as
+  // the maximum of several components, taking one component for each edge; we
+  // can think of these components as partial functions, where we set them to
+  // negative infinity outside their "domain" since we're taking the maximum. So
+  // for each edge, we include the region between the two lines perpendicular to
+  // that edge passing through its two vertices (which is defined by the
+  // half-plane SDF) and the region outside the polygon where the closest point
+  // is the second endpoint of the edge. This particular choice of regions is
+  // nice because it means that the only discontinuities in the computation of
+  // the SDF are actual discontinuities in the form of its derivative.
+  return maxN(
+    segments.map(({ goodLeft, goodRight, edgeSignedDist }, i) => {
+      const next = segments[(i + 1) % n];
+      return ifCond(
+        goodLeft,
+        ifCond(
+          goodRight,
+          edgeSignedDist,
+          ifCond(next.goodLeft, -Infinity, next.fromStart)
+        ),
+        -Infinity
+      );
+    })
+  );
+};
+
+/**
+ * Return the signed distance from the origin to the Minkowski sum of `rect` and
+ * the negative of `line` (that is, `start` and `end` points both multiplied by
+ * `-1`).
+ */
+export const rectLineDist = (
+  rect: { bottomLeft: ad.Pt2; topRight: ad.Pt2 },
+  line: { start: ad.Pt2; end: ad.Pt2 }
+): ad.Num => {
+  const {
+    bottomLeft: [rx0, ry0],
+    topRight: [rx1, ry1],
+  } = rect;
+  const {
+    start: [lxs, lys],
+    end: [lxe, lye],
+  } = line;
+
+  const px = gt(lxs, lxe);
+  const py = gt(lys, lye);
+
+  // 0 means the negative is lesser, 1 means the negative is greater
+  const lx0 = ifCond(px, lxs, lxe);
+  const lx1 = ifCond(px, lxe, lxs);
+  const ly0 = ifCond(py, lys, lye);
+  const ly1 = ifCond(py, lye, lys);
+
+  const x00 = sub(rx0, lx0);
+  const x01 = sub(rx0, lx1);
+  const x10 = sub(rx1, lx0);
+  const x11 = sub(rx1, lx1);
+
+  const y00 = sub(ry0, ly0);
+  const y01 = sub(ry0, ly1);
+  const y10 = sub(ry1, ly0);
+  const y11 = sub(ry1, ly1);
+
+  const p = xor(px, py); // true iff negative slope
+
+  // if `p`:
+  //
+  // 4 - 3
+  // |    \
+  // 5     2
+  //  \    |
+  //   0 - 1
+  //
+  // point 0 is `ops.vsub([rx0, ry0], [lx1, ly0])`
+  // point 1 is `ops.vsub([rx1, rx0], [lx1, ly0])`
+  // point 2 is `ops.vsub([rx1, ry1], [lx1, ly0])`
+  // point 3 is `ops.vsub([rx1, ry1], [lx0, ly1])`
+  // point 4 is `ops.vsub([rx0, ry1], [lx0, ly1])`
+  // point 5 is `ops.vsub([rx0, ry0], [lx0, ly1])`
+
+  // if not `p`:
+  //
+  //   4 - 3
+  //  /    |
+  // 5     2
+  // |    /
+  // 0 - 1
+  //
+  // point 0 is `ops.vsub([rx0, ry0], [lx0, ly0])`
+  // point 1 is `ops.vsub([rx1, ry0], [lx0, ly0])`
+  // point 2 is `ops.vsub([rx1, ry0], [lx1, ly1])`
+  // point 3 is `ops.vsub([rx1, ry1], [lx1, ly1])`
+  // point 4 is `ops.vsub([rx0, ry1], [lx1, ly1])`
+  // point 5 is `ops.vsub([rx0, ry1], [lx0, ly0])`
+
+  const x0 = ifCond(p, x01, x00);
+  const x1 = ifCond(p, x11, x10);
+  const x2 = x11;
+  const x3 = ifCond(p, x10, x11);
+  const x4 = ifCond(p, x00, x01);
+  const x5 = x00;
+
+  const y0 = y00;
+  const y1 = y00;
+  const y2 = ifCond(p, y10, y01);
+  const y3 = y11;
+  const y4 = y11;
+  const y5 = ifCond(p, y01, y10);
+
+  return convexPolygonOriginSignedDistance([
+    [x0, y0],
+    [x1, y1],
+    [x2, y2],
+    [x3, y3],
+    [x4, y4],
+    [x5, y5],
+  ]);
+};
+
+export const shapeDistance = (s1: Shape<ad.Num>, s2: Shape<ad.Num>): ad.Num => {
   const t1 = s1.shapeType;
   const t2 = s2.shapeType;
   // Same shapes
@@ -324,29 +479,6 @@
   s2: Rectlike<ad.Num>
 ): ad.Num => shapeDistanceAABBs(s1, s2);
 
-<<<<<<< HEAD
-const shapeDistanceRectlikeLine = (
-  s1: Rectlike<ad.Num>,
-  s2: Line<ad.Num>
-): ad.Num => {
-  // TODO: temporary bounding circle based solution
-  // collect constants
-  const rect = bboxFromShape(s1);
-  const c = s1.center.contents;
-  const a = s2.start.contents;
-  const b = s2.end.contents;
-  const r = sqrt(
-    add(squared(div(rect.width, 2)), squared(div(rect.height, 2)))
-  );
-  const u = ops.vsub(c, a); // u = c-a
-  const v = ops.vsub(b, a); // v - b-a
-  // h = clamp( <u,v>/<v,v>, 0, 1 )
-  const h = max(0, min(1, div(ops.vdot(u, v), ops.vdot(v, v))));
-  // d = | u - h*v |
-  const d = ops.vnorm(ops.vsub(u, ops.vmul(h, v)));
-  // return d - (r+o)
-  return sub(d, r);
-=======
 const shapeDistanceRectlikeLine = (s1: Rectlike, s2: Line): ad.Num => {
   const start = s2.start.contents;
   const end = s2.end.contents;
@@ -361,7 +493,6 @@
       `shapeDistance expected end to be Pt2, but got length ${end.length}`
     );
   }
->>>>>>> 2f1f6241
 
   const halfW = div(s1.width.contents, 2);
   const halfH = div(s1.height.contents, 2);
