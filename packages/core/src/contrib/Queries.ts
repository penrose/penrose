--- conflicted
+++ resolved
@@ -16,41 +16,19 @@
   squared,
   sub,
   xor,
-<<<<<<< HEAD
-} from "../engine/AutodiffFunctions";
-import * as BBox from "../engine/BBox";
-import { computeShapeBbox, Shape } from "../shapes/Shapes";
-import * as ad from "../types/ad";
-import { msign } from "./Functions";
-=======
 } from "../engine/AutodiffFunctions.js";
 import * as BBox from "../engine/BBox.js";
-import { Circle } from "../shapes/Circle.js";
-import { Ellipse } from "../shapes/Ellipse.js";
-import { Line } from "../shapes/Line.js";
 import { Shape, computeShapeBbox } from "../shapes/Shapes.js";
 import * as ad from "../types/ad.js";
 import { msign } from "./Functions.js";
->>>>>>> 20e187dd
 import {
   convexPartitions,
   overlappingPolygonPoints,
   overlappingPolygonPointsEllipse,
   rectangleDifference,
   rectangleSignedDistance,
-<<<<<<< HEAD
-} from "./Minkowski";
-import { isLinelike, isPolygonlike, isRectlike, toPt } from "./Utils";
-=======
 } from "./Minkowski.js";
-import {
-  Polygonlike,
-  Rectlike,
-  isLinelike,
-  isPolygonlike,
-  isRectlike,
-} from "./Utils.js";
->>>>>>> 20e187dd
+import { isLinelike, isPolygonlike, isRectlike, toPt } from "./Utils.js";
 
 /**
  * Return bounding box from any provided shape.
