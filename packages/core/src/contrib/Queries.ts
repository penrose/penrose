--- conflicted
+++ resolved
@@ -30,24 +30,11 @@
  * - `radius` for circles.
  * - `sqrt( w * h )`, where `w` and `h` are the width and height of the bounding box, for all other shapes.
  */
-<<<<<<< HEAD
 export const shapeSize = ([t, s]: [string, any]): VarAD => {
-  switch (t) {
-    case "Circle":
-      return mul(constOf(2.0), s.r.contents);
-    case "Square":
-      return s.side.contents;
-    default: {
-      const bbox = bboxFromShape([t, s]);
-      return sqrt(mul(bbox.width, bbox.height));
-    }
-=======
- export const shapeSize = ([t, s]: [string, any]): VarAD => {
   if (t == "Circle") {
     return mul(constOf(2.0), s.r.contents);
   } else {
     const bbox = bboxFromShape([t, s]);
     return sqrt(mul(bbox.width, bbox.height));
->>>>>>> 08a0fc7a
   }
 };