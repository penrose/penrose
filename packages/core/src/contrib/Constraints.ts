import {
  absVal,
  add,
  addN,
  constOf,
  constOfIf,
  div,
  EPS_DENOM,
  fns,
  gt,
  inverse,
  max,
  min,
  mul,
  neg,
  ops,
  squared,
  sub,
  varOf,
  ifCond,
  lt,
  eq,
  and,
  or,
  debug,
  cos,
} from "engine/Autodiff";
import * as _ from "lodash";
import { linePts } from "utils/OtherUtils";
import { findDef, isLinelike, isRectlike } from "renderer/ShapeDef";
import { VarAD } from "types/ad";
import { every } from "lodash";
import * as BBox from "engine/BBox";
import { Shape } from "types/shape";

export const objDict = {
  /**
   * Encourage the inputs to have the same value: `(x - y)^2`
   */
  equal: (x: VarAD, y: VarAD) => squared(sub(x, y)),

  /**
   * Encourage shape `top` to be above shape `bottom`. Only works for shapes with property `center`.
   */
  above: (
    [t1, top]: [string, any],
    [t2, bottom]: [string, any],
    offset = 100
  ) =>
    // (getY top - getY bottom - offset) ^ 2
    squared(
      sub(sub(top.center.contents[1], bottom.center.contents[1]), varOf(offset))
    ),

  /**
   * Encourage shape `s1` to have the same center position as shape `s2`. Only works for shapes with property `center`.
   */
  sameCenter: ([t1, s1]: [string, any], [t2, s2]: [string, any]) => {
    return ops.vdistsq(fns.center(s1), fns.center(s2));
  },

  /**
   * Try to repel shapes `s1` and `s2` with some weight.
   */
  repel: ([t1, s1]: [string, any], [t2, s2]: [string, any], weight = 10.0) => {
    // HACK: `repel` typically needs to have a weight multiplied since its magnitude is small
    // TODO: find this out programmatically
    const repelWeight = 10e6;

    let res;

    // Repel a line `s1` from another shape `s2` with a center.
    if (isLinelike(t1)) {
      const line = s1;
      const c2 = fns.center(s2);
      const lineSamplePts = sampleSeg(linePts(line));
      const allForces = addN(
        lineSamplePts.map((p) => repelPoint(constOfIf(weight), c2, p))
      );
      res = mul(constOfIf(weight), allForces);
    } else {
      // Repel any two shapes with a center.
      // 1 / (d^2(cx, cy) + eps)
      res = inverse(ops.vdistsq(fns.center(s1), fns.center(s2)));
    }

    return mul(res, constOf(repelWeight));
  },

  repelPt: (c: VarAD, a: VarAD[], b: VarAD[]) =>
    div(c, add(ops.vdistsq(a, b), constOf(EPS_DENOM))),

  /**
   * Repel scalar `c` from another scalar `d`.
   */
  // TODO: Try to avoid NaNs/blowing up? add eps in denominator if c=d?
  repelScalar: (c: any, d: any) => {
    // 1/(c-d)^2
    return inverse(squared(sub(constOfIf(c), constOfIf(d))));
  },

  /**
   * Try to center the arrow `arr` between the shapes `s2` and `s3` (they can also be any shapes with a center).
   */
  centerArrow: (
    [t1, arr]: [string, any],
    [t2, s2]: [string, any],
    [t3, s3]: [string, any]
  ): VarAD => {
    const spacing = varOf(1.1); // arbitrary

    if (isLinelike(t1) && isRectlike(t2) && isRectlike(t3)) {
      const s2BB = bboxFromShape(t2, s2);
      const s3BB = bboxFromShape(t3, s3);
      // HACK: Arbitrarily pick the height of the text
      // [spacing * getNum text1 "h", negate $ 2 * spacing * getNum text2 "h"]
      return centerArrow2(arr, s2BB.center, s3BB.center, [
        mul(spacing, s2BB.h),
        neg(mul(s3BB.h, spacing)),
      ]);
    } else throw new Error(`${[t1, t2, t3]} not supported for centerArrow`);
  },

  /**
   * Encourage shape `bottom` to be below shape `top`. Only works for shapes with property `center`.
   */
  below: (
    [t1, bottom]: [string, any],
    [t2, top]: [string, any],
    offset = 100
  ) =>
    // TODO: can this be made more efficient (code-wise) by calling "above" and swapping arguments?
    squared(
      sub(
        sub(top.center.contents[1], bottom.center.contents[1]),
        constOfIf(offset)
      )
    ),

  centerLabelAbove: (
    [t1, s1]: [string, any],
    [t2, s2]: [string, any],
    w: number
  ): VarAD => {
    if (isLinelike(t1) && isRectlike(t2)) {
      const [arr, text] = [s1, s2];
      const mx = div(
        add(arr.start.contents[0], arr.end.contents[0]),
        constOf(2.0)
      );
      const my = div(
        add(arr.start.contents[1], arr.end.contents[1]),
        constOf(2.0)
      );

      // entire equation is (mx - lx) ^ 2 + (my + 1.1 * text.h - ly) ^ 2 from Functions.hs - split it into two halves below for readability
      const textBB = bboxFromShape(t2, text);
      const lh = squared(sub(mx, textBB.center[0]));
      const rh = squared(
        sub(add(my, mul(textBB.h, constOf(1.1))), textBB.center[1])
      );
      return mul(add(lh, rh), constOfIf(w));
    } else throw Error("unsupported shapes");
  },

  /**
   * Try to center a label `s2` with respect to some shape `s1`.
   */
  centerLabel: (
    [t1, s1]: [string, any],
    [t2, s2]: [string, any],
    w: number
  ): VarAD => {
    if (isLinelike(t1) && isRectlike(t2)) {
      // The distance between the midpoint of the arrow and the center of the text should be approx. the label's "radius" plus some padding
      const [arr, text] = [s1, s2];
      const midpt = ops.vdiv(
        ops.vadd(arr.start.contents, arr.end.contents),
        constOf(2.0)
      );
      const padding = constOf(10);
      const textBB = bboxFromShape(t2, text);
      // is (x-y)^2 = x^2-2xy+y^2 better? or x^2 - y^2?
      return add(
        sub(ops.vdistsq(midpt, textBB.center), squared(textBB.w)),
        squared(padding)
      );
    } else if (isRectlike(t1) && isRectlike(t2)) {
      // Try to center label in the rectangle
      // TODO: This should be applied generically on any two GPIs with a center
      return objDict.sameCenter([t1, s1], [t2, s2]);
    } else throw new Error(`${[t1, t2]} not supported for centerLabel`);
  },

  /**
   * Try to place shape `s1` near shape `s2` (putting their centers at the same place).
   */
  near: ([t1, s1]: [string, any], [t2, s2]: [string, any], offset = 10.0) => {
    // This only works for two objects with centers (x,y)
    const res = absVal(ops.vdistsq(fns.center(s1), fns.center(s2)));
    return sub(res, squared(constOfIf(offset)));
  },

  /**
   * Try to place shape `s1` near a location `(x, y)`.
   */
  nearPt: ([t1, s1]: [string, any], x: any, y: any) => {
    return ops.vdistsq(fns.center(s1), [constOfIf(x), constOfIf(y)]);
  },

  /**
   * Try to make scalar `c` near another scalar `goal`.
   */
  // TODO: Can these be typed as `VarAD`?
  nearScalar: (c: any, goal: any) => {
    return squared(sub(constOfIf(c), constOfIf(goal)));
  },
  /**
   * Repel the angle between the p1-p0 and p1-p2 away from 0 and 180 degrees.
   * NOTE: angles more than `range` degrees from 0 or 180 deg are considered satisfied.
   */
  nonDegenerateAngle: (
    [, p0]: [string, any],
    [, p1]: [string, any],
    [, p2]: [string, any],
    strength = 20,
    range = 10
  ) => {
    if (every([p0, p1, p2].map((props) => props["center"]))) {
      const c0 = fns.center(p0);
      const c1 = fns.center(p1);
      const c2 = fns.center(p2);

      const l1 = ops.vsub(c0, c1);
      const l2 = ops.vsub(c2, c1);
      const cosine = absVal(ops.vdot(ops.vnormalize(l1), ops.vnormalize(l2)));
      // angles that are more than `range` deg from 0 or 180 do not need to be pushed
      return ifCond(
        lt(cosine, varOf(range * (Math.PI / 180))),
        varOf(0),
        mul(constOfIf(strength), cosine)
      );
    } else {
      throw new Error(
        "nonDegenerateAngle: all input shapes need to have centers"
      );
    }
  },
  /**
   * try to make distance between a point and a segment `s1` = padding.
   */
  pointLineDist: (point: VarAD[], [t1, s1]: [string, any], padding: VarAD) => {
    if (!isLinelike(t1)) {
      throw new Error(`pointLineDist: expected a point and a line, got ${t1}`);
    }
    return squared(
      equalHard(
        ops.vdist(
          closestPt_PtSeg(point, [s1.start.contents, s1.end.contents]),
          point
        ),
        padding
      )
    );
  },
};

export const constrDict = {
  /**
   * Require that the end point of line `s1` is to the right of the start point
   */
  rightwards: ([t1, s1]: [string, any]) => {
    if (t1 === "Line") {
      const x1 = s1.start.contents[0];
      const x2 = s1.end.contents[0];
      return sub(x1, x2);
    } else {
      throw Error(`unsupported shape for 'rightwards': ${t1}`);
    }
  },

  /**
   * Require that an interval `[l1, r1]` contains another interval `[l2, r2]`. If not possible, returns 0.
   */
  contains1D: ([l1, r1]: [VarAD, VarAD], [l2, r2]: [VarAD, VarAD]): VarAD => {
    // [if len2 <= len1,] require that (l2 > l1) & (r2 < r1)
    return add(constrDict.lessThanSq(l1, l2), constrDict.lessThanSq(r2, r1));
  },

  /**
   * Require that a shape `s1` contains another shape `s2`, based on the type of the shape, and with an optional `offset` between the sizes of the shapes (e.g. if `s1` should contain `s2` with margin `offset`).
   */
  contains: (
    [t1, s1]: [string, any],
    [t2, s2]: [string, any],
    offset: VarAD
  ) => {
    if (t1 === "Circle" && t2 === "Circle") {
      const d = ops.vdist(fns.center(s1), fns.center(s2));
      const o = offset
        ? sub(sub(s1.r.contents, s2.r.contents), offset)
        : sub(s1.r.contents, s2.r.contents);
      const res = sub(d, o);
      return res;
    } else if (t1 === "Circle" && isRectlike(t2)) {
      const s2BBox = bboxFromShape(t2, s2);
      const d = ops.vdist(fns.center(s1), s2BBox.center);
      const textR = max(s2BBox.w, s2BBox.h);
      return add(sub(d, s1.r.contents), textR);
    } else if (isRectlike(t1) && t1 !== "Square" && t2 === "Circle") {
      // collect constants
      const halfW = mul( constOf(0.5), s1.w.contents ); // half rectangle width
      const halfH = mul( constOf(0.5), s1.h.contents ); // half rectangle height
      const [rx, ry] = s1.center.contents; // rectangle center
      const r = s2.r.contents; // circle radius
      const [cx, cy] = s2.center.contents; // circle center
      
      // Return maximum violation in either the x- or y-direction.
      // In each direction, the distance from the circle center (cx,cy) to
      // the rectangle center (rx,ry) must be no greater than the size of
      // the rectangle (w/h), minus the radius of the circle (r) and the
      // offset (o).  We can compute this violation via the function
      //    max( |cx-rx| - (w/2-r-o),
      //         |cy-ry| - (h/2-r-o) )
      const o = typeof(offset)!=='undefined'? offset : constOf(0.);
      return max( sub( absVal(sub(cx,rx)), sub(sub(halfW,r),o) ),
                  sub( absVal(sub(cy,ry)), sub(sub(halfH,r),o) ));
    } else if (t1 === "Square" && t2 === "Circle") {
      // dist (outerx, outery) (innerx, innery) - (0.5 * outer.side - inner.radius)
      const sq = s1.center.contents;
      const d = ops.vdist(sq, fns.center(s2));
      return sub(d, sub(mul(constOf(0.5), s1.side.contents), s2.r.contents));
    } else if (isRectlike(t1) && isRectlike(t2)) {
      const box1 = bboxFromShape(t1, s1);
      const box2 = bboxFromShape(t2, s2);

      // TODO: There are a lot of individual functions added -- should we optimize them individually with a 'fnAnd` construct?
      return add(
        constrDict.contains1D(BBox.xRange(box1), BBox.xRange(box2)),
        constrDict.contains1D(BBox.yRange(box1), BBox.yRange(box2))
      );
    } else if (t1 === "Square" && isLinelike(t2)) {
      const [[startX, startY], [endX, endY]] = linePts(s2);
      const [x, y] = fns.center(s1);

      const r = div(s1.side.contents, constOf(2.0));
      const f = constOf(0.75); // 0.25 padding
      //     (lx, ly) = ((x - side / 2) * 0.75, (y - side / 2) * 0.75)
      //     (rx, ry) = ((x + side / 2) * 0.75, (y + side / 2) * 0.75)
      // in inRange startX lx rx + inRange startY ly ry + inRange endX lx rx +
      //    inRange endY ly ry
      const [lx, ly] = [mul(sub(x, r), f), mul(sub(y, r), f)];
      const [rx, ry] = [mul(add(x, r), f), mul(add(y, r), f)];
      return addN([
        constrDict.inRange(startX, lx, rx),
        constrDict.inRange(startY, ly, ry),
        constrDict.inRange(endX, lx, rx),
        constrDict.inRange(endY, ly, ry),
      ]);
    } else throw new Error(`${[t1, t2]} not supported for contains`);
  },

  /**
   * Make scalar `c` disjoint from a range `left, right`.
   */
  disjointScalar: (c: any, left: any, right: any) => {
    const d = (x: VarAD, y: VarAD) => absVal(sub(x, y));

    // if (x \in [l, r]) then min(d(x,l), d(x,r)) else 0
    return ifCond(
      inRange(c, left, right),
      min(d(c, left), d(c, right)),
      constOf(0)
    );
  },

  /**
   * Make two intervals disjoint. They must be 1D intervals (line-like shapes) sharing a y-coordinate.
   */
  disjointIntervals: ([t1, s1]: [string, any], [t2, s2]: [string, any]) => {
    if (!isLinelike(t1) || !isLinelike(t2)) {
      throw Error("expected two line-like shapes");
    }
    return overlap1D(
      [s1.start.contents[0], s1.end.contents[0]],
      [s2.start.contents[0], s2.end.contents[0]]
    );
  },

  /**
   * Make an AABB rectangle contain an AABB (vertical or horizontal) line. (Special case of rect-rect disjoint). AA = axis-aligned
   */
  containsRectLineAA: ([t1, s1]: [string, any], [t2, s2]: [string, any]) => {
    if (!isRectlike(t1) || !isLinelike(t2)) {
      throw Error("expected two line-like shapes");
    }

    const box = bboxFromShape(t1, s1);
    const line = bboxFromShape(t2, s2);

    // Contains line both vertically and horizontally
    return add(
      constrDict.contains1D(BBox.xRange(box), BBox.xRange(line)),
      constrDict.contains1D(BBox.yRange(box), BBox.yRange(line))
    );
  },

  /**
   * Make an AABB rectangle disjoint from a vertical or horizontal line.
   * (Special case of rect-rect disjoint)
   */
  disjointRectLineAA: ([t1, s1]: [string, any], [t2, s2]: [string, any]) => {
    if (!isRectlike(t1) || !isLinelike(t2)) {
      throw Error("expected two line-like shapes");
    }

    const box = bboxFromShape(t1, s1);
    const line = bboxFromShape(t2, s2);

    const overlapX = overlap1D(BBox.xRange(box), BBox.xRange(line));
    const overlapY = overlap1D(BBox.yRange(box), BBox.yRange(line));

    // Push away in both X and Y directions
    return mul(overlapX, overlapY);
  },

  /**
   * Require that a shape `s1` is disjoint from shape `s2`, based on the type of the shape, and with an optional `offset` between them (e.g. if `s1` should be disjoint from `s2` with margin `offset`).
   */
  disjoint: (
    [t1, s1]: [string, any],
    [t2, s2]: [string, any],
    offset = 0.0
  ) => {
    if (t1 === "Circle" && t2 === "Circle") {
      const d = ops.vdist(fns.center(s1), fns.center(s2));
      const o = [s1.r.contents, s2.r.contents, varOf(10.0)];
      return sub(addN(o), d);
    } else if (isRectlike(t1) && isLinelike(t2)) {
      const seg = s2;
      const textBB = bboxFromShape(t1, s1);
      const centerT = textBB.center;
      const endpts = linePts(seg);
      const cp = closestPt_PtSeg(centerT, endpts);
      const lenApprox = div(textBB.w, constOf(2.0));
      return sub(add(lenApprox, constOfIf(offset)), ops.vdist(centerT, cp));
    } else if (isRectlike(t1) && isRectlike(t2)) {
      // Assuming AABB (they are axis-aligned [bounding] boxes)
      const box1 = bboxFromShape(t1, s1);
      const box2 = bboxFromShape(t2, s2);
      const inflatedBox1 = BBox.inflate(box1, constOfIf(offset));

      const overlapX = overlap1D(BBox.xRange(inflatedBox1), BBox.xRange(box2));
      const overlapY = overlap1D(BBox.yRange(inflatedBox1), BBox.yRange(box2));

      // Push away in both X and Y directions, and account for padding
      return mul(overlapX, overlapY);
    } else {
      // TODO (new case): I guess we might need Rectangle disjoint from polyline? Unless they repel each other?
      throw new Error(`${[t1, t2]} not supported for disjoint`);
    }
  },

  /**
   * Require that two linelike shapes `l1` and `l2` are not crossing (with optional offset `offset` -- TODO: currently not accounted for).
   */
  notCrossing: (
    [t1, s1]: [string, any],
    [t2, s2]: [string, any],
    offset = 5.0
  ) => {
    if (isLinelike(t1) && isLinelike(t2)) {
      // If the lines intersect, return the smallest distance squared between their endpoints (assuming the starts and ends "correspond" -- but not geometrically necessary.) TODO -- Try every pair of distances? (end -> start)
      // Else, return 0.
      // The idea is to minimize the distance between the 'crossing' endpoints, so the lines uncross. Though I guess taking the min may make this discontinuous?

      return ifCond(
        intersects(
          s1.start.contents,
          s1.end.contents,
          s2.start.contents,
          s2.end.contents
        ),
        min(
          ops.vdistsq(s1.start.contents, s2.start.contents),
          ops.vdistsq(s1.start.contents, s2.start.contents)
        ),
        constOf(0)
      );
    } else {
      throw new Error(`${[t1, t2]} not supported for notCrossing`);
    }
  },
  /**
   * Require that shape `s1` is smaller than `s2` with some offset `offset`.
   */
  smallerThan: ([t1, s1]: [string, any], [t2, s2]: [string, any]) => {
    // s1 is smaller than s2
    const offset = mul(varOf(0.4), s2.r.contents);
    return sub(sub(s1.r.contents, s2.r.contents), offset);
  },

  /**
   * Require that shape `s1` outside of `s2` with some offset `padding`.
   */
  outsideOf: (
    [t1, s1]: [string, any],
    [t2, s2]: [string, any],
    padding = 10
  ) => {
    if (isRectlike(t1) && t2 === "Circle") {
      const s1BBox = bboxFromShape(t1, s1);
      const textR = max(s1BBox.w, s1BBox.h);
      const d = ops.vdist(fns.center(s1), fns.center(s2));
      return sub(add(add(s2.r.contents, textR), constOfIf(padding)), d);
    } else throw new Error(`${[t1, t2]} not supported for outsideOf`);
  },

  /**
   * Require that shape `s1` overlaps shape `s2` with some offset `padding`.
   */
  overlapping: (
    [t1, s1]: [string, any],
    [t2, s2]: [string, any],
    padding = 10
  ) => {
    if (t1 === "Circle" && t2 === "Circle") {
      return looseIntersect(
        fns.center(s1),
        s1.r.contents,
        fns.center(s2),
        s2.r.contents,
        constOfIf(padding)
      );
    } else throw new Error(`${[t1, t2]} not supported for overlapping`);
  },

  /**
   * Require that shape `s1` is tangent to shape `s2`.
   */
  tangentTo: ([t1, s1]: [string, any], [t2, s2]: [string, any]) => {
    if (t1 === "Circle" && t2 === "Circle") {
      const d = ops.vdist(fns.center(s1), fns.center(s2));
      const r1 = s1.r.contents;
      const r2 = s2.r.contents;
      // Since we want equality
      return absVal(sub(d, sub(r1, r2)));
    } else throw new Error(`${[t1, t2]} not supported for tangentTo`);
  },

  ptCircleIntersect: (p: VarAD[], [t, s]: [string, any]) => {
    if (t === "Circle") {
      const r = s.r.contents;
      const c = fns.center(s);
      return squared(sub(ops.vdist(p, c), r));
    } else throw new Error(`${t} not supported for ptCircleIntersect`);
  },

  /**
   * Require that label `s2` is at a distance of `offset` from a point-like shape `s1`.
   */
  atDist: ([t1, s1]: [string, any], [t2, s2]: [string, any], offset: VarAD) => {
    // TODO: Account for the size/radius of the initial point, rather than just the center

    if (isRectlike(t2)) {
      let pt;
      if (isLinelike(t1)) {
        // Position label close to the arrow's end
        pt = { x: s1.end.contents[0], y: s1.end.contents[1] };
      } else {
        // Only assume shape1 has a center
        pt = { x: s1.center.contents[0], y: s1.center.contents[1] };
      }

      // Get polygon of text (box)
      // TODO: Make this a GPI property
      // TODO: Do this properly; Port the matrix stuff in `textPolygonFn` / `textPolygonFn2` in Shapes.hs
      // I wrote a version simplified to work for rectangles
      const text = s2;
      const rect = bboxFromShape(t2, text);

      return ifCond(
        pointInBox(pt, rect),
        // If the point is inside the box, push it outside w/ `noIntersect`
        noIntersectCircles(rect.center, rect.w, [pt.x, pt.y], constOf(2.0)),
        // If the point is outside the box, try to get the distance from the point to equal the desired distance
        atDistOutside(pt, rect, offset)
      );
    } else {
      throw Error(`unsupported shapes for 'atDist': ${t1}, ${t2}`);
    }
  },

  /**
   * Require that the vector defined by `(q, p)` is perpendicular from the vector defined by `(r, p)`.
   */
  perpendicular: (q: VarAD[], p: VarAD[], r: VarAD[]): VarAD => {
    const v1 = ops.vsub(q, p);
    const v2 = ops.vsub(r, p);
    const dotProd = ops.vdot(v1, v2);
    return equalHard(dotProd, constOf(0.0));
  },

  /**
   * Require that the value `x` is in the range defined by `[x0, x1]`.
   */
  inRange: (x: VarAD, x0: VarAD, x1: VarAD) => {
    return max(constOf(0), mul(sub(x, x0), sub(x, x1)));
  },

  /**
   * Require that the value `x` is less than the value `y`
   */
  equal: (x: VarAD, y: VarAD) => {
    return equalHard(x, y);
  },

  /**
   * Require that the value `x` is less than the value `y` with optional offset `padding`
   */
  lessThan: (x: VarAD, y: VarAD, padding = 0) => {
    return add(sub(x, y), constOfIf(padding));
  },

  /**
   * Require that the value `x` is less than the value `y`, with steeper penalty
   */
  lessThanSq: (x: VarAD, y: VarAD) => {
    // if x < y then 0 else (x - y)^2
    return ifCond(lt(x, y), constOf(0), squared(sub(x, y)));
  },

  /**
   * Require that three points be collinear.
   */
  collinear: (c1: VarAD[], c2: VarAD[], c3: VarAD[]) => {
    const v1 = ops.vsub(c1, c2);
    const v2 = ops.vsub(c2, c3);
    const v3 = ops.vsub(c1, c3);

    // Use triangle inequality (v1 + v2 <= v3) to make sure v1, v2, and v3 don't form a triangle (and therefore must be collinear.)
    return max(
      constOf(0),
      sub(add(ops.vnorm(v1), ops.vnorm(v2)), ops.vnorm(v3))
    );
  },

  /**
   * Require that the `center`s of three shapes to be collinear. Does not enforce a specific ordering of points, instead it takes the arrangement of points that is most easily satisfiable.
   */
  collinearUnordered: (
    [, p0]: [string, any],
    [, p1]: [string, any],
    [, p2]: [string, any]
  ) => {
    if (every([p0, p1, p2].map((props) => props["center"]))) {
      const c1 = fns.center(p0);
      const c2 = fns.center(p1);
      const c3 = fns.center(p2);

      const v1 = ops.vnorm(ops.vsub(c1, c2));
      const v2 = ops.vnorm(ops.vsub(c2, c3));
      const v3 = ops.vnorm(ops.vsub(c1, c3));

      // Use triangle inequality (v1 + v2 <= v3) to make sure v1, v2, and v3 don't form a triangle (and therefore must be collinear.)
      return max(
        constOf(0),
        min(
          min(sub(add(v1, v2), v3), sub(add(v1, v3), v2)),
          sub(add(v2, v3), v1)
        )
      );
    } else {
      throw new Error("collinear: all input shapes need to have centers");
    }
  },
  /** Require that `shape` is on the canvas */
  onCanvas: (
    [shapeType, props]: any,
    canvasWidth: VarAD,
    canvasHeight: VarAD
  ) => {
    const box = bboxFromShape(shapeType, props);
    const canvasXRange: [VarAD, VarAD] = [
      neg(div(canvasWidth, constOf(2))),
      div(canvasWidth, constOf(2)),
    ];
    const canvasYRange: [VarAD, VarAD] = [
      neg(div(canvasHeight, constOf(2))),
      div(canvasHeight, constOf(2)),
    ];
    return add(
      constrDict.contains1D(canvasXRange, BBox.xRange(box)),
      constrDict.contains1D(canvasYRange, BBox.yRange(box))
    );
  },
};

// -------- Helpers for writing objectives

/**
 * Check that the `inputs` list equals the `expected` list.
 */
const typesAre = (inputs: string[], expected: string[]): boolean =>
  inputs.length === expected.length &&
  _.every(_.zip(inputs, expected).map(([i, e]) => i === e));

// -------- (Hidden) helpers for objective/constraints/computations

/**
 * Require that `x` equals `y`.
 */
const equalHard = (x: VarAD, y: VarAD) => {
  // This is an equality constraint (x = c) via two inequality constraints (x <= c and x >= c)
  const valMax = max(x, y);
  const valMin = min(x, y);
  // TODO: I guess you could also use an absolute value?
  return sub(valMax, valMin);
};

/**
 * Require that a shape at `center1` with radius `r1` not intersect a shape at `center2` with radius `r2` with optional padding `padding`. (For a non-circle shape, its radius should be half of the shape's general "width")
 */
const noIntersectCircles = (
  center1: VarAD[],
  r1: VarAD,
  center2: VarAD[],
  r2: VarAD,
  padding = 10
): VarAD => {
  // noIntersect [[x1, y1, s1], [x2, y2, s2]] = - dist (x1, y1) (x2, y2) + (s1 + s2 + 10)
  const res = add(add(r1, r2), constOfIf(padding));
  return sub(res, ops.vdist(center1, center2));
};

/**
 * Require that a shape at `center1` with radius `r1` intersect a shape at `center2` with radius `r2`, with overlap amount `padding`.
 */
const looseIntersect = (
  center1: VarAD[],
  r1: VarAD,
  center2: VarAD[],
  r2: VarAD,
  padding: VarAD
): VarAD => {
  // looseIntersect [[x1, y1, s1], [x2, y2, s2]] = dist (x1, y1) (x2, y2) - (s1 + s2 - 10)
  const res = sub(add(r1, r2), padding);
  return sub(ops.vdist(center1, center2), res);
};

/**
 * Encourage that an arrow `arr` be centered between two shapes with centers `center1` and `center2`, and text size (?) `[o1, o2]`.
 */
const centerArrow2 = (
  arr: any,
  center1: VarAD[],
  center2: VarAD[],
  [o1, o2]: VarAD[]
): VarAD => {
  const vec = ops.vsub(center2, center1); // direction the arrow should point to
  const dir = ops.vnormalize(vec);

  let start = center1;
  let end = center2;

  // TODO: take in spacing, use the right text dimension/distance?, note on arrow directionality

  // TODO: add abs
  if (gt(ops.vnorm(vec), add(o1, absVal(o2)))) {
    start = ops.vadd(center1, ops.vmul(o1, dir));
    end = ops.vadd(center2, ops.vmul(o2, dir));
  }

  const fromPt = arr.start.contents;
  const toPt = arr.end.contents;

  return add(ops.vdistsq(fromPt, start), ops.vdistsq(toPt, end));
};

/**
 * Repel a vector `a` from a vector `b` with weight `c`.
 */
const repelPoint = (c: VarAD, a: VarAD[], b: VarAD[]) =>
  div(c, add(ops.vdistsq(a, b), constOf(EPS_DENOM)));

// ------- Polygon-related helpers

/**
 * Return true iff `p` is in rect `b`.
 */
const pointInBox = (p: any, rect: BBox.BBox): VarAD => {
  return and(
    and(lt(BBox.minX(rect), p.x), lt(p.x, BBox.maxX(rect))),
    and(lt(BBox.minY(rect), p.y), lt(p.y, BBox.maxY(rect)))
  );
};

/**
 * Helper function for atDist constraint.
 * If the point is outside the box, try to get the distance from the point to equal the desired distance.
 */
const atDistOutside = (pt: any, rect: BBox.BBox, offset: VarAD): VarAD => {
  const dsqRes = dsqBP(pt, rect);
  const WEIGHT = 1;
  return mul(constOf(WEIGHT), equalHard(dsqRes, squared(offset)));
};

/**
 * Assuming `rect` is an axis-aligned bounding box (AABB),
 * compute the positive distance squared from point `p` to box `rect` (not the signed distance).
 * https://stackoverflow.com/questions/5254838/calculating-distance-between-a-point-and-a-rectangular-box-nearest-point
 */
const dsqBP = (p: any, rect: BBox.BBox): VarAD => {
  const dx = max(
    max(sub(BBox.minX(rect), p.x), constOf(0.0)),
    sub(p.x, BBox.maxX(rect))
  );
  const dy = max(
    max(sub(BBox.minY(rect), p.y), constOf(0.0)),
    sub(p.y, BBox.maxY(rect))
  );
  return add(squared(dx), squared(dy));
};

/**
 * Linearly interpolate between left `l` and right `r` endpoints, at fraction `k` of interpolation.
 */
const lerp = (l: VarAD, r: VarAD, k: VarAD): VarAD => {
  // TODO: Rewrite the lerp code to be more concise
  return add(mul(l, sub(constOf(1.0), k)), mul(r, k));
};

/**
 * Linearly interpolate between vector `l` and vector `r` endpoints, at fraction `k` of interpolation.
 */
const lerp2 = (l: VarAD[], r: VarAD[], k: VarAD): [VarAD, VarAD] => {
  return [lerp(l[0], r[0], k), lerp(l[1], r[1], k)];
};

/**
 * Sample a line `line` at `NUM_SAMPLES` points uniformly.
 */
const sampleSeg = (line: VarAD[][]) => {
  const NUM_SAMPLES = 15;
  const NUM_SAMPLES2 = constOf(1 + NUM_SAMPLES);
  // TODO: Check that this covers the whole line, i.e. no off-by-one error
  const samples = _.range(1 + NUM_SAMPLES).map((i) => {
    const k = div(constOf(i), NUM_SAMPLES2);
    return lerp2(line[0], line[1], k);
  });

  return samples;
};

/**
 * Return the closest point on segment `[start, end]` to point `pt`.
 */
const closestPt_PtSeg = (pt: VarAD[], [start, end]: VarAD[][]): VarAD[] => {
  const EPS0 = varOf(10e-3);
  const lensq = max(ops.vdistsq(start, end), EPS0); // Avoid a divide-by-0 if the line is too small

  // If line seg looks like a point, the calculation just returns (something close to) `v`
  const dir = ops.vsub(end, start);
  // t = ((p -: v) `dotv` dir) / lensq -- project vector onto line seg and normalize
  const t = div(
    ops.vdot(ops.vsub(pt, start), dir),
    add(lensq, constOf(EPS_DENOM))
  );
  const t1 = clamp([0.0, 1.0], t);

  // v +: (t' *: dir) -- walk along vector of line seg
  return ops.vadd(start, ops.vmul(t1, dir));
};

/**
 * Clamp `x` in range `[l, r]`.
 */
const clamp = ([l, r]: number[], x: VarAD): VarAD => {
  return max(constOf(l), min(constOf(r), x));
};

/**
 * returns true iff the line from `(a,b)` -> `(c,d)` intersects with `(p,q)` -> `(r,s)`
 */
// https://stackoverflow.com/questions/9043805/test-if-two-lines-intersect-javascript-function
// TODO: Check this function more thoroughly (seems to work fine in Style, though)
export const intersectsSegSeg = (s1: VarAD[][], s2: VarAD[][]): VarAD => {
  return intersects(s1[0], s1[1], s2[0], s2[1]);
};

/**
 * returns true iff the line from `(a,b)` -> `(c,d)` intersects with `(p,q)` -> `(r,s)`
 */
// https://stackoverflow.com/questions/9043805/test-if-two-lines-intersect-javascript-function
// TODO: Check this function more thoroughly (seems to work fine in Style, though)
const intersects = (
  l1_p1: VarAD[],
  l1_p2: VarAD[],
  l2_p1: VarAD[],
  l2_p2: VarAD[]
): VarAD => {
  const [[a, b], [c, d]] = [l1_p1, l1_p2];
  const [[p, q], [r, s]] = [l2_p1, l2_p2];

  // const det = (c - a) * (s - q) - (r - p) * (d - b);
  const det = sub(mul(sub(c, a), sub(s, q)), mul(sub(r, p), sub(d, b)));
  // const lambda = ((s - q) * (r - a) + (p - r) * (s - b)) / det;
  // const gamma = ((b - d) * (r - a) + (c - a) * (s - b)) / det;
  const lambda = div(
    add(mul(sub(s, q), sub(r, a)), mul(sub(p, r), sub(s, b))),
    det
  );
  const gamma = div(
    add(mul(sub(b, d), sub(r, a)), mul(sub(c, a), sub(s, b))),
    det
  );
  const o = constOf(0);
  const l = constOf(1);
  const fals = constOf(0);

  // if (det === 0) { return false; }
  // return (0 < lambda && lambda < 1) && (0 < gamma && gamma < 1);
  return ifCond(
    eq(det, o),
    fals,
    and(and(lt(o, lambda), lt(lambda, l)), and(lt(o, gamma), lt(gamma, l)))
  );
};

/**
 * returns the intersection point between line segments, `s1` from `(a,b)` -> `(c,d)` and `s2` from `(p,q)` -> `(r,s)`. NOTE: Expects the line segments to intersect. You should use `intersect` to check if they do intersect.
 */
// https://stackoverflow.com/questions/9043805/test-if-two-lines-intersect-javascript-function
// https://stackoverflow.com/posts/58657254/revisions
export const intersectionSegSeg = (s1: VarAD[][], s2: VarAD[][]): VarAD[] => {
  const [l1_p1, l1_p2, l2_p1, l2_p2] = [s1[0], s1[1], s2[0], s2[1]];
  const [[a, b], [c, d]] = [l1_p1, l1_p2];
  const [[p, q], [r, s]] = [l2_p1, l2_p2];

  // Divide by 0 error...

  const det = sub(mul(sub(c, a), sub(s, q)), mul(sub(r, p), sub(d, b)));
  const lambda = div(
    add(mul(sub(s, q), sub(r, a)), mul(sub(p, r), sub(s, b))),
    det
  );
  const gamma = div(
    add(mul(sub(b, d), sub(r, a)), mul(sub(c, a), sub(s, b))),
    det
  );

  // from1 + lambda * dv
  const dv = ops.vsub(l1_p2, l1_p1);
  return ops.vmove(l1_p1, lambda, dv);
};

/**
 * Return the amount of overlap between two intervals in R. (0 if none)
 */
export const overlap1D = (
  [l1, r1]: [VarAD, VarAD],
  [l2, r2]: [VarAD, VarAD]
): VarAD => {
  const d = (x: VarAD, y: VarAD) => absVal(sub(x, y)); // Distance between two reals
  // const d = (x: VarAD, y: VarAD) => squared(sub(x, y)); // Distance squared, if just the asymptotic behavior matters
  return ifCond(
    or(lt(r1, l2), lt(r2, l1)), // disjoint intervals => overlap is 0
    constOf(0),
    min(d(l2, r1), d(l1, r2))
  );
};

/**
 * Return numerically-encoded boolean indicating whether `x \in [l, r]`.
 */
export const inRange = (x: VarAD, l: VarAD, r: VarAD): VarAD => {
  if (l.val > r.val) throw Error("invalid range"); // TODO do this range check better
  const fals = constOf(0);
  const tru = constOf(1);
  return ifCond(and(gt(x, l), lt(x, r)), tru, fals);
};

/**
 * Return numerically-encoded boolean indicating whether the two bboxes are disjoint.
 */
export const areDisjointBoxes = (a: BBox.BBox, b: BBox.BBox): VarAD => {
  const fals = constOf(0);
  const tru = constOf(1);

  const c1 = lt(BBox.maxX(a), BBox.minX(b));
  const c2 = gt(BBox.minX(a), BBox.maxX(b));
  const c3 = lt(BBox.maxY(a), BBox.minY(b));
  const c4 = gt(BBox.minY(a), BBox.maxY(b));

  return ifCond(or(or(or(c1, c2), c3), c4), tru, fals);
};

/**
 * Preconditions:
 *   (shape-specific)
 * Input: A shape.
 * Output: A new BBox
 */
export const bboxFromShape = (t: string, s: any): BBox.BBox => {
<<<<<<< HEAD
  // if (!(isRectlike(t) || isLinelike(t))) {
  //   throw new Error(
  //     `BBox expected a rect-like or line-like shape, but got ${t}`
  //   );
  // }

  // initialize w, h, and center depending on whether the input shape is line-like or rect/square-like
  let w;
  if (t == "Square") {
    w = s.side.contents;
  } else if (t == "Circle") {
    w = mul(s.r.contents, constOf(2));
  } else if (isLinelike(t)) {
    w = max(
      absVal(sub(s.start.contents[0], s.end.contents[0])),
      s.thickness.contents
    );
  } else if (t === "Path" || t === "Polygon") {
    // HACK: handle `Path` and `Polygon`
    w = constOf(10);
  } else {
    w = s.w.contents;
  }

  let h;
  if (t == "Square") {
    h = s.side.contents;
  } else if (t == "Circle") {
    h = mul(s.r.contents, constOf(2));
  } else if (isLinelike(t)) {
    h = max(
      absVal(sub(s.start.contents[1], s.end.contents[1])),
      s.thickness.contents
    );
  } else if (t === "Path" || t === "Polygon") {
    // HACK: handle `Path` and `Polygon`
    h = constOf(10);
  } else {
    h = s.h.contents;
  }

  let center;
  if (isLinelike(t)) {
    // TODO: Compute the bbox of the line in a nicer way
    center = ops.vdiv(ops.vadd(s.start.contents, s.end.contents), constOf(2));
  } else if (t === "Path" || t === "Polygon") {
    // HACK: handle `Path` and `Polygon`
    center = [constOf(10), constOf(10)];
  } else {
    center = s.center.contents;
  }

  return BBox.bbox(w, h, center);
=======
  return findDef(t).bbox(s);
>>>>>>> 3f223f4a
};<|MERGE_RESOLUTION|>--- conflicted
+++ resolved
@@ -309,12 +309,12 @@
       return add(sub(d, s1.r.contents), textR);
     } else if (isRectlike(t1) && t1 !== "Square" && t2 === "Circle") {
       // collect constants
-      const halfW = mul( constOf(0.5), s1.w.contents ); // half rectangle width
-      const halfH = mul( constOf(0.5), s1.h.contents ); // half rectangle height
+      const halfW = mul(constOf(0.5), s1.w.contents); // half rectangle width
+      const halfH = mul(constOf(0.5), s1.h.contents); // half rectangle height
       const [rx, ry] = s1.center.contents; // rectangle center
       const r = s2.r.contents; // circle radius
       const [cx, cy] = s2.center.contents; // circle center
-      
+
       // Return maximum violation in either the x- or y-direction.
       // In each direction, the distance from the circle center (cx,cy) to
       // the rectangle center (rx,ry) must be no greater than the size of
@@ -322,9 +322,11 @@
       // offset (o).  We can compute this violation via the function
       //    max( |cx-rx| - (w/2-r-o),
       //         |cy-ry| - (h/2-r-o) )
-      const o = typeof(offset)!=='undefined'? offset : constOf(0.);
-      return max( sub( absVal(sub(cx,rx)), sub(sub(halfW,r),o) ),
-                  sub( absVal(sub(cy,ry)), sub(sub(halfH,r),o) ));
+      const o = typeof offset !== "undefined" ? offset : constOf(0);
+      return max(
+        sub(absVal(sub(cx, rx)), sub(sub(halfW, r), o)),
+        sub(absVal(sub(cy, ry)), sub(sub(halfH, r), o))
+      );
     } else if (t1 === "Square" && t2 === "Circle") {
       // dist (outerx, outery) (innerx, innery) - (0.5 * outer.side - inner.radius)
       const sq = s1.center.contents;
@@ -1002,61 +1004,5 @@
  * Output: A new BBox
  */
 export const bboxFromShape = (t: string, s: any): BBox.BBox => {
-<<<<<<< HEAD
-  // if (!(isRectlike(t) || isLinelike(t))) {
-  //   throw new Error(
-  //     `BBox expected a rect-like or line-like shape, but got ${t}`
-  //   );
-  // }
-
-  // initialize w, h, and center depending on whether the input shape is line-like or rect/square-like
-  let w;
-  if (t == "Square") {
-    w = s.side.contents;
-  } else if (t == "Circle") {
-    w = mul(s.r.contents, constOf(2));
-  } else if (isLinelike(t)) {
-    w = max(
-      absVal(sub(s.start.contents[0], s.end.contents[0])),
-      s.thickness.contents
-    );
-  } else if (t === "Path" || t === "Polygon") {
-    // HACK: handle `Path` and `Polygon`
-    w = constOf(10);
-  } else {
-    w = s.w.contents;
-  }
-
-  let h;
-  if (t == "Square") {
-    h = s.side.contents;
-  } else if (t == "Circle") {
-    h = mul(s.r.contents, constOf(2));
-  } else if (isLinelike(t)) {
-    h = max(
-      absVal(sub(s.start.contents[1], s.end.contents[1])),
-      s.thickness.contents
-    );
-  } else if (t === "Path" || t === "Polygon") {
-    // HACK: handle `Path` and `Polygon`
-    h = constOf(10);
-  } else {
-    h = s.h.contents;
-  }
-
-  let center;
-  if (isLinelike(t)) {
-    // TODO: Compute the bbox of the line in a nicer way
-    center = ops.vdiv(ops.vadd(s.start.contents, s.end.contents), constOf(2));
-  } else if (t === "Path" || t === "Polygon") {
-    // HACK: handle `Path` and `Polygon`
-    center = [constOf(10), constOf(10)];
-  } else {
-    center = s.center.contents;
-  }
-
-  return BBox.bbox(w, h, center);
-=======
   return findDef(t).bbox(s);
->>>>>>> 3f223f4a
 };