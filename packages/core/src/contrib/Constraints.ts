--- conflicted
+++ resolved
@@ -243,16 +243,8 @@
       return containsCircleRectlike([t1, s1], [t2, s2], constOfIf(padding));
     else if (shapedefs[t1].isRectlike && t2 === "Circle")
       return containsRectlikeCircle([t1, s1], [t2, s2], constOfIf(padding));
-<<<<<<< HEAD
     else
       return containsAABBs([t1, s1], [t2, s2], constOfIf(padding));
-=======
-    else if (t1 === "Square" && t2 === "Circle")
-      return containsSquareCircle([t1, s1], [t2, s2], constOfIf(padding));
-    else if (t1 === "Square" && shapedefs[t2].isLinelike)
-      return containsSquareLinelike([t1, s1], [t2, s2], constOfIf(padding));
-    else return containsAABBs([t1, s1], [t2, s2], constOfIf(padding));
->>>>>>> 28a8cfd1
   },
 
   /**
