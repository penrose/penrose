--- conflicted
+++ resolved
@@ -191,14 +191,7 @@
       return overlappingCircleLine([t1, s1], [t2, s2], constOfIf(padding));
     else if (t1 === "Line" && t2 === "Circle")
       return overlappingCircleLine([t2, s2], [t1, s1], constOfIf(padding));
-<<<<<<< HEAD
-    // Default to bounding boxes
-    else {
-      // TODO: After compilation time fix (issue #652), replace by:
-      // return overlappingAABBsMinkowski([t1, s1], [t2, s2], constOfIf(padding));
-=======
     else
->>>>>>> 7872808c
       return overlappingAABBs([t1, s1], [t2, s2], constOfIf(padding));
   },
 
