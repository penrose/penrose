--- conflicted
+++ resolved
@@ -1041,47 +1041,7 @@
  * Output: A new BBox
  */
 export const bboxFromShape = (t: string, s: any): BBox.BBox => {
-<<<<<<< HEAD
-  if (!(isRectlike(t) || isLinelike(t))) {
-    throw new Error(
-      `BBox expected a rect-like or line-like shape, but got ${t}`
-    );
-  }
-
-  // initialize w, h, and center depending on whether the input shape is line-like or rect/square-like
-  let w;
-  if (t == "Square") {
-    w = s.side.contents;
-  } else if (isLinelike(t)) {
-    w = max(
-      absVal(sub(s.start.contents[0], s.end.contents[0])),
-      s.thickness.contents
-    );
-  } else {
-    w = s.w.contents;
-  }
-
-  let h;
-  if (t == "Square") {
-    h = s.side.contents;
-  } else if (isLinelike(t)) {
-    h = max(
-      absVal(sub(s.start.contents[1], s.end.contents[1])),
-      s.thickness.contents
-    );
-  } else {
-    h = s.h.contents;
-  }
-
-  let center;
-  if (isLinelike(t)) {
-    // TODO: Compute the bbox of the line in a nicer way
-    center = ops.vdiv(ops.vadd(s.start.contents, s.end.contents), constOf(2));
-  } else {
-    center = s.center.contents;
-  }
-
-  return BBox.bbox(w, h, center);
+  return findDef(t).bbox(s);
 };
 
 // ------- Minkowski SDF helpers
@@ -1200,7 +1160,4 @@
   // TODO: Add convex partitioning algorithm for polygons.
   // See e.g.: https://doc.cgal.org/Manual/3.2/doc_html/cgal_manual/Partition_2/Chapter_main.html#Section_9.3
   return [p];
-=======
-  return findDef(t).bbox(s);
->>>>>>> 2af2447d
 };