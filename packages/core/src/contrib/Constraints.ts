--- conflicted
+++ resolved
@@ -506,14 +506,22 @@
       // Assuming AABB (they are axis-aligned [bounding] boxes)
       const box1 = bboxFromShape(t1, s1);
       const box2 = bboxFromShape(t2, s2);
-<<<<<<< HEAD
-      const inflatedBox1 = BBox.inflate(box1, constOfIf(offset));
-
-      const overlapX = overlap1D(BBox.xRange(inflatedBox1), BBox.xRange(box2));
-      const overlapY = overlap1D(BBox.yRange(inflatedBox1), BBox.yRange(box2));
-
-      // Push away in both X and Y directions, and account for padding
-      return mul(overlapX, overlapY);
+
+      const [pc1, pc2] = rectangleDifference(box1, box2);
+      const [xp, yp] = ops.vmul(constOf(0.5), ops.vadd(pc1, pc2));
+      const [xr, yr] = ops.vmul(constOf(0.5), ops.vsub(pc2, pc1));
+      const [xq, yq] = ops.vsub([absVal(xp), absVal(yp)], [xr, yr]);
+      const e1 = sqrt(
+        add(
+          constOf(10e-15),
+          add(
+            squared(max(sub(xp, xr), constOf(0.0))),
+            squared(max(sub(yp, yr), constOf(0.0)))
+          )
+        )
+      );
+      const e2 = neg(min(max(xq, yq), constOf(0.0)));
+      return sub(e2, e1);
     } else if ((t1 === "Circle" && t2 === "Line"   ) ||
                (t2 === "Line"   && t1 === "Circle" )) {
 
@@ -545,23 +553,6 @@
       const d = ops.vnorm( ops.vsub( u, ops.vmul(h,v) ) );
       // return d - (r+o)
       return neg(sub( d, add( r, o ) ));
-=======
-      const [pc1, pc2] = rectangleDifference(box1, box2);
-      const [xp, yp] = ops.vmul(constOf(0.5), ops.vadd(pc1, pc2));
-      const [xr, yr] = ops.vmul(constOf(0.5), ops.vsub(pc2, pc1));
-      const [xq, yq] = ops.vsub([absVal(xp), absVal(yp)], [xr, yr]);
-      const e1 = sqrt(
-        add(
-          constOf(10e-15),
-          add(
-            squared(max(sub(xp, xr), constOf(0.0))),
-            squared(max(sub(yp, yr), constOf(0.0)))
-          )
-        )
-      );
-      const e2 = neg(min(max(xq, yq), constOf(0.0)));
-      return sub(e2, e1);
->>>>>>> 3ab0042f
     } else {
       throw new Error(`${[t1, t2]} not supported for disjoint`);
     }
