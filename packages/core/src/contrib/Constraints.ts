import { constOf, constOfIf, ops } from "engine/Autodiff";
import {
  absVal,
  add,
  max,
  min,
  minN,
  mul,
  neg,
  squared,
  sub,
  ifCond,
  lt,
} from "engine/AutodiffFunctions";
import { inRange, overlap1D } from "contrib/Utils";
import { shapeCenter, shapeSize } from "contrib/Queries";
import * as _ from "lodash";
import { shapedefs } from "shapes/Shapes";
import {
  overlappingLines,
  overlappingCircles,
  overlappingPolygons,
  overlappingRectlikeCircle,
  overlappingCircleLine,
  overlappingAABBs,
  containsCircles,
  containsCircleRectlike,
  containsRectlikeCircle,
  containsSquareCircle,
  containsSquareLinelike,
  containsAABBs,
} from "contrib/ConstraintsUtils";
import { VarAD } from "types/ad";

// -------- Simple constraints
// Do not require shape quaries, operate directly with `VarAD` parameters.
const constrDictSimple = {
  /**
   * Require that the value `x` is equal to the value `y`
   */
  equal: (x: VarAD, y: VarAD) => {
    return absVal(sub(x, y));
  },

  /**
   * Require that the value `x` is greater than the value `y` with optional padding `padding`
   */
  greaterThan: (x: VarAD, y: VarAD, padding = 0) => {
    return add(sub(y, x), constOfIf(padding));
  },

  /**
   * Require that the value `x` is less than the value `y` with optional padding `padding`
   */
  lessThan: (x: VarAD, y: VarAD, padding = 0) => {
    return add(sub(x, y), constOfIf(padding));
  },

  /**
   * Require that the value `x` is less than the value `y`, with steeper penalty
   */
  lessThanSq: (x: VarAD, y: VarAD) => {
    // if x < y then 0 else (x - y)^2
    return ifCond(lt(x, y), constOf(0), squared(sub(x, y)));
  },

  /**
   * Require that the value `x` is in the range defined by `[x0, x1]`.
   */
  inRange: (x: VarAD, x0: VarAD, x1: VarAD) => {
    return mul(sub(x, x0), sub(x, x1));
  },

  /**
   * Require that an interval `[l1, r1]` contains another interval `[l2, r2]`. If not possible, returns 0.
   */
  contains1D: ([l1, r1]: [VarAD, VarAD], [l2, r2]: [VarAD, VarAD]): VarAD => {
    // [if len2 <= len1,] require that (l2 > l1) & (r2 < r1)
    return add(
      constrDictSimple.lessThanSq(l1, l2),
      constrDictSimple.lessThanSq(r2, r1)
    );
  },

  /**
   * Make scalar `c` disjoint from a range `left, right`.
   */
  disjointScalar: (c: any, left: any, right: any) => {
    const d = (x: VarAD, y: VarAD) => absVal(sub(x, y));

    // if (x \in [l, r]) then min(d(x,l), d(x,r)) else 0
    return ifCond(
      inRange(c, left, right),
      min(d(c, left), d(c, right)),
      constOf(0)
    );
  },

  /**
   * Require that the vector defined by `(q, p)` is perpendicular from the vector defined by `(r, p)`.
   */
  perpendicular: (q: VarAD[], p: VarAD[], r: VarAD[]): VarAD => {
    const v1 = ops.vsub(q, p);
    const v2 = ops.vsub(r, p);
    const dotProd = ops.vdot(v1, v2);
    return absVal(dotProd);
  },

  /**
   * Require that three points be collinear.
   * Depends on the specific ordering of points.
   */
  collinear: (c1: VarAD[], c2: VarAD[], c3: VarAD[]) => {
    const v1 = ops.vsub(c1, c2);
    const v2 = ops.vsub(c2, c3);
    const v3 = ops.vsub(c1, c3);

    // Use triangle inequality (|v1| + |v2| <= |v3|) to make sure v1, v2, and v3 don't form a triangle (and therefore must be collinear.)
    return max(
      constOf(0),
      sub(add(ops.vnorm(v1), ops.vnorm(v2)), ops.vnorm(v3))
    );
  },
<<<<<<< HEAD
};
=======

  /**
   * Require that three points be collinear.
   * Does not enforce a specific ordering of points, instead it takes the arrangement of points that is most easily satisfiable.
   */
  collinearUnordered: (c1: VarAD[], c2: VarAD[], c3: VarAD[]) => {
    const v1 = ops.vnorm(ops.vsub(c1, c2));
    const v2 = ops.vnorm(ops.vsub(c2, c3));
    const v3 = ops.vnorm(ops.vsub(c1, c3));

    // Use triangle inequality (|v1| + |v2| <= |v3|) to make sure v1, v2, and v3 don't form a triangle (and therefore must be collinear.)
    return max(constOf(0), minN([
      sub(add(v1, v2), v3),
      sub(add(v1, v3), v2),
      sub(add(v2, v3), v1),
    ]));
  },

}
>>>>>>> 08a0fc7a

// -------- General constraints
// Defined for all shapes, generally require shape queries or call multiple specific constraints.
const constrDictGeneral = {
  /**
   * Require that a shape have a size greater than some constant minimum, based on the type of the shape.
   */
  minSize: ([shapeType, props]: [string, any], limit = 50) => {
    return sub(constOfIf(limit), shapeSize([shapeType, props]));
  },

  /**
   * Require that a shape have a size less than some constant maximum, based on the type of the shape.
   */
  maxSize: ([shapeType, props]: [string, any], limit: number | VarAD) => {
    return sub(shapeSize([shapeType, props]), constOfIf(limit));
  },

  /**
   * Require that shape `s1` overlaps shape `s2` with some padding `padding`.
   */
  overlapping: (
    [t1, s1]: [string, any],
    [t2, s2]: [string, any],
    padding = 0.0
  ) => {
    if (shapedefs[t1].isLinelike && shapedefs[t2].isLinelike)
      return overlappingLines([t1, s1], [t2, s2], constOfIf(padding));
    else if (t1 === "Circle" && t2 === "Circle")
      return overlappingCircles([t1, s1], [t2, s2], constOfIf(padding));
    else if (t1 === "Polygon" && t2 === "Polygon")
      return overlappingPolygons([t1, s1], [t2, s2], constOfIf(padding));
    else if (shapedefs[t1].isRectlike && t2 === "Circle")
      return overlappingRectlikeCircle([t1, s1], [t2, s2], constOfIf(padding));
    else if (t1 === "Circle" && t2 === "Line")
      return overlappingCircleLine([t1, s1], [t2, s2], constOfIf(padding));
    else if (t1 === "Line" && t2 === "Circle")
      return overlappingCircleLine([t2, s2], [t1, s1], constOfIf(padding));
    else {
      // TODO: After compilation time fix (issue #652), replace by:
      // return overlappingAABBsMinkowski([t1, s1], [t2, s2], constOfIf(padding));
      return overlappingAABBs([t1, s1], [t2, s2], constOfIf(padding));
    }
  },

  /**
<<<<<<< HEAD
   * Require that a shape `s1` is disjoint from shape `s2`, based on the type of the shape, and with an optional `padding` between them
=======
   * Require that a shape `s1` is disjoint from shape `s2`, 
   * based on the type of the shape, and with an optional `padding` between them 
>>>>>>> 08a0fc7a
   * (e.g. if `s1` should be disjoint from `s2` with margin `padding`).
   */
  disjoint: (
    [t1, s1]: [string, any],
    [t2, s2]: [string, any],
    padding = 0.0
  ) => {
    return neg(constrDictGeneral.overlapping([t1, s1], [t2, s2], padding));
  },

  /**
   * Require that shape `s1` is tangent to shape `s2`, 
   * based on the type of the shape, and with an optional `padding` between them 
   * (e.g. if `s1` should contain `s2` with margin `padding`).
   */
<<<<<<< HEAD
  tangentTo: ([t1, s1]: [string, any], [t2, s2]: [string, any]) => {
    return absVal(constrDictGeneral.overlapping([t1, s1], [t2, s2]));
=======
  tangentTo: (
    [t1, s1]: [string, any], 
    [t2, s2]: [string, any],
    padding = 0.0
  ) => {
    return absVal(constrDictGeneral.overlapping([t1, s1], [t2, s2], padding));
>>>>>>> 08a0fc7a
  },

  /**
   * Require that a shape `s1` contains another shape `s2`,
   * based on the type of the shape, and with an optional `padding` between the sizes of the shapes
   * (e.g. if `s1` should contain `s2` with margin `padding`).
   */
  contains: (
    [t1, s1]: [string, any],
    [t2, s2]: [string, any],
    padding = 0.0
  ) => {
    if (t1 === "Circle" && t2 === "Circle")
      return containsCircles([t1, s1], [t2, s2], constOfIf(padding));
    else if (t1 === "Circle" && shapedefs[t2].isRectlike)
      return containsCircleRectlike([t1, s1], [t2, s2], constOfIf(padding));
    else if (shapedefs[t1].isRectlike && t1 !== "Square" && t2 === "Circle")
      return containsRectlikeCircle([t1, s1], [t2, s2], constOfIf(padding));
    else if (t1 === "Square" && t2 === "Circle")
      return containsSquareCircle([t1, s1], [t2, s2], constOfIf(padding));
    else if (t1 === "Square" && shapedefs[t2].isLinelike)
      return containsSquareLinelike([t1, s1], [t2, s2], constOfIf(padding));
    else return containsAABBs([t1, s1], [t2, s2], constOfIf(padding));
  },

  /**
   * Require that label `s2` is at a distance of `distance` from shape `s1`.
   */
  atDist: (
    [t1, s1]: [string, any],
    [t2, s2]: [string, any],
    distance: number
  ) => {
    return constrDictGeneral.tangentTo([t1, s1], [t2, s2], distance);
  },

  /**
   * Require that shape `s1` is smaller than `s2` with some relative padding `relativePadding`.
   */
  smallerThan: (
    [t1, s1]: [string, any],
    [t2, s2]: [string, any],
    relativePadding = 0.4
  ) => {
    // s1 is smaller than s2
    const size1 = shapeSize([t1, s1]);
    const size2 = shapeSize([t2, s2]);
    const padding = mul(constOfIf(relativePadding), size2);
    return sub(sub(size1, size2), padding);
  },

<<<<<<< HEAD
  /**
   * Require that the `center`s of three shapes to be collinear.
   * Does not enforce a specific ordering of points, instead it takes the arrangement of points that is most easily satisfiable.
   */
  collinearUnordered: (
    [t0, p0]: [string, any],
    [t1, p1]: [string, any],
    [t2, p2]: [string, any]
  ) => {
    const c1 = shapeCenter([t0, p0]);
    const c2 = shapeCenter([t1, p1]);
    const c3 = shapeCenter([t2, p2]);

    const v1 = ops.vnorm(ops.vsub(c1, c2));
    const v2 = ops.vnorm(ops.vsub(c2, c3));
    const v3 = ops.vnorm(ops.vsub(c1, c3));

    // Use triangle inequality (v1 + v2 <= v3) to make sure v1, v2, and v3 don't form a triangle (and therefore must be collinear.)
    return max(
      constOf(0),
      min(min(sub(add(v1, v2), v3), sub(add(v1, v3), v2)), sub(add(v2, v3), v1))
    );
  },
};
=======
}
>>>>>>> 08a0fc7a

// -------- Specific constraints
// Defined only for specific use-case or specific shapes.
const constrDictSpecific = {
  ptCircleIntersect: (p: VarAD[], [t, s]: [string, any]) => {
    if (t === "Circle") {
      const r = s.r.contents;
      const c = shapeCenter([t, s]);
      return squared(sub(ops.vdist(p, c), r));
    } else throw new Error(`${t} not supported for ptCircleIntersect`);
  },

  /**
   * Make two intervals disjoint. They must be 1D intervals (line-like shapes) sharing a y-coordinate.
   */
  disjointIntervals: ([t1, s1]: [string, any], [t2, s2]: [string, any]) => {
    if (!shapedefs[t1].isLinelike || !shapedefs[t2].isLinelike) {
      throw Error("expected two line-like shapes");
    }
    return overlap1D(
      [s1.start.contents[0], s1.end.contents[0]],
      [s2.start.contents[0], s2.end.contents[0]]
    );
  },
};

export const constrDict = {
  ...constrDictSimple, // Do not require shape quaries, operate directly with `VarAD` parameters.
  ...constrDictGeneral, // Defined for all shapes, generally require shape queries or call multiple specific constrains.
  ...constrDictSpecific, // Defined only for specific use-case or specific shapes.
};<|MERGE_RESOLUTION|>--- conflicted
+++ resolved
@@ -121,9 +121,6 @@
       sub(add(ops.vnorm(v1), ops.vnorm(v2)), ops.vnorm(v3))
     );
   },
-<<<<<<< HEAD
-};
-=======
 
   /**
    * Require that three points be collinear.
@@ -135,15 +132,12 @@
     const v3 = ops.vnorm(ops.vsub(c1, c3));
 
     // Use triangle inequality (|v1| + |v2| <= |v3|) to make sure v1, v2, and v3 don't form a triangle (and therefore must be collinear.)
-    return max(constOf(0), minN([
-      sub(add(v1, v2), v3),
-      sub(add(v1, v3), v2),
-      sub(add(v2, v3), v1),
-    ]));
-  },
-
-}
->>>>>>> 08a0fc7a
+    return max(
+      constOf(0),
+      minN([sub(add(v1, v2), v3), sub(add(v1, v3), v2), sub(add(v2, v3), v1)])
+    );
+  },
+};
 
 // -------- General constraints
 // Defined for all shapes, generally require shape queries or call multiple specific constraints.
@@ -190,12 +184,8 @@
   },
 
   /**
-<<<<<<< HEAD
-   * Require that a shape `s1` is disjoint from shape `s2`, based on the type of the shape, and with an optional `padding` between them
-=======
-   * Require that a shape `s1` is disjoint from shape `s2`, 
-   * based on the type of the shape, and with an optional `padding` between them 
->>>>>>> 08a0fc7a
+   * Require that a shape `s1` is disjoint from shape `s2`,
+   * based on the type of the shape, and with an optional `padding` between them
    * (e.g. if `s1` should be disjoint from `s2` with margin `padding`).
    */
   disjoint: (
@@ -207,21 +197,16 @@
   },
 
   /**
-   * Require that shape `s1` is tangent to shape `s2`, 
-   * based on the type of the shape, and with an optional `padding` between them 
+   * Require that shape `s1` is tangent to shape `s2`,
+   * based on the type of the shape, and with an optional `padding` between them
    * (e.g. if `s1` should contain `s2` with margin `padding`).
    */
-<<<<<<< HEAD
-  tangentTo: ([t1, s1]: [string, any], [t2, s2]: [string, any]) => {
-    return absVal(constrDictGeneral.overlapping([t1, s1], [t2, s2]));
-=======
   tangentTo: (
-    [t1, s1]: [string, any], 
+    [t1, s1]: [string, any],
     [t2, s2]: [string, any],
     padding = 0.0
   ) => {
     return absVal(constrDictGeneral.overlapping([t1, s1], [t2, s2], padding));
->>>>>>> 08a0fc7a
   },
 
   /**
@@ -272,35 +257,7 @@
     const padding = mul(constOfIf(relativePadding), size2);
     return sub(sub(size1, size2), padding);
   },
-
-<<<<<<< HEAD
-  /**
-   * Require that the `center`s of three shapes to be collinear.
-   * Does not enforce a specific ordering of points, instead it takes the arrangement of points that is most easily satisfiable.
-   */
-  collinearUnordered: (
-    [t0, p0]: [string, any],
-    [t1, p1]: [string, any],
-    [t2, p2]: [string, any]
-  ) => {
-    const c1 = shapeCenter([t0, p0]);
-    const c2 = shapeCenter([t1, p1]);
-    const c3 = shapeCenter([t2, p2]);
-
-    const v1 = ops.vnorm(ops.vsub(c1, c2));
-    const v2 = ops.vnorm(ops.vsub(c2, c3));
-    const v3 = ops.vnorm(ops.vsub(c1, c3));
-
-    // Use triangle inequality (v1 + v2 <= v3) to make sure v1, v2, and v3 don't form a triangle (and therefore must be collinear.)
-    return max(
-      constOf(0),
-      min(min(sub(add(v1, v2), v3), sub(add(v1, v3), v2)), sub(add(v2, v3), v1))
-    );
-  },
 };
-=======
-}
->>>>>>> 08a0fc7a
 
 // -------- Specific constraints
 // Defined only for specific use-case or specific shapes.
