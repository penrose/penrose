import {
  absVal,
  add,
  constOf,
  constOfIf,
  max,
  min,
  minN,
  mul,
  neg,
  ops,
  squared,
  sub,
  ifCond,
  lt,
} from "engine/Autodiff";
import {
  inRange,
  overlap1D
} from "contrib/Utils";
import {
  shapeCenter,
  shapeSize,
} from "contrib/Queries";
import * as _ from "lodash";
import { shapedefs } from "shapes/Shapes";
import {
  overlappingLines,
  overlappingCircles,
  overlappingPolygons,
  overlappingRectlikeCircle,
<<<<<<< HEAD
  overlappingPolygonLinelike,
  overlappingRectlikeLinelike,
=======
  overlappingCircleLine,
>>>>>>> e407858e
  overlappingAABBs,
  containsCircles,
  containsCircleRectlike,
  containsRectlikeCircle,
  containsAABBs,
} from "contrib/ConstraintsUtils";
import { VarAD } from "types/ad";

// -------- Simple constraints
// Do not require shape quaries, operate directly with `VarAD` parameters.
const constrDictSimple = {

  /**
   * Require that the value `x` is equal to the value `y`
   */
  equal: (x: VarAD, y: VarAD) => {
    return absVal(sub(x, y))
  },

  /**
   * Require that the value `x` is greater than the value `y` with optional padding `padding`
   */
  greaterThan: (x: VarAD, y: VarAD, padding = 0) => {
    return add(sub(y, x), constOfIf(padding));
  },

  /**
   * Require that the value `x` is less than the value `y` with optional padding `padding`
   */
  lessThan: (x: VarAD, y: VarAD, padding = 0) => {
    return add(sub(x, y), constOfIf(padding));
  },

  /**
   * Require that the value `x` is less than the value `y`, with steeper penalty
   */
  lessThanSq: (x: VarAD, y: VarAD) => {
    // if x < y then 0 else (x - y)^2
    return ifCond(lt(x, y), constOf(0), squared(sub(x, y)));
  },

  /**
   * Require that the value `x` is in the range defined by `[x0, x1]`.
   */
  inRange: (x: VarAD, x0: VarAD, x1: VarAD) => {
    return mul(sub(x, x0), sub(x, x1));
  },

  /**
   * Require that an interval `[l1, r1]` contains another interval `[l2, r2]`. If not possible, returns 0.
   */
  contains1D: ([l1, r1]: [VarAD, VarAD], [l2, r2]: [VarAD, VarAD]): VarAD => {
    // [if len2 <= len1,] require that (l2 > l1) & (r2 < r1)
    return add(constrDictSimple.lessThanSq(l1, l2), constrDictSimple.lessThanSq(r2, r1));
  },

  /**
   * Make scalar `c` disjoint from a range `left, right`.
   */
  disjointScalar: (c: any, left: any, right: any) => {
    const d = (x: VarAD, y: VarAD) => absVal(sub(x, y));

    // if (x \in [l, r]) then min(d(x,l), d(x,r)) else 0
    return ifCond(
      inRange(c, left, right),
      min(d(c, left), d(c, right)),
      constOf(0)
    );
  },

  /**
   * Require that the vector defined by `(q, p)` is perpendicular from the vector defined by `(r, p)`.
   */
  perpendicular: (q: VarAD[], p: VarAD[], r: VarAD[]): VarAD => {
    const v1 = ops.vsub(q, p);
    const v2 = ops.vsub(r, p);
    const dotProd = ops.vdot(v1, v2);
    return absVal(dotProd);
  },

  /**
   * Require that three points be collinear.
   */
  collinear: (c1: VarAD[], c2: VarAD[], c3: VarAD[]) => {
    const v1 = ops.vsub(c1, c2);
    const v2 = ops.vsub(c2, c3);
    const v3 = ops.vsub(c1, c3);

    // Use triangle inequality (|v1| + |v2| <= |v3|) to make sure v1, v2, and v3 don't form a triangle (and therefore must be collinear.)
    return max(
      constOf(0),
      sub(add(ops.vnorm(v1), ops.vnorm(v2)), ops.vnorm(v3))
    );
  },

}

// -------- General constraints
// Defined for all shapes, generally require shape queries or call multiple specific constraints.
const constrDictGeneral = {

  /**
   * Require that a shape have a size greater than some constant minimum, based on the type of the shape.
   */
  minSize: ([shapeType, props]: [string, any], limit = 50) => {
    return sub(constOfIf(limit), shapeSize([shapeType, props]));
  },

  /**
   * Require that a shape have a size less than some constant maximum, based on the type of the shape.
   */
  maxSize: ([shapeType, props]: [string, any], limit: number | VarAD) => {
    return sub(shapeSize([shapeType, props]), constOfIf(limit));
  },

  /**
   * Require that shape `s1` overlaps shape `s2` with some padding `padding`.
   */
  overlapping: (
    [t1, s1]: [string, any],
    [t2, s2]: [string, any],
    padding = 0.0
  ) => {
    // Same shapes
    if (shapedefs[t1].isLinelike && shapedefs[t2].isLinelike)
      return overlappingLines([t1, s1], [t2, s2], constOfIf(padding));
    else if (t1 === "Circle" && t2 === "Circle")
      return overlappingCircles([t1, s1], [t2, s2], constOfIf(padding));
    else if (t1 === "Polygon" && t2 === "Polygon")
      return overlappingPolygons([t1, s1], [t2, s2], constOfIf(padding));
<<<<<<< HEAD
    // Polygon x Linelike
    else if (t1 === "Polygon" && shapedefs[t2].isLinelike)
      return overlappingPolygonLinelike([t1, s1], [t2, s2], constOfIf(padding));
    else if (shapedefs[t1].isLinelike && t2 === "Polygon")
      return overlappingPolygonLinelike([t2, s2], [t1, s1], constOfIf(padding));
    // Rectlike x Linelike 
    else if (shapedefs[t1].isRectlike && shapedefs[t2].isLinelike)
      return overlappingRectlikeLinelike([t1, s1], [t2, s2], constOfIf(padding));
    else if (shapedefs[t1].isLinelike && shapedefs[t2].isRectlike)
      return overlappingRectlikeLinelike([t2, s2], [t1, s1], constOfIf(padding));
    // Rectlike x Circle
    else if (shapedefs[t1].isRectlike && t2 === "Circle")
      return overlappingRectlikeCircle([t1, s1], [t2, s2], constOfIf(padding));
    else if (t1 === "Circle" && shapedefs[t2].isRectlike)
      return overlappingRectlikeCircle([t2, s2], [t1, s1], constOfIf(padding));
    // Default to bounding boxes
=======
    else if (shapedefs[t1].isRectlike && t2 === "Circle")
      return overlappingRectlikeCircle([t1, s1], [t2, s2], constOfIf(padding));
    else if (t1 === "Circle" && t2 === "Line")
      return overlappingCircleLine([t1, s1], [t2, s2], constOfIf(padding));
    else if (t1 === "Line" && t2 === "Circle")
      return overlappingCircleLine([t2, s2], [t1, s1], constOfIf(padding));
>>>>>>> e407858e
    else {
      // TODO: After compilation time fix (issue #652), replace by:
      // return overlappingAABBsMinkowski([t1, s1], [t2, s2], constOfIf(padding));
      return overlappingAABBs([t1, s1], [t2, s2], constOfIf(padding));
    }
  },

  /**
   * Require that a shape `s1` is disjoint from shape `s2`, based on the type of the shape, and with an optional `padding` between them 
   * (e.g. if `s1` should be disjoint from `s2` with margin `padding`).
   */
  disjoint: (
    [t1, s1]: [string, any],
    [t2, s2]: [string, any],
    padding = 0.0
  ) => {
    return neg(constrDictGeneral.overlapping([t1, s1], [t2, s2], padding));
  },
  
  /**
   * Require that shape `s1` is tangent to shape `s2`.
   */
  tangentTo: (
    [t1, s1]: [string, any], 
    [t2, s2]: [string, any]
  ) => {
    return absVal(constrDictGeneral.overlapping([t1, s1], [t2, s2]));
  },

  /**
   * Require that a shape `s1` contains another shape `s2`, 
   * based on the type of the shape, and with an optional `padding` between the sizes of the shapes 
   * (e.g. if `s1` should contain `s2` with margin `padding`).
   */
  contains: (
    [t1, s1]: [string, any],
    [t2, s2]: [string, any],
    padding = 0.0
  ) => {
    if (t1 === "Circle" && t2 === "Circle")
      return containsCircles([t1, s1], [t2, s2], constOfIf(padding));
    else if (t1 === "Circle" && shapedefs[t2].isRectlike)
      return containsCircleRectlike([t1, s1], [t2, s2], constOfIf(padding));
    else if (shapedefs[t1].isRectlike && t2 === "Circle")
      return containsRectlikeCircle([t1, s1], [t2, s2], constOfIf(padding));
    else
      return containsAABBs([t1, s1], [t2, s2], constOfIf(padding));
  },

  /**
   * Require that label `s2` is at a distance of `distance` from a point-like shape `s1`.
   */
  atDist: (
    [t1, s1]: [string, any], 
    [t2, s2]: [string, any], 
    distance: number
  ) => {
    return absVal(constrDictGeneral.overlapping([t1, s1], [t2, s2], distance));
  },

  /**
   * Require that shape `s1` is smaller than `s2` with some relative padding `relativePadding`.
   */
  smallerThan: (
    [t1, s1]: [string, any], 
    [t2, s2]: [string, any], 
    relativePadding = 0.4
  ) => {
    // s1 is smaller than s2
    const size1 = shapeSize([t1, s1]);
    const size2 = shapeSize([t2, s2]);
    const padding = mul(constOfIf(relativePadding), size2);
    return sub(sub(size1, size2), padding);
  },

  /**
   * Require that the `center`s of three shapes to be collinear. 
   * Does not enforce a specific ordering of points, instead it takes the arrangement of points that is most easily satisfiable.
   */
  collinearUnordered: (
    [t0, p0]: [string, any],
    [t1, p1]: [string, any],
    [t2, p2]: [string, any]
  ) => {
    const c1 = shapeCenter([t0, p0]);
    const c2 = shapeCenter([t1, p1]);
    const c3 = shapeCenter([t2, p2]);

    const v1 = ops.vnorm(ops.vsub(c1, c2));
    const v2 = ops.vnorm(ops.vsub(c2, c3));
    const v3 = ops.vnorm(ops.vsub(c1, c3));

    // Use triangle inequality (v1 + v2 <= v3) to make sure v1, v2, and v3 don't form a triangle (and therefore must be collinear.)
    return max(
      constOf(0),
      min(
        min(sub(add(v1, v2), v3), sub(add(v1, v3), v2)),
        sub(add(v2, v3), v1)
      )
    );
  },

}

// -------- Specific constraints
// Defined only for specific use-case or specific shapes.
const constrDictSpecific = {

  ptCircleIntersect: (p: VarAD[], [t, s]: [string, any]) => {
    if (t === "Circle") {
      const r = s.r.contents;
      const c = shapeCenter([t, s]);
      return squared(sub(ops.vdist(p, c), r));
    } else throw new Error(`${t} not supported for ptCircleIntersect`);
  },

  /**
   * Make two intervals disjoint. They must be 1D intervals (line-like shapes) sharing a y-coordinate.
   */
  disjointIntervals: ([t1, s1]: [string, any], [t2, s2]: [string, any]) => {
    if (!shapedefs[t1].isLinelike || !shapedefs[t2].isLinelike) {
      throw Error("expected two line-like shapes");
    }
    return overlap1D(
      [s1.start.contents[0], s1.end.contents[0]],
      [s2.start.contents[0], s2.end.contents[0]]
    );
  },

}

export const constrDict = {
  ...constrDictSimple,  // Do not require shape quaries, operate directly with `VarAD` parameters.
  ...constrDictGeneral, // Defined for all shapes, generally require shape queries or call multiple specific constrains.
  ...constrDictSpecific // Defined only for specific use-case or specific shapes.
};<|MERGE_RESOLUTION|>--- conflicted
+++ resolved
@@ -29,12 +29,9 @@
   overlappingCircles,
   overlappingPolygons,
   overlappingRectlikeCircle,
-<<<<<<< HEAD
   overlappingPolygonLinelike,
   overlappingRectlikeLinelike,
-=======
   overlappingCircleLine,
->>>>>>> e407858e
   overlappingAABBs,
   containsCircles,
   containsCircleRectlike,
@@ -165,7 +162,6 @@
       return overlappingCircles([t1, s1], [t2, s2], constOfIf(padding));
     else if (t1 === "Polygon" && t2 === "Polygon")
       return overlappingPolygons([t1, s1], [t2, s2], constOfIf(padding));
-<<<<<<< HEAD
     // Polygon x Linelike
     else if (t1 === "Polygon" && shapedefs[t2].isLinelike)
       return overlappingPolygonLinelike([t1, s1], [t2, s2], constOfIf(padding));
@@ -181,15 +177,12 @@
       return overlappingRectlikeCircle([t1, s1], [t2, s2], constOfIf(padding));
     else if (t1 === "Circle" && shapedefs[t2].isRectlike)
       return overlappingRectlikeCircle([t2, s2], [t1, s1], constOfIf(padding));
-    // Default to bounding boxes
-=======
-    else if (shapedefs[t1].isRectlike && t2 === "Circle")
-      return overlappingRectlikeCircle([t1, s1], [t2, s2], constOfIf(padding));
+    // Rectlike x Circle
     else if (t1 === "Circle" && t2 === "Line")
       return overlappingCircleLine([t1, s1], [t2, s2], constOfIf(padding));
     else if (t1 === "Line" && t2 === "Circle")
       return overlappingCircleLine([t2, s2], [t1, s1], constOfIf(padding));
->>>>>>> e407858e
+    // Default to bounding boxes
     else {
       // TODO: After compilation time fix (issue #652), replace by:
       // return overlappingAABBsMinkowski([t1, s1], [t2, s2], constOfIf(padding));
