--- conflicted
+++ resolved
@@ -802,13 +802,9 @@
 };
 
 // HACK: remove the type wrapper for the argument
-<<<<<<< HEAD
 export const argValue = (
-  e: ArgVal<VarAD>
-): GPI<VarAD> | Value<VarAD>["contents"] => {
-=======
-export const argValue = (e: ArgVal<ad.Num>) => {
->>>>>>> 30090afa
+  e: ArgVal<ad.Num>
+): GPI<ad.Num> | Value<ad.Num>["contents"] => {
   switch (e.tag) {
     case "GPI": // strip the `GPI` tag
       return e.contents;
