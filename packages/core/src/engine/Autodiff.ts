--- conflicted
+++ resolved
@@ -2,10 +2,6 @@
 import {
   alignStackPointer,
   builtins,
-<<<<<<< HEAD
-  BuiltinType,
-=======
->>>>>>> 2870b5fd
   exportFunctionName,
   Gradient,
   importMemoryName,
@@ -885,126 +881,6 @@
 // ----- Codegen
 
 // Traverses the computational graph of ops obtained by interpreting the energy function, and generates WebAssembly code corresponding to just the ops
-<<<<<<< HEAD
-
-const bytesDouble = Float64Array.BYTES_PER_ELEMENT;
-const logAlignDouble = Math.log2(bytesDouble);
-
-const numFuncTypes = 5;
-const typeIndexGradient = 0;
-const typeIndexAddToStackPointer = 1;
-const typeIndexUnary = 2;
-const typeIndexBinary = 3;
-const typeIndexPolyRoots = 4;
-
-const numGradientParams = 3;
-const gradientParamInput = 0;
-const gradientParamGradient = 1;
-const gradientParamSecondary = 2;
-
-const gradientLocalStackPointer = 3;
-
-const builtindex = new Map([...builtins.keys()].map((name, i) => [name, i]));
-
-const getBuiltindex = (name: string): number =>
-  safe(builtindex.get(name), "unknown builtin");
-
-const builtinTypeIndex = (kind: BuiltinType): number => {
-  switch (kind) {
-    case "addToStackPointer": {
-      return typeIndexAddToStackPointer;
-    }
-    case "unary": {
-      return typeIndexUnary;
-    }
-    case "binary": {
-      return typeIndexBinary;
-    }
-    case "polyRoots": {
-      return typeIndexPolyRoots;
-    }
-  }
-};
-
-const typeSection = (t: wasm.Target): void => {
-  t.int(numFuncTypes);
-
-  // typeIndexGradient
-  const numGradientReturns = 1;
-  t.byte(wasm.TYPE.FUNCTION);
-  t.int(numGradientParams);
-  for (let i = 0; i < numGradientParams; i++) t.byte(wasm.TYPE.i32);
-  t.int(numGradientReturns);
-  t.byte(wasm.TYPE.f64);
-
-  // typeIndexAddToStackPointer
-  const numAddToStackPointerParams = 1;
-  const numAddToStackPointerReturns = 1;
-  t.byte(wasm.TYPE.FUNCTION);
-  t.int(numAddToStackPointerParams);
-  t.byte(wasm.TYPE.i32);
-  t.int(numAddToStackPointerReturns);
-  t.byte(wasm.TYPE.i32);
-
-  // typeIndexUnary
-  const numUnaryParams = 1;
-  const numUnaryReturns = 1;
-  t.byte(wasm.TYPE.FUNCTION);
-  t.int(numUnaryParams);
-  t.byte(wasm.TYPE.f64);
-  t.int(numUnaryReturns);
-  t.byte(wasm.TYPE.f64);
-
-  // typeIndexBinary
-  const numBinaryParams = 2;
-  const numBinaryReturns = 1;
-  t.byte(wasm.TYPE.FUNCTION);
-  t.int(numBinaryParams);
-  t.byte(wasm.TYPE.f64);
-  t.byte(wasm.TYPE.f64);
-  t.int(numBinaryReturns);
-  t.byte(wasm.TYPE.f64);
-
-  // typeIndexPolyRoots
-  const numPolyRootsParams = 2;
-  const numPolyRootsReturns = 0;
-  t.byte(wasm.TYPE.FUNCTION);
-  t.int(numPolyRootsParams);
-  t.byte(wasm.TYPE.i32);
-  t.byte(wasm.TYPE.i32);
-  t.int(numPolyRootsReturns);
-};
-
-const importSection = (t: wasm.Target): void => {
-  const numImports = 1 + builtins.size;
-  t.int(numImports);
-
-  const minPages = 1;
-  t.ascii(importModule);
-  t.ascii(importMemoryName);
-  t.byte(wasm.IMPORT.MEMORY);
-  t.byte(wasm.LIMITS.NO_MAXIMUM);
-  t.int(minPages);
-
-  [...builtins.entries()].forEach(([, kind], i) => {
-    t.ascii(importModule);
-    t.ascii(i.toString(36));
-    t.byte(wasm.IMPORT.FUNCTION);
-    t.int(builtinTypeIndex(kind));
-  });
-};
-
-const functionSection = (t: wasm.Target, numFunctions: number): void => {
-  t.int(numFunctions);
-  for (let i = 0; i < numFunctions; i++) t.int(typeIndexGradient);
-};
-
-const exportSection = (t: wasm.Target, numFunctions: number): void => {
-  const numExports = 1;
-  t.int(numExports);
-
-  const funcIndex = builtins.size + numFunctions - 1;
-=======
 
 const bytesI32 = Int32Array.BYTES_PER_ELEMENT;
 const logAlignI32 = Math.log2(bytesI32);
@@ -1109,7 +985,6 @@
   t.int(numExports);
 
   const funcIndex = builtins.size + numAddends;
->>>>>>> 2870b5fd
   t.ascii(exportFunctionName);
   t.byte(wasm.EXPORT.FUNCTION);
   t.int(funcIndex);
@@ -1117,11 +992,7 @@
 
 const modulePrefix = (gradientFunctionSizes: number[]): wasm.Module => {
   const numSections = 5;
-<<<<<<< HEAD
-  const numFunctions = gradientFunctionSizes.length;
-=======
   const numAddends = gradientFunctionSizes.length - 1;
->>>>>>> 2870b5fd
 
   const typeSectionCount = new wasm.Count();
   typeSection(typeSectionCount);
@@ -1132,28 +1003,16 @@
   const importSectionSize = importSectionCount.size;
 
   const functionSectionCount = new wasm.Count();
-<<<<<<< HEAD
-  functionSection(functionSectionCount, numFunctions);
-  const functionSectionSize = functionSectionCount.size;
-
-  const exportSectionCount = new wasm.Count();
-  exportSection(exportSectionCount, numFunctions);
-=======
   functionSection(functionSectionCount, numAddends);
   const functionSectionSize = functionSectionCount.size;
 
   const exportSectionCount = new wasm.Count();
   exportSection(exportSectionCount, numAddends);
->>>>>>> 2870b5fd
   const exportSectionSize = exportSectionCount.size;
 
   const codeSectionSize = gradientFunctionSizes
     .map((n) => wasm.intSize(n) + n)
-<<<<<<< HEAD
-    .reduce((a, b) => a + b, wasm.intSize(numFunctions));
-=======
     .reduce((a, b) => a + b, wasm.intSize(gradientFunctionSizes.length));
->>>>>>> 2870b5fd
 
   const sumSectionSizes =
     numSections +
@@ -1180,17 +1039,6 @@
 
   mod.byte(wasm.SECTION.FUNCTION);
   mod.int(functionSectionSize);
-<<<<<<< HEAD
-  functionSection(mod, numFunctions);
-
-  mod.byte(wasm.SECTION.EXPORT);
-  mod.int(exportSectionSize);
-  exportSection(mod, numFunctions);
-
-  mod.byte(wasm.SECTION.CODE);
-  mod.int(codeSectionSize);
-  mod.int(numFunctions);
-=======
   functionSection(mod, numAddends);
 
   mod.byte(wasm.SECTION.EXPORT);
@@ -1200,7 +1048,6 @@
   mod.byte(wasm.SECTION.CODE);
   mod.int(codeSectionSize);
   mod.int(gradientFunctionSizes.length);
->>>>>>> 2870b5fd
 
   return mod;
 };
@@ -1452,11 +1299,7 @@
     }
     case "PolyRoots": {
       const bytes =
-<<<<<<< HEAD
-        Math.ceil((node.degree * bytesDouble) / alignStackPointer) *
-=======
         Math.ceil((node.degree * bytesF64) / alignStackPointer) *
->>>>>>> 2870b5fd
         alignStackPointer;
 
       t.byte(wasm.OP.i32.const);
@@ -1466,31 +1309,18 @@
       t.int(getBuiltindex("__wbindgen_add_to_stack_pointer"));
 
       t.byte(wasm.OP.local.tee);
-<<<<<<< HEAD
-      t.int(gradientLocalStackPointer);
-
-      naryParams(preds).forEach((index, i) => {
-        t.byte(wasm.OP.local.get);
-        t.int(gradientLocalStackPointer);
-=======
       t.int(getLocalIndex(funcTypes.addend, "stackPointer"));
 
       naryParams(preds).forEach((index, i) => {
         t.byte(wasm.OP.local.get);
         t.int(getLocalIndex(funcTypes.addend, "stackPointer"));
->>>>>>> 2870b5fd
 
         t.byte(wasm.OP.local.get);
         t.int(index);
 
         t.byte(wasm.OP.f64.store);
-<<<<<<< HEAD
-        t.int(logAlignDouble);
-        t.int(i * bytesDouble);
-=======
         t.int(logAlignF64);
         t.int(i * bytesF64);
->>>>>>> 2870b5fd
       });
 
       t.byte(wasm.OP.i32.const);
@@ -1501,19 +1331,11 @@
 
       for (let i = 0; i < node.degree; i++) {
         t.byte(wasm.OP.local.get);
-<<<<<<< HEAD
-        t.int(gradientLocalStackPointer);
-
-        t.byte(wasm.OP.f64.load);
-        t.int(logAlignDouble);
-        t.int(i * bytesDouble);
-=======
         t.int(getLocalIndex(funcTypes.addend, "stackPointer"));
 
         t.byte(wasm.OP.f64.load);
         t.int(logAlignF64);
         t.int(i * bytesF64);
->>>>>>> 2870b5fd
       }
 
       t.byte(wasm.OP.i32.const);
@@ -1574,19 +1396,12 @@
   indices: Map<ad.Id, Local>;
 }
 
-<<<<<<< HEAD
-const getIndex = (locals: Locals, id: ad.Id): number => {
-  const local = safe(locals.indices.get(id), "missing local");
-  return (
-    numGradientParams +
-=======
 const numAddendParams = Object.keys(funcTypes.addend.param).length;
 
 const getIndex = (locals: Locals, id: ad.Id): number => {
   const local = safe(locals.indices.get(id), "missing local");
   return (
     numAddendParams +
->>>>>>> 2870b5fd
     (local.typename === "i32" ? 0 : locals.counts.i32) +
     local.index
   );
@@ -1596,11 +1411,7 @@
   t: wasm.Target,
   { graph, gradient, primary, secondary }: ad.Graph
 ): void => {
-<<<<<<< HEAD
-  const counts = { i32: 1, f64: 0 }; // `gradientLocalStackPointer`
-=======
   const counts = { i32: 1, f64: 0 }; // `stackPointer`
->>>>>>> 2870b5fd
   const indices = new Map<ad.Id, Local>();
   for (const id of graph.nodes()) {
     const node = graph.node(id);
@@ -1623,19 +1434,11 @@
     label: { key },
   } of getInputs(graph)) {
     t.byte(wasm.OP.local.get);
-<<<<<<< HEAD
-    t.int(gradientParamInput);
-
-    t.byte(wasm.OP.f64.load);
-    t.int(logAlignDouble);
-    t.int(key * bytesDouble);
-=======
     t.int(getParamIndex(funcTypes.addend, "input"));
 
     t.byte(wasm.OP.f64.load);
     t.int(logAlignF64);
     t.int(key * bytesF64);
->>>>>>> 2870b5fd
 
     t.byte(wasm.OP.local.set);
     t.int(getIndex(locals, id));
@@ -1656,20 +1459,19 @@
         t.byte(wasm.OP.local.set);
         t.int(index + i);
       }
-<<<<<<< HEAD
     }
   }
 
   gradient.forEach((id, i) => {
     t.byte(wasm.OP.local.get);
-    t.int(gradientParamGradient);
+    t.int(getParamIndex(funcTypes.addend, "gradient"));
 
     t.byte(wasm.OP.local.get);
-    t.int(gradientParamGradient);
+    t.int(getParamIndex(funcTypes.addend, "gradient"));
 
     t.byte(wasm.OP.f64.load);
-    t.int(logAlignDouble);
-    t.int(i * bytesDouble);
+    t.int(logAlignF64);
+    t.int(i * bytesF64);
 
     t.byte(wasm.OP.local.get);
     t.int(getIndex(locals, id));
@@ -1677,20 +1479,20 @@
     t.byte(wasm.OP.f64.add);
 
     t.byte(wasm.OP.f64.store);
-    t.int(logAlignDouble);
-    t.int(i * bytesDouble);
+    t.int(logAlignF64);
+    t.int(i * bytesF64);
   });
 
   secondary.forEach((id, i) => {
     t.byte(wasm.OP.local.get);
-    t.int(gradientParamSecondary);
+    t.int(getParamIndex(funcTypes.addend, "secondary"));
 
     t.byte(wasm.OP.local.get);
     t.int(getIndex(locals, id));
 
     t.byte(wasm.OP.f64.store);
-    t.int(logAlignDouble);
-    t.int(i * bytesDouble);
+    t.int(logAlignF64);
+    t.int(i * bytesF64);
   });
 
   t.byte(wasm.OP.local.get);
@@ -1709,17 +1511,31 @@
   t.f64(0);
 
   for (let i = 0; i < numAddends; i++) {
-    for (let j = 0; j < numGradientParams; j++) {
-      t.byte(wasm.OP.local.get);
-      t.int(j);
-=======
->>>>>>> 2870b5fd
-    }
+    t.byte(wasm.OP.local.get);
+    t.int(getParamIndex(funcTypes.sum, "mask"));
+
+    t.byte(wasm.OP.i32.load);
+    t.int(logAlignI32);
+    t.int(i * bytesI32);
+
+    t.byte(wasm.OP.if);
+    t.int(getTypeIndex("unary"));
+
+    t.byte(wasm.OP.local.get);
+    t.int(getParamIndex(funcTypes.sum, "input"));
+
+    t.byte(wasm.OP.local.get);
+    t.int(getParamIndex(funcTypes.sum, "gradient"));
+
+    t.byte(wasm.OP.local.get);
+    t.int(getParamIndex(funcTypes.sum, "secondary"));
 
     t.byte(wasm.OP.call);
     t.int(builtins.size + i);
 
     t.byte(wasm.OP.f64.add);
+
+    t.byte(wasm.END);
   }
 
   t.byte(wasm.END);
@@ -1737,100 +1553,6 @@
     if (n > 1) throw Error(`secondary output ${k} is present in ${n} graphs`);
   }
 
-<<<<<<< HEAD
-=======
-  gradient.forEach((id, i) => {
-    t.byte(wasm.OP.local.get);
-    t.int(getParamIndex(funcTypes.addend, "gradient"));
-
-    t.byte(wasm.OP.local.get);
-    t.int(getParamIndex(funcTypes.addend, "gradient"));
-
-    t.byte(wasm.OP.f64.load);
-    t.int(logAlignF64);
-    t.int(i * bytesF64);
-
-    t.byte(wasm.OP.local.get);
-    t.int(getIndex(locals, id));
-
-    t.byte(wasm.OP.f64.add);
-
-    t.byte(wasm.OP.f64.store);
-    t.int(logAlignF64);
-    t.int(i * bytesF64);
-  });
-
-  secondary.forEach((id, i) => {
-    t.byte(wasm.OP.local.get);
-    t.int(getParamIndex(funcTypes.addend, "secondary"));
-
-    t.byte(wasm.OP.local.get);
-    t.int(getIndex(locals, id));
-
-    t.byte(wasm.OP.f64.store);
-    t.int(logAlignF64);
-    t.int(i * bytesF64);
-  });
-
-  t.byte(wasm.OP.local.get);
-  t.int(getIndex(locals, primary));
-
-  t.byte(wasm.END);
-};
-
-// assume the gradient and secondary outputs are already initialized to zero
-// before this code is run
-const compileSum = (t: wasm.Target, numAddends: number): void => {
-  const numLocals = 0;
-  t.int(numLocals);
-
-  t.byte(wasm.OP.f64.const);
-  t.f64(0);
-
-  for (let i = 0; i < numAddends; i++) {
-    t.byte(wasm.OP.local.get);
-    t.int(getParamIndex(funcTypes.sum, "mask"));
-
-    t.byte(wasm.OP.i32.load);
-    t.int(logAlignI32);
-    t.int(i * bytesI32);
-
-    t.byte(wasm.OP.if);
-    t.int(getTypeIndex("unary"));
-
-    t.byte(wasm.OP.local.get);
-    t.int(getParamIndex(funcTypes.sum, "input"));
-
-    t.byte(wasm.OP.local.get);
-    t.int(getParamIndex(funcTypes.sum, "gradient"));
-
-    t.byte(wasm.OP.local.get);
-    t.int(getParamIndex(funcTypes.sum, "secondary"));
-
-    t.byte(wasm.OP.call);
-    t.int(builtins.size + i);
-
-    t.byte(wasm.OP.f64.add);
-
-    t.byte(wasm.END);
-  }
-
-  t.byte(wasm.END);
-};
-
-const genBytes = (graphs: ad.Graph[]): Uint8Array => {
-  const secondaryKeys = new Map<number, number>();
-  for (const { secondary } of graphs) {
-    // `forEach` ignores holes
-    secondary.forEach((id, i) => {
-      secondaryKeys.set(i, (secondaryKeys.get(i) ?? 0) + 1);
-    });
-  }
-  for (const [k, n] of secondaryKeys) {
-    if (n > 1) throw Error(`secondary output ${k} is present in ${n} graphs`);
-  }
-
->>>>>>> 2870b5fd
   const sizes = graphs.map((g) => {
     const count = new wasm.Count();
     compileGraph(count, g);
@@ -1865,10 +1587,7 @@
 export const genCode = async (...graphs: ad.Graph[]): Promise<Gradient> =>
   await Gradient.make(
     await WebAssembly.compile(genBytes(graphs)),
-<<<<<<< HEAD
-=======
     graphs.length,
->>>>>>> 2870b5fd
     Math.max(0, ...graphs.map((g) => g.secondary.length))
   );
 
@@ -1880,9 +1599,6 @@
 export const genCodeSync = (...graphs: ad.Graph[]): Gradient =>
   Gradient.makeSync(
     new WebAssembly.Module(genBytes(graphs)),
-<<<<<<< HEAD
-=======
     graphs.length,
->>>>>>> 2870b5fd
     Math.max(0, ...graphs.map((g) => g.secondary.length))
   );