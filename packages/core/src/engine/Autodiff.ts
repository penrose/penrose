--- conflicted
+++ resolved
@@ -1087,12 +1087,8 @@
 export const energyAndGradCompiled = (
   xs: number[],
   xsVars: ad.Input[],
-<<<<<<< HEAD
-  energyGraph: VarAD,
-  individualEnergies: VarAD[],
-=======
   energyGraph: ad.Num,
->>>>>>> 30090afa
+  individualEnergies: ad.Num[],
   weightInfo: WeightInfo | undefined
 ): { graphs: ad.GradGraphs; f: ad.Compiled } => {
   // Set the weight nodes to have the right weight values (may have been updated at some point during the opt)
