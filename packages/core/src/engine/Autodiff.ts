import { Queue } from "@datastructures-js/queue";
<<<<<<< HEAD
import {
  alignStackPointer,
  builtins,
  exportFunctionName,
  exportTableName,
  Gradient,
  importMemoryModule,
  importMemoryName,
  Outputs,
} from "@penrose/optimizer";
import consola, { LogLevel } from "consola";
import * as _ from "lodash";
=======
import consola from "consola";
import _ from "lodash";
import { EigenvalueDecomposition, Matrix } from "ml-matrix";
>>>>>>> 3ae696e2
import * as ad from "types/ad";
import { Multidigraph } from "utils/Graph";
import { safe, zip2 } from "utils/Util";
import * as wasm from "utils/Wasm";
import {
  absVal,
  acos,
  add,
  addN,
  atan2,
  cos,
  cosh,
  div,
  eq,
  exp,
  gt,
  ifCond,
  inverse,
  ln,
  lt,
  max,
  mul,
  neg,
  pow,
  sign,
  sin,
  sinh,
  sqrt,
  squared,
  sub,
} from "./AutodiffFunctions";

// To view logs, use LogLevel.Trace, otherwese LogLevel.Warn
// const log = consola.create({ level: LogLevel.Trace }).withScope("Optimizer");
export const logAD = consola
  .create({ level: (consola as any).LogLevel.Warn })
  .withScope("Optimizer");

export const EPS_DENOM = 10e-6; // Avoid divide-by-zero in denominator

export const input = ({ key, val }: Omit<ad.Input, "tag">): ad.Input => ({
  tag: "Input",
  key,
  val,
});

// every ad.Num is already an ad.Node, but this function returns a new object
// with all the children removed
const makeNode = (x: ad.Expr): ad.Node => {
  if (typeof x === "number") {
    return x;
  }
  const node: ad.Node = x; // get some typechecking by not using x after this
  const { tag } = node;
  switch (tag) {
    case "Input": {
      const { key } = node;
      return { tag, key };
    }
    case "Not": {
      return { tag };
    }
    case "Unary": {
      const { unop } = node;
      return { tag, unop };
    }
    case "Binary": {
      const { binop } = node;
      return { tag, binop };
    }
    case "Comp": {
      const { binop } = node;
      return { tag, binop };
    }
    case "Logic": {
      const { binop } = node;
      return { tag, binop };
    }
    case "Ternary": {
      return { tag };
    }
    case "Nary": {
      const { op } = node;
      return { tag, op };
    }
    case "PolyRoots": {
      const { degree } = node;
      return { tag, degree };
    }
    case "Index": {
      const { index } = node;
      return { tag, index };
    }
    case "Debug": {
      const { info } = node;
      return { tag, info };
    }
  }
};

const unarySensitivity = (z: ad.Unary): ad.Num => {
  const { unop, param: v } = z;
  switch (unop) {
    case "neg": {
      return -1;
    }
    case "squared": {
      return mul(2, v);
    }
    case "sqrt": {
      // NOTE: Watch out for divide by zero in 1 / [2 sqrt(x)]
      return div(1, mul(2, max(EPS_DENOM, z)));
    }
    case "inverse": {
      // This takes care of the divide-by-zero gradient problem
      return neg(inverse(add(squared(v), EPS_DENOM)));
    }
    case "abs": {
      return sign(v);
    }
    case "acosh": {
      return div(1, mul(sqrt(sub(v, 1)), sqrt(add(v, 1))));
    }
    case "acos": {
      return neg(div(1, sqrt(sub(1, mul(v, v)))));
    }
    case "asin": {
      return div(1, sqrt(sub(1, mul(v, v))));
    }
    case "asinh": {
      return div(1, sqrt(add(1, mul(v, v))));
    }
    case "atan": {
      return div(1, add(1, mul(v, v)));
    }
    case "atanh": {
      return div(1, sub(1, mul(v, v)));
    }
    case "cbrt": {
      return div(1, mul(3, squared(z)));
    }
    case "ceil":
    case "floor":
    case "round":
    case "sign":
    case "trunc": {
      return 0;
    }
    case "cos": {
      return neg(sin(v));
    }
    case "cosh": {
      return sinh(v);
    }
    case "exp": {
      return z;
    }
    case "expm1": {
      return exp(v);
    }
    case "log": {
      return div(1, v);
    }
    case "log2": {
      return div(1, mul(v, 1 / Math.LOG2E));
    }
    case "log10": {
      return div(1, mul(v, 1 / Math.LOG10E));
    }
    case "log1p": {
      return div(1, add(1, v));
    }
    case "sin": {
      return cos(v);
    }
    case "sinh": {
      return cosh(v);
    }
    case "tan": {
      return squared(div(1, cos(v)));
    }
    case "tanh": {
      return squared(div(1, cosh(v)));
    }
  }
};

const binarySensitivities = (z: ad.Binary): { left: ad.Num; right: ad.Num } => {
  const { binop, left: v, right: w } = z;
  switch (binop) {
    case "+": {
      return { left: 1, right: 1 };
    }
    case "*": {
      return { left: w, right: v };
    }
    case "-": {
      return { left: 1, right: -1 };
    }
    case "/": {
      return { left: div(1, w), right: neg(div(v, squared(w))) };
    }
    case "max": {
      const cond = gt(v, w);
      return { left: ifCond(cond, 1, 0), right: ifCond(cond, 0, 1) };
    }
    case "min": {
      const cond = lt(v, w);
      return { left: ifCond(cond, 1, 0), right: ifCond(cond, 0, 1) };
    }
    case "atan2": {
      const y = v;
      const x = w;
      const denom = add(squared(x), squared(y));
      return { left: div(x, denom), right: div(neg(y), denom) };
    }
    case "pow": {
      return { left: mul(pow(v, sub(w, 1)), w), right: mul(z, ln(v)) };
    }
  }
};

const indexToNaryEdge = (index: number): ad.NaryEdge => `${index}`;
const naryEdgeToIndex = (name: ad.NaryEdge) => parseInt(name, 10);

// return the index at which `edge` appeared when returned from the `children`
// function defined below
const rankEdge = (edge: ad.Edge): number => {
  switch (edge) {
    case undefined:
    case "left":
    case "cond": {
      return 0;
    }
    case "right":
    case "then": {
      return 1;
    }
    case "els": {
      return 2;
    }
    default: {
      return naryEdgeToIndex(edge);
    }
  }
};

interface Child {
  child: ad.Expr;
  name: ad.Edge;
  sensitivity: ad.Num[][]; // rows for parent, columns for child
}

// note that this function constructs the sensitivities even when we don't need
// them, such as for nodes in secondary outputs or the gradient
const children = (x: ad.Expr): Child[] => {
  if (typeof x === "number") {
    return [];
  }
  switch (x.tag) {
    case "Input": {
      return [];
    }
    case "Not": {
      return [
        {
          child: x.param,
          name: undefined,
          sensitivity: [],
        },
      ];
    }
    case "Unary": {
      return [
        {
          child: x.param,
          name: undefined,
          sensitivity: [[unarySensitivity(x)]],
        },
      ];
    }
    case "Binary": {
      const { left, right } = binarySensitivities(x);
      return [
        { child: x.left, name: "left", sensitivity: [[left]] },
        { child: x.right, name: "right", sensitivity: [[right]] },
      ];
    }
    case "Comp":
    case "Logic": {
      return [
        { child: x.left, name: "left", sensitivity: [] },
        { child: x.right, name: "right", sensitivity: [] },
      ];
    }
    case "Ternary": {
      return [
        { child: x.cond, name: "cond", sensitivity: [[]] },
        { child: x.then, name: "then", sensitivity: [[ifCond(x.cond, 1, 0)]] },
        { child: x.els, name: "els", sensitivity: [[ifCond(x.cond, 0, 1)]] },
      ];
    }
    case "Nary": {
      return x.params.map((child, i) => {
        const c = { child, name: indexToNaryEdge(i) };
        switch (x.op) {
          case "addN": {
            return { ...c, sensitivity: [[1]] };
          }
          case "maxN": {
            return { ...c, sensitivity: [[ifCond(lt(child, x), 0, 1)]] };
          }
          case "minN": {
            return { ...c, sensitivity: [[ifCond(gt(child, x), 0, 1)]] };
          }
        }
      });
    }
    case "PolyRoots": {
      // https://www.skewray.com/articles/how-do-the-roots-of-a-polynomial-depend-on-the-coefficients

      const n = x.coeffs.length;
      const derivCoeffs: ad.Num[] = x.coeffs.map((c, i) => mul(i, c));
      derivCoeffs.shift();
      // the polynomial is assumed monic, so `x.coeffs` doesn't include the
      // coefficient 1 on the highest-degree term
      derivCoeffs.push(n);

      const sensitivities: ad.Num[][] = x.coeffs.map((_, index) => {
        const t: ad.Num = { tag: "Index", index, vec: x }; // a root

        let power: ad.Num = 1;
        const powers: ad.Num[] = [power];
        for (let i = 1; i < n; i++) {
          power = mul(power, t);
          powers.push(power);
        }

        const minusDerivative = neg(
          addN(zip2(derivCoeffs, powers).map(([c, p]) => mul(c, p)))
        );

        // if the root is `NaN` then it doesn't contribute to the gradient
        const real = eq(t, t);
        return powers.map((p) => ifCond(real, div(p, minusDerivative), 0));
      });

      return x.coeffs.map((child, i) => ({
        child,
        name: indexToNaryEdge(i),
        sensitivity: sensitivities.map((row) => [row[i]]),
      }));
    }
    case "Index": {
      // this node doesn't know how many elements are in `vec`, so here we just
      // leave everything else undefined, to be treated as zeroes later
      const row = [];
      row[x.index] = 1;
      return [{ child: x.vec, name: undefined, sensitivity: [row] }];
    }
    case "Debug": {
      return [{ child: x.node, name: undefined, sensitivity: [[1]] }];
    }
  }
};

const indexToID = (index: number): ad.Id => `${index}`;
const idToIndex = (id: ad.Id): number => parseInt(id, 10);

const getInputs = (
  graph: ad.Graph["graph"]
): { id: ad.Id; label: ad.InputNode }[] => {
  const inputs = [];
  // every input must be a source
  for (const id of graph.sources()) {
    const label: ad.Node = graph.node(id);
    // other non-const sources include n-ary nodes with an empty params array
    if (typeof label !== "number" && label.tag === "Input") {
      inputs.push({ id, label });
    }
  }
  return inputs;
};

/**
 * Construct an explicit graph from a primary output and array of secondary
 * outputs. All out-edges relevant to computing the gradient can be considered
 * totally ordered, first by the node the edge points to (where the nodes are
 * numbered by doing a breadth-first search from the primary output using the
 * `children` function) and then by the name of the edge (again according to the
 * order given by the `children` function). The partial derivatives contributing
 * to any given gradient node are added up according to that total order.
 */
export const makeGraph = (
  outputs: Omit<Outputs<ad.Num>, "gradient">
): ad.Graph => {
  const graph = new Multidigraph<ad.Id, ad.Node, ad.Edge>();
  const nodes = new Map<ad.Expr, ad.Id>();

  // we use this queue to essentially do a breadth-first search by following
  // `ad.Expr` child pointers; it gets reused a few times because we add nodes
  // in multiple stages
  const queue = new Queue<ad.Expr>();
  // at each stage, we need to add the edges after adding all the nodes, because
  // when we first look at a node and its in-edges, its children are not
  // guaranteed to exist in the graph yet, so we fill this queue during the
  // node-adding part and then go through it during the edge-adding part,
  // leaving it empty in preparation for the next stage; so the first element of
  // every tuple in this queue stores information about the edge and child, and
  // the second element of the tuple is the parent
  const edges = new Queue<[Child, ad.Expr]>();

  // only call setNode in this one place, ensuring that we always use indexToID
  const newNode = (node: ad.Node): ad.Id => {
    const id = indexToID(graph.nodeCount());
    graph.setNode(id, node);
    return id;
  };

  // ensure that x is represented in the graph we're building, and if it wasn't
  // already there, enqueue its children and in-edges (so queue and edges,
  // respectively, should both be emptied after calling this)
  const addNode = (x: ad.Expr): ad.Id => {
    let name = nodes.get(x);
    if (name === undefined) {
      name = newNode(makeNode(x));
      nodes.set(x, name);
      for (const edge of children(x)) {
        edges.enqueue([edge, x]);
        queue.enqueue(edge.child);
      }
    }
    return name;
  };

  const addEdge = (
    child: ad.Expr,
    parent: ad.Expr,
    name: ad.Edge
  ): [ad.Id, ad.Id] => {
    const v = safe(nodes.get(child), "missing child");
    const w = safe(nodes.get(parent), "missing parent");
    graph.setEdge({ v, w, name });
    return [v, w];
  };

  // add all the nodes subtended by the primary output; we do these first, in a
  // separate stage, because these are the only nodes for which we actually need
  // to use the sensitivities of their in-edges, and then after we add the
  // edges, we need to get a topological sort of just these nodes
  const primary = addNode(outputs.primary);
  while (!queue.isEmpty()) {
    addNode(queue.dequeue());
  }

  // we need to keep track of these sensitivities so we can add them as nodes
  // right after this, but we also need to know which edge each came from for
  // when we construct the gradient nodes later; note that this simple string
  // concatenation doesn't cause any problems, because no stringified Edge
  // contains an underscore, and every Id starts with an underscore, so it's
  // essentially just three components separated by underscores
  const sensitivities = new Map<`${ad.Edge}_${ad.Id}_${ad.Id}`, ad.Num[][]>();
  while (!edges.isEmpty()) {
    const [{ child, name, sensitivity }, parent] = edges.dequeue();
    const [v, w] = addEdge(child, parent, name);
    sensitivities.set(`${name}_${v}_${w}`, sensitivity);
  }
  // we can use this reverse topological sort later when we construct all the
  // gradient nodes, because it ensures that the gradients of a node's parents
  // are always available before the node itself; note that we need to compute
  // this right now, because we're just about to add the sensitivity nodes to
  // the graph, and we don't want to try to compute the gradients of those
  // sensitivities
  const primaryNodes = [...graph.topsort()].reverse();

  for (const matrix of sensitivities.values()) {
    // `forEach` ignores holes
    matrix.forEach((row) => {
      row.forEach(addNode);
    });
  }
  while (!queue.isEmpty()) {
    addNode(queue.dequeue());
  }
  while (!edges.isEmpty()) {
    const [{ child, name }, parent] = edges.dequeue();
    addEdge(child, parent, name);
  }

  // map from each primary node ID to the IDs of its gradient nodes
  const gradNodes = new Map<ad.Id, ad.Id[]>();
  for (const id of primaryNodes) {
    if (id === primary) {
      // use addNode instead of newNode in case there's already a 1 in the graph
      gradNodes.set(id, [addNode(1)]);
      continue;
    }

    // our node needs to have some number of gradient nodes, depending on its
    // type, so we assemble an array of the addends for each gradient node; we
    // don't need to know the length of this array ahead of time, because
    // JavaScript allows holes in arrays, so instead of actually looking at the
    // node to see what type it is, we just accumulate into whatever slots are
    // mentioned by the sensitivities of our out-edges, and let all else be zero
    const grad: ad.Id[][] = [];

    // control the order in which partial derivatives are added
    const edges = [...graph.outEdges(id)].sort((a, b) =>
      a.w === b.w
        ? rankEdge(a.name) - rankEdge(b.name)
        : idToIndex(a.w) - idToIndex(b.w)
    );

    // we call graph.setEdge in this loop, so it may seem like it would be
    // possible for those edges to get incorrectly included as addends in other
    // gradient nodes; however, that is not the case, because none of those
    // edges appear in our sensitivities map
    for (const { w, name } of edges) {
      const matrix = sensitivities.get(`${name}_${id}_${w}`);
      if (matrix !== undefined) {
        // `forEach` ignores holes
        matrix.forEach((row, i) => {
          row.forEach((x, j) => {
            const sensitivityID = safe(nodes.get(x), "missing sensitivity");
            const parentGradIDs = safe(gradNodes.get(w), "missing parent grad");
            if (i in parentGradIDs) {
              const parentGradID = parentGradIDs[i];

              const addendID = newNode({ tag: "Binary", binop: "*" });
              graph.setEdge({ v: sensitivityID, w: addendID, name: "left" });
              graph.setEdge({ v: parentGradID, w: addendID, name: "right" });
              if (!(j in grad)) {
                grad[j] = [];
              }
              grad[j].push(addendID);
            }
          });
        });
      }
    }

    gradNodes.set(
      id,
      // `map` skips holes but also preserves indices
      grad.map((addends) => {
        const gradID = newNode({ tag: "Nary", op: "addN" });
        addends.forEach((addendID, i) =>
          graph.setEdge({ v: addendID, w: gradID, name: indexToNaryEdge(i) })
        );
        return gradID;
      })
    );
  }

  // we get the IDs for the input gradients before adding all the secondary
  // nodes, because some of the inputs may only be reachable from the secondary
  // outputs instead of the primary output; really, the gradients for all those
  // inputs are just zero, so the caller needs to substitute zero whenever the
  // gradient is missing a key
  const gradient: ad.Id[] = [];
  for (const {
    id,
    label: { key },
  } of getInputs(graph)) {
    if (key in gradient) {
      throw Error(`duplicate Input key: ${key}`);
    }
    // note that it's very easy for the set of Input indices to not be
    // contiguous, e.g. if some inputs end up not being used in any of the
    // computations in the graph; but even if that happens, it's actually OK
    // (see the comment in the implementation of genCode below)
    gradient[key] = safe(gradNodes.get(id), "missing gradient")[0];
  }

  // easiest case: final stage, just add all the nodes and edges for the
  // secondary outputs
  const secondary = outputs.secondary.map(addNode);
  while (!queue.isEmpty()) {
    addNode(queue.dequeue());
  }
  while (!edges.isEmpty()) {
    const [{ child, name }, parent] = edges.dequeue();
    addEdge(child, parent, name);
  }

  return { graph, nodes, gradient, primary, secondary };
};

/**
 * Construct a graph with a primary output but no secondary outputs.
 */
export const primaryGraph = (output: ad.Num): ad.Graph =>
  makeGraph({ primary: output, secondary: [] });

/**
 * Construct a graph from an array of only secondary outputs, for which we don't
 * care about the gradient. The primary output is just the constant 1.
 */
export const secondaryGraph = (outputs: ad.Num[]): ad.Graph =>
  // use 1 because makeGraph always constructs a constant gradient node 1 for
  // the primary output, and so if that's already present in the graph then we
  // have one fewer node total
  makeGraph({ primary: 1, secondary: outputs });

// ------------ Meta / debug ops

/**
 * Creates a wrapper node around a node `v` to store log info. Dumps node value (during evaluation) to the console. You must use the node that `debug` returns, otherwise the debug information will not appear.
 * For more documentation on how to use this function, see the Penrose wiki page.
 */
export const debug = (v: ad.Num, info = "no additional info"): ad.Debug => ({
  tag: "Debug",
  node: v,
  info,
});

// ----------------- Other ops

/**
 * Some vector operations that can be used on `ad.Num`.
 */
export const ops = {
  // Note that these ops MUST use the custom var ops for grads
  // Note that these ops are hardcoded to assume they are not applied to grad nodes

  /**
   * Return the norm of the 2-vector `[c1, c2]`.
   */
  norm: (c1: ad.Num, c2: ad.Num): ad.Num => ops.vnorm([c1, c2]),

  /**
   * Return the Euclidean distance between scalars `c1, c2`.
   */
  dist: (c1: ad.Num, c2: ad.Num): ad.Num => ops.vnorm([c1, c2]),

  /**
   * Return the sum of vectors `v1, v2.
   */
  vadd: (v1: ad.Num[], v2: ad.Num[]): ad.Num[] => {
    if (v1.length !== v2.length) {
      throw Error("expected vectors of same length");
    }

    const res = _.zipWith(v1, v2, add);
    return res;
  },

  /**
   * Return the difference of vectors `v1` and `v2`.
   */
  vsub: (v1: ad.Num[], v2: ad.Num[]): ad.Num[] => {
    if (v1.length !== v2.length) {
      throw Error("expected vectors of same length");
    }

    const res = _.zipWith(v1, v2, sub);
    return res;
  },

  /**
   * Return the Euclidean norm squared of vector `v`.
   */
  vnormsq: (v: ad.Num[]): ad.Num => {
    const res = v.map((e) => squared(e));
    return _.reduce(res, (x: ad.Num, y) => add(x, y), 0);
    // Note (performance): the use of 0 adds an extra +0 to the comp graph, but lets us prevent undefined if the list is empty
  },

  /**
   * Return the Euclidean norm of vector `v`.
   */
  vnorm: (v: ad.Num[]): ad.Num => {
    const res = ops.vnormsq(v);
    return sqrt(res);
  },

  /**
   * Return the vector `v` multiplied by scalar `c`.
   */
  vmul: (c: ad.Num, v: ad.Num[]): ad.Num[] => {
    return v.map((e) => mul(c, e));
  },

  /**
   * Returns the entrywise product of two vectors, `v1` and `v2`
   */
  vproduct: (v1: ad.Num[], v2: ad.Num[]): ad.Num[] => {
    const vresult = [];
    for (let i = 0; i < v1.length; i++) {
      vresult[i] = mul(v1[i], v2[i]);
    }
    return vresult;
  },

  /**
   * Return the entrywise absolute value of the vector `v`
   */
  vabs: (v: ad.Num[]): ad.Num[] => {
    return v.map((e) => absVal(e));
  },

  /**
   * Return the maximum value of each component of the vectors `v1` and `v2`
   */
  vmax: (v1: ad.Num[], v2: ad.Num[]): ad.Num[] => {
    const vresult = [];
    for (let i = 0; i < v1.length; i++) {
      vresult[i] = max(v1[i], v2[i]);
    }
    return vresult;
  },

  /**
   * Return the vector `v`, scaled by `-1`.
   */
  vneg: (v: ad.Num[]): ad.Num[] => {
    return ops.vmul(-1, v);
  },

  /**
   * Return the vector `v` divided by scalar `c`.
   */
  vdiv: (v: ad.Num[], c: ad.Num): ad.Num[] => {
    return v.map((e) => div(e, c));
  },

  /**
   * Return the vector `v`, normalized.
   */
  vnormalize: (v: ad.Num[]): ad.Num[] => {
    const vsize = add(ops.vnorm(v), EPS_DENOM);
    return ops.vdiv(v, vsize);
  },

  /**
   * Return the Euclidean distance between vectors `v` and `w`.
   */
  vdist: (v: ad.Num[], w: ad.Num[]): ad.Num => {
    if (v.length !== w.length) {
      throw Error("expected vectors of same length");
    }
    return ops.vnorm(ops.vsub(v, w));
  },

  /**
   * Return the Euclidean distance squared between vectors `v` and `w`.
   */
  vdistsq: (v: ad.Num[], w: ad.Num[]): ad.Num => {
    if (v.length !== w.length) {
      throw Error("expected vectors of same length");
    }

    return ops.vnormsq(ops.vsub(v, w));
  },

  /**
   * Return the dot product of vectors `v1, v2`.
   * Note: if you want to compute a norm squared, use `vnormsq` instead, it generates a smaller computational graph
   */
  vdot: (v1: ad.Num[], v2: ad.Num[]): ad.Num => {
    if (v1.length !== v2.length) {
      throw Error("expected vectors of same length");
    }

    const res = _.zipWith(v1, v2, mul);
    return _.reduce(res, (x: ad.Num, y) => add(x, y), 0);
  },

  /**
   * Return the unsigned angle between vectors `u, v`, in radians.
   * Assumes that both u and v have nonzero magnitude.
   * The returned value will be in the range [0,pi].
   */
  angleBetween: (u: ad.Num[], v: ad.Num[]): ad.Num => {
    if (u.length !== v.length) {
      throw Error("expected vectors of same length");
    }

    // Due to floating point error, the dot product of
    // two normalized vectors may fall slightly outside
    // the range [-1,1].  To prevent acos from producing
    // a NaN value, we therefore scale down the result
    // of the dot product by a factor s slightly below 1.
    const s = 1 - 1e-10;

    return acos(mul(s, ops.vdot(ops.vnormalize(u), ops.vnormalize(v))));
  },

  /**
   * Return the signed angle from vector `u` to vector `v`, in radians.
   * Assumes that both u and v are 2D vectors and have nonzero magnitude.
   * The returned value will be in the range [-pi,pi].
   */
  angleFrom: (u: ad.Num[], v: ad.Num[]): ad.Num => {
    if (u.length !== v.length) {
      throw Error("expected vectors of same length");
    }

    return atan2(
      ops.cross2(u, v), // y = |u||v|sin(theta)
      ops.vdot(u, v) // x = |u||v|cos(theta)
    );
  },

  /**
   * Return the sum of elements in vector `v`.
   */
  vsum: (v: ad.Num[]): ad.Num => {
    return _.reduce(v, (x: ad.Num, y) => add(x, y), 0);
  },

  /**
   * Return `v + c * u`.
   */
  vmove: (v: ad.Num[], c: ad.Num, u: ad.Num[]): ad.Num[] => {
    return ops.vadd(v, ops.vmul(c, u));
  },

  /**
   * Rotate a 2D point `[x, y]` by 90 degrees counterclockwise.
   */
  rot90: ([x, y]: ad.Num[]): ad.Num[] => {
    return [neg(y), x];
  },

  /**
   * Rotate a 2D point `[x, y]` by a degrees counterclockwise.
   */
  vrot: ([x, y]: ad.Num[], a: ad.Num): ad.Num[] => {
    const angle = div(mul(a, Math.PI), 180);
    const x2 = sub(mul(cos(angle), x), mul(sin(angle), y));
    const y2 = add(mul(sin(angle), x), mul(cos(angle), y));
    return [x2, y2];
  },

  /**
   * Return 2D determinant/cross product of 2D vectors
   */
  cross2: (u: ad.Num[], v: ad.Num[]): ad.Num => {
    if (u.length !== 2 || v.length !== 2) {
      throw Error("expected two 2-vectors");
    }
    return sub(mul(u[0], v[1]), mul(u[1], v[0]));
  },

  /**
   * Return 3D cross product of 3D vectors
   */
  cross3: (u: ad.Num[], v: ad.Num[]): ad.Num[] => {
    if (u.length !== 3 || v.length !== 3) {
      throw Error("expected two 3-vectors");
    }
    return [
      sub(mul(u[1], v[2]), mul(u[2], v[1])),
      sub(mul(u[2], v[0]), mul(u[0], v[2])),
      sub(mul(u[0], v[1]), mul(u[1], v[0])),
    ];
  },
};

export const fns = {
  /**
   * Return the penalty `max(x, 0)`.
   */
  toPenalty: (x: ad.Num): ad.Num => {
    return squared(max(x, 0));
  },

  /**
   * Return the center of a shape.
   */
  center: (props: any): ad.Num[] => {
    return props.center.contents;
  },
};

// ----- Codegen

// Traverses the computational graph of ops obtained by interpreting the energy function, and generates WebAssembly code corresponding to just the ops

const bytesDouble = Float64Array.BYTES_PER_ELEMENT;
const logAlignDouble = Math.log2(bytesDouble);

const numFuncTypes = 5;
const typeIndexGradient = 0;
const typeIndexAddToStackPointer = 1;
const typeIndexUnary = 2;
const typeIndexBinary = 3;
const typeIndexPolyRoots = 4;

const numGradientParams = 3;
const gradientParamInput = 0;
const gradientParamGradient = 1;
const gradientParamSecondary = 2;

const gradientLocalStackPointer = 3;

const numTables = 1;
const tableIndexBuiltins = 0;

const typeSection = (t: wasm.Target): void => {
  t.int(numFuncTypes);

  // typeIndexGradient
  const numGradientReturns = 1;
  t.byte(wasm.TYPE.FUNCTION);
  t.int(numGradientParams);
  for (let i = 0; i < numGradientParams; i++) t.byte(wasm.TYPE.i32);
  t.int(numGradientReturns);
  t.byte(wasm.TYPE.f64);

  // typeIndexAddToStackPointer
  const numAddToStackPointerParams = 1;
  const numAddToStackPointerReturns = 1;
  t.byte(wasm.TYPE.FUNCTION);
  t.int(numAddToStackPointerParams);
  t.byte(wasm.TYPE.i32);
  t.int(numAddToStackPointerReturns);
  t.byte(wasm.TYPE.i32);

  // typeIndexUnary
  const numUnaryParams = 1;
  const numUnaryReturns = 1;
  t.byte(wasm.TYPE.FUNCTION);
  t.int(numUnaryParams);
  t.byte(wasm.TYPE.f64);
  t.int(numUnaryReturns);
  t.byte(wasm.TYPE.f64);

  // typeIndexBinary
  const numBinaryParams = 2;
  const numBinaryReturns = 1;
  t.byte(wasm.TYPE.FUNCTION);
  t.int(numBinaryParams);
  t.byte(wasm.TYPE.f64);
  t.byte(wasm.TYPE.f64);
  t.int(numBinaryReturns);
  t.byte(wasm.TYPE.f64);

  // typeIndexPolyRoots
  const numPolyRootsParams = 2;
  const numPolyRootsReturns = 0;
  t.byte(wasm.TYPE.FUNCTION);
  t.int(numPolyRootsParams);
  t.byte(wasm.TYPE.i32);
  t.byte(wasm.TYPE.i32);
  t.int(numPolyRootsReturns);
};

const importSection = (t: wasm.Target): void => {
  const numImports = 1;
  t.int(numImports);

  const minPages = 1;
  t.ascii(importMemoryModule);
  t.ascii(importMemoryName);
  t.byte(wasm.IMPORT.MEMORY);
  t.byte(wasm.LIMITS.NO_MAXIMUM);
  t.int(minPages);
};

const functionSection = (t: wasm.Target, numFunctions: number): void => {
  t.int(numFunctions);
  for (let i = 0; i < numFunctions; i++) t.int(typeIndexGradient);
};

const tableSection = (t: wasm.Target): void => {
  t.int(numTables);

  // tableIndexBuiltins
  const minEntries = builtins.length;
  const maxEntries = builtins.length;
  t.byte(wasm.TYPE.FUNCREF);
  t.byte(wasm.LIMITS.MAXIMUM);
  t.int(minEntries);
  t.int(maxEntries);
};

const exportSection = (t: wasm.Target, numFunctions: number): void => {
  const numExports = 2;
  t.int(numExports);

  t.ascii(exportTableName);
  t.byte(wasm.EXPORT.TABLE);
  t.int(tableIndexBuiltins);

  const funcIndex = numFunctions - 1;
  t.ascii(exportFunctionName);
  t.byte(wasm.EXPORT.FUNCTION);
  t.int(funcIndex);
};

const modulePrefix = (gradientFunctionSizes: number[]): wasm.Module => {
  const numSections = 6;
  const numFunctions = gradientFunctionSizes.length;

  const typeSectionCount = new wasm.Count();
  typeSection(typeSectionCount);
  const typeSectionSize = typeSectionCount.size;

  const importSectionCount = new wasm.Count();
  importSection(importSectionCount);
  const importSectionSize = importSectionCount.size;

  const functionSectionCount = new wasm.Count();
  functionSection(functionSectionCount, numFunctions);
  const functionSectionSize = functionSectionCount.size;

  const tableSectionCount = new wasm.Count();
  tableSection(tableSectionCount);
  const tableSectionSize = tableSectionCount.size;

  const exportSectionCount = new wasm.Count();
  exportSection(exportSectionCount, numFunctions);
  const exportSectionSize = exportSectionCount.size;

  const codeSectionSize =
    wasm.intSize(numFunctions) +
    gradientFunctionSizes
      .map((n) => wasm.intSize(n) + n)
      .reduce((a, b) => a + b, 0);

  const sumSectionSizes =
    numSections +
    wasm.intSize(typeSectionSize) +
    typeSectionSize +
    wasm.intSize(importSectionSize) +
    importSectionSize +
    wasm.intSize(functionSectionSize) +
    functionSectionSize +
    wasm.intSize(tableSectionSize) +
    tableSectionSize +
    wasm.intSize(exportSectionSize) +
    exportSectionSize +
    wasm.intSize(codeSectionSize) +
    codeSectionSize;

  const mod = new wasm.Module(sumSectionSizes);

  mod.byte(wasm.SECTION.TYPE);
  mod.int(typeSectionSize);
  typeSection(mod);

  mod.byte(wasm.SECTION.IMPORT);
  mod.int(importSectionSize);
  importSection(mod);

  mod.byte(wasm.SECTION.FUNCTION);
  mod.int(functionSectionSize);
  functionSection(mod, numFunctions);

  mod.byte(wasm.SECTION.TABLE);
  mod.int(tableSectionSize);
  tableSection(mod);

  mod.byte(wasm.SECTION.EXPORT);
  mod.int(exportSectionSize);
  exportSection(mod, numFunctions);

  mod.byte(wasm.SECTION.CODE);
  mod.int(codeSectionSize);
  mod.int(numFunctions);

  return mod;
};

const compileUnary = (
  t: wasm.Target,
  { unop }: ad.UnaryNode,
  param: number
): void => {
  switch (unop) {
    case "squared": {
      t.byte(wasm.OP.local.get);
      t.int(param);

      t.byte(wasm.OP.local.get);
      t.int(param);

      t.byte(wasm.OP.f64.mul);

      return;
    }
    case "inverse": {
      t.byte(wasm.OP.f64.const);
      t.f64(1);

      t.byte(wasm.OP.local.get);
      t.int(param);

      t.byte(wasm.OP.f64.const);
      t.f64(EPS_DENOM);

      t.byte(wasm.OP.f64.add);

      t.byte(wasm.OP.f64.div);

      return;
    }
    case "round": {
      t.byte(wasm.OP.local.get);
      t.int(param);

      t.byte(wasm.OP.f64.nearest);

      return;
    }
    case "sign": {
      t.byte(wasm.OP.local.get);
      t.int(param);

      t.byte(wasm.OP.f64.const);
      t.f64(1);

      t.byte(wasm.OP.local.get);
      t.int(param);

      t.byte(wasm.OP.f64.copysign);

      t.byte(wasm.OP.local.get);
      t.int(param);

      t.byte(wasm.OP.f64.const);
      t.f64(0);

      t.byte(wasm.OP.f64.eq);

      t.byte(wasm.OP.select);

      return;
    }
    case "neg":
    case "sqrt":
    case "abs":
    case "ceil":
    case "floor":
    case "trunc": {
      t.byte(wasm.OP.local.get);
      t.int(param);

      t.byte(wasm.OP.f64[unop]);

      return;
    }
    case "acosh":
    case "acos":
    case "asin":
    case "asinh":
    case "atan":
    case "atanh":
    case "cbrt":
    case "cos":
    case "cosh":
    case "exp":
    case "expm1":
    case "log":
    case "log2":
    case "log10":
    case "log1p":
    case "sin":
    case "sinh":
    case "tan":
    case "tanh": {
      t.byte(wasm.OP.local.get);
      t.int(param);

      t.byte(wasm.OP.i32.const);
      t.int(builtins.indexOf(`penrose_${unop}`));

      t.byte(wasm.OP.call_indirect);
      t.int(typeIndexUnary);
      t.int(tableIndexBuiltins);

      return;
    }
  }
};

const binaryOps = {
  "+": wasm.OP.f64.add,
  "-": wasm.OP.f64.sub,
  "*": wasm.OP.f64.mul,
  "/": wasm.OP.f64.div,
  max: wasm.OP.f64.max,
  min: wasm.OP.f64.min,

  ">": wasm.OP.f64.gt,
  "<": wasm.OP.f64.lt,
  "===": wasm.OP.f64.eq,
  ">=": wasm.OP.f64.ge,
  "<=": wasm.OP.f64.le,

  "&&": wasm.OP.i32.and,
  "||": wasm.OP.i32.or,
};

const compileBinary = (
  t: wasm.Target,
  { binop }: ad.BinaryNode | ad.CompNode | ad.LogicNode,
  left: number,
  right: number
): void => {
  switch (binop) {
    case "+":
    case "*":
    case "-":
    case "/":
    case "max":
    case "min":
    case ">":
    case "<":
    case "===":
    case ">=":
    case "<=":
    case "&&":
    case "||": {
      t.byte(wasm.OP.local.get);
      t.int(left);

      t.byte(wasm.OP.local.get);
      t.int(right);

      t.byte(binaryOps[binop]);

      return;
    }
    case "atan2":
    case "pow": {
      t.byte(wasm.OP.local.get);
      t.int(left);

      t.byte(wasm.OP.local.get);
      t.int(right);

      t.byte(wasm.OP.i32.const);
      t.int(builtins.indexOf(`penrose_${binop}`));

      t.byte(wasm.OP.call_indirect);
      t.int(typeIndexBinary);
      t.int(tableIndexBuiltins);

      return;
    }
  }
};

const nullaryVals = {
  addN: 0,
  maxN: -Infinity,
  minN: Infinity,
};

const naryOps = {
  addN: wasm.OP.f64.add,
  maxN: wasm.OP.f64.max,
  minN: wasm.OP.f64.min,
};

const compileNary = (
  t: wasm.Target,
  { op }: ad.NaryNode,
  params: number[]
): void => {
  t.byte(wasm.OP.f64.const);
  t.f64(nullaryVals[op]);

  for (const param of params) {
    t.byte(wasm.OP.local.get);
    t.int(param);

    t.byte(naryOps[op]);
  }
};

const naryParams = (preds: Map<ad.Edge, number>): number[] => {
  const params: number[] = [];
  for (const [i, x] of preds.entries()) {
    if (
      i === undefined ||
      i === "left" ||
      i === "right" ||
      i === "cond" ||
      i === "then" ||
      i === "els"
    ) {
      throw Error("expected NaryEdge");
    }
    params[naryEdgeToIndex(i)] = x;
  }
  return params;
};

const compileNode = (
  t: wasm.Target,
  node: Exclude<ad.Node, ad.InputNode>,
  preds: Map<ad.Edge, number>
): void => {
  if (typeof node === "number") {
    t.byte(wasm.OP.f64.const);
    t.f64(node);

    return;
  }
  switch (node.tag) {
    case "Not": {
      const child = safe(preds.get(undefined), "missing node");

      t.byte(wasm.OP.local.get);
      t.int(child);

      t.byte(wasm.OP.i32.eqz);

      return;
    }
    case "Unary": {
      compileUnary(t, node, safe(preds.get(undefined), "missing param"));
      return;
    }
    case "Binary":
    case "Comp":
    case "Logic": {
      compileBinary(
        t,
        node,
        safe(preds.get("left"), "missing left"),
        safe(preds.get("right"), "missing right")
      );
      return;
    }
    case "Ternary": {
      const cond = safe(preds.get("cond"), "missing cond");
      const then = safe(preds.get("then"), "missing then");
      const els = safe(preds.get("els"), "missing els");

      t.byte(wasm.OP.local.get);
      t.int(then);

      t.byte(wasm.OP.local.get);
      t.int(els);

      t.byte(wasm.OP.local.get);
      t.int(cond);

      t.byte(wasm.OP.select);

      return;
    }
    case "Nary": {
      compileNary(t, node, naryParams(preds));
      return;
    }
    case "PolyRoots": {
      const bytes =
        Math.ceil((node.degree * bytesDouble) / alignStackPointer) *
        alignStackPointer;

      t.byte(wasm.OP.i32.const);
      t.int(-bytes);

      t.byte(wasm.OP.i32.const);
      t.int(builtins.indexOf("__wbindgen_add_to_stack_pointer"));

      t.byte(wasm.OP.call_indirect);
      t.int(typeIndexAddToStackPointer);
      t.int(tableIndexBuiltins);

      t.byte(wasm.OP.local.tee);
      t.int(gradientLocalStackPointer);

      naryParams(preds).forEach((index, i) => {
        t.byte(wasm.OP.local.get);
        t.int(gradientLocalStackPointer);

        t.byte(wasm.OP.local.get);
        t.int(index);

        t.byte(wasm.OP.f64.store);
        t.int(logAlignDouble);
        t.int(i * bytesDouble);
      });

      t.byte(wasm.OP.i32.const);
      t.int(node.degree);

      t.byte(wasm.OP.i32.const);
      t.int(builtins.indexOf("penrose_poly_roots"));

      t.byte(wasm.OP.call_indirect);
      t.int(typeIndexPolyRoots);
      t.int(tableIndexBuiltins);

      for (let i = 0; i < node.degree; i++) {
        t.byte(wasm.OP.local.get);
        t.int(gradientLocalStackPointer);

        t.byte(wasm.OP.f64.load);
        t.int(logAlignDouble);
        t.int(i * bytesDouble);
      }

      t.byte(wasm.OP.i32.const);
      t.int(bytes);

      t.byte(wasm.OP.i32.const);
      t.int(builtins.indexOf("__wbindgen_add_to_stack_pointer"));

      t.byte(wasm.OP.call_indirect);
      t.int(typeIndexAddToStackPointer);
      t.int(tableIndexBuiltins);

      t.byte(wasm.OP.drop);

      return;
    }
    case "Index": {
      const vec = safe(preds.get(undefined), "missing vec");

      t.byte(wasm.OP.local.get);
      t.int(vec + node.index);

      return;
    }
    case "Debug": {
      throw Error("TODO");
    }
  }
};

type Typename = "i32" | "f64";

const getLayout = (node: ad.Node): { typename: Typename; count: number } => {
  if (typeof node === "number") {
    return { typename: "f64", count: 1 };
  } else {
    switch (node.tag) {
      case "Comp":
      case "Logic":
      case "Not": {
        return { typename: "i32", count: 1 };
      }
      case "Input":
      case "Unary":
      case "Binary":
      case "Ternary":
      case "Nary":
      case "Index":
      case "Debug": {
        return { typename: "f64", count: 1 };
      }
      case "PolyRoots": {
        return { typename: "f64", count: node.degree };
      }
    }
  }
};

interface Local {
  typename: Typename;
  index: number;
}

interface Locals {
  counts: { i32: number; f64: number };
  indices: Map<ad.Id, Local>;
}

const getIndex = (locals: Locals, id: ad.Id): number => {
  const local = safe(locals.indices.get(id), "missing local");
  return (
    numGradientParams +
    (local.typename === "i32" ? 0 : locals.counts.i32) +
    local.index
  );
};

const compileGraph = (
  t: wasm.Target,
  { graph, gradient, primary, secondary }: ad.Graph
): void => {
  const counts = { i32: 1, f64: 0 }; // `gradientLocalStackPointer`
  const indices = new Map<ad.Id, Local>();
  for (const id of graph.nodes()) {
    const node = graph.node(id);
    const { typename, count } = getLayout(node);
    indices.set(id, { typename, index: counts[typename] });
    counts[typename] += count;
  }
  const locals = { counts, indices };

  const numLocalDecls = Object.keys(counts).length;
  t.int(numLocalDecls);

  for (const [typename, count] of Object.entries(counts)) {
    t.int(count);
    t.byte(wasm.TYPE[typename]);
  }

  for (const {
    id,
    label: { key },
  } of getInputs(graph)) {
    t.byte(wasm.OP.local.get);
    t.int(gradientParamInput);

    t.byte(wasm.OP.f64.load);
    t.int(logAlignDouble);
    t.int(key * bytesDouble);

    t.byte(wasm.OP.local.set);
    t.int(getIndex(locals, id));
  }

  for (const id of graph.topsort()) {
    const node = graph.node(id);
    // we already generated code for the inputs
    if (typeof node === "number" || node.tag !== "Input") {
      const preds = new Map(
        graph.inEdges(id).map(({ v, name }) => [name, getIndex(locals, v)])
      );

      compileNode(t, node, preds);

      const index = getIndex(locals, id);
      for (let i = getLayout(node).count - 1; i >= 0; i--) {
        t.byte(wasm.OP.local.set);
        t.int(index + i);
      }
    }
  }

  gradient.forEach((id, i) => {
    t.byte(wasm.OP.local.get);
    t.int(gradientParamGradient);

    t.byte(wasm.OP.local.get);
    t.int(gradientParamGradient);

    t.byte(wasm.OP.f64.load);
    t.int(logAlignDouble);
    t.int(i * bytesDouble);

    t.byte(wasm.OP.local.get);
    t.int(getIndex(locals, id));

    t.byte(wasm.OP.f64.add);

    t.byte(wasm.OP.f64.store);
    t.int(logAlignDouble);
    t.int(i * bytesDouble);
  });

  secondary.forEach((id, i) => {
    t.byte(wasm.OP.local.get);
    t.int(gradientParamSecondary);

    t.byte(wasm.OP.local.get);
    t.int(getIndex(locals, id));

    t.byte(wasm.OP.f64.store);
    t.int(logAlignDouble);
    t.int(i * bytesDouble);
  });

  t.byte(wasm.OP.local.get);
  t.int(getIndex(locals, primary));

  t.byte(wasm.END);
};

// assume the gradient and secondary outputs are already initialized to zero
// before this code is run
const compileSum = (t: wasm.Target, numAddends: number): void => {
  const numLocals = 0;
  t.int(numLocals);

  t.byte(wasm.OP.f64.const);
  t.f64(0);

  for (let i = 0; i < numAddends; i++) {
    for (let j = 0; j < numGradientParams; j++) {
      t.byte(wasm.OP.local.get);
      t.int(j);
    }

    t.byte(wasm.OP.call);
    t.int(i);

    t.byte(wasm.OP.f64.add);
  }

  t.byte(wasm.END);
};

export const genCode = (...graphs: ad.Graph[]): Gradient => {
  const secondaryKeys = new Map<number, number>();
  for (const { secondary } of graphs) {
    // `forEach` ignores holes
    secondary.forEach((id, i) => {
      secondaryKeys.set(i, (secondaryKeys.get(i) ?? 0) + 1);
    });
  }
  for (const [k, n] of secondaryKeys) {
    if (n > 1) throw Error(`secondary output ${k} is present in ${n} graphs`);
  }

  const sizes = graphs.map((g) => {
    const count = new wasm.Count();
    compileGraph(count, g);
    return count.size;
  });
  const mainCount = new wasm.Count();
  compileSum(mainCount, graphs.length);

  const mod = modulePrefix([...sizes, mainCount.size]);
  for (const [g, size] of zip2(graphs, sizes)) {
    mod.int(size);
    compileGraph(mod, g);
  }
  mod.int(mainCount.size);
  compileSum(mod, graphs.length);

  if (mod.count.size !== mod.bytes.length)
    throw Error(
      `allocated ${mod.bytes.length} bytes but used ${mod.count.size}`
    );
  return new Gradient(
    new WebAssembly.Module(mod.bytes),
    Math.max(...graphs.map((g) => g.secondary.length))
  );
};<|MERGE_RESOLUTION|>--- conflicted
+++ resolved
@@ -1,5 +1,4 @@
 import { Queue } from "@datastructures-js/queue";
-<<<<<<< HEAD
 import {
   alignStackPointer,
   builtins,
@@ -10,13 +9,8 @@
   importMemoryName,
   Outputs,
 } from "@penrose/optimizer";
-import consola, { LogLevel } from "consola";
-import * as _ from "lodash";
-=======
 import consola from "consola";
 import _ from "lodash";
-import { EigenvalueDecomposition, Matrix } from "ml-matrix";
->>>>>>> 3ae696e2
 import * as ad from "types/ad";
 import { Multidigraph } from "utils/Graph";
 import { safe, zip2 } from "utils/Util";
