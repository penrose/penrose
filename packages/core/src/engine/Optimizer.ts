<<<<<<< HEAD
import { Gradient, initConstraintWeight } from "@penrose/optimizer";
import consola, { LogLevel } from "consola";
import { fns, genCode, input, makeGraph } from "engine/Autodiff";
=======
import consola from "consola";
import { fns, genCode, input, makeGraph, ops } from "engine/Autodiff";
import { defaultLbfgsParams, initConstraintWeight } from "engine/EngineUtils";
import _ from "lodash";
import { Matrix } from "ml-matrix";
>>>>>>> 3ae696e2
import { InputMeta } from "shapes/Samplers";
import * as ad from "types/ad";
import { mul } from "./AutodiffFunctions";

// NOTE: to view logs, change `level` below to `LogLevel.Info`, otherwise it should be `LogLevel.Warn`
// const log = consola.create({ level: LogLevel.Info }).withScope("Optimizer");
const log = consola
  .create({ level: (consola as any).LogLevel.Warn })
  .withScope("Optimizer");

////////////////////////////////////////////////////////////////////////////////
// Globals

// weight for constraints
const constraintWeight = 10e4; // HACK: constant constraint weight
// const constraintWeight = 1; // TODO: If you want to minimally satisfify the constraint. Figure out which one works better wrt `initConstraintWeight`, as the constraint weight is increased by the growth factor anyway

/**
 * Generate an energy function from the current state (using `ad.Num`s only)
 */
export const genGradient = (
  inputs: InputMeta[],
  objEngs: ad.Num[],
  constrEngs: ad.Num[]
): Gradient => {
  // TODO: Doesn't reuse compiled function for now (since caching function in App currently does not work)
  // Compile objective and gradient
  log.info("Compiling objective and gradient");

  // This changes with the EP round, gets bigger to weight the constraints
  // Therefore it's marked as an input to the generated objective function, which can be partially applied with the ep weight
  const weight = initConstraintWeight;
  const epWeightNode = input({ val: weight, key: inputs.length });

  // Note there are two energies, each of which does NOT know about its children, but the root nodes should now have parents up to the objfn energies. The computational graph can be seen in inspecting varyingValuesTF's parents
  // The energies are in the val field of the results (w/o grads)
  // log.info("objEngs", objFns, objEngs);
  // log.info("vars", varyingValuesTF);

  if (objEngs.length === 0 && constrEngs.length === 0) {
    log.info("WARNING: no objectives and no constraints");
  }

  // This is fixed during the whole optimization
  const constrWeightNode: ad.Num = constraintWeight;

  // F(x) = o(x) + c0 * penalty * c(x)
  const objs = objEngs.map((x, i) => {
    const secondary = [];
    secondary[i] = x;
    return makeGraph({ primary: x, secondary });
  });
  const constrs = constrEngs.map((x, i) => {
    const secondary = [];
    secondary[objEngs.length + i] = x;
    return makeGraph({
      primary: mul(fns.toPenalty(x), mul(constrWeightNode, epWeightNode)),
      secondary,
    });
  });

  return genCode(...objs, ...constrs);
};<|MERGE_RESOLUTION|>--- conflicted
+++ resolved
@@ -1,14 +1,6 @@
-<<<<<<< HEAD
 import { Gradient, initConstraintWeight } from "@penrose/optimizer";
-import consola, { LogLevel } from "consola";
+import consola from "consola";
 import { fns, genCode, input, makeGraph } from "engine/Autodiff";
-=======
-import consola from "consola";
-import { fns, genCode, input, makeGraph, ops } from "engine/Autodiff";
-import { defaultLbfgsParams, initConstraintWeight } from "engine/EngineUtils";
-import _ from "lodash";
-import { Matrix } from "ml-matrix";
->>>>>>> 3ae696e2
 import { InputMeta } from "shapes/Samplers";
 import * as ad from "types/ad";
 import { mul } from "./AutodiffFunctions";
