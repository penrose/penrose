import { ICircle } from "shapes/Circle";
import { IEllipse } from "shapes/Ellipse";
import { ICenter, IPoly, IRect, IRotate, IScale } from "types/shapes";
import { ILine } from "shapes/Line";
import { IPath } from "shapes/Path";
import { IRectangle } from "shapes/Rectangle";
import { isPt2, Pt2, VarAD } from "types/ad";
import {
  absVal,
  add,
  constOf,
  div,
  eq,
  gt,
  ifCond,
  max,
  min,
  mul,
  neg,
  ops,
  sqrt,
  squared,
  sub,
} from "./Autodiff";

export interface IBBox {
<<<<<<< HEAD
  w: VarAD;
  h: VarAD;
=======
  width: VarAD;
  height: VarAD;
>>>>>>> 9357e4e2
  center: Pt2;
}

interface ICorners {
  topRight: Pt2;
  topLeft: Pt2;
  bottomLeft: Pt2;
  bottomRight: Pt2;
}

interface IIntervals {
  xRange: [VarAD, VarAD];
  yRange: [VarAD, VarAD];
}

interface IEdges {
  top: [Pt2, Pt2];
  bot: [Pt2, Pt2];
  left: [Pt2, Pt2];
  right: [Pt2, Pt2];
}

export type BBox = IBBox;

export type Corners = ICorners;

export type Intervals = IIntervals;

export type Edges = IEdges;

/**
 * Input: A width, height, and center.
 * Output: A new BBox.
 */
export const bbox = (width: VarAD, height: VarAD, center: Pt2): BBox => {
  return {
    width,
    height,
    center,
  };
};

export const corners = (b: BBox): Corners => {
  const halfWidth = div(b.width, constOf(2.0));
  const halfHeight = div(b.height, constOf(2.0));
  const nhalfWidth = neg(halfWidth);
  const nhalfHeight = neg(halfHeight);
  const pts = <Pt2[]>[
    [halfWidth, halfHeight],
    [nhalfWidth, halfHeight],
    [nhalfWidth, nhalfHeight],
    [halfWidth, nhalfHeight],
  ].map((p) => ops.vadd(b.center, p));

  return {
    topRight: pts[0],
    topLeft: pts[1],
    bottomLeft: pts[2],
    bottomRight: pts[3],
  };
};

/**
 * Input: A BBox and an inflation parameter delta.
 * Output: A BBox inflated on all sides by delta.
 */
export const inflate = (b: BBox, delta: VarAD): BBox => {
  return bbox(
    add(b.width, add(delta, delta)),
    add(b.height, add(delta, delta)),
    b.center
  );
};

/**
 * Input: A BBox.
 * Output: The min X of the BBox.
 */
export const minX = (b: BBox): VarAD => {
  return corners(b).topLeft[0];
};

/**
 * Input: A BBox.
 * Output: The max X of the BBox.
 */
export const maxX = (b: BBox): VarAD => {
  return corners(b).bottomRight[0];
};

/**
 * Input: A BBox.
 * Output: The min Y of the BBox.
 */
export const minY = (b: BBox): VarAD => {
  return corners(b).bottomRight[1];
};

/**
 * Input: A BBox.
 * Output: The max Y of the BBox.
 */
export const maxY = (b: BBox): VarAD => {
  return corners(b).topLeft[1];
};

/**
 * Input: A BBox.
 * Output: The X interval of the BBox.
 */
export const xRange = (b: BBox): [VarAD, VarAD] => {
  return [minX(b), maxX(b)];
};

/**
 * Input: A BBox.
 * Output: The Y interval of the BBox.
 */
export const yRange = (b: BBox): [VarAD, VarAD] => {
  return [minY(b), maxY(b)];
};

/**
 * Input: A BBox.
 * The four edges of the BBox.
 */
export const edges = (b: BBox): Edges => {
  return {
    top: <[Pt2, Pt2]>[corners(b).topLeft, corners(b).topRight],
    bot: <[Pt2, Pt2]>[corners(b).bottomLeft, corners(b).bottomRight],
    left: <[Pt2, Pt2]>[corners(b).bottomLeft, corners(b).topLeft],
    right: <[Pt2, Pt2]>[corners(b).bottomRight, corners(b).topRight],
  };
};

export const bboxFromPoints = (points: Pt2[]): BBox => {
  const minCorner = points.reduce((corner: Pt2, point: Pt2) => [
    min(corner[0], point[0]),
    min(corner[1], point[1]),
  ]);
  const maxCorner = points.reduce((corner: Pt2, point: Pt2) => [
    max(corner[0], point[0]),
    max(corner[1], point[1]),
  ]);
  const w = sub(maxCorner[0], minCorner[0]);
  const h = sub(maxCorner[1], minCorner[1]);
  const center = ops.vdiv(ops.vadd(minCorner, maxCorner), constOf(2));
  if (!isPt2(center)) {
    throw new Error("ops.vadd and ops.vdiv did not preserve dimension");
  }
  return bbox(w, h, center);
};

export const bboxFromRotatedRect = (
  center: Pt2,
  w: VarAD,
  h: VarAD,
  clockwise: VarAD,
  strokeWidth: VarAD
): BBox => {
  const counterclockwise = neg(clockwise);
  const down = ops.vrot([constOf(0), constOf(-1)], counterclockwise);
  const right = ops.rot90(down);

  const width = add(w, strokeWidth);
  const height = add(h, strokeWidth);
  const top = ops.vmul(width, right);
  const left = ops.vmul(height, down);

  const topLeft = ops.vsub(
    [sub(center[0], div(w, constOf(2))), add(center[1], div(h, constOf(2)))],
    ops.vmul(div(strokeWidth, constOf(2)), ops.vadd(down, right))
  );
  const topRight = ops.vadd(topLeft, top);
  const botLeft = ops.vadd(topLeft, left);
  const botRight = ops.vadd(topRight, left);
  if (
    !(isPt2(topLeft) && isPt2(topRight) && isPt2(botLeft) && isPt2(botRight))
  ) {
    throw new Error("ops.vadd did not preserve dimension");
  }

  return bboxFromPoints([topLeft, topRight, botLeft, botRight]);
};

export const bboxFromCircle = ({ r, center, strokeWidth }: ICircle): BBox => {
  // https://github.com/penrose/penrose/issues/715
  if (!isPt2(center.contents)) {
    throw new Error(
      `bboxFromCircle expected center to be Pt2, but got length ${center.contents.length}`
    );
  }

  const diameter = add(mul(constOf(2), r.contents), strokeWidth.contents);
  return bbox(diameter, diameter, center.contents);
};

export const bboxFromEllipse = ({
  rx,
  ry,
  center,
  strokeWidth,
}: IEllipse): BBox => {
  // https://github.com/penrose/penrose/issues/715
  if (!isPt2(center.contents)) {
    throw new Error(
      `bboxFromEllipse expected center to be Pt2, but got length ${center.contents.length}`
    );
  }

  const dx = mul(constOf(2), rx.contents);
  const dy = mul(constOf(2), ry.contents);
  return bbox(
    add(dx, strokeWidth.contents),
    add(dy, strokeWidth.contents),
    center.contents
  );
};

export const bboxFromRect = ({
  width,
  height,
  center,
  strokeWidth,
}: IRectangle): BBox => {
  // https://github.com/penrose/penrose/issues/715
  if (!isPt2(center.contents)) {
    throw new Error(
      `bboxFromRect expected center to be Pt2, but got length ${center.contents.length}`
    );
  }

  // rx just rounds the corners, doesn't change the bbox
  return bbox(
    add(width.contents, strokeWidth.contents),
    add(height.contents, strokeWidth.contents),
    center.contents
  );
};

export const bboxFromRectlike = ({
  center,
  width,
  height,
  rotation,
}: ICenter & IRect & IRotate): BBox => {
  // https://github.com/penrose/penrose/issues/715
  if (!isPt2(center.contents)) {
    throw new Error(
      `bboxFromRectlike expected center to be Pt2, but got length ${center.contents.length}`
    );
  }

  return bboxFromRotatedRect(
    center.contents,
    width.contents,
    height.contents,
    rotation.contents,
    constOf(0)
  );
};

export const bboxFromPolygon = ({ points, scale }: IPoly & IScale): BBox => {
  return bboxFromPoints(
    points.contents.map((point) => {
      const pt = ops.vmul(scale.contents, point);
      if (isPt2(pt)) {
        return pt;
      } else {
        throw new Error(
          `bboxFromPolygon expected each point to be Pt2, but got length ${point.length}`
        );
      }
    })
  );
};

export const bboxFromLinelike = ({ start, end, strokeWidth }: ILine): BBox => {
  // https://github.com/penrose/penrose/issues/715
  if (!isPt2(start.contents)) {
    throw new Error(
      `bboxFromLinelike expected start to be Pt2, but got length ${start.contents.length}`
    );
  }
  if (!isPt2(end.contents)) {
    throw new Error(
      `bboxFromLinelike expected end to be Pt2, but got length ${end.contents.length}`
    );
  }

  const d = ops.vmul(
    div(strokeWidth.contents, constOf(2)),
    ops.rot90(ops.vnormalize(ops.vsub(end.contents, start.contents)))
  );
  return bboxFromPoints(
    [
      ops.vadd(start.contents, d),
      ops.vsub(start.contents, d),
      ops.vadd(end.contents, d),
      ops.vsub(end.contents, d),
    ].map((point) => {
      if (isPt2(point)) {
        return point;
      } else {
        throw new Error("ops did not preserve dimension");
      }
    })
  );
};

export const bboxFromPath = ({ d }: IPath): BBox => {
  const p = d.contents;
  if (p.length < 1) {
    throw new Error("bboxFromPath expected pathData to be nonempty");
  }
  if (p[0].cmd !== "M") {
    throw new Error(
      `bboxFromPath expected first command to be M, but got ${p[0].cmd}`
    );
  }
  const first = p[0].contents[0];
  if (first.tag !== "CoordV") {
    throw new Error(
      `bboxFromPath expected first command subpath to be CoordV, but got ${first.tag}`
    );
  }
  if (!isPt2(first.contents)) {
    throw new Error(
      `bboxFromPath expected cursor to be Pt2, but got length ${first.contents.length}`
    );
  }
  let cursor: Pt2 = first.contents;
  let control: Pt2 = cursor; // used by T and S

  const points: Pt2[] = [];
  for (const { cmd, contents } of p) {
    const next = cmd === "Z" ? first : contents[contents.length - 1];
    if (next.tag !== "CoordV") {
      throw new Error("bboxFromPath expected next cursor to be CoordV");
    }
    if (!isPt2(next.contents)) {
      throw new Error("bboxFromPath expected next cursor to be Pt2");
    }
    let nextControl = next.contents;

    if (cmd === "M") {
      // cursor is set after this if/else sequence; nothing to do here
    } else if (cmd === "Z" || cmd === "L") {
      points.push(cursor, next.contents);
    } else if (cmd === "Q") {
      const cp = contents[0].contents;
      if (!isPt2(cp)) {
        throw new Error("bboxFromPath expected Q cp to be Pt2");
      }
      points.push(cursor, cp, next.contents);
      nextControl = cp;
    } else if (cmd === "C") {
      const cp1 = contents[0].contents;
      const cp2 = contents[1].contents;
      if (!isPt2(cp1)) {
        throw new Error("bboxFromPath expected C cp1 to be Pt2");
      }
      if (!isPt2(cp2)) {
        throw new Error("bboxFromPath expected C cp2 to be Pt2");
      }
      points.push(cursor, cp1, cp2, next.contents);
      nextControl = cp2;
    } else if (cmd === "T") {
      const cp = ops.vadd(cursor, ops.vsub(cursor, control));
      if (!isPt2(cp)) {
        throw new Error("ops did not preserve dimension");
      }
      points.push(cursor, cp, next.contents);
      nextControl = cp;
    } else if (cmd === "S") {
      const cp1 = ops.vadd(cursor, ops.vsub(cursor, control));
      const cp2 = contents[0].contents;
      if (!isPt2(cp1)) {
        throw new Error("ops did not preserve dimension");
      }
      if (!isPt2(cp2)) {
        throw new Error("bboxFromPath expected S cp2 to be Pt2");
      }
      points.push(cursor, cp1, cp2, next.contents);
      nextControl = cp2;
    } else if (cmd === "A") {
      const [rxRaw, ryRaw, rotation, largeArc, sweep] = contents[0].contents;
      const phi = neg(rotation); // phi is counterclockwise

      // https://www.w3.org/TR/SVG/implnote.html#ArcCorrectionOutOfRangeRadii
      // note: we assume neither rxRaw nor ryRaw are zero; technically in that
      // case we should just points.push(cursor, next.contents) and then not do
      // any of these other calculations

      // eq. 6.1
      const rxPos = absVal(rxRaw);
      const ryPos = absVal(ryRaw);

      // https://www.w3.org/TR/SVG/implnote.html#ArcConversionEndpointToCenter
      // eq. 5.1
      const [x1Prime, y1Prime] = ops.vrot(
        ops.vdiv(ops.vsub(cursor, next.contents), constOf(2)),
        neg(phi)
      );

      // eq. 6.2
      const lambda = add(
        squared(div(x1Prime, rxPos)),
        squared(div(y1Prime, ryPos))
      );

      // eq. 6.3
      const replace = gt(lambda, constOf(1));
      const rx = ifCond(replace, mul(sqrt(lambda), rxPos), rxPos);
      const ry = ifCond(replace, mul(sqrt(lambda), ryPos), ryPos);

      // eq. 5.2
      const cPrime = ops.vmul(
        mul(
          // according to the linked doc it seems like this should be the other
          // way around, but Penrose seems to do it this way instead
          ifCond(eq(largeArc, sweep), constOf(1), constOf(-1)),
          sqrt(
            // mathematically this radicand can never be negative, but when
            // Lambda is greater than 1, the radicand becomes very close to 0
            // and sometimes negative, so we manually clamp it to a very small
            // positive value in that case, because sqrt internally calls div on
            // the radicand, and some testing shows that passing values smaller
            // than this magic number to sqrt causes that internal call to div
            // to throw an error
            max(
              constOf(1e-18),
              div(
                sub(
                  sub(squared(mul(rx, ry)), squared(mul(rx, y1Prime))),
                  squared(mul(ry, x1Prime))
                ),
                add(squared(mul(rx, y1Prime)), squared(mul(ry, x1Prime)))
              )
            )
          )
        ),
        [div(mul(rx, y1Prime), ry), neg(div(mul(ry, x1Prime), rx))]
      );

      // eq. 5.3
      const [cx, cy] = ops.vadd(
        ops.vrot(cPrime, phi),
        ops.vdiv(ops.vadd(cursor, next.contents), constOf(2))
      );

      // very crude approach: we know that the ellipse is contained within a
      // concentric circle whose diameter is the major axis, so just use the
      // bounding box of that circle
      const r = max(rx, ry);
      points.push([sub(cx, r), sub(cy, r)], [add(cx, r), add(cy, r)]);
      // ideally we would instead do something more sophisticated, like this:
      // https://stackoverflow.com/a/65441277
    } else {
      // only commands used in render/PathBuilder.ts are supported; in
      // particular, H and V are not supported, nor are any lowercase commands
      throw new Error(`bboxFromPath got unsupported cmd ${cmd}`);
    }

    cursor = next.contents;
    control = nextControl;
  }
  return bboxFromPoints(points);
};<|MERGE_RESOLUTION|>--- conflicted
+++ resolved
@@ -24,13 +24,8 @@
 } from "./Autodiff";
 
 export interface IBBox {
-<<<<<<< HEAD
-  w: VarAD;
-  h: VarAD;
-=======
   width: VarAD;
   height: VarAD;
->>>>>>> 9357e4e2
   center: Pt2;
 }
 
