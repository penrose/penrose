--- conflicted
+++ resolved
@@ -1,20 +1,8 @@
 import { prettyStmt } from "compiler/Substance";
-import consola, { LogLevel } from "consola";
+import consola from "consola";
 import { dummyIdentifier } from "engine/EngineUtils";
 import im from "immutable";
-<<<<<<< HEAD
-import {
-  cloneDeep,
-  cloneDeepWith,
-  compact,
-  filter,
-  intersectionWith,
-  isEqual,
-  isEqualWith,
-  sortBy,
-  uniq,
-  uniqWith,
-} from "lodash";
+import _ from "lodash";
 import {
   A,
   AbstractNode,
@@ -23,10 +11,6 @@
   metaProps,
   StringLit,
 } from "types/ast";
-=======
-import _ from "lodash";
-import { A, AbstractNode, C, Identifier, metaProps } from "types/ast";
->>>>>>> d6bbc302
 import {
   ConstructorDecl,
   DomainStmt,
@@ -52,7 +36,7 @@
 } from "types/substance";
 
 const log = consola
-  .create({ level: LogLevel.Info })
+  .create({ level: (consola as any).LogLevel.Info })
   .withScope("Substance Analysis");
 
 export interface Signature {
@@ -551,8 +535,7 @@
 export const sortStmts = <T>(prog: SubProg<T>): SubProg<T> => {
   const { statements } = prog;
   // first sort by statement type, and then by lexicographic ordering of source text
-<<<<<<< HEAD
-  const newStmts: SubStmt<T>[] = sortBy(statements, [
+  const newStmts: SubStmt<T>[] = _.sortBy(statements, [
     (s: SubStmt<T>) => {
       switch (s.tag) {
         case "Decl":
@@ -573,10 +556,6 @@
           return 7;
       }
     },
-=======
-  const newStmts: SubStmt<T>[] = _.sortBy(statements, [
-    "tag",
->>>>>>> d6bbc302
     (s: SubStmt<T>) => prettyStmt(s),
   ]);
   return {
@@ -594,7 +573,7 @@
  */
 export const dedupStmts = (prog: SubProg<A>): SubProg<A> => ({
   ...prog,
-  statements: uniqWith(
+  statements: _.uniqWith(
     prog.statements,
     (s1: SubStmt<A>, s2: SubStmt<A>) => prettyStmt(s1) === prettyStmt(s2)
   ),
