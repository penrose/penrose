--- conflicted
+++ resolved
@@ -137,14 +137,9 @@
   safeChain,
   selectorFieldNotSupported,
   toStyleErrors,
-<<<<<<< HEAD
   unexpectedCollectionAccessError,
-} from "../utils/Error";
-import Graph from "../utils/Graph";
-=======
 } from "../utils/Error.js";
 import Graph from "../utils/Graph.js";
->>>>>>> 8ef8c778
 import {
   GroupGraph,
   buildRenderGraph,
