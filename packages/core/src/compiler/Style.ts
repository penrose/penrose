import { CustomHeap } from "@datastructures-js/heap";
import { checkExpr, checkPredicate, checkVar } from "compiler/Substance";
import consola, { LogLevel } from "consola";
import { constrDict } from "contrib/Constraints";
import { compDict } from "contrib/Functions";
import { objDict } from "contrib/Objectives";
import { input, ops } from "engine/Autodiff";
import { add, div, mul, neg, pow, sub } from "engine/AutodiffFunctions";
import { compileCompGraph, dummyIdentifier } from "engine/EngineUtils";
import { genOptProblem } from "engine/Optimizer";
import { alg, Edge, Graph } from "graphlib";
import im from "immutable";
import _, { groupBy, range, uniq, without } from "lodash";
import nearley from "nearley";
import { lastLocation, prettyParseError } from "parser/ParserUtil";
import styleGrammar from "parser/StyleParser";
import seedrandom from "seedrandom";
import {
  Canvas,
  Context as MutableContext,
  InputMeta,
  makeCanvas,
  uniform,
} from "shapes/Samplers";
import { isShapeType, ShapeDef, shapedefs, ShapeType } from "shapes/Shapes";
import * as ad from "types/ad";
import { A, C, Identifier, SourceRange } from "types/ast";
import { Env } from "types/domain";
import {
  BinOpTypeError,
  LayerCycleWarning,
  ParseError,
  PenroseError,
  StyleDiagnostics,
  StyleError,
  StyleWarning,
  SubstanceError,
} from "types/errors";
import { ShapeAD } from "types/shape";
import { Fn, StagedConstraints, StagedFns, State } from "types/state";
import {
  BinaryOp,
  BindingForm,
  BinOp,
  DeclPattern,
  Expr,
  Header,
  HeaderBlock,
  List,
  Path,
  PathAssign,
  PredArg,
  RelationPattern,
  RelBind,
  RelField,
  RelPred,
  Selector,
  SelExpr,
  Stmt,
  StyProg,
  StyT,
  UOp,
  Vector,
} from "types/style";
import {
  Assignment,
  BlockAssignment,
  BlockInfo,
  Context,
  DepGraph,
  Fielded,
  FieldSource,
  Layer,
  LocalVarSubst,
  NotShape,
  ProgType,
  ResolvedName,
  ResolvedPath,
  SelEnv,
  ShapeSource,
  Subst,
  Translation,
  WithContext,
} from "types/styleSemantics";
import {
  ApplyConstructor,
  ApplyFunction,
  ApplyPredicate,
  Decl,
  SubExpr,
  SubPredArg,
  SubProg,
  SubstanceEnv,
  SubStmt,
  TypeConsApp,
} from "types/substance";
import {
  ArgVal,
  Field,
  FloatV,
  GPI,
  ListV,
  LListV,
  MatrixV,
  PropID,
  Value,
  VectorV,
} from "types/value";
import {
  all,
  andThen,
  err,
  invalidColorLiteral,
  isErr,
  ok,
  parseError,
  Result,
  safeChain,
  selectorFieldNotSupported,
  toStyleErrors,
} from "utils/Error";
import { Digraph } from "utils/Graph";
import {
  boolV,
  colorV,
  floatV,
  hexToRgba,
  listV,
  llistV,
  matrixV,
  prettyPrintResolvedPath,
  resolveRhsName,
  strV,
  tupV,
  val,
  vectorV,
  zip2,
} from "utils/Util";
import { checkTypeConstructor, isDeclaredSubtype } from "./Domain";

const log = consola
  .create({ level: LogLevel.Warn })
  .withScope("Style Compiler");

//#region consts
const ANON_KEYWORD = "ANON";
const LABEL_FIELD: Field = "label";

//#endregion

//#region utils

const dummyId = (name: string): Identifier<A> =>
  dummyIdentifier(name, "SyntheticStyle");

export function numbered<A>(xs: A[]): [A, number][] {
  return zip2(xs, range(xs.length));
}

const safeContentsList = <T>(x: { contents: T[] } | undefined): T[] =>
  x ? x.contents : [];

const toString = (x: BindingForm<A>): string => x.contents.value;

// https://stackoverflow.com/questions/12303989/cartesian-product-of-multiple-arrays-in-javascript
const cartesianProduct = <T>(...a: T[][]): T[][] =>
  a.reduce(
    (tuples: T[][], set) =>
      tuples.flatMap((prefix: T[]) => set.map((x: T) => [...prefix, x])),
    [[]]
  );

const oneErr = (err: StyleError): StyleDiagnostics => {
  return { errors: im.List([err]), warnings: im.List() };
};

const warnings = (warns: StyleWarning[]): StyleDiagnostics => {
  return { errors: im.List(), warnings: im.List(warns) };
};

const flatErrs = (es: StyleDiagnostics[]): StyleDiagnostics => {
  const l = im.List(es);
  return {
    errors: l.flatMap((e) => e.errors),
    warnings: l.flatMap((e) => e.warnings),
  };
};

const addDiags = <T extends { diagnostics: StyleDiagnostics }>(
  { errors, warnings }: StyleDiagnostics,
  x: T
): T => ({
  ...x,
  diagnostics: {
    ...x.diagnostics,
    errors: x.diagnostics.errors.concat(errors),
    warnings: x.diagnostics.warnings.concat(warnings),
  },
});

//#endregion

//#region Some code for prettyprinting

const ppExpr = (e: SelExpr<A>): string => {
  switch (e.tag) {
    case "SEBind": {
      return e.contents.contents.value;
    }
    case "SEFunc":
    case "SEValCons":
    case "SEFuncOrValCons": {
      const args = e.args.map(ppExpr);
      return `${e.name.value}(${args})`;
    }
  }
};

const ppRelArg = (r: PredArg<A>): string => {
  if (r.tag === "RelPred") {
    return ppRelPred(r);
  } else {
    return ppExpr(r);
  }
};

const ppRelBind = (r: RelBind<A>): string => {
  const expr = ppExpr(r.expr);
  return `${r.id.contents.value} := ${expr}`;
};

const ppRelPred = (r: RelPred<A>): string => {
  const args = r.args.map(ppRelArg).join(", ");
  const name = r.name.value;
  return `${name}(${args})`;
};
const ppRelField = (r: RelField<A>): string => {
  const name = r.name.contents.value;
  const field = r.field.value;
  const fieldDesc = r.fieldDescriptor;
  if (!fieldDesc) return `${name} has ${field}`;
  else {
    switch (fieldDesc) {
      case "MathLabel":
        return `${name} has math ${field}`;
      case "TextLabel":
        return `${name} has text ${field}`;
      case "NoLabel":
        return `${name} has empty ${field}`;
    }
  }
};

export const ppRel = (r: RelationPattern<A>): string => {
  switch (r.tag) {
    case "RelBind": {
      return ppRelBind(r);
    }
    case "RelPred": {
      return ppRelPred(r);
    }
    case "RelField": {
      return ppRelField(r);
    }
  }
};

//#endregion

//#region Types and code for selector checking and environment construction

const initSelEnv = (): SelEnv => {
  // Note that JS objects are by reference, so you have to make a new one each time
  return {
    sTypeVarMap: {},
    varProgTypeMap: {},
    skipBlock: false,
    header: undefined,
    warnings: [],
    errors: [],
  };
};

// Add a mapping from Sub or Sty var to the selector's environment
// g, (x : |T)
// NOTE: Mutates the map in `m`
const addMapping = (
  k: BindingForm<A>,
  v: StyT<A>,
  m: SelEnv,
  p: ProgType
): SelEnv => {
  m.sTypeVarMap[toString(k)] = v;
  m.varProgTypeMap[toString(k)] = [p, k];
  return m;
};

// add warning/error to end of existing errors in selector env
const addErrSel = (selEnv: SelEnv, err: StyleError): SelEnv => {
  return {
    ...selEnv,
    errors: selEnv.errors.concat([err]),
  };
};

// TODO: Test this
// Judgment 3. G; g |- |S_o ok ~> g'
// `checkDeclPattern`
const checkDeclPatternAndMakeEnv = (
  varEnv: Env,
  selEnv: SelEnv,
  stmt: DeclPattern<A>
): SelEnv => {
  const [styType, bVar] = [stmt.type, stmt.id];

  const typeErr = checkTypeConstructor(toSubstanceType(styType), varEnv);
  if (isErr(typeErr)) {
    return addErrSel(selEnv, {
      tag: "TaggedSubstanceError",
      error: typeErr.error,
    });
  }

  const varName: string = bVar.contents.value;

  if (Object.keys(selEnv.sTypeVarMap).includes(varName)) {
    return addErrSel(selEnv, { tag: "SelectorVarMultipleDecl", varName: bVar });
  }

  switch (bVar.tag) {
    case "StyVar": {
      // rule Decl-Sty-Context
      // NOTE: this does not aggregate *all* possible errors. May just return first error.
      // y \not\in dom(g)
      return addMapping(bVar, styType, selEnv, { tag: "StyProgT" });
    }
    case "SubVar": {
      // rule Decl-Sub-Context
      // x \not\in dom(g)

      const substanceType = varEnv.vars.get(varName);

      // If any Substance variable doesn't exist in env, ignore it,
      // but flag it so we know to not translate the lines in the block later.
      if (!substanceType) {
        return { ...selEnv, skipBlock: true };
      }

      // check "T <: |T", assuming type constructors are nullary
      // Specifically, the Style type for a Substance var needs to be more general. Otherwise, if it's more specific, that's a coercion
      // e.g. this is correct: Substance: "SpecialVector `v`"; Style: "Vector `v`"
      const declType = toSubstanceType(styType);
      if (!isDeclaredSubtype(substanceType, declType, varEnv)) {
        // COMBAK: Order?
        return addErrSel(selEnv, {
          tag: "SelectorDeclTypeMismatch",
          subType: declType,
          styType: substanceType,
        });
      }

      return addMapping(bVar, styType, selEnv, { tag: "SubProgT" });
    }
  }
};

// Judgment 6. G; g |- [|S_o] ~> g'
// `checkDeclPatterns` w/o error-checking, just addMapping for StyVars and SubVars
const checkDeclPatternsAndMakeEnv = (
  varEnv: Env,
  selEnv: SelEnv,
  decls: DeclPattern<A>[]
): SelEnv => {
  return decls.reduce(
    (s, p) => checkDeclPatternAndMakeEnv(varEnv, s, p),
    selEnv
  );
};

/**
 * Helper fxn for checking that predicate alias names don't conflict with
 * existing domain keywords
 *
 * Returns a list of domain keywords that the aliases cannot match
 */
const getDomainKeywords = (varEnv: Env): string[] => {
  const keyWordMaps = [
    varEnv.types,
    varEnv.functions,
    varEnv.predicates,
    varEnv.constructors,
    varEnv.constructorsBindings,
  ];

  const keywords = _.flatMap(keyWordMaps, (m) => {
    return [...m.keys()];
  });

  const subtypeKeywords = varEnv.subTypes.map(([t1, t2]) => {
    return t1.name.value;
  });

  return keywords.concat(subtypeKeywords);
};

/**
 * Helper fxn for checking that predicate alias names don't conflict with
 * existing selector style variable names
 *
 * Returns a list of selector keywords that the aliases cannot match
 */
const getSelectorStyVarNames = (selEnv: SelEnv): string[] => {
  return Object.keys(selEnv.sTypeVarMap);
};

/**
 * Checks for if an alias name conflicts with domain or selector keywords
 */
const aliasConflictsWithDomainOrSelectorKeyword = (
  alias: Identifier<A>,
  varEnv: Env,
  selEnv: SelEnv
): boolean => {
  const domainKeywords = getDomainKeywords(varEnv);
  const selectorKeywords = getSelectorStyVarNames(selEnv);
  return (
    domainKeywords.includes(alias.value) ||
    selectorKeywords.includes(alias.value)
  );
};

// TODO: Test this function
// Judgment 4. G |- |S_r ok
const checkRelPattern = (
  varEnv: Env,
  selEnv: SelEnv,
  rel: RelationPattern<A>
): StyleError[] => {
  // rule Bind-Context
  switch (rel.tag) {
    case "RelBind": {
      // TODO: use checkSubStmt here (and in paper)?
      // TODO: make sure the ill-typed bind selectors fail here (after Sub statics is fixed)
      // G |- B : T1
      const res1 = checkVar(rel.id.contents, varEnv);

      // TODO(error)
      if (isErr(res1)) {
        const subErr1: SubstanceError = res1.error;
        // TODO(error): Do we need to wrap this error further, or is returning SubstanceError with no additional Style info ok?
        // return ["substance typecheck error in B"];
        return [{ tag: "TaggedSubstanceError", error: subErr1 }];
      }

      const { type: vtype } = res1.value; // ignore env

      // G |- E : T2
      const res2 = checkExpr(toSubExpr(varEnv, rel.expr), varEnv);

      // TODO(error)
      if (isErr(res2)) {
        const subErr2: SubstanceError = res2.error;
        return [{ tag: "TaggedSubstanceError", error: subErr2 }];
        // return ["substance typecheck error in E"];
      }

      const { type: etype } = res2.value; // ignore env

      // T1 = T2
      const typesEq = isDeclaredSubtype(vtype, etype, varEnv);

      // TODO(error) -- improve message
      if (!typesEq) {
        return [
          { tag: "SelectorRelTypeMismatch", varType: vtype, exprType: etype },
        ];
        // return ["types not equal"];
      }

      return [];
    }
    case "RelPred": {
      // rule Pred-Context
      // G |- Q : Prop
      if (
        rel.alias &&
        aliasConflictsWithDomainOrSelectorKeyword(rel.alias, varEnv, selEnv)
      ) {
        return [{ tag: "SelectorAliasNamingError", alias: rel.alias }];
      }
      const res = checkPredicate(toSubPred(rel), varEnv);
      if (isErr(res)) {
        const subErr3: SubstanceError = res.error;
        return [{ tag: "TaggedSubstanceError", error: subErr3 }];
        // return ["substance typecheck error in Pred"];
      }
      return [];
    }
    case "RelField": {
      // check if the Substance name exists
      const nameOk = checkVar(rel.name.contents, varEnv);
      if (isErr(nameOk)) {
        const subErr1: SubstanceError = nameOk.error;
        return [{ tag: "TaggedSubstanceError", error: subErr1 }];
      }
      // check if the field is supported. Currently, we only support matching on `label`
      if (rel.field.value !== "label")
        return [selectorFieldNotSupported(rel.name, rel.field)];
      else {
        return [];
      }
    }
  }
};

// Judgment 5. G |- [|S_r] ok
const checkRelPatterns = (
  varEnv: Env,
  selEnv: SelEnv,
  rels: RelationPattern<A>[]
): StyleError[] => {
  return _.flatMap(rels, (rel: RelationPattern<A>): StyleError[] =>
    checkRelPattern(varEnv, selEnv, rel)
  );
};

const toSubstanceType = (styT: StyT<A>): TypeConsApp<A> => {
  // TODO: Extend for non-nullary types (when they are implemented in Style)
  return {
    tag: "TypeConstructor",
    nodeType: "Substance",
    name: styT,
    args: [],
  };
};

// TODO: Test this
// NOTE: `Map` is immutable; we return the same `Env` reference with a new `vars` set (rather than mutating the existing `vars` Map)
const mergeMapping = (
  varProgTypeMap: { [k: string]: [ProgType, BindingForm<A>] },
  varEnv: Env,
  [varName, styType]: [string, StyT<A>]
): Env => {
  const res = varProgTypeMap[varName];
  if (!res) {
    throw Error("var has no binding form?");
  }
  const [, bindingForm] = res;

  switch (bindingForm.tag) {
    case "SubVar": {
      // G || (x : |T) |-> G
      return varEnv;
    }
    case "StyVar": {
      // G || (y : |T) |-> G[y : T] (shadowing any existing Sub vars)
      return {
        ...varEnv,
        vars: varEnv.vars.set(
          bindingForm.contents.value,
          toSubstanceType(styType)
        ),
      };
    }
  }
};

// TODO: don't merge the varmaps! just put g as the varMap (otherwise there will be extraneous bindings for the relational statements)
// Judgment 1. G || g |-> ...
const mergeEnv = (varEnv: Env, selEnv: SelEnv): Env => {
  return Object.entries(selEnv.sTypeVarMap).reduce(
    (acc, curr) => mergeMapping(selEnv.varProgTypeMap, acc, curr),
    varEnv
  );
};

// ported from `checkPair`, `checkSel`, and `checkNamespace`
const checkHeader = (varEnv: Env, header: Header<A>): SelEnv => {
  switch (header.tag) {
    case "Selector": {
      // Judgment 7. G |- Sel ok ~> g
      const sel: Selector<A> = header;
      const selEnv_afterHead = checkDeclPatternsAndMakeEnv(
        varEnv,
        initSelEnv(),
        sel.head.contents
      );
      // Check `with` statements
      // TODO: Did we get rid of `with` statements?
      const selEnv_decls = checkDeclPatternsAndMakeEnv(
        varEnv,
        selEnv_afterHead,
        safeContentsList(sel.with)
      );

      const relErrs = checkRelPatterns(
        mergeEnv(varEnv, selEnv_decls),
        selEnv_decls,
        safeContentsList(sel.where)
      );

      // TODO(error): The errors returned in the top 3 statements
      return {
        ...selEnv_decls,
        errors: selEnv_decls.errors.concat(relErrs), // COMBAK: Reverse the error order?
      };
    }
    case "Namespace": {
      // TODO(error)
      return initSelEnv();
    }
  }
};

//#endregion

//#region Types and code for finding substitutions

// Judgment 20. A substitution for a selector is only correct if it gives exactly one
//   mapping for each Style variable in the selector. (Has test)
export const fullSubst = (selEnv: SelEnv, subst: Subst): boolean => {
  // Check if a variable is a style variable, not a substance one
  const isStyVar = (e: string): boolean =>
    selEnv.varProgTypeMap[e][0].tag === "StyProgT";

  // Equal up to permutation (M.keys ensures that there are no dups)
  const selStyVars = Object.keys(selEnv.sTypeVarMap).filter(isStyVar);
  const substStyVars = Object.keys(subst);
  // Equal up to permutation (keys of an object in js ensures that there are no dups)
  return _.isEqual(selStyVars.sort(), substStyVars.sort());
};

// Check that there are no duplicate keys or vals in the substitution
export const uniqueKeysAndVals = (subst: Subst): boolean => {
  // All keys already need to be unique in js, so only checking values
  const vals = Object.values(subst);
  const valsSet = {};

  for (let i = 0; i < vals.length; i++) {
    valsSet[vals[i]] = 0; // This 0 means nothing, we just want to create a set of values
  }

  // All entries were unique if length didn't change (ie the nub didn't change)
  return Object.keys(valsSet).length === vals.length;
};

/**
 * Returns the substitution for a predicate alias
 */
const getSubPredAliasInstanceName = (
  pred: ApplyPredicate<A> | ApplyFunction<A> | ApplyConstructor<A>
): string => {
  let name = pred.name.value;
  for (const arg of pred.args) {
    if (
      arg.tag === "ApplyPredicate" ||
      arg.tag === "ApplyFunction" ||
      arg.tag === "ApplyConstructor"
    ) {
      name = name.concat("_").concat(getSubPredAliasInstanceName(arg));
    } else if (arg.tag === "Identifier") {
      name = name.concat("_").concat(arg.value);
    }
  }
  return name;
};

//#region (subregion? TODO fix) Applying a substitution
// // Apply a substitution to various parts of Style (relational statements, exprs, blocks)

// Recursively walk the tree, looking up and replacing each Style variable encountered with a Substance variable
// If a Sty var doesn't have a substitution (i.e. substitution map is bad), keep the Sty var and move on
// COMBAK: return "maybe" if a substitution fails?
// COMBAK: Add a type for `lv`? It's not used here
const substituteBform = (
  lv: LocalVarSubst | undefined,
  subst: Subst,
  bform: BindingForm<A>
): BindingForm<A> => {
  // theta(B) = ...
  switch (bform.tag) {
    case "SubVar": {
      // Variable in backticks in block or selector (e.g. `X`), so nothing to substitute
      return bform;
    }
    case "StyVar": {
      // Look up the substitution for the Style variable and return a Substance variable
      // Returns result of mapping if it exists (y -> x)
      const res = subst[bform.contents.value];

      if (res) {
        return {
          ...bform, // Copy the start/end loc of the original Style variable, since we don't have Substance parse info (COMBAK)
          tag: "SubVar",
          contents: {
            ...bform.contents, // Copy the start/end loc of the original Style variable, since we don't have Substance parse info
            type: "value",
            value: res, // COMBAK: double check please
          },
        };
      } else {
        // Nothing to substitute
        return bform;
      }
    }
  }
};

const substituteExpr = (subst: Subst, expr: SelExpr<A>): SelExpr<A> => {
  // theta(B) = ...
  switch (expr.tag) {
    case "SEBind": {
      return {
        ...expr,
        contents: substituteBform(undefined, subst, expr.contents),
      };
    }
    case "SEFunc":
    case "SEValCons":
    case "SEFuncOrValCons": {
      // COMBAK: Remove SEFuncOrValCons?
      // theta(f[E]) = f([theta(E)]

      return {
        ...expr,
        args: expr.args.map((arg) => substituteExpr(subst, arg)),
      };
    }
  }
};

const substitutePredArg = (subst: Subst, predArg: PredArg<A>): PredArg<A> => {
  switch (predArg.tag) {
    case "RelPred": {
      return {
        ...predArg,
        args: predArg.args.map((arg) => substitutePredArg(subst, arg)),
      };
    }
    case "SEBind": {
      return {
        ...predArg,
        contents: substituteBform(undefined, subst, predArg.contents), // COMBAK: Why is bform here...
      };
    }
  }
};

// theta(|S_r) = ...
export const substituteRel = (
  subst: Subst,
  rel: RelationPattern<A>
): RelationPattern<A> => {
  switch (rel.tag) {
    case "RelBind": {
      // theta(B := E) |-> theta(B) := theta(E)
      return {
        ...rel,
        id: substituteBform(undefined, subst, rel.id),
        expr: substituteExpr(subst, rel.expr),
      };
    }
    case "RelPred": {
      // theta(Q([a]) = Q([theta(a)])
      if (rel.alias)
        return {
          ...rel,
          args: rel.args.map((arg) => substitutePredArg(subst, arg)),
        };
      else
        return {
          ...rel,
          args: rel.args.map((arg) => substitutePredArg(subst, arg)),
        };
    }
    case "RelField": {
      return {
        ...rel,
        name: substituteBform(undefined, subst, rel.name),
      };
    }
  }
};

//#endregion (subregion? TODO fix)

// Convert Style expression to Substance expression (for ease of comparison in matching)
// Note: the env is needed to disambiguate SEFuncOrValCons
const toSubExpr = <T>(env: Env, e: SelExpr<T>): SubExpr<T> => {
  switch (e.tag) {
    case "SEBind": {
      return e.contents.contents;
    }
    case "SEFunc": {
      return {
        ...e, // Puts the remnants of e's ASTNode info here -- is that ok?
        tag: "ApplyFunction",
        name: e.name,
        args: e.args.map((e) => toSubExpr(env, e)),
      };
    }
    case "SEValCons": {
      return {
        ...e,
        tag: "ApplyConstructor",
        name: e.name,
        args: e.args.map((e) => toSubExpr(env, e)),
      };
    }
    case "SEFuncOrValCons": {
      let tag: "ApplyFunction" | "ApplyConstructor";
      if (env.constructors.has(e.name.value)) {
        tag = "ApplyConstructor";
      } else if (env.functions.has(e.name.value)) {
        tag = "ApplyFunction";
      } else {
        // TODO: return TypeNotFound instead
        throw new Error(
          `Style internal error: expected '${e.name.value}' to be either a constructor or function, but was not found`
        );
      }
      const res: SubExpr<T> = {
        ...e,
        tag,
        name: e.name,
        args: e.args.map((e) => toSubExpr(env, e)),
      };
      return res;
    }
  }
};

const toSubPredArg = <T>(a: PredArg<T>): SubPredArg<T> => {
  switch (a.tag) {
    case "SEBind": {
      return a.contents.contents;
    }
    case "RelPred": {
      return toSubPred(a);
    }
  }
};

// Convert Style predicate to Substance predicate (for ease of comparison in matching)
const toSubPred = <T>(p: RelPred<T>): ApplyPredicate<T> => {
  return {
    ...p,
    tag: "ApplyPredicate",
    name: p.name,
    args: p.args.map(toSubPredArg),
  };
};

const argsEq = (a1: SubPredArg<A>, a2: SubPredArg<A>, env: Env): boolean => {
  if (a1.tag === "ApplyPredicate" && a2.tag === "ApplyPredicate") {
    return subFnsEq(a1, a2, env);
  } else if (a1.tag === a2.tag) {
    // both are SubExpr, which are not explicitly tagged
    return subExprsEq(a1 as SubExpr<A>, a2 as SubExpr<A>, env);
  } else return false; // they are different types
};

const subFnsEq = (p1: SubPredArg<A>, p2: SubPredArg<A>, env: Env): boolean => {
  if (!("name" in p1 && "args" in p1 && "name" in p2 && "args" in p2)) {
    throw Error("expected substance type with name and args properties");
  }

  if (p1.args.length !== p2.args.length) {
    return false;
  }

  // If names do not match, then the predicates aren't equal.
  if (p1.name.value !== p2.name.value) {
    return false;
  }

  // If exact match
  if (zip2(p1.args, p2.args).every(([a1, a2]) => argsEq(a1, a2, env))) {
    return true;
  } else {
    // Otherwise consider symmetry
    const predicateDecl = env.predicates.get(p1.name.value);
    if (predicateDecl && predicateDecl.symmetric) {
      return zip2(p1.args, [p2.args[1], p2.args[0]]).every(([a1, a2]) =>
        argsEq(a1, a2, env)
      );
    } else {
      return false;
    }
  }
};

const subExprsEq = (e1: SubExpr<A>, e2: SubExpr<A>, env: Env): boolean => {
  // ts doesn't seem to work well with the more generic way of checking this
  if (e1.tag === "Identifier" && e2.tag === "Identifier") {
    return e1.value === e2.value;
  } else if (
    (e1.tag === "ApplyFunction" && e2.tag === "ApplyFunction") ||
    (e1.tag === "ApplyConstructor" && e2.tag === "ApplyConstructor") ||
    (e1.tag === "Func" && e2.tag === "Func")
  ) {
    return subFnsEq(e1, e2, env);
  } else if (e1.tag === "Deconstructor" && e2.tag === "Deconstructor") {
    return (
      e1.variable.value === e2.variable.value &&
      e1.field.value === e2.field.value
    );
  } else if (e1.tag === "StringLit" && e2.tag === "StringLit") {
    return e1.contents === e2.contents;
  }

  return false;
};

/**
 * Filters the set of substitutions to prevent duplications of matched Substance relations and substitution targets.
 */
const deduplicate = (
  typeEnv: Env,
  subEnv: SubstanceEnv,
  subProg: SubProg<A>,
  rels: RelationPattern<A>[],
  pSubsts: im.List<[Subst, im.Set<SubStmt<A> | undefined>]>
): im.List<Subst> => {
  const initSubsts: im.List<Subst> = im.List();

  type MatchesObject = {
    rels: im.Set<SubStmt<A> | undefined>;
    substTargets: im.Set<string>;
  };
  const initMatches: im.Set<im.Record<MatchesObject>> = im.Set();
  const [, goodSubsts] = pSubsts.reduce(
    ([currMatches, currSubsts], [subst, matchedSubStmts]) => {
      const record: im.Record<MatchesObject> = im.Record({
        rels: matchedSubStmts,
        substTargets: im.Set<string>(Object.values(subst)),
      })();
      if (currMatches.includes(record)) {
        return [currMatches, currSubsts];
      } else {
        return [currMatches.add(record), currSubsts.push(subst)];
      }
    },
    [initMatches, initSubsts]
  );
  return goodSubsts;
};

// // Match declaration statements

// // Substitution helper functions
// (+) operator combines two substitutions: subst -> subst -> subst
const combine = (s1: Subst, s2: Subst): Subst => {
  return { ...s1, ...s2 };
};

// Combines two lists of substitutions: [subst] -> [subst] -> [subst]
// If either list is empty, we return an empty list.
/**
 * Combines two lists of substitutions, and their matched relations: [subst] -> [subst] -> [subst]. If either is empty, return empty.
 * For example, if
 *   `s1 = [ ( { a: A1, b: B1 }, { Relation(A1, B1) } ), ( { a: A2, b: B2 }, { Relation(A2, B2) } ) ]` and
 *   `s2 = [ ( { c: C1, d: D1 }, { Relation(C1, D1) } ), ( { c: C2, d: D2 }, { Relation(C2, D2) } ) ]`
 * then `merge(s1, s2)` yields
 *   [ ( {a: A1, b: B1, c: C1; d: D1 }, { Relation(A1, B1), Relation(C1, D1) } ),
 *     ( {a: A1, b: B1, c: C2; d: D2 }, { Relation(A1, B1), Relation(C2, D2) } ),
 *     ( {a: A2, b: B2, c: C1; d: D1 }, { Relation(A2, B2), Relation(C1, D1) } ),
 *     ( {a: A2, b: B2, c: C2; d: D2 }, { Relation(A2, B2), Relation(C2, D2) } ) ].
 *
 * In essence, we take the Cartesian product between the two lists. Both substitutions and their matched relations are merged.
 */
const merge = (
  s1: im.List<[Subst, im.Set<SubStmt<A>>]>,
  s2: im.List<[Subst, im.Set<SubStmt<A>>]>
): im.List<[Subst, im.Set<SubStmt<A>>]> => {
  if (s1.size === 0 || s2.size === 0) {
    return im.List();
  }
  const s1Arr = s1.toArray();
  const s2Arr = s2.toArray();

  const result: [Subst, im.Set<SubStmt<A>>][] = cartesianProduct(s1Arr, s2Arr)
    .filter(([[aSubst], [bSubst]]) => {
      // Requires that substitutions are consistent
      return consistentSubsts(aSubst, bSubst);
    })
    .map(([[aSubst, aStmts], [bSubst, bStmts]]) => [
      combine(aSubst, bSubst),
      aStmts.union(bStmts),
    ]);
  return im.List(result);
};

/**
 * Check whether `a` and `b` are consistent
 * in that they do not include different values mapped from the same key.
 *
 * For example, let
 *   a = { a: A, b: B }, b = { c: C, d: D }
 * Then consistentSubsts(a, b) = true. Let
 *   a = { a: A, b: B }, b = { a: C, d: D}
 * Then consistentSubsts(a, b) = false, since `a` maps to both `A` and `C`.
 */
const consistentSubsts = (a: Subst, b: Subst): boolean => {
  const aKeys = im.Set<string>(Object.keys(a));
  const bKeys = im.Set<string>(Object.keys(b));

  const overlap = aKeys.intersect(bKeys);

  return overlap.every((key) => {
    return a[key] === b[key];
  });
};

// Judgment 9. G; theta |- T <| |T
// Assumes types are nullary, so doesn't return a subst, only a bool indicating whether the types matched
// Ported from `matchType`
const typesMatched = (
  varEnv: Env,
  substanceType: TypeConsApp<A>,
  styleType: StyT<A>
): boolean => {
  if (substanceType.args.length === 0) {
    // Style type needs to be more generic than Style type
    return isDeclaredSubtype(substanceType, toSubstanceType(styleType), varEnv);
  }

  // TODO(errors)
  throw Error(
    "internal error: expected two nullary types (parametrized types to be implemented)"
  );
};

// Judgment 10. theta |- x <| B
const matchBvar = (
  subVar: Identifier<A>,
  bf: BindingForm<A>
): Subst | undefined => {
  switch (bf.tag) {
    case "StyVar": {
      const newSubst = {};
      newSubst[toString(bf)] = subVar.value; // StyVar matched SubVar
      return newSubst;
    }
    case "SubVar": {
      if (subVar.value === bf.contents.value) {
        // Substance variables matched; comparing string equality
        return {};
      } else {
        return undefined; // TODO: Note, here we distinguish between an empty substitution and no substitution... but why?
        // Answer: An empty substitution counts as a match; an invalid substitution (undefined) does not count as a match.
      }
    }
  }
};

// Judgment 12. G; theta |- S <| |S_o
const matchDeclLine = (
  varEnv: Env,
  line: SubStmt<A>,
  decl: DeclPattern<A>
): Subst | undefined => {
  if (line.tag === "Decl") {
    const [subT, subVar] = [line.type, line.name];
    const [styT, bvar] = [decl.type, decl.id];

    // substitution is only valid if types matched first
    if (typesMatched(varEnv, subT, styT)) {
      return matchBvar(subVar, bvar);
    }
  }

  // Sty decls only match Sub decls
  return undefined;
};

// Judgment 16. G; [theta] |- [S] <| [|S_o] ~> [theta']
const matchDecl = (
  varEnv: Env,
  subProg: SubProg<A>,
  decl: DeclPattern<A>
): im.List<Subst> => {
  const initDSubsts: im.List<Subst> = im.List();
  // Judgment 14. G; [theta] |- [S] <| |S_o
  const newDSubsts = subProg.statements.reduce((dSubsts, line) => {
    const subst = matchDeclLine(varEnv, line, decl);
    if (subst === undefined) {
      return dSubsts;
    } else {
      return dSubsts.push(subst);
    }
  }, initDSubsts);
  return newDSubsts;
};

/**
 * Match a Style argument against a Substance argument in a predicate, function, or constructor application.
 * If this argument is itself a predicate, function, or constructor application, we recursively match those.
 * @returns If the `styArg` and `subArg` match, return a `Subst` that maps variable(s) in styArg into variable(s) in subArg. Return `undefined` otherwise.
 */
const matchStyArgToSubArg = (
  styTypeMap: { [k: string]: StyT<A> },
  subTypeMap: { [k: string]: TypeConsApp<A> },
  varEnv: Env,
  styArg: PredArg<A> | SelExpr<A>,
  subArg: SubPredArg<A> | SubExpr<A>
): Subst | undefined => {
  if (styArg.tag === "SEBind" && subArg.tag === "Identifier") {
    const styBForm = styArg.contents;
    if (styBForm.tag === "StyVar") {
      const styArgName = styBForm.contents.value;
      const subArgName = subArg.value;

      // check types
      const styArgType = styTypeMap[styArgName];
      const subArgType = subTypeMap[subArgName];
      if (typesMatched(varEnv, subArgType, styArgType)) {
        const rSubst = {};
        rSubst[styArgName] = subArgName;
        return rSubst;
      } else {
        return undefined;
      }
    } /* (styBForm.tag === "SubVar") */ else {
      if (subArg.value === styBForm.contents.value) {
        return {};
      } else {
        return undefined;
      }
    }
  }
  if (styArg.tag === "RelPred" && subArg.tag === "ApplyPredicate") {
    return matchStyApplyToSubApply(
      styTypeMap,
      subTypeMap,
      varEnv,
      styArg,
      subArg
    );
  }
  if (
    subArg.tag === "ApplyConstructor" &&
    (styArg.tag === "SEValCons" || styArg.tag === "SEFuncOrValCons")
  ) {
    return matchStyApplyToSubApply(
      styTypeMap,
      subTypeMap,
      varEnv,
      styArg,
      subArg
    );
  }
  if (
    subArg.tag === "ApplyFunction" &&
    (styArg.tag === "SEValCons" || styArg.tag === "SEFuncOrValCons")
  ) {
    return matchStyApplyToSubApply(
      styTypeMap,
      subTypeMap,
      varEnv,
      styArg,
      subArg
    );
  }
  return undefined;
};

/**
 * Match a list of Style arguments against a list of Substance arguments.
 * @returns If all arguments match, return a `Subst` that maps the Style variable(s) against Substance variable(s). If any arguments fail to match, return `undefined`.
 */
const matchStyArgsToSubArgs = (
  styTypeMap: { [k: string]: StyT<A> },
  subTypeMap: { [k: string]: TypeConsApp<A> },
  varEnv: Env,
  styArgs: PredArg<A>[] | SelExpr<A>[],
  subArgs: SubPredArg<A>[] | SubExpr<A>[]
): Subst | undefined => {
  const initRSubst: Subst | undefined = {};
  const res = zip2<PredArg<A> | SelExpr<A>, SubPredArg<A> | SubExpr<A>>(
    styArgs,
    subArgs
  ).reduce((rSubst: Subst | undefined, [styArg, subArg]) => {
    if (rSubst === undefined) {
      return undefined;
    }
    const argSubst = matchStyArgToSubArg(
      styTypeMap,
      subTypeMap,
      varEnv,
      styArg,
      subArg
    );
    if (argSubst === undefined) {
      return undefined;
    } else {
      return { ...rSubst, ...argSubst };
    }
  }, initRSubst);
  return res;
};

/**
 * Match a Style application of predicate, function, or constructor against a Substance application
 * by comparing names and arguments. For predicates, consider potential symmetry.
 * If the Style application and Substance application match, return the variable mapping. Otherwise, return `undefined`.
 *
 * For example, let
 *   styRel = Relation(a, b, c)
 *   subRel = Relation(A, B, C)
 * then
 *   matchStyApplyToSubApply(styRel, subRel) = { a: A, b: B, c: C }.
 *
 * This works with Functions, Predicates, and Constructors.
 */
const matchStyApplyToSubApply = (
  styTypeMap: { [k: string]: StyT<A> },
  subTypeMap: { [k: string]: TypeConsApp<A> },
  varEnv: Env,
  styRel: RelPred<A> | SelExpr<A>,
  subRel: ApplyPredicate<A> | SubExpr<A>
): Subst | undefined => {
  // Predicate Applications
  if (styRel.tag === "RelPred" && subRel.tag === "ApplyPredicate") {
    // If names do not match up, this is an invalid matching. No substitution.
    if (subRel.name.value !== styRel.name.value) {
      return undefined;
    }
    let rSubst = matchStyArgsToSubArgs(
      styTypeMap,
      subTypeMap,
      varEnv,
      styRel.args,
      subRel.args
    );
    if (rSubst === undefined) {
      // check symmetry
      const predicateDecl = varEnv.predicates.get(subRel.name.value);
      if (predicateDecl && predicateDecl.symmetric) {
        // Flip arguments
        const flippedStyArgs = [styRel.args[1], styRel.args[0]];
        rSubst = matchStyArgsToSubArgs(
          styTypeMap,
          subTypeMap,
          varEnv,
          flippedStyArgs,
          subRel.args
        );
      }
    }

    // If still no match (even after considering potential symmetry)
    if (rSubst === undefined) {
      return undefined;
    } else {
      // Otherwise, if needed, we add in the alias.
      if (styRel.alias === undefined) {
        return rSubst;
      } else {
        const rSubstWithAlias = { ...rSubst };
        rSubstWithAlias[styRel.alias.value] = getSubPredAliasInstanceName(
          subRel
        );
        return rSubstWithAlias;
      }
    }
  }

  // Constructor or Function Applications
  if (
    (subRel.tag === "ApplyConstructor" &&
      (styRel.tag === "SEValCons" || styRel.tag === "SEFuncOrValCons")) ||
    (subRel.tag === "ApplyFunction" &&
      (styRel.tag === "SEValCons" || styRel.tag === "SEFuncOrValCons"))
  ) {
    // If names do not match up, this is an invalid matching. No substitution.
    if (subRel.name.value !== styRel.name.value) {
      return undefined;
    }
    return matchStyArgsToSubArgs(
      styTypeMap,
      subTypeMap,
      varEnv,
      styRel.args,
      subRel.args
    );
  }
  return undefined;
};

/**
 * Match a `RelField` relation in Style against a `Decl` in Substance.
 * If valid match, return the variable mapping. Otherwise, return `undefined`.
 *
 * For example, if
 *   rel     = `a has label`
 *   subDecl = `MyType A`
 * and `A` indeed has `label`, then we return { a: A }. Otherwise, return `undefined`.
 */
const matchRelField = (
  styTypeMap: { [k: string]: StyT<A> },
  subTypeMap: { [k: string]: TypeConsApp<A> },
  varEnv: Env,
  subEnv: SubstanceEnv,
  rel: RelField<A>,
  subDecl: Decl<A>
): Subst | undefined => {
  const styName = toString(rel.name);
  const styType = styTypeMap[styName];
  const subName = subDecl.name.value;
  const subType = subTypeMap[subName];
  if (typesMatched(varEnv, subType, styType)) {
    const fieldDesc = rel.fieldDescriptor;
    const label = subEnv.labels.get(subName);
    if (label) {
      const rSubst: Subst = {};
      rSubst[styName] = subName;
      if (fieldDesc) {
        return label.type === fieldDesc ? rSubst : undefined;
      } else {
        return label.value.length > 0 ? rSubst : undefined;
      }
    } else {
      return undefined;
    }
  } else {
    return undefined;
  }
};

const getStyPredOrFuncOrConsArgNames = (
  arg: PredArg<A> | SelExpr<A>
): im.Set<string> => {
  if (arg.tag === "RelPred") {
    return getStyRelArgNames(arg);
  } else if (arg.tag === "SEBind") {
    return im.Set<string>().add(toString(arg.contents));
  } else {
    return arg.args.reduce((argNames, arg) => {
      return argNames.union(getStyPredOrFuncOrConsArgNames(arg));
    }, im.Set<string>());
  }
};

const getStyRelArgNames = (rel: RelationPattern<A>): im.Set<string> => {
  const initArgNames: im.Set<string> = im.Set();
  if (rel.tag === "RelPred") {
    return rel.args.reduce((argNames, arg) => {
      return argNames.union(getStyPredOrFuncOrConsArgNames(arg));
    }, initArgNames);
  } else if (rel.tag === "RelBind") {
    const bindedName = toString(rel.id);
    return getStyPredOrFuncOrConsArgNames(rel.expr).add(bindedName);
  } else {
    return initArgNames.add(toString(rel.name));
  }
};

/**
 * Match a Style relation (`RelPred`, `RelBind`, `RelField`) against the entire Substance program.
 * @returns `[usedStyVars, rSubsts]` where `usedStyVars` is a set of all Style variable names that appears in this Style relation,
 * and `rSubsts` is a list of [subst, subStmt] where `subst` is the variable mapping, and `subStmt` is the corresponding matched Substance statement.
 */
const matchStyRelToSubRels = (
  styTypeMap: { [k: string]: StyT<A> },
  subTypeMap: { [k: string]: TypeConsApp<A> },
  varEnv: Env,
  subEnv: SubstanceEnv,
  rel: RelationPattern<A>,
  subProg: SubProg<A>
): [im.Set<string>, im.List<[Subst, im.Set<SubStmt<A>>]>] => {
  const initUsedStyVars = im.Set<string>();
  const initRSubsts = im.List<[Subst, im.Set<SubStmt<A>>]>();
  if (rel.tag === "RelPred") {
    const styPred = rel;
    const newRSubsts = subProg.statements.reduce(
      (rSubsts, statement: SubStmt<A>) => {
        if (statement.tag !== "ApplyPredicate") {
          return rSubsts;
        }
        const rSubst = matchStyApplyToSubApply(
          styTypeMap,
          subTypeMap,
          varEnv,
          styPred,
          statement
        );
        if (rSubst === undefined) {
          return rSubsts;
        }
        return rSubsts.push([rSubst, im.Set<SubStmt<A>>().add(statement)]);
      },
      initRSubsts
    );
    return [getStyRelArgNames(rel), newRSubsts];
  } else if (rel.tag === "RelBind") {
    const styBind = rel;
    const styBindedName = styBind.id.contents.value;
    const styBindedExpr = styBind.expr;

    const newRSubsts = subProg.statements.reduce((rSubsts, statement) => {
      if (statement.tag !== "Bind") {
        return rSubsts;
      }
      const { variable: subBindedVar, expr: subBindedExpr } = statement;
      const subBindedName = subBindedVar.value;
      // substitutions for RHS expression
      const rSubstExpr = matchStyApplyToSubApply(
        styTypeMap,
        subTypeMap,
        varEnv,
        styBindedExpr,
        subBindedExpr
      );
      if (rSubstExpr === undefined) {
        return rSubsts;
      }
      const rSubst = { ...rSubstExpr };
      rSubst[styBindedName] = subBindedName;
      return rSubsts.push([rSubst, im.Set<SubStmt<A>>().add(statement)]);
    }, initRSubsts);

    return [getStyRelArgNames(rel), newRSubsts];
  } else {
    const newRSubsts = subProg.statements.reduce((rSubsts, statement) => {
      if (statement.tag === "Decl") {
        const rSubst = matchRelField(
          styTypeMap,
          subTypeMap,
          varEnv,
          subEnv,
          rel,
          statement
        );
        if (rSubst === undefined) {
          return rSubsts;
        } else {
          return rSubsts.push([rSubst, im.Set<SubStmt<A>>()]);
        }
      } else {
        return rSubsts;
      }
    }, initRSubsts);
    return [initUsedStyVars.add(toString(rel.name)), newRSubsts];
  }
};

/**
 * Match a list of Style relations against a Substance program.
 * An r-substitution (abbr. rSubst, singular) is a `Subst` that results from matching one Style relation to one Substance relation.
 * If we match one Style relation to an entire Substance program, we get a bunch of r-substitutions (abbr. rSubsts, plural), one for each match.
 * If we do this for all Style relations, we get a list of lists of r-substitutions (abbr. listRSubsts).
 *
 * In other words,
 *   rSubst: Subst
 *   rSubsts: im.List<Subst>
 *   listRSubsts: im.List<im.List<Subst>>
 *
 * Note that each `Subst` also gets paired with a set of Substance relations matched by this `Subst`.
 * @returns `[usedStyVars, listRSubsts]` where `usedStyVars` is a set of used Style variables, and `listRSubsts` is a list, where
 * each Style relation corresponds to a list of potential substitutions for the relation. A potential substitution includes both the
 * substitution itself and the matched Substance statement.
 */
const makeListRSubstsForStyleRels = (
  styTypeMap: { [k: string]: StyT<A> },
  subTypeMap: { [k: string]: TypeConsApp<A> },
  varEnv: Env,
  subEnv: SubstanceEnv,
  rels: RelationPattern<A>[],
  subProg: SubProg<A>
): [im.Set<string>, im.List<im.List<[Subst, im.Set<SubStmt<A>>]>>] => {
  const initUsedStyVars: im.Set<string> = im.Set();
  const initListRSubsts: im.List<
    im.List<[Subst, im.Set<SubStmt<A>>]>
  > = im.List();

  const [newUsedStyVars, newListRSubsts] = rels.reduce(
    ([usedStyVars, listRSubsts], rel) => {
      const [relUsedStyVars, relRSubsts] = matchStyRelToSubRels(
        styTypeMap,
        subTypeMap,
        varEnv,
        subEnv,
        rel,
        subProg
      );
      return [usedStyVars.union(relUsedStyVars), listRSubsts.push(relRSubsts)];
    },
    [initUsedStyVars, initListRSubsts]
  );

  return [newUsedStyVars, newListRSubsts];
};

/**
 * First match the relations. Then, match free Style variables. Finally, merge all substitutions together.
 */
const makePotentialSubsts = (
  varEnv: Env,
  selEnv: SelEnv,
  subEnv: SubstanceEnv,
  subProg: SubProg<A>,
  decls: DeclPattern<A>[],
  rels: RelationPattern<A>[]
): im.List<[Subst, im.Set<SubStmt<A>>]> => {
  const subTypeMap: { [k: string]: TypeConsApp<A> } = subProg.statements.reduce(
    (result, statement) => {
      if (statement.tag === "Decl") {
        result[statement.name.value] = statement.type;
        return result;
      } else {
        return result;
      }
    },
    {}
  );
  const styTypeMap: { [k: string]: StyT<A> } = selEnv.sTypeVarMap;
  const [usedStyVars, listRSubsts] = makeListRSubstsForStyleRels(
    styTypeMap,
    subTypeMap,
    varEnv,
    subEnv,
    rels,
    subProg
  );
  // Add in variables that are not present in the relations.
  const listPSubsts = decls.reduce((currListPSubsts, decl) => {
    if (usedStyVars.includes(decl.id.contents.value)) {
      return currListPSubsts;
    } else {
      const pSubsts = matchDecl(varEnv, subProg, decl);
      return currListPSubsts.push(
        pSubsts.map((pSubst) => [pSubst, im.Set<SubStmt<A>>()])
      );
    }
  }, listRSubsts);

  if (listPSubsts.some((pSubsts) => pSubsts.size === 0)) {
    return im.List();
  }

  const first = listPSubsts.first();
  if (first) {
    const substs = listPSubsts.shift().reduce((currSubsts, pSubsts) => {
      return merge(currSubsts, pSubsts);
    }, first);
    return substs;
  } else {
    return im.List();
  }
};

const findSubstsSel = (
  varEnv: Env,
  subEnv: SubstanceEnv,
  subProg: SubProg<A>,
  [header, selEnv]: [Header<A>, SelEnv]
): Subst[] => {
  switch (header.tag) {
    case "Selector": {
      const sel = header;
      const decls = sel.head.contents.concat(safeContentsList(sel.with));
      const rels = safeContentsList(sel.where);
      // const initSubsts: Subst[] = [];
      const rawSubsts = makePotentialSubsts(
        varEnv,
        selEnv,
        subEnv,
        subProg,
        decls,
        rels
      );
      log.debug("total number of raw substs: ", rawSubsts.size);
      /*
      const substCandidates = rawSubsts.filter((subst) =>
        fullSubst(selEnv, subst)
      );
      */

      // Ensures there are no duplicated substitutions in terms of both
      // matched relations and substitution targets.
      const filteredSubsts = deduplicate(
        varEnv,
        subEnv,
        subProg,
        rels,
        rawSubsts
      );
      const correctSubsts = filteredSubsts.filter(uniqueKeysAndVals);
      /*const correctSubstsWithAliasSubsts = correctSubsts.map((subst) =>
        addRelPredAliasSubsts(
          varEnv,
          subEnv,
          subProg,
          subst,
          substituteRels(subst, rels)
        )
      );*/

      return /*correctSubstsWithAliasSubsts.toArray();*/ correctSubsts.toArray();
    }
    case "Namespace": {
      // must return one empty substitution, so the block gets processed exactly
      // once in the first compiler pass
      return [{}];
    }
  }
};

//#endregion

//#region first pass

type FieldedRes = Result<{ dict: Fielded; warns: StyleWarning[] }, StyleError>;

const updateExpr = (
  path: ResolvedPath<C>,
  assignment: BlockAssignment,
  errTagPrefix: "Assign" | "Delete",
  f: (field: Field, prop: PropID | undefined, fielded: Fielded) => FieldedRes
): BlockAssignment => {
  switch (path.tag) {
    case "Global": {
      return addDiags(
        oneErr({ tag: `${errTagPrefix}GlobalError`, path }),
        assignment
      );
    }
    case "Local": {
      if (path.members.length > 1) {
        return addDiags(
          oneErr({ tag: "PropertyMemberError", path }),
          assignment
        );
      }
      // remember, we don't use `--noUncheckedIndexedAccess`
      const prop = path.members.length > 0 ? path.members[0].value : undefined;
      // coincidentally, `BlockAssignment["locals"]` looks just like `Fielded`
      const res = f(path.name, prop, assignment.locals);
      if (res.isErr()) {
        return addDiags(oneErr(res.error), assignment);
      }
      const { dict: locals, warns } = res.value;
      return addDiags(warnings(warns), { ...assignment, locals });
    }
    case "Substance": {
      if (path.members.length < 1) {
        return addDiags(
          oneErr({ tag: `${errTagPrefix}SubstanceError`, path }),
          assignment
        );
      } else if (path.members.length > 2) {
        return addDiags(
          oneErr({ tag: "PropertyMemberError", path }),
          assignment
        );
      }
      const field = path.members[0].value;
      // remember, we don't use `--noUncheckedIndexedAccess`
      const prop = path.members.length > 1 ? path.members[1].value : undefined;
      const subObj = assignment.substances.get(path.name) ?? im.Map();
      const res = f(field, prop, subObj);
      if (res.isErr()) {
        return addDiags(oneErr(res.error), assignment);
      }
      const { dict, warns } = res.value;
      return addDiags(warnings(warns), {
        ...assignment,
        substances: assignment.substances.set(path.name, dict),
      });
    }
  }
};

const processExpr = (
  context: Context,
  expr: Expr<C>
): Result<FieldSource, StyleError> => {
  if (expr.tag !== "GPIDecl") {
    return ok({ tag: "OtherSource", expr: { context, expr } });
  }
  const shapeType = expr.shapeName.value;
  if (!isShapeType(shapeType)) {
    return err({ tag: "InvalidGPITypeError", givenType: expr.shapeName });
  }
  const res: Result<ShapeSource["props"], StyleError> = safeChain(
    expr.properties,
    ({ name, value }, m) => {
      if (value.tag === "GPIDecl") {
        return err({ tag: "NestedShapeError", expr: value });
      }
      return ok(m.set(name.value, { context, expr: value }));
    },
    ok(im.Map())
  );
  return andThen((props) => ok({ tag: "ShapeSource", shapeType, props }), res);
};

const insertExpr = (
  block: BlockInfo,
  path: ResolvedPath<C>,
  expr: Expr<C>,
  assignment: BlockAssignment
): BlockAssignment =>
  updateExpr(path, assignment, "Assign", (field, prop, fielded) => {
    const warns: StyleWarning[] = [];
    if (prop === undefined) {
      const source = processExpr({ ...block, locals: assignment.locals }, expr);
      if (source.isErr()) {
        return err(source.error);
      }
      if (fielded.has(field)) {
        warns.push({ tag: "ImplicitOverrideWarning", path });
      }
      return ok({ dict: fielded.set(field, source.value), warns });
    } else {
      if (expr.tag === "GPIDecl") {
        return err({ tag: "NestedShapeError", expr });
      }
      const shape = fielded.get(field);
      if (shape === undefined) {
        return err({ tag: "MissingShapeError", path });
      }
      if (shape.tag !== "ShapeSource") {
        return err({ tag: "NotShapeError", path, what: shape.expr.expr.tag });
      }
      if (shape.props.has(prop)) {
        warns.push({ tag: "ImplicitOverrideWarning", path });
      }
      return ok({
        dict: fielded.set(field, {
          ...shape,
          props: shape.props.set(prop, {
            context: { ...block, locals: assignment.locals },
            expr,
          }),
        }),
        warns,
      });
    }
  });

const deleteExpr = (
  path: ResolvedPath<C>,
  assignment: BlockAssignment
): BlockAssignment =>
  updateExpr(path, assignment, "Delete", (field, prop, fielded) => {
    if (prop === undefined) {
      return ok({
        dict: fielded.remove(field),
        warns: fielded.has(field) ? [] : [{ tag: "NoopDeleteWarning", path }],
      });
    } else {
      const shape = fielded.get(field);
      if (shape === undefined) {
        return err({ tag: "MissingShapeError", path });
      }
      if (shape.tag !== "ShapeSource") {
        return err({ tag: "NotShapeError", path, what: shape.expr.expr.tag });
      }
      return ok({
        dict: fielded.set(field, {
          ...shape,
          props: shape.props.remove(prop),
        }),
        warns: [],
      });
    }
  });

const resolveLhsName = (
  { block, subst }: BlockInfo,
  assignment: BlockAssignment,
  name: BindingForm<C>
): ResolvedName => {
  const { value } = name.contents;
  switch (name.tag) {
    case "StyVar": {
      if (assignment.locals.has(value)) {
        // locals shadow selector match names
        return { tag: "Local", block, name: value };
      } else if (value in subst) {
        // selector match names shadow globals
        return { tag: "Substance", block, name: subst[value] };
      } else if (assignment.globals.has(value)) {
        return { tag: "Global", block, name: value };
      } else {
        // if undefined, we may be defining for the first time, must be a local
        return { tag: "Local", block, name: value };
      }
    }
    case "SubVar": {
      return { tag: "Substance", block, name: value };
    }
  }
};

const resolveLhsPath = (
  block: BlockInfo,
  assignment: BlockAssignment,
  path: Path<C>
): Result<ResolvedPath<C>, StyleError> => {
  const { start, end, name, members, indices } = path;
  return indices.length > 0
    ? err({ tag: "AssignAccessError", path })
    : ok({
        start,
        end,
        ...resolveLhsName(block, assignment, name),
        members,
      });
};

const processStmt = (
  block: BlockInfo,
  index: number,
  stmt: Stmt<C>,
  assignment: BlockAssignment
): BlockAssignment => {
  switch (stmt.tag) {
    case "PathAssign": {
      // TODO: check `stmt.type`
      const path = resolveLhsPath(block, assignment, stmt.path);
      if (path.isErr()) {
        return addDiags(oneErr(path.error), assignment);
      }
      return insertExpr(block, path.value, stmt.value, assignment);
    }
    case "Override": {
      // resolve just once, not again between deleting and inserting
      const path = resolveLhsPath(block, assignment, stmt.path);
      if (path.isErr()) {
        return addDiags(oneErr(path.error), assignment);
      }
      return insertExpr(
        block,
        path.value,
        stmt.value,
        deleteExpr(path.value, assignment)
      );
    }
    case "Delete": {
      const path = resolveLhsPath(block, assignment, stmt.contents);
      if (path.isErr()) {
        return addDiags(oneErr(path.error), assignment);
      }
      return deleteExpr(path.value, assignment);
    }
    case "AnonAssign": {
      const { start } = stmt;
      // act as if the synthetic name we create is from the beginning of the
      // anonymous assignment statement
      const range: SourceRange = { start, end: start };
      return insertExpr(
        block,
        {
          ...range,
          tag: "Local",
          block: block.block,
          name: `$${ANON_KEYWORD}_${index}`,
          members: [],
        },
        stmt.contents,
        assignment
      );
    }
  }
};

const blockId = (
  blockIndex: number,
  substIndex: number,
  header: Header<A>
): LocalVarSubst => {
  switch (header.tag) {
    case "Selector": {
      return { tag: "LocalVarId", contents: [blockIndex, substIndex] };
    }
    case "Namespace": {
      return { tag: "NamespaceId", contents: header.contents.contents.value };
    }
  }
};

const makeFakeIntPathAssign = (name: string, value: number): PathAssign<C> => {
  return {
    tag: "PathAssign",
    nodeType: "Style",
    type: undefined,
    path: {
      start: { line: 0, col: 0 },
      end: { line: 0, col: 0 },
      tag: "Path",
      nodeType: "Style",
      members: [],
      indices: [],
      name: {
        start: { line: 0, col: 0 },
        end: { line: 0, col: 0 },
        tag: "StyVar",
        nodeType: "Style",
        contents: {
          start: { line: 0, col: 0 },
          end: { line: 0, col: 0 },
          tag: "Identifier",
          nodeType: "Style",
          type: "value",
          value: name,
        },
      },
    },
    value: {
      start: { line: 0, col: 0 },
      end: { line: 0, col: 0 },
      tag: "Fix",
      nodeType: "Style",
      contents: value,
    },
    start: { line: 0, col: 0 },
    end: { line: 0, col: 0 },
  };
};

const processBlock = (
  varEnv: Env,
  subEnv: SubstanceEnv,
  blockIndex: number,
  hb: HeaderBlock<C>,
  assignment: Assignment
): Assignment => {
  // Run static checks first
  const selEnv = checkHeader(varEnv, hb.header);
  const errors = im.List([...selEnv.warnings, ...selEnv.errors]);
  // TODO(errors/warn): distinguish between errors and warnings
  const withSelErrors = addDiags({ errors, warnings: im.List() }, assignment);
  if (errors.size > 0) {
    return withSelErrors;
  }

  const substs = findSubstsSel(varEnv, subEnv, subEnv.ast, [hb.header, selEnv]);
  log.debug("Translating block", hb, "with substitutions", substs);
  log.debug("total number of substs", substs.length);
  // OPTIMIZE: maybe we should just compile the block once into something
  // parametric, and then substitute the Substance variables
  // ^ This looks really reasonable.
  return substs.reduce((assignment, subst, substIndex) => {
    const block = blockId(blockIndex, substIndex, hb.header);
    const withLocals: BlockAssignment = { ...assignment, locals: im.Map() };
    if (block.tag === "NamespaceId") {
      // prepopulate with an empty namespace, to give a better error message
      // when someone tries to assign to a global by its absolute path
      // (`AssignGlobalError` instead of `MissingShapeError`)
      withLocals.globals = withLocals.globals.set(block.contents, im.Map());
    }

    // Augment the block to include the metadata
    const matchIdAssignment = makeFakeIntPathAssign("match_id", substIndex + 1);

    const matchTotalAssignment = makeFakeIntPathAssign(
      "match_total",
      substs.length
    );

    const augmentedStatements = im
      .List<Stmt<C>>()
      .push(matchIdAssignment)
      .push(matchTotalAssignment)
      .concat(hb.block.statements);

    // Translate each statement in the block
    const {
      diagnostics,
      globals,
      unnamed,
      substances,
      locals,
    } = augmentedStatements.reduce(
      (assignment, stmt, stmtIndex) =>
        processStmt({ block, subst }, stmtIndex, stmt, assignment),
      withLocals
    );

    switch (block.tag) {
      case "LocalVarId": {
        return {
          diagnostics,
          globals,
          unnamed: unnamed.set(im.List(block.contents), locals),
          substances,
        };
      }
      case "NamespaceId": {
        // TODO: check that `substs` is a singleton list
        return {
          diagnostics,
          globals: globals.set(block.contents, locals),
          unnamed,
          substances,
        };
      }
    }
  }, withSelErrors);
};

export const buildAssignment = (
  varEnv: Env,
  subEnv: SubstanceEnv,
  styProg: StyProg<C>
): Assignment => {
  // insert Substance label string; use dummy AST node location pattern from
  // `engine/ParserUtil`
  const range: SourceRange = {
    start: { line: 1, col: 1 },
    end: { line: 1, col: 1 },
  };
  const assignment: Assignment = {
    diagnostics: { errors: im.List(), warnings: im.List() },
    globals: im.Map(),
    unnamed: im.Map(),
    substances: subEnv.labels.map((label) =>
      im.Map([
        [
          LABEL_FIELD,
          {
            ...range,
            tag: "OtherSource",
            expr: {
              context: {
                block: { tag: "NamespaceId", contents: "" }, // HACK
                subst: {},
                locals: im.Map(),
              },
              expr: {
                ...range,
                tag: "StringLit",
                nodeType: "SyntheticStyle",
                contents: label.value,
              },
            },
          },
        ],
      ])
    ),
  };
  return styProg.blocks.reduce(
    (assignment, block, index) =>
      processBlock(varEnv, subEnv, index, block, assignment),
    assignment
  );
};

//#endregion

//#region second pass

const findPathsExpr = <T>(expr: Expr<T>): Path<T>[] => {
  switch (expr.tag) {
    case "BinOp": {
      return [expr.left, expr.right].flatMap(findPathsExpr);
    }
    case "BoolLit":
    case "ColorLit":
    case "Fix":
    case "StringLit":
    case "Vary": {
      return [];
    }
    case "CompApp":
    case "ConstrFn":
    case "ObjFn": {
      return expr.args.flatMap(findPathsExpr);
    }
    case "GPIDecl": {
      return expr.properties.flatMap((prop) => findPathsExpr(prop.value));
    }
    case "Layering": {
      return [expr.left, ...expr.right];
    }
    case "List":
    case "Tuple":
    case "Vector": {
      return expr.contents.flatMap(findPathsExpr);
    }
    case "Path": {
      return [expr];
    }
    case "UOp": {
      return findPathsExpr(expr.arg);
    }
  }
};

const findPathsWithContext = <T>({
  context,
  expr,
}: WithContext<Expr<T>>): WithContext<Path<T>>[] =>
  findPathsExpr(expr).map((p) => ({ context, expr: p }));

const resolveRhsPath = (p: WithContext<Path<C>>): ResolvedPath<C> => {
  const { start, end, name, members } = p.expr; // drop `indices`
  return { start, end, ...resolveRhsName(p.context, name), members };
};

const gatherExpr = (
  graph: DepGraph,
  w: string,
  expr: WithContext<NotShape>
): void => {
  graph.setNode(w, expr);
  for (const p of findPathsWithContext(expr)) {
    graph.setEdge({ v: prettyPrintResolvedPath(resolveRhsPath(p)), w });
  }
};

const gatherField = (graph: DepGraph, lhs: string, rhs: FieldSource): void => {
  switch (rhs.tag) {
    case "ShapeSource": {
      graph.setNode(lhs, rhs.shapeType);
      for (const [k, expr] of rhs.props) {
        const p = `${lhs}.${k}`;
        graph.setEdge({ v: p, w: lhs });
        gatherExpr(graph, p, expr);
      }
      return;
    }
    case "OtherSource": {
      gatherExpr(graph, lhs, rhs.expr);
      return;
    }
  }
};

export const gatherDependencies = (assignment: Assignment): DepGraph => {
  const graph = new Digraph<string, WithContext<NotShape>>();

  for (const [blockName, fields] of assignment.globals) {
    for (const [fieldName, field] of fields) {
      gatherField(graph, `${blockName}.${fieldName}`, field);
    }
  }

  for (const [indices, fields] of assignment.unnamed) {
    for (const [fieldName, field] of fields) {
      const [blockIndex, substIndex] = indices;
      const p: ResolvedPath<A> = {
        tag: "Local",
        name: fieldName,
        block: { tag: "LocalVarId", contents: [blockIndex, substIndex] },
        members: [],
      };
      gatherField(graph, prettyPrintResolvedPath(p), field);
    }
  }

  for (const [substanceName, fields] of assignment.substances) {
    for (const [fieldName, field] of fields) {
      gatherField(graph, `\`${substanceName}\`.${fieldName}`, field);
    }
  }

  return graph;
};

//#endregion

//#region third pass

const internalMissingPathError = (path: string) =>
  Error(`Style internal error: could not find path ${path}`);

const evalExprs = (
  mut: MutableContext,
  canvas: Canvas,
  context: Context,
  args: Expr<C>[],
  trans: Translation
): Result<ArgVal<ad.Num>[], StyleDiagnostics> =>
  all(
    args.map((expr) => evalExpr(mut, canvas, { context, expr }, trans))
  ).mapErr(flatErrs);

const argValues = (
  mut: MutableContext,
  canvas: Canvas,
  context: Context,
  args: Expr<C>[],
  trans: Translation
): Result<(GPI<ad.Num> | Value<ad.Num>)["contents"][], StyleDiagnostics> =>
  evalExprs(mut, canvas, context, args, trans).map((argVals) =>
    argVals.map((arg) => {
      switch (arg.tag) {
        case "GPI": // strip the `GPI` tag
          return arg.contents;
        case "Val": // strip both `Val` and type annotation like `FloatV`
          return arg.contents.contents;
      }
    })
  );

const evalVals = (
  mut: MutableContext,
  canvas: Canvas,
  context: Context,
  args: Expr<C>[],
  trans: Translation
): Result<Value<ad.Num>[], StyleDiagnostics> =>
  evalExprs(mut, canvas, context, args, trans).andThen((argVals) =>
    all(
      argVals.map(
        (argVal, i): Result<Value<ad.Num>, StyleDiagnostics> => {
          switch (argVal.tag) {
            case "GPI": {
              return err(oneErr({ tag: "NotValueError", expr: args[i] }));
            }
            case "Val": {
              return ok(argVal.contents);
            }
          }
        }
      )
    ).mapErr(flatErrs)
  );

const evalBinOpScalars = (
  op: BinaryOp,
  left: ad.Num,
  right: ad.Num
): ad.Num => {
  switch (op) {
    case "BPlus": {
      return add(left, right);
    }
    case "BMinus": {
      return sub(left, right);
    }
    case "Multiply": {
      return mul(left, right);
    }
    case "Divide": {
      return div(left, right);
    }
    case "Exp": {
      return pow(left, right);
    }
  }
};

const evalBinOpVectors = (
  error: BinOpTypeError,
  op: BinaryOp,
  left: ad.Num[],
  right: ad.Num[]
): Result<ad.Num[], StyleError> => {
  switch (op) {
    case "BPlus": {
      return ok(ops.vadd(left, right));
    }
    case "BMinus": {
      return ok(ops.vsub(left, right));
    }
    case "Multiply":
    case "Divide":
    case "Exp": {
      return err(error);
    }
  }
};

const evalBinOpScalarVector = (
  error: BinOpTypeError,
  op: BinaryOp,
  left: ad.Num,
  right: ad.Num[]
): Result<ad.Num[], StyleError> => {
  switch (op) {
    case "Multiply": {
      return ok(ops.vmul(left, right));
    }
    case "BPlus":
    case "BMinus":
    case "Divide":
    case "Exp": {
      return err(error);
    }
  }
};

const evalBinOpVectorScalar = (
  error: BinOpTypeError,
  op: BinaryOp,
  left: ad.Num[],
  right: ad.Num
): Result<ad.Num[], StyleError> => {
  switch (op) {
    case "Multiply": {
      return ok(ops.vmul(right, left));
    }
    case "Divide": {
      return ok(ops.vdiv(left, right));
    }
    case "BPlus":
    case "BMinus":
    case "Exp": {
      return err(error);
    }
  }
};

const evalBinOpStrings = (
  error: BinOpTypeError,
  op: BinaryOp,
  left: string,
  right: string
): Result<string, StyleError> => {
  switch (op) {
    case "BPlus": {
      return ok(left + right);
    }
    case "BMinus":
    case "Multiply":
    case "Divide":
    case "Exp": {
      return err(error);
    }
  }
};

const evalBinOp = (
  expr: BinOp<C>,
  left: Value<ad.Num>,
  right: Value<ad.Num>
): Result<Value<ad.Num>, StyleError> => {
  const error: BinOpTypeError = {
    tag: "BinOpTypeError",
    expr,
    left: left.tag,
    right: right.tag,
  };
  if (left.tag === "FloatV" && right.tag === "FloatV") {
    return ok(floatV(evalBinOpScalars(expr.op, left.contents, right.contents)));
  } else if (left.tag === "VectorV" && right.tag === "VectorV") {
    return evalBinOpVectors(error, expr.op, left.contents, right.contents).map(
      vectorV
    );
  } else if (left.tag === "FloatV" && right.tag === "VectorV") {
    return evalBinOpScalarVector(
      error,
      expr.op,
      left.contents,
      right.contents
    ).map(vectorV);
  } else if (left.tag === "VectorV" && right.tag === "FloatV") {
    return evalBinOpVectorScalar(
      error,
      expr.op,
      left.contents,
      right.contents
    ).map(vectorV);
  } else if (left.tag === "StrV" && right.tag === "StrV") {
    return evalBinOpStrings(error, expr.op, left.contents, right.contents).map(
      strV
    );
  } else {
    return err(error);
  }
};

const eval1D = (
  coll: List<C> | Vector<C>,
  first: FloatV<ad.Num>,
  rest: Value<ad.Num>[]
): Result<ListV<ad.Num> | VectorV<ad.Num>, StyleDiagnostics> => {
  const elems = [first.contents];
  for (const v of rest) {
    if (v.tag === "FloatV") {
      elems.push(v.contents);
    } else {
      return err(oneErr({ tag: "BadElementError", coll, index: elems.length }));
    }
  }
  switch (coll.tag) {
    case "List": {
      return ok(listV(elems));
    }
    case "Vector": {
      return ok(vectorV(elems));
    }
  }
};

const eval2D = (
  coll: List<C> | Vector<C>,
  first: VectorV<ad.Num>,
  rest: Value<ad.Num>[]
): Result<LListV<ad.Num> | MatrixV<ad.Num>, StyleDiagnostics> => {
  const elems = [first.contents];
  for (const v of rest) {
    if (v.tag === "VectorV") {
      elems.push(v.contents);
    } else {
      return err(oneErr({ tag: "BadElementError", coll, index: elems.length }));
    }
  }
  switch (coll.tag) {
    case "List": {
      return ok(llistV(elems));
    }
    case "Vector": {
      return ok(matrixV(elems));
    }
  }
};

const evalListOrVector = (
  mut: MutableContext,
  canvas: Canvas,
  context: Context,
  coll: List<C> | Vector<C>,
  trans: Translation
): Result<Value<ad.Num>, StyleDiagnostics> => {
  return evalVals(mut, canvas, context, coll.contents, trans).andThen(
    (vals) => {
      if (vals.length === 0) {
        switch (coll.tag) {
          case "List": {
            return ok(listV([]));
          }
          case "Vector": {
            return ok(vectorV([]));
          }
        }
      }
      const [first, ...rest] = vals;
      switch (first.tag) {
        case "FloatV": {
          return eval1D(coll, first, rest);
        }
        case "VectorV": {
          return eval2D(coll, first, rest);
        }
        case "BoolV":
        case "ColorV":
        case "ListV":
        case "LListV":
        case "MatrixV":
        case "PathDataV":
        case "PtListV":
        case "StrV":
        case "TupV": {
          return err(oneErr({ tag: "BadElementError", coll, index: 0 }));
        }
      }
    }
  );
};

const isValidIndex = (a: unknown[], i: number): boolean =>
  Number.isInteger(i) && 0 <= i && i < a.length;

const evalAccess = (
  expr: Path<C>,
  coll: Value<ad.Num>,
  indices: number[]
): Result<FloatV<ad.Num>, StyleError> => {
  switch (coll.tag) {
    case "ListV":
    case "TupV":
    case "VectorV": {
      if (indices.length !== 1) {
        return err({ tag: "BadIndexError", expr });
      }
      const [i] = indices;
      if (!isValidIndex(coll.contents, i)) {
        return err({ tag: "OutOfBoundsError", expr, indices });
      }
      return ok(floatV(coll.contents[i]));
    }
    case "LListV":
    case "MatrixV":
    case "PtListV": {
      if (indices.length !== 2) {
        return err({ tag: "BadIndexError", expr });
      }
      const [i, j] = indices;
      if (!isValidIndex(coll.contents, i)) {
        return err({ tag: "OutOfBoundsError", expr, indices });
      }
      const row = coll.contents[i];
      if (!isValidIndex(row, j)) {
        return err({ tag: "OutOfBoundsError", expr, indices });
      }
      return ok(floatV(row[j]));
    }
    case "BoolV":
    case "ColorV":
    case "FloatV":
    case "PathDataV":
    case "StrV": {
      return err({ tag: "NotCollError", expr });
    }
  }
};

const evalUMinus = (
  expr: UOp<C>,
  arg: Value<ad.Num>
): Result<Value<ad.Num>, StyleError> => {
  switch (arg.tag) {
    case "FloatV": {
      return ok(floatV(neg(arg.contents)));
    }
    case "VectorV": {
      return ok(vectorV(ops.vneg(arg.contents)));
    }
    case "BoolV":
    case "ListV":
    case "ColorV":
    case "LListV":
    case "MatrixV":
    case "PathDataV":
    case "PtListV":
    case "StrV":
    case "TupV": {
      return err({ tag: "UOpTypeError", expr, arg: arg.tag });
    }
  }
};

const evalExpr = (
  mut: MutableContext,
  canvas: Canvas,
  { context, expr }: WithContext<Expr<C>>,
  trans: Translation
): Result<ArgVal<ad.Num>, StyleDiagnostics> => {
  switch (expr.tag) {
    case "BinOp": {
      return evalVals(
        mut,
        canvas,
        context,
        [expr.left, expr.right],
        trans
      ).andThen(([left, right]) => {
        const res = evalBinOp(expr, left, right);
        if (res.isErr()) {
          return err(oneErr(res.error));
        }
        return ok(val(res.value));
      });
    }
    case "BoolLit": {
      return ok(val(boolV(expr.contents)));
    }
    case "ColorLit": {
      const hex = expr.contents;
      const rgba = hexToRgba(hex);
      if (rgba) {
        return ok(val(colorV({ tag: "RGBA", contents: rgba })));
      } else {
        return err(oneErr(invalidColorLiteral(expr)));
      }
    }
    case "CompApp": {
      const args = argValues(mut, canvas, context, expr.args, trans);
      if (args.isErr()) {
        return err(args.error);
      }
      const { name } = expr;
      if (!(name.value in compDict)) {
        return err(
          oneErr({ tag: "InvalidFunctionNameError", givenName: name })
        );
      }
      const x: Value<ad.Num> = compDict[name.value](mut, ...args.value);
      return ok(val(x));
    }
    case "ConstrFn":
    case "Layering":
    case "ObjFn":
    case "GPIDecl": {
      return err(oneErr({ tag: "NotValueError", expr, what: expr.tag }));
    }
    case "Fix": {
      return ok(val(floatV(expr.contents)));
    }
    case "List":
    case "Vector": {
      return evalListOrVector(mut, canvas, context, expr, trans).map(val);
    }
    case "Path": {
      const resolvedPath = resolveRhsPath({ context, expr });
      const path = prettyPrintResolvedPath(resolvedPath);
      const resolved = trans.symbols.get(path);
      if (resolved === undefined) {
        return err(oneErr({ tag: "MissingPathError", path: resolvedPath }));
      }

      if (expr.indices.length === 0) {
        return ok(resolved);
      }
      if (resolved.tag === "GPI") {
        return err(oneErr({ tag: "NotValueError", expr }));
      }
      const res = all(
        expr.indices.map((e) =>
          evalExpr(mut, canvas, { context, expr: e }, trans).andThen<number>(
            (i) => {
              if (i.tag === "GPI") {
                return err(oneErr({ tag: "NotValueError", expr: e }));
              } else if (
                i.contents.tag === "FloatV" &&
                typeof i.contents.contents === "number"
              ) {
                return ok(i.contents.contents);
              } else {
                return err(oneErr({ tag: "BadIndexError", expr: e }));
              }
            }
          )
        )
      );
      if (res.isErr()) {
        return err(flatErrs(res.error));
      }
      const elem = evalAccess(expr, resolved.contents, res.value);
      if (elem.isErr()) {
        return err(oneErr(elem.error));
      }
      return ok(val(elem.value));
    }
    case "StringLit": {
      return ok(val(strV(expr.contents)));
    }
    case "Tuple": {
      return evalVals(mut, canvas, context, expr.contents, trans).andThen(
        ([left, right]) => {
          if (left.tag !== "FloatV") {
            return err(
              oneErr({ tag: "BadElementError", coll: expr, index: 0 })
            );
          }
          if (right.tag !== "FloatV") {
            return err(
              oneErr({ tag: "BadElementError", coll: expr, index: 1 })
            );
          }
          return ok(val(tupV([left.contents, right.contents])));
        }
      );
    }
    case "UOp": {
      return evalExpr(mut, canvas, { context, expr: expr.arg }, trans).andThen(
        (argVal) => {
          if (argVal.tag === "GPI") {
            return err(oneErr({ tag: "NotValueError", expr }));
          }
          switch (expr.op) {
            case "UMinus": {
              const res = evalUMinus(expr, argVal.contents);
              if (res.isErr()) {
                return err(oneErr(res.error));
              }
              return ok(val(res.value));
            }
          }
        }
      );
    }
    case "Vary": {
      return ok(
        val(
          floatV(
            mut.makeInput({
              tag: "Optimized",
              stage: "ShapeLayout",
              sampler: uniform(...canvas.xRange),
            })
          )
        )
      );
    }
  }
};

const translateExpr = (
  mut: MutableContext,
  canvas: Canvas,
  path: string,
  e: WithContext<NotShape>,
  trans: Translation
): Translation => {
  switch (e.expr.tag) {
    case "BinOp":
    case "BoolLit":
    case "ColorLit":
    case "CompApp":
    case "Fix":
    case "List":
    case "Path":
    case "StringLit":
    case "Tuple":
    case "UOp":
    case "Vary":
    case "Vector": {
      const res = evalExpr(mut, canvas, e, trans);
      if (res.isErr()) {
        return addDiags(res.error, trans);
      }
      return {
        ...trans,
        symbols: trans.symbols.set(path, res.value),
      };
    }
    case "ConstrFn": {
      const args = argValues(mut, canvas, e.context, e.expr.args, trans);
      if (args.isErr()) {
        return addDiags(args.error, trans);
      }
      const { name, label } = e.expr;
      const fname = name.value;
      if (!(fname in constrDict)) {
        return addDiags(
          oneErr({ tag: "InvalidConstraintNameError", givenName: name }),
          trans
        );
      }
      const output: ad.Num = constrDict[fname](...args.value);
      return {
        ...trans,
        constraints: trans.constraints.push({
          ast: { context: e.context, expr: e.expr },
          optStage: label ? "LabelLayout" : "ShapeLayout",
          output,
        }),
      };
    }
    case "ObjFn": {
      const args = argValues(mut, canvas, e.context, e.expr.args, trans);
      if (args.isErr()) {
        return addDiags(args.error, trans);
      }
      const { name, label } = e.expr;
      const fname = name.value;
      if (!(fname in objDict)) {
        return addDiags(
          oneErr({ tag: "InvalidObjectiveNameError", givenName: name }),
          trans
        );
      }
      const output: ad.Num = objDict[fname](...args.value);
      return {
        ...trans,
        objectives: trans.objectives.push({
          ast: { context: e.context, expr: e.expr },
          optStage: label ? "LabelLayout" : "ShapeLayout",
          output,
        }),
      };
    }
    case "Layering": {
      const { expr, context } = e;
      const left = prettyPrintResolvedPath(
        resolveRhsPath({ context: context, expr: expr.left })
      );
      const rightList = expr.right.map((r: Path<C>) =>
        prettyPrintResolvedPath(resolveRhsPath({ context: context, expr: r }))
      );
      const layeringRelations = rightList.map((r: string) => {
        switch (expr.layeringOp) {
          case "below":
            return { below: left, above: r };
          case "above":
            return { below: r, above: left };
        }
      });
      return {
        ...trans,
        layering: trans.layering.push(...layeringRelations),
      };
    }
  }
};

const evalGPI = (
  path: string,
  shapeType: ShapeType,
  trans: Translation
): GPI<ad.Num> => {
  const shapedef: ShapeDef = shapedefs[shapeType];
  return {
    tag: "GPI",
    contents: [
      shapeType,
      Object.fromEntries(
        Object.keys(shapedef.propTags).map((prop) => {
          const p = `${path}.${prop}`;
          const v = trans.symbols.get(p);
          if (v === undefined || v.tag !== "Val") {
            throw internalMissingPathError(p);
          }
          return [prop, v.contents];
        })
      ),
    ],
  };
};

export const translate = (
  mut: MutableContext,
  canvas: Canvas,
  graph: DepGraph,
  warnings: im.List<StyleWarning>
): Translation => {
  let symbols = im.Map<string, ArgVal<ad.Num>>();
  for (const path of graph.nodes()) {
    const shapeType = graph.node(path);
    if (typeof shapeType === "string") {
      const shapedef: ShapeDef = shapedefs[shapeType];
      const properties = shapedef.sampler(mut, canvas);
      for (const [prop, value] of Object.entries(properties)) {
        symbols = symbols.set(`${path}.${prop}`, val(value));
      }
    }
  }

  const trans: Translation = {
    diagnostics: { errors: im.List(), warnings },
    symbols,
    objectives: im.List(),
    constraints: im.List(),
    layering: im.List(),
  };
  return graph.topsort().reduce((trans, path) => {
    const e = graph.node(path);
    if (e === undefined) {
      return trans;
    } else if (typeof e === "string") {
      return {
        ...trans,
        symbols: trans.symbols.set(path, evalGPI(path, e, trans)),
      };
    }
    return translateExpr(mut, canvas, path, e, trans);
  }, trans);
};

//#endregion

//#region layering

export const computeShapeOrdering = (
  allGPINames: string[],
  partialOrderings: Layer[]
): {
  shapeOrdering: string[];
  warning?: LayerCycleWarning;
} => {
  const layerGraph: Graph = new Graph();
  allGPINames.forEach((name: string) => layerGraph.setNode(name));
  // topsort will return the most upstream node first. Since `shapeOrdering` is consistent with the SVG drawing order, we assign edges as "below => above".
  partialOrderings.forEach(({ below, above }: Layer) =>
    layerGraph.setEdge(below, above)
  );

  // if there are no cycles, return a global ordering from the top sort result
  if (alg.isAcyclic(layerGraph)) {
    const shapeOrdering: string[] = alg.topsort(layerGraph);
    return { shapeOrdering };
  } else {
    const cycles = alg.findCycles(layerGraph);
    const shapeOrdering = pseudoTopsort(layerGraph);
    return {
      shapeOrdering,
      warning: {
        tag: "LayerCycleWarning",
        cycles,
        approxOrdering: shapeOrdering,
      },
    };
  }
};

const pseudoTopsort = (graph: Graph): string[] => {
  const toVisit: CustomHeap<string> = new CustomHeap((a: string, b: string) => {
    const aIn = graph.inEdges(a);
    const bIn = graph.inEdges(b);
    if (!aIn) return 1;
    else if (!bIn) return -1;
    else return aIn.length - bIn.length;
  });
  const res: string[] = [];
  graph.nodes().forEach((n: string) => toVisit.insert(n));
  while (toVisit.size() > 0) {
    // remove element with fewest incoming edges and append to result
    const node: string = toVisit.extractRoot() as string;
    res.push(node);
    // remove all edges with `node`
    const toRemove = graph.nodeEdges(node);
    if (toRemove !== undefined) {
      toRemove.forEach((e: Edge) => graph.removeEdge(e));
      toVisit.fix();
    }
  }
  return res;
};
//#endregion layering

//#region Canvas

// Check that canvas dimensions exist and have the proper type.
export const getCanvasDim = (
  attr: "width" | "height",
  graph: DepGraph
): Result<number, StyleError> => {
  const dim = graph.node(`canvas.${attr}`);
  if (dim === undefined) {
    return err({ tag: "CanvasNonexistentDimsError", attr, kind: "missing" });
  } else if (typeof dim === "string") {
    return err({ tag: "CanvasNonexistentDimsError", attr, kind: "GPI" });
  } else if (dim.expr.tag !== "Fix") {
    return err({ tag: "CanvasNonexistentDimsError", attr, kind: "wrong type" });
  }
  return ok(dim.expr.contents);
};

//#endregion

//#region Main functions

export const parseStyle = (p: string): Result<StyProg<C>, ParseError> => {
  const parser = new nearley.Parser(nearley.Grammar.fromCompiled(styleGrammar));
  try {
    const { results } = parser.feed(p).feed("\n");
    if (results.length > 0) {
      const ast: StyProg<C> = results[0] as StyProg<C>;
      return ok(ast);
    } else {
      return err(parseError(`Unexpected end of input`, lastLocation(parser)));
    }
  } catch (e) {
    return err(parseError(prettyParseError(e), lastLocation(parser)));
  }
};

const getShapes = (
  graph: DepGraph,
  { symbols }: Translation,
  shapeOrdering: string[]
): ShapeAD[] => {
  const props = new Map<string, ShapeAD>();
  for (const [path, argVal] of symbols) {
    const i = path.lastIndexOf(".");
    const start = path.slice(0, i);
    const shapeType = graph.node(start);
    if (typeof shapeType === "string") {
      if (argVal.tag !== "Val") {
        throw internalMissingPathError(path);
      }
      const shape = props.get(start) ?? { shapeType, properties: {} };
      shape.properties[path.slice(i + 1)] = argVal.contents;
      props.set(start, shape);
    }
  }
  return shapeOrdering.map((path) => {
    const shape = props.get(path);
    if (shape === undefined) {
      throw internalMissingPathError(path);
    }
    shape.properties.name = strV(path);
    return shape;
  });
};

const fakePath = (name: string, members: string[]): Path<A> => ({
  tag: "Path",
  nodeType: "SyntheticStyle",
  name: { tag: "StyVar", nodeType: "SyntheticStyle", contents: dummyId(name) },
  members: members.map(dummyId),
  indices: [],
});

const onCanvases = (canvas: Canvas, shapes: ShapeAD[]): Fn[] => {
  const fns: Fn[] = [];
  for (const shape of shapes) {
    const name = shape.properties.name.contents;
    if (
      typeof name === "string" &&
      shape.properties.ensureOnCanvas.contents === true
    ) {
      const output = constrDict.onCanvas(
        [shape.shapeType, shape.properties],
        canvas.width,
        canvas.height
      );
      fns.push({
        ast: {
          context: {
            block: { tag: "NamespaceId", contents: "canvas" }, // doesn't matter
            subst: {},
            locals: im.Map(),
          },
          expr: {
            tag: "ConstrFn",
            nodeType: "SyntheticStyle",
            name: dummyId("onCanvas"),
            label: false, // COMBAK: distinguish between label and shape
            args: [
              // HACK: the right way to do this would be to parse `name` into
              // the correct `Path`, but we don't really care as long as it
              // pretty-prints into something that looks right
              fakePath(name, []),
              fakePath("canvas", ["width"]),
              fakePath("canvas", ["height"]),
            ],
          },
        },
        output,
        optStage: "ShapeLayout", // COMBAK: distinguish between label and shape
      });
    }
  }
  return fns;
};

<<<<<<< HEAD
export const stageConstraints = (
  constrFns: Fn[],
  objFns: Fn[]
): {
  stages: string[];
  constraintSets: StagedConstraints;
} => {
  const stagedConstrs: StagedFns = groupBy(
    constrFns,
    ({ optStage }) => optStage
  );
  const stagedObjs: StagedFns = groupBy(objFns, ({ optStage }) => optStage);
  const stages: string[] = uniq([
    ...Object.keys(stagedConstrs),
    ...Object.keys(stagedObjs),
  ]);
  const constraintSets = Object.fromEntries(
    stages.map((stage) => [
      stage,
      {
        constrFns: stagedConstrs[stage] ?? [], // TODO: fix the type so access is nullable
        objFns: stagedObjs[stage] ?? [],
      },
    ])
  );
  return { constraintSets, stages };
};

export const compileStyle = (
=======
export const compileStyleHelper = (
>>>>>>> ce4cb51c
  variation: string,
  stySource: string,
  subEnv: SubstanceEnv,
  varEnv: Env
): Result<
  { state: State; translation: Translation; assignment: Assignment },
  PenroseError
> => {
  const astOk = parseStyle(stySource);
  let styProg;
  if (astOk.isOk()) {
    styProg = astOk.value;
  } else {
    return err({ ...astOk.error, errorType: "StyleError" });
  }

  log.info("prog", styProg);

  // first pass: generate Substance substitutions and use the `override` and
  // `delete` statements to construct a mapping from Substance-substituted paths
  // to Style expression ASTs
  const assignment = buildAssignment(varEnv, subEnv, styProg);
  if (assignment.diagnostics.errors.size > 0) {
    return err(toStyleErrors([...assignment.diagnostics.errors]));
  }

  // second pass: construct a dependency graph among those expressions
  const graph = gatherDependencies(assignment);

  const canvas = getCanvasDim("width", graph).andThen((w) =>
    getCanvasDim("height", graph).map((h) => makeCanvas(w, h))
  );
  if (canvas.isErr()) {
    return err(toStyleErrors([canvas.error]));
  }

  const rng = seedrandom(variation);
  const varyingValues: number[] = [];
  const inputs: InputMeta[] = [];
  const makeInput = (meta: InputMeta) => {
    const val = meta.tag === "Optimized" ? meta.sampler(rng) : meta.pending;
    const x = input({ key: varyingValues.length, val });
    varyingValues.push(val);
    inputs.push(meta);
    return x;
  };

  // third pass: compile all expressions in topological sorted order
  const translation = translate(
    { makeInput },
    canvas.value,
    graph,
    assignment.diagnostics.warnings
  );

  log.info("translation (before genOptProblem)", translation);

  if (translation.diagnostics.errors.size > 0) {
    return err(toStyleErrors([...translation.diagnostics.errors]));
  }

  const { shapeOrdering, warning: layeringWarning } = computeShapeOrdering(
    [...graph.nodes().filter((p) => typeof graph.node(p) === "string")],
    [...translation.layering]
  );

  const shapes = getShapes(graph, translation, shapeOrdering);

  const objFns = [...translation.objectives];
  const constrFns = [
    ...translation.constraints,
    ...onCanvases(canvas.value, shapes),
  ];
  const { constraintSets, stages } = stageConstraints(constrFns, objFns);

  const computeShapes = compileCompGraph(shapes);

  const params = genOptProblem(
    inputs,
    constraintSets,
    "ShapeLayout",
    without(stages, "ShapeLayout")
  );

  const initState: State = {
    warnings: layeringWarning
      ? [...translation.diagnostics.warnings, layeringWarning]
      : [...translation.diagnostics.warnings],
    variation,
    varyingValues,
    constraintSets,
    inputs,
    labelCache: new Map(),
    shapes,
    canvas: canvas.value,
    computeShapes,
    params,
  };

  log.info("init state from GenOptProblem", initState);

  return ok({
    state: initState,
    translation,
    assignment,
  });
};

export const compileStyle = (
  variation: string,
  stySource: string,
  subEnv: SubstanceEnv,
  varEnv: Env
): Result<State, PenroseError> =>
  compileStyleHelper(variation, stySource, subEnv, varEnv).map(
    ({ state }) => state
  );

//#endregion Main funcitons<|MERGE_RESOLUTION|>--- conflicted
+++ resolved
@@ -3022,7 +3022,6 @@
   return fns;
 };
 
-<<<<<<< HEAD
 export const stageConstraints = (
   constrFns: Fn[],
   objFns: Fn[]
@@ -3051,10 +3050,7 @@
   return { constraintSets, stages };
 };
 
-export const compileStyle = (
-=======
 export const compileStyleHelper = (
->>>>>>> ce4cb51c
   variation: string,
   stySource: string,
   subEnv: SubstanceEnv,
