--- conflicted
+++ resolved
@@ -9,12 +9,8 @@
 import { compileCompGraph, dummyIdentifier } from "engine/EngineUtils";
 import { genOptProblem } from "engine/Optimizer";
 import { alg, Edge, Graph } from "graphlib";
-<<<<<<< HEAD
 import im from "immutable";
-import _, { range } from "lodash";
-=======
 import _, { range, some } from "lodash";
->>>>>>> 930fa0d2
 import nearley from "nearley";
 import { lastLocation } from "parser/ParserUtil";
 import styleGrammar from "parser/StyleParser";
@@ -1521,6 +1517,8 @@
   // Run static checks first
   const selEnv = checkHeader(varEnv, hb.header);
   const substs = findSubstsSel(varEnv, subEnv, subEnv.ast, [hb.header, selEnv]);
+  log.debug("Translating block", hb, "with substitutions", substs);
+  log.debug("total number of substs", substs.length);
   // OPTIMIZE: maybe we should just compile the block once into something
   // parametric, and then substitute the Substance variables
   return substs.reduce(
@@ -1752,41 +1750,9 @@
       shapes.set(lhs, rhs.shapeType);
       return;
     }
-<<<<<<< HEAD
     case "OtherSource": {
       gatherExpr(graph, lhs, rhs.expr);
       return;
-=======
-    case "Selector": {
-      const selEnv = checkHeader(varEnv, hb.header);
-      const bErrs = checkBlock(selEnv, hb.block); // TODO: block statics
-
-      // If any Substance variable in the selector environment doesn't exist in the Substance program (e.g. Set `A`),
-      // skip this block (because the Substance variable won't exist in the translation)
-
-      if (selEnv.skipBlock) {
-        return toRight(trans);
-      }
-
-      if (selEnv.errors.length > 0 || bErrs.length > 0) {
-        return {
-          tag: "Left",
-          contents: selEnv.errors.concat(bErrs),
-        };
-      }
-
-      // For creating unique local var names
-      const substs = findSubstsSel(varEnv, subEnv, subProg, [
-        hb.header,
-        selEnv,
-      ]);
-      log.debug("Translating block", hb, "with substitutions", substs);
-      log.debug("total number of substs", substs.length);
-      return translateSubstsBlock(trans, numbered(substs), [
-        hb.block,
-        blockNum,
-      ]);
->>>>>>> 930fa0d2
     }
   }
 };
