--- conflicted
+++ resolved
@@ -6,13 +6,10 @@
 import { genGradient, ops, variable } from "../engine/Autodiff.js";
 import { add, div, mul, neg, pow, sub } from "../engine/AutodiffFunctions.js";
 import { compileCompGraph, dummyIdentifier } from "../engine/EngineUtils.js";
-<<<<<<< HEAD
 import { start as genOptProblem } from "../engine/Optimizer.js";
-=======
 import { constrDict } from "../lib/Constraints.js";
 import { compDict } from "../lib/Functions.js";
 import { objDict } from "../lib/Objectives.js";
->>>>>>> 68975e55
 import { lastLocation, prettyParseError } from "../parser/ParserUtil.js";
 import styleGrammar from "../parser/StyleParser.js";
 import {
