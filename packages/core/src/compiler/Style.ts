--- conflicted
+++ resolved
@@ -8,11 +8,8 @@
 import {
   compileCompGraph,
   dummyIdentifier,
-<<<<<<< HEAD
+  isConcrete,
   mapValueNumeric,
-=======
-  isConcrete,
->>>>>>> d3a93691
 } from "../engine/EngineUtils.js";
 import { start as genOptProblem } from "../engine/Optimizer.js";
 import { constrDict } from "../lib/Constraints.js";
