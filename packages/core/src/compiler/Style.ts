<<<<<<< HEAD
=======
import { CustomHeap } from "@datastructures-js/heap";
>>>>>>> cc9aa4ac
import {
  checkExpr,
  checkPredicate,
  checkVar,
<<<<<<< HEAD
  disambiguateFunctions,
=======
>>>>>>> cc9aa4ac
  disambiguateSubNode,
} from "compiler/Substance";
import consola, { LogLevel } from "consola";
import { constrDict } from "contrib/Constraints";
// Dicts (runtime data)
import { compDict } from "contrib/Functions";
import { objDict } from "contrib/Objectives";
import { constOf, numOf, varOf } from "engine/Autodiff";
import {
  addWarn,
  defaultLbfgsParams,
  dummyASTNode,
  dummyIdentifier,
  findExpr,
  findExprSafe,
  initConstraintWeight,
  insertExpr,
  insertExprs,
  insertGPI,
  isPath,
  isTagExpr,
  propertiesNotOf,
  propertiesOf,
} from "engine/EngineUtils";
import { alg, Edge, Graph } from "graphlib";
import _ from "lodash";
import nearley from "nearley";
import { lastLocation } from "parser/ParserUtil";
import styleGrammar from "parser/StyleParser";
import rfdc from "rfdc";
import seedrandom from "seedrandom";
import { Canvas } from "shapes/Samplers";
import { ShapeDef, shapedefs } from "shapes/Shapes";
import { VarAD } from "types/ad";
import { A, C, Identifier } from "types/ast";
import { Either, Left, Right } from "types/common";
import { ConstructorDecl, Env, TypeConstructor } from "types/domain";
import {
  ParseError,
  PenroseError,
  StyleError,
  StyleErrors,
  StyleResults,
  StyleWarnings,
  SubstanceError,
} from "types/errors";
import { Fn, OptType, Params, State } from "types/state";
import {
  BindingForm,
  Block,
  DeclPattern,
  Expr,
  GPIDecl,
  Header,
  HeaderBlock,
  IAccessPath,
  ICompApp,
  IConstrFn,
  ILayering,
  IObjFn,
  Path,
  PredArg,
  PropertyDecl,
  RelationPattern,
  RelBind,
  RelField,
  RelPred,
  Selector,
  SelExpr,
  Stmt,
  StyProg,
  StyT,
} from "types/style";
import { LocalVarSubst, ProgType, SelEnv, Subst } from "types/styleSemantics";
import {
  ApplyConstructor,
  ApplyPredicate,
  LabelMap,
  SubExpr,
  SubPredArg,
  SubProg,
  SubstanceEnv,
  SubStmt,
  TypeConsApp,
} from "types/substance";
import {
  Field,
  FieldDict,
  FieldExpr,
  GPIMap,
  GPIProps,
  IFGPI,
  IOptEval,
  Property,
  PropID,
  ShapeTypeStr,
  StyleOptFn,
  TagExpr,
  Translation,
  Value,
} from "types/value";
import {
  err,
  isErr,
  ok,
  parseError,
  Result,
  selectorFieldNotSupported,
  toStyleErrors,
} from "utils/Error";
import { prettyPrintPath, randFloat, variationSeeds, zip2 } from "utils/Util";
import { checkTypeConstructor, isDeclaredSubtype } from "./Domain";

const log = consola
  .create({ level: LogLevel.Warn })
  .withScope("Style Compiler");
const clone = rfdc({ proto: false, circles: false });

//#region consts
const ANON_KEYWORD = "ANON";
const LOCAL_KEYWORD = "$LOCAL";

const LABEL_FIELD = "label";

const VARYING_INIT_FN_NAME = "VARYING_INIT";

// For statically checking existence
const FN_DICT = {
  CompApp: compDict,
  ObjFn: objDict,
  ConstrFn: constrDict,
};

const FN_ERR_TYPE = {
  CompApp: "InvalidFunctionNameError" as const,
  ObjFn: "InvalidObjectiveNameError" as const,
  ConstrFn: "InvalidConstraintNameError" as const,
};

//#endregion

//#region utils

const dummyId = (name: string): Identifier<A> =>
  dummyIdentifier(name, "SyntheticStyle");

// numbers from 0 to r-1 w/ increment of 1
const numbers = (r: number): number[] => {
  const l = 0;
  if (l > r) {
    throw Error("invalid range");
  }
  const arr = [];
  for (let i = l; i < r; i++) {
    arr.push(i);
  }
  return arr;
};

export function numbered<A>(xs: A[]): [A, number][] {
  if (!xs) throw Error("fail");
  return zip2(xs, numbers(xs.length));
}

// TODO move to util

export function isLeft<A, B>(val: Either<A, B>): val is Left<A> {
  if ((val as Left<A>).tag === "Left") return true;
  return false;
}

export function isRight<A, B>(val: Either<A, B>): val is Right<B> {
  if ((val as Right<B>).tag === "Right") return true;
  return false;
}

export function toLeft<A>(val: A): Left<A> {
  return { contents: val, tag: "Left" };
}

export function toRight<B>(val: B): Right<B> {
  return { contents: val, tag: "Right" };
}

export function ToLeft<A, B>(val: A): Either<A, B> {
  return { contents: val, tag: "Left" };
}

export function ToRight<A, B>(val: B): Either<A, B> {
  return { contents: val, tag: "Right" };
}

export function foldM<A, B, C>(
  xs: A[],
  f: (acc: B, curr: A, i: number) => Either<C, B>,
  init: B
): Either<C, B> {
  let res = init;
  let resW: Either<C, B> = toRight(init); // wrapped

  for (let i = 0; i < xs.length; i++) {
    resW = f(res, xs[i], i);
    if (resW.tag === "Left") {
      return resW;
    } // Stop fold early on first error and return it
    res = resW.contents;
  }

  return resW;
}

const safeContentsList = <T>(x: { contents: T[] } | undefined): T[] =>
  x ? x.contents : [];

const toString = (x: BindingForm<A>): string => x.contents.value;

// https://stackoverflow.com/questions/12303989/cartesian-product-of-multiple-arrays-in-javascript
const cartesianProduct = <T>(...a: T[][]): T[][] =>
  a.reduce(
    (tuples: T[][], set) =>
      tuples.flatMap((prefix: T[]) => set.map((x: T) => [...prefix, x])),
    [[]]
  );

const getShapeName = (s: string, f: Field): string => {
  return `${s}.${f}`;
};

//#endregion

//#region Some code for prettyprinting

const ppExpr = (e: SelExpr<A>): string => {
  switch (e.tag) {
    case "SEBind": {
      return e.contents.contents.value;
    }
    case "SEFunc":
    case "SEValCons":
    case "SEFuncOrValCons": {
      const args = e.args.map(ppExpr);
      return `${e.name.value}(${args})`;
    }
  }
};

const ppRelArg = (r: PredArg<A>): string => {
  if (r.tag === "RelPred") {
    return ppRelPred(r);
  } else {
    return ppExpr(r);
  }
};

const ppRelBind = (r: RelBind<A>): string => {
  const expr = ppExpr(r.expr);
  return `${r.id.contents.value} := ${expr}`;
};

const ppRelPred = (r: RelPred<A>): string => {
  const args = r.args.map(ppRelArg).join(", ");
  const name = r.name.value;
  return `${name}(${args})`;
};
const ppRelField = (r: RelField<A>): string => {
  const name = r.name.contents.value;
  const field = r.field.value;
  const fieldDesc = r.fieldDescriptor;
  if (!fieldDesc) return `${name} has ${field}`;
  else {
    switch (fieldDesc) {
      case "MathLabel":
        return `${name} has math ${field}`;
      case "TextLabel":
        return `${name} has text ${field}`;
      case "NoLabel":
        return `${name} has empty ${field}`;
    }
  }
};

export const ppRel = (r: RelationPattern<A>): string => {
  switch (r.tag) {
    case "RelBind": {
      return ppRelBind(r);
    }
    case "RelPred": {
      return ppRelPred(r);
    }
    case "RelField": {
      return ppRelField(r);
    }
  }
};

//#endregion

//#region Types and code for selector checking and environment construction

const initSelEnv = (): SelEnv => {
  // Note that JS objects are by reference, so you have to make a new one each time
  return {
    sTypeVarMap: {},
    varProgTypeMap: {},
    skipBlock: false,
    header: undefined,
    warnings: [],
    errors: [],
  };
};

// Add a mapping from Sub or Sty var to the selector's environment
// g, (x : |T)
// NOTE: Mutates the map in `m`
const addMapping = (
  k: BindingForm<A>,
  v: StyT<A>,
  m: SelEnv,
  p: ProgType
): SelEnv => {
  m.sTypeVarMap[toString(k)] = v;
  m.varProgTypeMap[toString(k)] = [p, k];
  return m;
};

// add warning/error to end of existing errors in selector env
const addErrSel = (selEnv: SelEnv, err: StyleError): SelEnv => {
  return {
    ...selEnv,
    errors: selEnv.errors.concat([err]),
  };
};

// TODO: Test this
// Judgment 3. G; g |- |S_o ok ~> g'
// `checkDeclPattern`
const checkDeclPatternAndMakeEnv = (
  varEnv: Env,
  selEnv: SelEnv,
  stmt: DeclPattern<A>
): SelEnv => {
  const [styType, bVar] = [stmt.type, stmt.id];

  const typeErr = checkTypeConstructor(toSubstanceType(styType), varEnv);
  if (isErr(typeErr)) {
    // TODO(errors)
    return addErrSel(selEnv, {
      tag: "TaggedSubstanceError",
      error: typeErr.error,
    });
  }

  const varName: string = bVar.contents.value;

  // TODO(errors)
  if (Object.keys(selEnv.sTypeVarMap).includes(varName)) {
    return addErrSel(selEnv, { tag: "SelectorVarMultipleDecl", varName: bVar });
  }

  switch (bVar.tag) {
    case "StyVar": {
      // rule Decl-Sty-Context
      // NOTE: this does not aggregate *all* possible errors. May just return first error.
      // y \not\in dom(g)
      return addMapping(bVar, styType, selEnv, { tag: "StyProgT" });
    }
    case "SubVar": {
      // rule Decl-Sub-Context
      // x \not\in dom(g)

      const substanceType = varEnv.vars.get(varName);

      // If any Substance variable doesn't exist in env, ignore it,
      // but flag it so we know to not translate the lines in the block later.
      if (!substanceType) {
        return { ...selEnv, skipBlock: true };
      }

      // check "T <: |T", assuming type constructors are nullary
      // Specifically, the Style type for a Substance var needs to be more general. Otherwise, if it's more specific, that's a coercion
      // e.g. this is correct: Substance: "SpecialVector `v`"; Style: "Vector `v`"
      const declType = toSubstanceType(styType);
      if (!isDeclaredSubtype(substanceType, declType, varEnv)) {
        // COMBAK: Order?
        // TODO(errors)
        return addErrSel(selEnv, {
          tag: "SelectorDeclTypeMismatch",
          subType: declType,
          styType: substanceType,
        });
      }

      return addMapping(bVar, styType, selEnv, { tag: "SubProgT" });
    }
  }
};

// Judgment 6. G; g |- [|S_o] ~> g'
// `checkDeclPatterns` w/o error-checking, just addMapping for StyVars and SubVars
const checkDeclPatternsAndMakeEnv = (
  varEnv: Env,
  selEnv: SelEnv,
  decls: DeclPattern<A>[]
): SelEnv => {
  return decls.reduce(
    (s, p) => checkDeclPatternAndMakeEnv(varEnv, s, p),
    selEnv
  );
};

// TODO: Test this function
// Judgment 4. G |- |S_r ok
const checkRelPattern = (varEnv: Env, rel: RelationPattern<A>): StyleErrors => {
  // rule Bind-Context
  switch (rel.tag) {
    case "RelBind": {
      // TODO: use checkSubStmt here (and in paper)?
      // TODO: make sure the ill-typed bind selectors fail here (after Sub statics is fixed)
      // G |- B : T1
      const res1 = checkVar(rel.id.contents, varEnv);

      // TODO(error)
      if (isErr(res1)) {
        const subErr1: SubstanceError = res1.error;
        // TODO(error): Do we need to wrap this error further, or is returning SubstanceError with no additional Style info ok?
        // return ["substance typecheck error in B"];
        return [{ tag: "TaggedSubstanceError", error: subErr1 }];
      }

      const [vtype] = res1.value; // ignore env

      // G |- E : T2
      const res2 = checkExpr(toSubExpr(varEnv, rel.expr), varEnv);

      // TODO(error)
      if (isErr(res2)) {
        const subErr2: SubstanceError = res2.error;
        return [{ tag: "TaggedSubstanceError", error: subErr2 }];
        // return ["substance typecheck error in E"];
      }

      const [etype] = res2.value; // ignore env

      // T1 = T2
      const typesEq = isDeclaredSubtype(vtype, etype, varEnv);

      // TODO(error) -- improve message
      if (!typesEq) {
        return [
          { tag: "SelectorRelTypeMismatch", varType: vtype, exprType: etype },
        ];
        // return ["types not equal"];
      }

      return [];
    }
    case "RelPred": {
      // rule Pred-Context
      // G |- Q : Prop
      const res = checkPredicate(toSubPred(rel), varEnv);
      if (isErr(res)) {
        const subErr3: SubstanceError = res.error;
        return [{ tag: "TaggedSubstanceError", error: subErr3 }];
        // return ["substance typecheck error in Pred"];
      }
      return [];
    }
    case "RelField": {
      // check if the Substance name exists
      const nameOk = checkVar(rel.name.contents, varEnv);
      if (isErr(nameOk)) {
        const subErr1: SubstanceError = nameOk.error;
        return [{ tag: "TaggedSubstanceError", error: subErr1 }];
      }
      // check if the field is supported. Currently, we only support matching on `label`
      if (rel.field.value !== "label")
        return [selectorFieldNotSupported(rel.name, rel.field)];
      else {
        return [];
      }
    }
  }
};

// Judgment 5. G |- [|S_r] ok
const checkRelPatterns = (
  varEnv: Env,
  rels: RelationPattern<A>[]
): StyleErrors => {
  return _.flatMap(
    rels,
    (rel: RelationPattern<A>): StyleErrors => checkRelPattern(varEnv, rel)
  );
};

const toSubstanceType = (styT: StyT<A>): TypeConsApp<A> => {
  // TODO: Extend for non-nullary types (when they are implemented in Style)
  return {
    tag: "TypeConstructor",
    nodeType: "Substance",
    children: [styT],
    name: styT,
    args: [],
  };
};

// TODO: Test this
// NOTE: `Map` is immutable; we return the same `Env` reference with a new `vars` set (rather than mutating the existing `vars` Map)
const mergeMapping = (
  varProgTypeMap: { [k: string]: [ProgType, BindingForm<A>] },
  varEnv: Env,
  [varName, styType]: [string, StyT<A>]
): Env => {
  const res = varProgTypeMap[varName];
  if (!res) {
    throw Error("var has no binding form?");
  }
  const [, bindingForm] = res;

  switch (bindingForm.tag) {
    case "SubVar": {
      // G || (x : |T) |-> G
      return varEnv;
    }
    case "StyVar": {
      // G || (y : |T) |-> G[y : T] (shadowing any existing Sub vars)
      return {
        ...varEnv,
        vars: varEnv.vars.set(
          bindingForm.contents.value,
          toSubstanceType(styType)
        ),
      };
    }
  }
};

// TODO: don't merge the varmaps! just put g as the varMap (otherwise there will be extraneous bindings for the relational statements)
// Judgment 1. G || g |-> ...
const mergeEnv = (varEnv: Env, selEnv: SelEnv): Env => {
  return Object.entries(selEnv.sTypeVarMap).reduce(
    (acc, curr) => mergeMapping(selEnv.varProgTypeMap, acc, curr),
    varEnv
  );
};

// ported from `checkPair`, `checkSel`, and `checkNamespace`
const checkHeader = (varEnv: Env, header: Header<A>): SelEnv => {
  switch (header.tag) {
    case "Selector": {
      // Judgment 7. G |- Sel ok ~> g
      const sel: Selector<A> = header;
      const selEnv_afterHead = checkDeclPatternsAndMakeEnv(
        varEnv,
        initSelEnv(),
        sel.head.contents
      );
      // Check `with` statements
      // TODO: Did we get rid of `with` statements?
      const selEnv_decls = checkDeclPatternsAndMakeEnv(
        varEnv,
        selEnv_afterHead,
        safeContentsList(sel.with)
      );

      const relErrs = checkRelPatterns(
        mergeEnv(varEnv, selEnv_decls),
        safeContentsList(sel.where)
      );

      // TODO(error): The errors returned in the top 3 statements
      return {
        ...selEnv_decls,
        errors: selEnv_decls.errors.concat(relErrs), // COMBAK: Reverse the error order?
      };
    }
    case "Namespace": {
      // TODO(error)
      return initSelEnv();
    }
  }
};

// Returns a sel env for each selector in the Style program, in the same order
// previously named `checkSels`
export const checkSelsAndMakeEnv = (
  varEnv: Env,
  prog: HeaderBlock<A>[]
): SelEnv[] => {
  // Note that even if there is an error in one selector, it does not stop checking of the other selectors
  const selEnvs: SelEnv[] = prog.map((e) => {
    const res = checkHeader(varEnv, e.header);
    // Put selector AST in just for debugging
    res.header = e.header;
    return res;
  });

  return selEnvs;
};

//#endregion

//#region Types and code for finding substitutions

// Judgment 20. A substitution for a selector is only correct if it gives exactly one
//   mapping for each Style variable in the selector. (Has test)
export const fullSubst = (selEnv: SelEnv, subst: Subst): boolean => {
  // Check if a variable is a style variable, not a substance one
  const isStyVar = (e: string): boolean =>
    selEnv.varProgTypeMap[e][0].tag === "StyProgT";

  // Equal up to permutation (M.keys ensures that there are no dups)
  const selStyVars = Object.keys(selEnv.sTypeVarMap).filter(isStyVar);
  const substStyVars = Object.keys(subst);
  // Equal up to permutation (keys of an object in js ensures that there are no dups)
  return _.isEqual(selStyVars.sort(), substStyVars.sort());
};

// Check that there are no duplicate keys or vals in the substitution
export const uniqueKeysAndVals = (subst: Subst): boolean => {
  // All keys already need to be unique in js, so only checking values
  const vals = Object.values(subst);
  const valsSet = {};

  for (let i = 0; i < vals.length; i++) {
    valsSet[vals[i]] = 0; // This 0 means nothing, we just want to create a set of values
  }

  // All entries were unique if length didn't change (ie the nub didn't change)
  return Object.keys(valsSet).length === vals.length;
};

// Optimization to filter out Substance statements that have no hope of matching any of the substituted relation patterns, so we don't do redundant work for every substitution (of which there could be millions). This function is only called once per selector.
const couldMatchRels = (
  // eslint-disable-next-line @typescript-eslint/no-unused-vars
  typeEnv: Env,
  // eslint-disable-next-line @typescript-eslint/no-unused-vars
  rels: RelationPattern<A>[],
  // eslint-disable-next-line @typescript-eslint/no-unused-vars
  stmt: SubStmt<A>
): boolean => {
  // TODO < (this is an optimization; will only implement if needed)
  // see also https://github.com/penrose/penrose/issues/566
  return true;
};

//#region (subregion? TODO fix) Applying a substitution
// // Apply a substitution to various parts of Style (relational statements, exprs, blocks)

// Recursively walk the tree, looking up and replacing each Style variable encountered with a Substance variable
// If a Sty var doesn't have a substitution (i.e. substitution map is bad), keep the Sty var and move on
// COMBAK: return "maybe" if a substitution fails?
// COMBAK: Add a type for `lv`? It's not used here
const substituteBform = (
  lv: LocalVarSubst | undefined,
  subst: Subst,
  bform: BindingForm<A>
): BindingForm<A> => {
  // theta(B) = ...
  switch (bform.tag) {
    case "SubVar": {
      // Variable in backticks in block or selector (e.g. `X`), so nothing to substitute
      return bform;
    }
    case "StyVar": {
      // Look up the substitution for the Style variable and return a Substance variable
      // Returns result of mapping if it exists (y -> x)
      const res = subst[bform.contents.value];

      if (res) {
        return {
          ...bform, // Copy the start/end loc of the original Style variable, since we don't have Substance parse info (COMBAK)
          tag: "SubVar",
          contents: {
            ...bform.contents, // Copy the start/end loc of the original Style variable, since we don't have Substance parse info
            type: "value",
            value: res, // COMBAK: double check please
          },
        };
      } else {
        // Nothing to substitute
        return bform;
      }
    }
  }
};

const substituteExpr = (subst: Subst, expr: SelExpr<A>): SelExpr<A> => {
  // theta(B) = ...
  switch (expr.tag) {
    case "SEBind": {
      return {
        ...expr,
        contents: substituteBform(undefined, subst, expr.contents),
      };
    }
    case "SEFunc":
    case "SEValCons":
    case "SEFuncOrValCons": {
      // COMBAK: Remove SEFuncOrValCons?
      // theta(f[E]) = f([theta(E)]

      return {
        ...expr,
        args: expr.args.map((arg) => substituteExpr(subst, arg)),
      };
    }
  }
};

const substitutePredArg = (subst: Subst, predArg: PredArg<A>): PredArg<A> => {
  switch (predArg.tag) {
    case "RelPred": {
      return {
        ...predArg,
        args: predArg.args.map((arg) => substitutePredArg(subst, arg)),
      };
    }
    case "SEBind": {
      return {
        ...predArg,
        contents: substituteBform(undefined, subst, predArg.contents), // COMBAK: Why is bform here...
      };
    }
  }
};

// theta(|S_r) = ...
export const substituteRel = (
  subst: Subst,
  rel: RelationPattern<A>
): RelationPattern<A> => {
  switch (rel.tag) {
    case "RelBind": {
      // theta(B := E) |-> theta(B) := theta(E)
      return {
        ...rel,
        id: substituteBform(undefined, subst, rel.id),
        expr: substituteExpr(subst, rel.expr),
      };
    }
    case "RelPred": {
      // theta(Q([a]) = Q([theta(a)])
      return {
        ...rel,
        args: rel.args.map((arg) => substitutePredArg(subst, arg)),
      };
    }
    case "RelField": {
      return {
        ...rel,
        name: substituteBform(undefined, subst, rel.name),
      };
    }
  }
};

// Applies a substitution to a list of relational statement theta([|S_r])
// TODO: assumes a full substitution
const substituteRels = (
  subst: Subst,
  rels: RelationPattern<A>[]
): RelationPattern<A>[] => {
  const res = rels.map((rel) => substituteRel(subst, rel));
  return res;
};

//#endregion (subregion? TODO fix)

//#region Applying a substitution to a block

// // Substs for the translation semantics (more tree-walking on blocks, just changing binding forms)

const mkLocalVarName = (lv: LocalVarSubst): string => {
  switch (lv.tag) {
    case "LocalVarId": {
      const [blockNum, substNum] = lv.contents;
      return `${LOCAL_KEYWORD}_block${blockNum}_subst${substNum}`;
    }
    case "NamespaceId": {
      return lv.contents;
    }
  }
};

const substitutePath = (
  lv: LocalVarSubst,
  subst: Subst,
  path: Path<A>
): Path<A> => {
  switch (path.tag) {
    case "FieldPath": {
      return {
        ...path,
        name: substituteBform(lv, subst, path.name),
      };
    }
    case "PropertyPath": {
      return {
        ...path,
        name: substituteBform(lv, subst, path.name),
      };
    }
    case "LocalVar": {
      return {
        nodeType: "SyntheticStyle",
        children: [],
        tag: "FieldPath",
        name: {
          children: [],
          nodeType: "SyntheticStyle",
          tag: "SubVar",
          contents: {
            ...dummyId(mkLocalVarName(lv)),
          },
        },
        field: path.contents,
      };
    }
    case "InternalLocalVar": {
      // Note that the local var becomes a path
      // Use of local var 'v' (on right-hand side of '=' sign in Style) gets transformed into field path reference '$LOCAL_<ids>.v'
      // where <ids> is a string generated to be unique to this selector match for this block

      // COMBAK / HACK: Is there some way to get rid of all these dummy values?
      return {
        nodeType: "SyntheticStyle",
        children: [],
        tag: "FieldPath",
        name: {
          nodeType: "SyntheticStyle",
          children: [],
          tag: "SubVar",
          contents: {
            ...dummyId(mkLocalVarName(lv)),
          },
        },
        field: dummyId(path.contents),
      };
    }
    case "AccessPath": {
      // COMBAK: Check if this works / is needed (wasn't present in original code)
      return {
        ...path,
        path: substitutePath(lv, subst, path.path),
      };
    }
  }
};

const substituteField = (
  lv: LocalVarSubst,
  subst: Subst,
  field: PropertyDecl<A>
): PropertyDecl<A> => {
  return {
    ...field,
    value: substituteBlockExpr(lv, subst, field.value),
  };
};

const substituteBlockExpr = (
  lv: LocalVarSubst,
  subst: Subst,
  expr: Expr<A>
): Expr<A> => {
  if (isPath(expr)) {
    return substitutePath(lv, subst, expr);
  } else {
    switch (expr.tag) {
      case "CompApp":
      case "ObjFn":
      case "ConstrFn": {
        // substitute out occurrences of `VARYING_INIT(i)` (the computation) for `VaryingInit(i)` (the `AnnoFloat`) as there is currently no special syntax for this

        // note that this is a hack; instead of shoehorning it into `substituteBlockExpr`, it should be done more cleanly as a compiler pass on the Style block AST at some point. doesn't really matter when this is done as long as it's before the varying float initialization in `genState
        if (expr.tag === "CompApp") {
          if (expr.name.value === VARYING_INIT_FN_NAME) {
            // TODO(err): Typecheck VARYING_INIT properly and return an error. This will be unnecessary if parsed with special syntax.
            if (expr.args.length !== 1) {
              throw Error("expected one argument to VARYING_INIT");
            }

            if (expr.args[0].tag !== "Fix") {
              throw Error("expected float argument to VARYING_INIT");
            }

            return {
              ...dummyASTNode({}, "SyntheticStyle"),
              tag: "VaryInit",
              contents: expr.args[0].contents,
            };
          }
        }

        return {
          ...expr,
          args: expr.args.map((arg: Expr<A>) =>
            substituteBlockExpr(lv, subst, arg)
          ),
        };
      }
      case "BinOp": {
        return {
          ...expr,
          left: substituteBlockExpr(lv, subst, expr.left),
          right: substituteBlockExpr(lv, subst, expr.right),
        };
      }
      case "UOp": {
        return {
          ...expr,
          arg: substituteBlockExpr(lv, subst, expr.arg),
        };
      }
      case "List":
      case "Vector":
      case "Matrix": {
        return {
          ...expr,
          contents: expr.contents.map((e: Expr<A>) =>
            substituteBlockExpr(lv, subst, e)
          ),
        };
      }
      case "ListAccess": {
        return {
          ...expr,
          contents: [
            substitutePath(lv, subst, expr.contents[0]),
            expr.contents[1],
          ],
        };
      }
      case "GPIDecl": {
        return {
          ...expr,
          properties: expr.properties.map((p: PropertyDecl<A>) =>
            substituteField(lv, subst, p)
          ),
        };
      }
      case "Layering": {
        return {
          ...expr,
          below: substitutePath(lv, subst, expr.below),
          above: substitutePath(lv, subst, expr.above),
        };
      }
      case "PluginAccess": {
        return {
          ...expr,
          contents: [
            expr.contents[0],
            substituteBlockExpr(lv, subst, expr.contents[1]),
            substituteBlockExpr(lv, subst, expr.contents[2]),
          ],
        };
      }
      case "Tuple": {
        return {
          ...expr,
          contents: [
            substituteBlockExpr(lv, subst, expr.contents[0]),
            substituteBlockExpr(lv, subst, expr.contents[1]),
          ],
        };
      }
      case "VectorAccess": {
        return {
          ...expr,
          contents: [
            substitutePath(lv, subst, expr.contents[0]),
            substituteBlockExpr(lv, subst, expr.contents[1]),
          ],
        };
      }
      case "MatrixAccess": {
        return {
          ...expr,
          contents: [
            substitutePath(lv, subst, expr.contents[0]),
            expr.contents[1].map((e) => substituteBlockExpr(lv, subst, e)),
          ],
        };
      }
      case "Fix":
      case "Vary":
      case "VaryAD":
      case "VaryInit":
      case "StringLit":
      case "BoolLit": {
        // No substitution for literals
        return expr;
      }
    }
  }
};

const substituteLine = (
  lv: LocalVarSubst,
  subst: Subst,
  line: Stmt<A>
): Stmt<A> => {
  switch (line.tag) {
    case "PathAssign": {
      return {
        ...line,
        path: substitutePath(lv, subst, line.path),
        value: substituteBlockExpr(lv, subst, line.value),
      };
    }
    case "Override": {
      return {
        ...line,
        path: substitutePath(lv, subst, line.path),
        value: substituteBlockExpr(lv, subst, line.value),
      };
    }
    case "Delete": {
      return {
        ...line,
        contents: substitutePath(lv, subst, line.contents),
      };
    }
    case "AnonAssign": {
      throw Error(
        "Case should not be reached (anonymous statement should be substituted for a local one in `nameAnonStatements`)"
      );
    }
  }
};

// Assumes a full substitution
const substituteBlock = (
  [subst, si]: [Subst, number],
  [block, bi]: [Block<A>, number],
  name: string | undefined
): Block<A> => {
  const lvSubst: LocalVarSubst =
    name === undefined
      ? { tag: "LocalVarId", contents: [bi, si] }
      : { tag: "NamespaceId", contents: name };

  return {
    ...block,
    statements: block.statements.map((line) =>
      substituteLine(lvSubst, subst, line)
    ),
  };
};

//#endregion Applying a substitution to a block

// Convert Style expression to Substance expression (for ease of comparison in matching)
// Note: the env is needed to disambiguate SEFuncOrValCons
const toSubExpr = <T>(env: Env, e: SelExpr<T>): SubExpr<T> => {
  switch (e.tag) {
    case "SEBind": {
      return e.contents.contents;
    }
    case "SEFunc": {
      return {
        ...e, // Puts the remnants of e's ASTNode info here -- is that ok?
        tag: "ApplyFunction",
        name: e.name,
        args: e.args.map((e) => toSubExpr(env, e)),
      };
    }
    case "SEValCons": {
      return {
        ...e,
        tag: "ApplyConstructor",
        name: e.name,
        args: e.args.map((e) => toSubExpr(env, e)),
      };
    }
    case "SEFuncOrValCons": {
      const res: SubExpr<T> = {
        ...e,
        tag: "Func", // Use the generic Substance parse type so on conversion, it can be disambiguated by `disambiguateFunctions`
        name: e.name,
        args: e.args.map((e) => toSubExpr(env, e)),
      };

      disambiguateSubNode(env, res); // mutates res
      return res;
    }
  }
};

const toSubPredArg = <T>(a: PredArg<T>): SubPredArg<T> => {
  switch (a.tag) {
    case "SEBind": {
      return a.contents.contents;
    }
    case "RelPred": {
      return toSubPred(a);
    }
  }
};

// Convert Style predicate to Substance predicate (for ease of comparison in matching)
const toSubPred = <T>(p: RelPred<T>): ApplyPredicate<T> => {
  return {
    ...p,
    tag: "ApplyPredicate",
    name: p.name,
    args: p.args.map(toSubPredArg),
  };
};

const varsEq = (v1: Identifier<A>, v2: Identifier<A>): boolean => {
  return v1.value === v2.value;
};

const subVarsEq = (v1: Identifier<A>, v2: Identifier<A>): boolean => {
  return v1.value === v2.value;
};

const argsEq = (a1: SubPredArg<A>, a2: SubPredArg<A>): boolean => {
  if (a1.tag === "ApplyPredicate" && a2.tag === "ApplyPredicate") {
    return subFnsEq(a1, a2);
  } else if (a1.tag === a2.tag) {
    // both are SubExpr, which are not explicitly tagged
    return subExprsEq(a1 as SubExpr<A>, a2 as SubExpr<A>);
  } else return false; // they are different types
};

const subFnsEq = (p1: SubPredArg<A>, p2: SubPredArg<A>): boolean => {
  if (!("name" in p1 && "args" in p1 && "name" in p2 && "args" in p2)) {
    throw Error("expected substance type with name and args properties");
  }

  if (p1.args.length !== p2.args.length) {
    return false;
  }
  // Can use `zipStrict` because now we know their lengths are equal
  const allArgsEq = zip2(p1.args, p2.args).every(([a1, a2]) => argsEq(a1, a2));
  return p1.name.value === p2.name.value && allArgsEq;
};

const subExprsEq = (e1: SubExpr<A>, e2: SubExpr<A>): boolean => {
  // ts doesn't seem to work well with the more generic way of checking this
  if (e1.tag === "Identifier" && e2.tag === "Identifier") {
    return e1.value === e2.value;
  } else if (
    (e1.tag === "ApplyFunction" && e2.tag === "ApplyFunction") ||
    (e1.tag === "ApplyConstructor" && e2.tag === "ApplyConstructor") ||
    (e1.tag === "Func" && e2.tag === "Func")
  ) {
    return subFnsEq(e1, e2);
  } else if (e1.tag === "Deconstructor" && e2.tag === "Deconstructor") {
    return (
      e1.variable.value === e2.variable.value &&
      e1.field.value === e2.field.value
    );
  } else if (e1.tag === "StringLit" && e2.tag === "StringLit") {
    return e1.contents === e2.contents;
  }

  return false;
};

const exprToVar = <T>(e: SubExpr<T>): Identifier<T> => {
  if (e.tag === "Identifier") {
    return e;
  } else {
    // TODO(errors)
    throw Error(
      "internal error: Style expression matching doesn't yet handle nested exprssions"
    );
  }
};

const toTypeList = <T>(c: ConstructorDecl<T>): TypeConstructor<T>[] => {
  return c.args.map((p) => {
    if (p.type.tag === "TypeConstructor") {
      return p.type;
    }
    throw Error(
      "internal error: expected TypeConstructor in type (expected nullary type)"
    );
  });
};

// TODO: Test this
// For existing judgment G |- T1 <: T2,
// this rule (SUBTYPE-ARROW) checks if the first arrow type (i.e. function or value constructor type) is a subtype of the second
// The arrow types are contravariant in their arguments and covariant in their return type
// e.g. if Cat <: Animal, then Cat -> Cat <: Cat -> Animal, and Animal -> Cat <: Cat -> Cat
const isSubtypeArrow = (
  types1: TypeConstructor<A>[],
  types2: TypeConstructor<A>[],
  e: Env
): boolean => {
  if (types1.length !== types2.length) {
    return false;
  }

  if (types1.length === 0 && types2.length === 0) {
    return true;
  }

  return (
    isDeclaredSubtype(types2[0], types1[0], e) && // Note swap -- contravariant in arguments
    isSubtypeArrow(types1.slice(1), types2.slice(1), e)
  ); // Covariant in return type
};

/**
 * Match Substance and Style selector constructor expressions on 3 ccnditions:
 * - If the names of the constructors are the same
 * - If the substituted args match with the original in number and value
 * - If the argument types are matching w.r.t. contravariance
 *
 * @param varEnv the environment
 * @param subE the Substance constructor expr
 * @param styE the substituted Style constructor expr
 * @returns if the two exprs match
 */
const exprsMatchArr = (
  varEnv: Env,
  subE: ApplyConstructor<A>,
  styE: ApplyConstructor<A>
): boolean => {
  const subArrType = varEnv.constructors.get(subE.name.value);
  if (!subArrType) {
    // TODO(errors)
    throw Error("internal error: sub arr type doesn't exist");
  }

  const styArrType = varEnv.constructors.get(styE.name.value);
  if (!styArrType) {
    // TODO(errors)
    throw Error("internal error: sty arr type doesn't exist");
  }

  if (subE.args.length !== styE.args.length) {
    return false;
  }

  const subArrTypes = toTypeList(subArrType);
  const styArrTypes = toTypeList(styArrType);
  const subVarArgs = subE.args.map(exprToVar);
  const styVarArgs = styE.args.map(exprToVar);

  return (
    subE.name.value === styE.name.value &&
    isSubtypeArrow(subArrTypes, styArrTypes, varEnv) &&
    zip2(subVarArgs, styVarArgs).every(([a1, a2]) => varsEq(a1, a2))
  );
  // `as` is fine bc of preceding length check
};

// New judgment (number?): expression matching that accounts for subtyping. G, B, . |- E0 <| E1
// We assume the latter expression has already had a substitution applied
const exprsMatch = (
  typeEnv: Env,
  subE: SubExpr<A>,
  selE: SubExpr<A>
): boolean => {
  // We match value constructor applications if one val ctor is a subtype of another
  // whereas for function applications, we match only if the exprs are equal (for now)
  // This is because a val ctor doesn't "do" anything besides wrap its values
  // whereas functions with the same type could do very different things, so we don't
  // necessarily want to match them by subtyping
  // (e.g. think of the infinite functions from Vector -> Vector)

  // rule Match-Expr-Var
  if (subE.tag === "Identifier" && selE.tag === "Identifier") {
    return subVarsEq(subE, selE);
  } else if (subE.tag === "ApplyFunction" && selE.tag === "ApplyFunction") {
    // rule Match-Expr-Fnapp
    return subExprsEq(subE, selE);
  } else if (
    subE.tag === "ApplyConstructor" &&
    selE.tag === "ApplyConstructor"
  ) {
    // rule Match-Expr-Vconsapp
    return exprsMatchArr(typeEnv, subE, selE);
  } else {
    return false;
  }
};

// Judgment 11. b; theta |- S <| |S_r
// After all Substance variables from a Style substitution are substituted in, check if
const relMatchesLine = (
  typeEnv: Env,
  subEnv: SubstanceEnv,
  s1: SubStmt<A>,
  s2: RelationPattern<A>
): boolean => {
  if (s1.tag === "Bind" && s2.tag === "RelBind") {
    // rule Bind-Match
    switch (s2.id.tag) {
      case "StyVar": {
        // internal error
        throw Error(
          `Style variable ${
            s2.id.contents.value
          } found in relational statement ${ppRel(s2)}. Should not be present!`
        );
      }
      case "SubVar": {
        // B |- E = |E
        const [subVar, sVar] = [s1.variable, s2.id.contents.value];
        const selExpr = toSubExpr(typeEnv, s2.expr);
        const subExpr = s1.expr;
        return (
          subVarsEq(subVar, dummyId(sVar)) &&
          exprsMatch(typeEnv, subExpr, selExpr)
        );
        // COMBAK: Add this condition when this is implemented in the Substance typechecker
        // || exprsDeclaredEqual(subEnv, expr, selExpr); // B |- E = |E
      }
    }
  } else if (s1.tag === "ApplyPredicate" && s2.tag === "RelPred") {
    // rule Pred-Match
    const [pred, sPred] = [s1, s2];
    const selPred = toSubPred(sPred);
    return subFnsEq(pred, selPred);
    // COMBAK: Add this condition when the Substance typechecker is implemented -- where is the equivalent function to `predsDeclaredEqual` in the new code?
    // || C.predsDeclaredEqual subEnv pred selPred // B |- Q <-> |Q
  } else {
    return false; // Only match two bind lines or two predicate lines
  }
};

// Judgment 13. b |- [S] <| |S_r
const relMatchesProg = (
  typeEnv: Env,
  subEnv: SubstanceEnv,
  subProg: SubProg<A>,
  rel: RelationPattern<A>
): boolean => {
  if (rel.tag === "RelField") {
    // the current pattern matches on a Style field
    const subName = rel.name.contents.value;
    const fieldDesc = rel.fieldDescriptor;
    const label = subEnv.labels.get(subName);

    if (label) {
      // check if the label type matches with the descriptor
      if (fieldDesc) {
        // NOTE: empty labels have a specific `NoLabel` type, so even if the entry exists, no existing field descriptors will match on it.
        return label.type === fieldDesc;
      } else return label.value.length > 0;
    } else {
      return false;
    }
  } else {
    return subProg.statements.some((line) =>
      relMatchesLine(typeEnv, subEnv, line, rel)
    );
  }
};

// Judgment 15. b |- [S] <| [|S_r]
const allRelsMatch = (
  typeEnv: Env,
  subEnv: SubstanceEnv,
  subProg: SubProg<A>,
  rels: RelationPattern<A>[]
): boolean => {
  return rels.every((rel) => relMatchesProg(typeEnv, subEnv, subProg, rel));
};

// Judgment 17. b; [theta] |- [S] <| [|S_r] ~> [theta']
// Folds over [theta]
const filterRels = (
  typeEnv: Env,
  subEnv: SubstanceEnv,
  subProg: SubProg<A>,
  rels: RelationPattern<A>[],
  substs: Subst[]
): Subst[] => {
  const subProgFiltered: SubProg<A> = {
    ...subProg,
    statements: subProg.statements.filter((line) =>
      couldMatchRels(typeEnv, rels, line)
    ),
  };

  return substs.filter((subst) =>
    allRelsMatch(typeEnv, subEnv, subProgFiltered, substituteRels(subst, rels))
  );
};

// // Match declaration statements

// // Substitution helper functions
// (+) operator combines two substitutions: subst -> subst -> subst
const combine = (s1: Subst, s2: Subst): Subst => {
  return { ...s1, ...s2 };
};

// TODO check for duplicate keys (and vals)
// (x) operator combines two lists of substitutions: [subst] -> [subst] -> [subst]
// the way merge is used, I think each subst in the second argument only contains one mapping
const merge = (s1: Subst[], s2: Subst[]): Subst[] => {
  if (s2.length === 0) {
    return s1;
  }
  if (s1.length === 0) {
    return s2;
  }
  return cartesianProduct(s1, s2).map(([a, b]: Subst[]) => combine(a, b));
};

// Judgment 9. G; theta |- T <| |T
// Assumes types are nullary, so doesn't return a subst, only a bool indicating whether the types matched
// Ported from `matchType`
const typesMatched = (
  varEnv: Env,
  substanceType: TypeConsApp<A>,
  styleType: StyT<A>
): boolean => {
  if (
    substanceType.tag === "TypeConstructor" &&
    substanceType.args.length === 0
  ) {
    // Style type needs to be more generic than Style type
    return isDeclaredSubtype(substanceType, toSubstanceType(styleType), varEnv);
  }

  // TODO(errors)
  console.log(substanceType, styleType);
  throw Error(
    "internal error: expected two nullary types (parametrized types to be implemented)"
  );
};

// Judgment 10. theta |- x <| B
const matchBvar = (
  subVar: Identifier<A>,
  bf: BindingForm<A>
): Subst | undefined => {
  switch (bf.tag) {
    case "StyVar": {
      const newSubst = {};
      newSubst[toString(bf)] = subVar.value; // StyVar matched SubVar
      return newSubst;
    }
    case "SubVar": {
      if (subVar.value === bf.contents.value) {
        // Substance variables matched; comparing string equality
        return {};
      } else {
        return undefined; // TODO: Note, here we distinguish between an empty substitution and no substitution... but why?
      }
    }
  }
};

// Judgment 12. G; theta |- S <| |S_o
const matchDeclLine = (
  varEnv: Env,
  line: SubStmt<A>,
  decl: DeclPattern<A>
): Subst | undefined => {
  if (line.tag === "Decl") {
    const [subT, subVar] = [line.type, line.name];
    const [styT, bvar] = [decl.type, decl.id];

    // substitution is only valid if types matched first
    if (typesMatched(varEnv, subT, styT)) {
      return matchBvar(subVar, bvar);
    }
  }

  // Sty decls only match Sub decls
  return undefined;
};

// Judgment 16. G; [theta] |- [S] <| [|S_o] ~> [theta']
const matchDecl = (
  varEnv: Env,
  subProg: SubProg<A>,
  initSubsts: Subst[],
  decl: DeclPattern<A>
): Subst[] => {
  // Judgment 14. G; [theta] |- [S] <| |S_o
  const newSubsts = subProg.statements.map((line) =>
    matchDeclLine(varEnv, line, decl)
  );
  const res = merge(
    initSubsts,
    newSubsts.filter((x): x is Subst => x !== undefined)
  ); // TODO inline
  // COMBAK: Inline this
  // console.log("substs to combine:", initSubsts, justs(newSubsts));
  // console.log("res", res);
  return res;
};

// Judgment 18. G; [theta] |- [S] <| [|S_o] ~> [theta']
// Folds over [|S_o]
const matchDecls = (
  varEnv: Env,
  subProg: SubProg<A>,
  decls: DeclPattern<A>[],
  initSubsts: Subst[]
): Subst[] => {
  return decls.reduce(
    (substs, decl) => matchDecl(varEnv, subProg, substs, decl),
    initSubsts
  );
};

// Judgment 19. g; G; b; [theta] |- [S] <| Sel
// NOTE: this uses little gamma (not in paper) to check substitution validity
// ported from `find_substs_sel`
const findSubstsSel = (
  varEnv: Env,
  subEnv: SubstanceEnv,
  subProg: SubProg<A>,
  [header, selEnv]: [Header<A>, SelEnv]
): Subst[] => {
  switch (header.tag) {
    case "Selector": {
      const sel = header;
      const decls = sel.head.contents.concat(safeContentsList(sel.with));
      const rels = safeContentsList(sel.where);
      const initSubsts: Subst[] = [];
      const rawSubsts = matchDecls(varEnv, subProg, decls, initSubsts);
      const substCandidates = rawSubsts.filter((subst) =>
        fullSubst(selEnv, subst)
      );
      const filteredSubsts = filterRels(
        varEnv,
        subEnv,
        subProg,
        rels,
        substCandidates
      );
      const correctSubsts = filteredSubsts.filter(uniqueKeysAndVals);
      return correctSubsts;
    }
    case "Namespace": {
      // No substitutions for a namespace (not in paper)
      return [];
    }
  }
};

//#endregion

//#region Naming anon statements

// Style AST preprocessing:
// For any anonymous statement only (e.g. `encourage near(x.shape, y.shape)`),
// replace it with a named statement (`local.<UNIQUE_ID> = encourage near(x.shape, y.shape)`)
// Note the UNIQUE_ID only needs to be unique within a block (since local will assign another ID that's globally-unique)
// Leave all other statements unchanged

const nameAnonStatement = (i: number, s: Stmt<A>): [number, Stmt<A>] => {
  // Transform stmt into local variable assignment "ANON_$counter = e" and increment counter
  if (s.tag === "AnonAssign") {
    const stmt: Stmt<A> = {
      ...s,
      tag: "PathAssign",
      type: {
        tag: "TypeOf",
        nodeType: "SyntheticStyle",
        children: [],
        contents: "Nothing",
      }, // TODO: Why is it parsed like this?
      path: {
        tag: "InternalLocalVar",
        contents: `\$${ANON_KEYWORD}_${i}`,
        nodeType: "SyntheticStyle",
        children: [], // Unused bc compiler internal
      },
      value: s.contents,
    };
    return [i + 1, stmt];
  } else {
    return [i, s];
  }
};

const nameAnonBlock = (b: Block<A>): Block<A> => {
  const statements: Stmt<A>[] = [];
  b.statements.reduce((i1, s1) => {
    const [i2, s2] = nameAnonStatement(i1, s1);
    statements.push(s2);
    return i2;
  }, 0);
  return { ...b, statements };
};

export const nameAnonStatements = (prog: StyProg<A>): StyProg<A> => {
  const p = prog.blocks;
  return {
    ...prog,
    blocks: p.map((hb) => ({ ...hb, block: nameAnonBlock(hb.block) })),
  };
};

//#endregion

//#region Translating Style program

const initTrans = (): Translation => {
  return { trMap: {}, warnings: [] };
};

// /////// Translation judgments
/* Note: All of the folds below use foldM.
   foldM stops accumulating when the first fatal error is reached, using "Either [Error]" as a monad
   (Non-fatal errors are stored as warnings in the translation)
   foldM :: Monad m => (a -> b -> m a) -> a -> [b] -> m a
   example:
   f acc elem = if elem < 0 then Left ["wrong " ++ show elem] else Right $ elem : acc
   foldM f [] [1, 9, -1, 2, -2] = Left ["wrong -1"]
   foldM f [] [1, 9] = Right [9,1]  */
// Judgment 26. D |- phi ~> D'
// This is where interesting things actually happen (each line is interpreted and added to the translation)

// Related functions in `Evaluator`: findExprSafe, insertExpr

// Note this mutates the translation, and we return the translation reference just as a courtesy
const deleteProperty = (
  trans: Translation,
  path: Path<A>, // used for ASTNode info
  name: BindingForm<A>,
  field: Identifier<A>,
  property: Identifier<A>
): Translation => {
  const trn = trans.trMap;

  const nm = name.contents.value;
  const fld = field.value;

  const fieldDict = trn[nm];

  if (!fieldDict) {
    // TODO(errors / warnings): Should this be fatal?
    return addWarn(trans, {
      tag: "DeletedPropWithNoSubObjError",
      subObj: name,
      path,
    });
  }

  const prop: FieldExpr<VarAD> = fieldDict[fld];

  if (!prop) {
    // TODO(errors / warnings): Should this be fatal?
    return addWarn(trans, {
      tag: "DeletedPropWithNoFieldError",
      subObj: name,
      field,
      path,
    });
  }

  switch (prop.tag) {
    case "FExpr": {
      // Deal with GPI aliasing (i.e. only happens if a GPI is aliased to another, and some operation is performed on the aliased GPI's property, it happens to the original)
      // COMBAK: should path aliasing have destructive effects on the translation (e.g. add or delete)? maybe it should only happen in lookup? Deleting an aliased path should just delete the alias, not its referent?
      // TODO: Test this

      if (prop.contents.tag === "OptEval") {
        if (prop.contents.contents.tag === "FieldPath") {
          const p = prop.contents.contents;
          if (
            varsEq(p.name.contents, name.contents) &&
            varsEq(p.field, field)
          ) {
            // TODO(error)
            return addWarn(trans, {
              tag: "CircularPathAlias",
              path: { tag: "FieldPath", name, field } as Path<A>,
            });
          }
          return deleteProperty(trans, p, p.name, p.field, property);
        }
      }

      // TODO(error)
      return addWarn(trans, {
        tag: "DeletedPropWithNoGPIError",
        subObj: name,
        field,
        property,
        path,
      });
    }
    case "FGPI": {
      // TODO(error, warning): check if the property is member of properties of GPI
      const gpiDict = prop.contents[1];
      delete gpiDict.prp;
      return trans;
    }
  }
};

// Note this mutates the translation, and we return the translation reference just as a courtesy
const deleteField = (
  trans: Translation,
  path: Path<A>,
  name: BindingForm<A>,
  field: Identifier<A>
): Translation => {
  // TODO(errors): Pass in the original path for error reporting
  const trn = trans.trMap;
  const fieldDict = trn[name.contents.value];

  if (!fieldDict) {
    // TODO(errors / warnings)
    return addWarn(trans, {
      tag: "DeletedNonexistentFieldError",
      subObj: name,
      field,
      path,
    });
  }

  if (!(field.value in fieldDict)) {
    // TODO(errors / warnings)
    return addWarn(trans, {
      tag: "DeletedNonexistentFieldError",
      subObj: name,
      field,
      path,
    });
  }

  delete fieldDict[field.value];
  return trans;
};

// NOTE: This function mutates the translation
// rule Line-delete
const deletePath = (
  trans: Translation,
  path: Path<A>
): Either<StyleErrors, Translation> => {
  switch (path.tag) {
    case "FieldPath": {
      const transWithWarnings = deleteField(trans, path, path.name, path.field);
      return toRight(transWithWarnings);
    }
    case "PropertyPath": {
      const transWithWarnings = deleteProperty(
        trans,
        path,
        path.name,
        path.field,
        path.property
      );
      return toRight(transWithWarnings);
    }
    case "AccessPath": {
      // TODO(error)
      const err: StyleError = { tag: "DeletedVectorElemError", path };
      return toLeft([err]);
    }
    case "InternalLocalVar": {
      throw Error(
        "Compiler should not be deleting a local variable; this should have been removed in a earlier compiler pass"
      );
    }
    case "LocalVar": {
      throw Error("unknown tag");
    }
  }
};

// NOTE: This function mutates the translation
const addPath = (
  override: boolean,
  trans: Translation,
  path: Path<A>,
  expr: TagExpr<VarAD>
): Either<StyleErrors, Translation> => {
  // Extended `insertExpr` with an optional flag to deal with errors and warnings
  // `insertExpr` replaces the old .hs functions `addField` and `addProperty`

  // Check insertExpr's errors and warnings first
  const tr2 = insertExpr(path, expr, trans, true, override);
  if (tr2.warnings.length > 0) {
    return toLeft(tr2.warnings);
  }

  return toRight(tr2);
};

const translateLine = (
  trans: Translation,
  stmt: Stmt<A>
): Either<StyleErrors, Translation> => {
  switch (stmt.tag) {
    case "PathAssign": {
      return addPath(false, trans, stmt.path, {
        tag: "OptEval",
        contents: stmt.value,
      });
    }
    case "Override": {
      return addPath(true, trans, stmt.path, {
        tag: "OptEval",
        contents: stmt.value,
      });
    }
    case "Delete": {
      return deletePath(trans, stmt.contents);
    }
    case "AnonAssign": {
      throw Error("unknown tag");
    }
  }
};

// Judgment 25. D |- |B ~> D' (modified to be: theta; D |- |B ~> D')
const translateBlock = (
  name: string | undefined,
  blockWithNum: [Block<A>, number],
  trans: Translation,
  substWithNum: [Subst, number]
): Either<StyleErrors, Translation> => {
  const blockSubsted: Block<A> = substituteBlock(
    substWithNum,
    blockWithNum,
    name
  );
  return foldM(blockSubsted.statements, translateLine, trans);
};

// Judgment 24. [theta]; D |- |B ~> D'
// This is a selector, not a namespace, so we substitute local vars with the subst/block IDs
const translateSubstsBlock = (
  trans: Translation,
  substsNum: [Subst, number][],
  blockWithNum: [Block<A>, number]
): Either<StyleErrors, Translation> => {
  return foldM(
    substsNum,
    (trans, substNum) =>
      translateBlock(undefined, blockWithNum, trans, substNum),
    trans
  );
};

//#region Block statics
const emptyErrs = () => {
  return { errors: [], warnings: [] };
};

const oneErr = (err: StyleError): StyleResults => {
  return { errors: [err], warnings: [] };
};

const combineErrs = (e1: StyleResults, e2: StyleResults): StyleResults => {
  return {
    errors: e1.errors.concat(e2.errors),
    warnings: e1.warnings.concat(e2.warnings),
  };
};

const flatErrs = (es: StyleResults[]): StyleResults => {
  return {
    errors: _.flatMap(es, (e) => e.errors),
    warnings: _.flatMap(es, (e) => e.warnings),
  };
};

// Check that every shape name and shape property name in a shape constructor exists
const checkGPIInfo = (selEnv: SelEnv, expr: GPIDecl<A>): StyleResults => {
  const styName: string = expr.shapeName.value;

  const errors: StyleErrors = [];
  const warnings: StyleWarnings = [];

  if (!(styName in shapedefs)) {
    // Fatal error -- we cannot check the shape properties (unless you want to guess the shape)
    return oneErr({ tag: "InvalidGPITypeError", givenType: expr.shapeName });
  }

  return { errors, warnings };
};

// Check that every function, objective, and constraint exists (below) -- parametrically over the kind of function
const checkFunctionName = (
  selEnv: SelEnv,
  expr: ICompApp<A> | IObjFn<A> | IConstrFn<A>
): StyleResults => {
  const fnDict = FN_DICT[expr.tag];
  const fnNames: string[] = _.keys(fnDict); // Names of built-in functions of that kind
  const givenFnName: Identifier<A> = expr.name;

  if (
    !fnNames.includes(givenFnName.value) &&
    givenFnName.value !== VARYING_INIT_FN_NAME
  ) {
    const fnErrorType = FN_ERR_TYPE[expr.tag];
    return oneErr({ tag: fnErrorType, givenName: givenFnName });
  }

  return emptyErrs();
};

// Written recursively on exprs, just accumulating possible expr errors
const checkBlockExpr = (selEnv: SelEnv, expr: Expr<A>): StyleResults => {
  // Closure for brevity
  const check = (e: Expr<A>): StyleResults => checkBlockExpr(selEnv, e);

  if (isPath(expr)) {
    return checkBlockPath(selEnv, expr);
  } else {
    switch (expr.tag) {
      case "CompApp":
      case "ObjFn":
      case "ConstrFn": {
        const e1 = checkFunctionName(selEnv, expr);
        const e2 = expr.args.map(check);
        return flatErrs([e1].concat(e2));
      }
      case "BinOp": {
        return flatErrs([check(expr.left), check(expr.right)]);
      }
      case "UOp": {
        return check(expr.arg);
      }
      case "List":
      case "Vector":
      case "Matrix": {
        return flatErrs(expr.contents.map(check));
      }
      case "ListAccess": {
        return emptyErrs();
      }
      case "GPIDecl": {
        const e1: StyleResults = checkGPIInfo(selEnv, expr);
        const e2: StyleResults[] = expr.properties.map((p) => check(p.value));
        return flatErrs([e1].concat(e2));
      }
      case "Layering": {
        return flatErrs([check(expr.below), check(expr.above)]);
      }
      case "PluginAccess": {
        return flatErrs([check(expr.contents[1]), check(expr.contents[2])]);
      }
      case "Tuple": {
        return flatErrs([check(expr.contents[0]), check(expr.contents[1])]);
      }
      case "VectorAccess": {
        return check(expr.contents[1]);
      }
      case "MatrixAccess": {
        return flatErrs(expr.contents[1].map(check));
      }
      case "Fix":
      case "Vary":
      case "VaryInit":
      case "StringLit":
      case "BoolLit": {
        return emptyErrs();
      }
      case "VaryAD": {
        console.error("expr", expr);
        throw Error("unknown tag");
      }
    }
  }
};

// eslint-disable-next-line @typescript-eslint/no-unused-vars
const checkBlockPath = (selEnv: SelEnv, path: Path<A>): StyleResults => {
  // TODO(errors) / Block statics
  // Currently there is nothing to check for paths
  return emptyErrs();
};

const checkLine = (
  selEnv: SelEnv,
  line: Stmt<A>,
  acc: StyleResults
): StyleResults => {
  switch (line.tag) {
    case "PathAssign": {
      const pErrs = checkBlockPath(selEnv, line.path);
      const eErrs = checkBlockExpr(selEnv, line.value);
      return combineErrs(combineErrs(acc, pErrs), eErrs);
    }
    case "Override": {
      const pErrs = checkBlockPath(selEnv, line.path);
      const eErrs = checkBlockExpr(selEnv, line.value);
      return combineErrs(combineErrs(acc, pErrs), eErrs);
    }
    case "Delete": {
      const pErrs = checkBlockPath(selEnv, line.contents);
      return combineErrs(acc, pErrs);
    }
    case "AnonAssign": {
      throw Error(
        "Case should not be reached (anonymous statement should be substituted for a local one in `nameAnonStatements`)"
      );
    }
  }
};

const checkBlock = (selEnv: SelEnv, block: Block<A>): StyleErrors => {
  // Block checking; static semantics
  // The below properties are checked in one pass (a fold) over the Style AST:

  // Check that every shape name and shape property name in a shape constructor exists
  // Check that every function, objective, and constraint exists
  // NOT CHECKED as this requires more advanced env-building work: At path construction time, check that every Substance object exists in the environment of the block + selector, or that it's defined as a local variable

  const res: StyleResults = block.statements.reduce(
    (acc: StyleResults, stmt: Stmt<A>): StyleResults =>
      checkLine(selEnv, stmt, acc),
    emptyErrs()
  );

  // TODO(errors): Return warnings (non-fatally); currently there are no warnings though
  if (res.warnings.length > 0) {
    console.error("warnings", res.warnings);
    throw Error("Internal error: report these warnings");
  }

  return res.errors;
};

//#endregion Block statics

// Judgment 23, contd.
const translatePair = (
  varEnv: Env,
  subEnv: SubstanceEnv,
  subProg: SubProg<A>,
  trans: Translation,
  hb: HeaderBlock<A>,
  blockNum: number
): Either<StyleErrors, Translation> => {
  switch (hb.header.tag) {
    case "Namespace": {
      const selEnv = initSelEnv();
      const bErrs = checkBlock(selEnv, hb.block); // TODO: block statics

      if (selEnv.errors.length > 0 || bErrs.length > 0) {
        // This is a namespace, not selector, so we substitute local vars with the namespace's name
        // skip transSubstsBlock; only one subst
        return {
          tag: "Left",
          contents: selEnv.errors.concat(bErrs),
        };
      }

      const subst = {};
      // COMBAK / errors: Keep the AST node from `hb.header` for error reporting?
      return translateBlock(
        hb.header.contents.contents.value,
        [hb.block, blockNum],
        trans,
        [subst, 0]
      );
    }
    case "Selector": {
      const selEnv = checkHeader(varEnv, hb.header);
      const bErrs = checkBlock(selEnv, hb.block); // TODO: block statics

      // If any Substance variable in the selector environment doesn't exist in the Substance program (e.g. Set `A`),
      // skip this block (because the Substance variable won't exist in the translation)

      if (selEnv.skipBlock) {
        return toRight(trans);
      }

      if (selEnv.errors.length > 0 || bErrs.length > 0) {
        return {
          tag: "Left",
          contents: selEnv.errors.concat(bErrs),
        };
      }

      // For creating unique local var names
      const substs = findSubstsSel(varEnv, subEnv, subProg, [
        hb.header,
        selEnv,
      ]);
      return translateSubstsBlock(trans, numbered(substs), [
        hb.block,
        blockNum,
      ]);
    }
  }
};

// Map a function over the translation
const mapTrans = (
  trans: Translation,
  f: (name: string, fieldDict: FieldDict) => [string, FieldDict]
): Translation => {
  return {
    ...trans,
    trMap: Object.fromEntries(
      Object.entries(trans.trMap).map(([n, fd]) => f(n, fd))
    ),
  };
};

// Note, this mutates the translation
const insertNames = (trans: Translation): Translation => {
  const insertName = (
    name: string,
    fieldDict: FieldDict
  ): [string, FieldDict] => {
    fieldDict.name = {
      tag: "FExpr",
      contents: {
        tag: "Done",
        contents: { tag: "StrV", contents: name },
      },
    };
    return [name, fieldDict];
  };

  return mapTrans(trans, insertName);
};

/**
 * Add label strings to the translation, regardless if the Substance object is selected in the Style program
 * NOTE: this function mutates `trans`.
 *
 * @param trans `Translation` without labels
 * @param labels the label map from the Substance compiler
 */
const insertLabels = (trans: Translation, labels: LabelMap): void => {
  for (const labelData of labels) {
    const [name, label] = labelData;
    const labelValue: TagExpr<VarAD> = {
      tag: "Done",
      contents: {
        tag: "StrV",
        contents: label.value,
      },
    };
    const labelExpr: FieldExpr<VarAD> = {
      tag: "FExpr",
      contents: labelValue,
    };
    const fieldDict = trans.trMap[name];
    if (fieldDict !== undefined) {
      fieldDict[LABEL_FIELD] = labelExpr;
    } else {
      trans[name] = {
        [LABEL_FIELD]: labelExpr,
      };
    }
  }
};

const translateStyProg = (
  varEnv: Env,
  subEnv: SubstanceEnv,
  subProg: SubProg<A>,
  styProg: StyProg<A>,
  labelMap: LabelMap,
  // eslint-disable-next-line @typescript-eslint/no-unused-vars
  styVals: number[]
): Either<StyleErrors, Translation> => {
  // COMBAK: Deal with styVals

  const res = foldM(
    styProg.blocks,
    (trans, hb, i) => translatePair(varEnv, subEnv, subProg, trans, hb, i),
    initTrans()
  );

  if (isLeft(res)) {
    return res;
  } // Return errors

  const trans = res.contents;
  const transWithNames = insertNames(trans);
  insertLabels(transWithNames, labelMap); // NOTE: mutates `transWithNames`

  // COMBAK: Do this with plugins
  // const styValMap = styJsonToMap(styVals);
  // const transWithPlugins = evalPluginAccess(styValMap, transWithNamesAndLabels);
  // return Right(transWithPlugins);
  return toRight(transWithNames);
};

//#endregion

// BEGIN GENOPTPROBLEM.HS PORT

//#region Translation utilities -- TODO move to EngineUtils

function foldFields<T>(
  f: (s: string, field: Field, fexpr: FieldExpr<VarAD>, acc: T[]) => T[],
  [name, fieldDict]: [string, { [k: string]: FieldExpr<VarAD> }],
  acc: T[]
): T[] {
  const res: T[] = Object.entries(fieldDict).reduce(
    (acc: T[], [field, expr]) => f(name, field, expr, acc),
    []
  );
  return res.concat(acc);
}

function foldSubObjs<T>(
  f: (s: string, f: Field, fexpr: FieldExpr<VarAD>, acc: T[]) => T[],
  tr: Translation
): T[] {
  return Object.entries(tr.trMap).reduce(
    (acc: T[], curr) => foldFields(f, curr, acc),
    []
  );
}

//#endregion

//#region Gen opt problem

// Find varying (float) paths
// For now, don't optimize these float-valued properties of a GPI
// (use whatever they are initialized to in Shapes or set to in Style)
const unoptimizedFloatProperties: string[] = [
  "scale",
  "rotation",
  "strokeWidth",
  "thickness",
  "transform",
  "transformation",
  "opacity",
  "finalW",
  "finalH",
  "arrowheadSize",
];

const optimizedVectorProperties: string[] = ["start", "end", "center"];

const declaredVarying = (t: TagExpr<VarAD>): boolean => {
  if (t.tag === "OptEval") {
    return isVarying(t.contents);
  }

  return false;
};

const mkPath = (strs: string[]): Path<A> => {
  if (strs.length === 2) {
    const [name, field] = strs;
    return {
      tag: "FieldPath",
      nodeType: "SyntheticStyle",
      children: [],
      name: {
        nodeType: "SyntheticStyle",
        children: [],
        tag: "SubVar",
        contents: {
          ...dummyId(name),
        },
      },
      field: dummyId(field),
    };
  } else if (strs.length === 3) {
    const [name, field, prop] = strs;
    return {
      tag: "PropertyPath",
      nodeType: "SyntheticStyle",
      children: [],
      name: {
        nodeType: "SyntheticStyle",
        children: [],
        tag: "SubVar",
        contents: {
          ...dummyId(name),
        },
      },
      field: dummyId(field),
      property: dummyId(prop),
    };
  } else throw Error("bad # inputs");
};

const pendingProperties = (s: ShapeTypeStr): PropID[] => {
  if (s === "Equation") return ["width", "height"];
  if (s === "Text") return ["width", "height", "ascent", "descent"];
  return [];
};

const isVarying = (e: Expr<A>): boolean => {
  return e.tag === "Vary" || e.tag === "VaryInit";
};

const isPending = (s: ShapeTypeStr, p: PropID): boolean => {
  return pendingProperties(s).includes(p);
};

// ---- FINDING VARIOUS THINGS IN THE TRANSLATION

const findPropertyVarying = (
  name: string,
  field: Field,
  properties: { [k: string]: TagExpr<VarAD> },
  floatProperty: string,
  acc: Path<A>[]
): Path<A>[] => {
  const expr = properties[floatProperty];
  const path = mkPath([name, field, floatProperty]);

  if (!expr) {
    if (unoptimizedFloatProperties.includes(floatProperty)) {
      return acc;
    }

    if (optimizedVectorProperties.includes(floatProperty)) {
      const defaultVec2: TagExpr<VarAD> = {
        tag: "OptEval",
        contents: {
          nodeType: "SyntheticStyle",
          children: [],
          tag: "Vector",
          contents: [
            dummyASTNode({ tag: "Vary" }, "SyntheticStyle") as Expr<A>,
            dummyASTNode({ tag: "Vary" }, "SyntheticStyle") as Expr<A>,
          ],
        },
      };
      // Return paths for both elements, COMBAK: This hardcodes that unset vectors have 2 elements, need to generalize
      const paths = findNestedVarying(defaultVec2, path);
      return paths.concat(acc);
    }

    return [path].concat(acc);
  } else {
    if (declaredVarying(expr)) {
      return [path].concat(acc);
    }
  }

  const paths = findNestedVarying(expr, path);
  return paths.concat(acc);
};

// Look for nested varying variables, given the path to its parent var (e.g. `x.r` => (-1.2, ?)) => `x.r`[1] is varying
const findNestedVarying = (e: TagExpr<VarAD>, p: Path<A>): Path<A>[] => {
  if (e.tag === "OptEval") {
    const res = e.contents;
    if (res.tag === "Vector") {
      const elems: Expr<A>[] = res.contents;
      const indices: Path<A>[] = elems
        .map((e: Expr<A>, i): [Expr<A>, number] => [e, i])
        .filter((e: [Expr<A>, number]): boolean => isVarying(e[0]))
        .map(
          ([, i]: [Expr<A>, number]): IAccessPath<A> =>
            ({
              nodeType: "SyntheticStyle",
              children: [],
              tag: "AccessPath",
              path: p,
              indices: [
                dummyASTNode({ tag: "Fix", contents: i }, "SyntheticStyle"),
              ],
            } as IAccessPath<A>)
        );

      return indices;
    } else if (
      res.tag === "Matrix" ||
      res.tag === "List" ||
      res.tag === "Tuple"
    ) {
      // COMBAK: This should search, but for now we just don't handle nested varying vars in these
      return [];
    }
  }

  return [];
};

// Find varying fields
const findFieldVarying = (
  name: string,
  field: Field,
  fexpr: FieldExpr<VarAD>,
  acc: Path<A>[]
): Path<A>[] => {
  switch (fexpr.tag) {
    case "FExpr": {
      if (declaredVarying(fexpr.contents)) {
        return [mkPath([name, field])].concat(acc);
      }

      const paths = findNestedVarying(fexpr.contents, mkPath([name, field]));
      return paths.concat(acc);
    }
    case "FGPI": {
      const [typ, properties] = fexpr.contents;
      const ctorFloats = propertiesOf("FloatV", typ).concat(
        propertiesOf("VectorV", typ)
      );
      const varyingFloats = ctorFloats.filter((e) => !isPending(typ, e));
      // This splits up vector-typed properties into one path for each element
      const vs: Path<A>[] = varyingFloats.reduce(
        (acc: Path<A>[], curr) =>
          findPropertyVarying(name, field, properties, curr, acc),
        []
      );
      return vs.concat(acc);
    }
  }
};

// Find all varying paths
const findVarying = (tr: Translation): Path<A>[] => {
  return foldSubObjs(findFieldVarying, tr);
};

// Find uninitialized (non-float) property paths
const findPropertyUninitialized = (
  name: string,
  field: Field,
  properties: GPIMap,
  nonfloatProperty: string,
  acc: Path<A>[]
): Path<A>[] => {
  // nonfloatProperty is a non-float property that is NOT set by the user and thus we can sample it
  const res = properties[nonfloatProperty];
  if (!res) {
    return [mkPath([name, field, nonfloatProperty])].concat(acc);
  }
  return acc;
};

// Find uninitialized fields
const findFieldUninitialized = (
  name: string,
  field: Field,
  fexpr: FieldExpr<VarAD>,
  acc: Path<A>[]
): Path<A>[] => {
  // NOTE: we don't find uninitialized field because you can't leave them uninitialized. Plus, we don't know what types they are
  switch (fexpr.tag) {
    case "FExpr": {
      return acc;
    }
    case "FGPI": {
      const [typ, properties] = fexpr.contents;
      const ctorNonfloats = propertiesNotOf("FloatV", typ).filter(
        (e) => e !== "name"
      );
      const uninitializedProps = ctorNonfloats;
      const vs = uninitializedProps.reduce(
        (acc: Path<A>[], curr) =>
          findPropertyUninitialized(name, field, properties, curr, acc),
        []
      );
      return vs.concat(acc);
    }
  }
};

// NOTE: we don't find uninitialized field because you can't leave them uninitialized. Plus, we don't know what types they are
const findUninitialized = (tr: Translation): Path<A>[] => {
  return foldSubObjs(findFieldUninitialized, tr);
};

// Fold function to return the names of GPIs
const findGPIName = (
  name: string,
  field: Field,
  fexpr: FieldExpr<VarAD>,
  acc: [string, Field][]
): [string, Field][] => {
  switch (fexpr.tag) {
    case "FGPI": {
      return ([[name, field]] as [string, Field][]).concat(acc);
    }
    case "FExpr": {
      return acc;
    }
  }
};

// Find shapes and their properties
const findShapeNames = (tr: Translation): [string, string][] => {
  return foldSubObjs(findGPIName, tr);
};

// Find paths that are the properties of shapes
const findShapeProperties = (
  name: string,
  field: Field,
  fexpr: FieldExpr<VarAD>,
  acc: [string, Field, Property][]
): [string, Field, Property][] => {
  switch (fexpr.tag) {
    case "FGPI": {
      const properties = fexpr.contents[1];
      const paths = Object.keys(properties).map(
        (property) => [name, field, property] as [string, Field, Property]
      );
      return paths.concat(acc);
    }
    case "FExpr": {
      return acc;
    }
  }
};

// Find paths that are the properties of shapes
const findShapesProperties = (tr: Translation): [string, string, string][] => {
  return foldSubObjs(findShapeProperties, tr);
};

// Find various kinds of functions
const findFieldFns = (
  name: string,
  field: Field,
  fexpr: FieldExpr<VarAD>,
  acc: Either<StyleOptFn, StyleOptFn>[]
): Either<StyleOptFn, StyleOptFn>[] => {
  if (fexpr.tag === "FExpr") {
    if (fexpr.contents.tag === "OptEval") {
      const e = fexpr.contents.contents;
      // COMBAK: This throws away the function's Identifier for future debugging
      // (Also, why doesn't typescript report an error when `e.name` is an Identifier but a StyleOptFn expects a string, using the `as` keyword?)
      if (e.tag === "ObjFn") {
        const res: Either<StyleOptFn, StyleOptFn> = ToLeft([
          e.name.value,
          e.args,
        ]);
        return [res].concat(acc);
      } else if (e.tag === "ConstrFn") {
        const res: Either<StyleOptFn, StyleOptFn> = ToRight([
          e.name.value,
          e.args,
        ]);
        return [res].concat(acc);
      } else {
        return acc;
      }
    }
  }

  return acc;
};

// Ported from `findObjfnsConstrs`
const findUserAppliedFns = (tr: Translation): [Fn[], Fn[]] => {
  return convertFns(foldSubObjs(findFieldFns, tr));
};

const findFieldDefaultFns = (
  // eslint-disable-next-line @typescript-eslint/no-unused-vars
  name: string,
  // eslint-disable-next-line @typescript-eslint/no-unused-vars
  field: Field,
  // eslint-disable-next-line @typescript-eslint/no-unused-vars
  fexpr: FieldExpr<VarAD>,
  // eslint-disable-next-line @typescript-eslint/no-unused-vars
  acc: Either<StyleOptFn, StyleOptFn>[]
): Either<StyleOptFn, StyleOptFn>[] => {
  if (fexpr.tag === "FGPI") {
    const [, props] = fexpr.contents;
    // default constraint `onCanvas` based on the value of `ensureOnCanvas`
    const onCanvasProp = props["ensureOnCanvas"];
    if (
      onCanvasProp &&
      onCanvasProp.contents.tag === "BoolV" &&
      onCanvasProp.contents.contents === true
    ) {
      const onCanvasFn: StyleOptFn = [
        "onCanvas",
        [mkPath([name, field]), canvasWidthPath, canvasHeightPath],
      ];
      return [...acc, { tag: "Right", contents: onCanvasFn }];
    }
  }
  return acc;
};

const findDefaultFns = (tr: Translation): [Fn[], Fn[]] => {
  return convertFns(foldSubObjs(findFieldDefaultFns, tr));
};

const toFn = (t: OptType, [name, args]: StyleOptFn): Fn => {
  return {
    fname: name,
    fargs: args,
    optType: t,
  };
};

const toFns = ([objfns, constrfns]: [StyleOptFn[], StyleOptFn[]]): [
  Fn[],
  Fn[]
] => {
  return [
    objfns.map((fn) => toFn("ObjFn", fn)),
    constrfns.map((fn) => toFn("ConstrFn", fn)),
  ];
};

// COMBAK: Move this to utils
function partitionEithers<A, B>(es: Either<A, B>[]): [A[], B[]] {
  return [
    es.filter((e) => e.tag === "Left").map((e) => e.contents as A),
    es.filter((e) => e.tag === "Right").map((e) => e.contents as B),
  ];
}

const convertFns = (fns: Either<StyleOptFn, StyleOptFn>[]): [Fn[], Fn[]] => {
  return toFns(partitionEithers(fns));
};

// Extract number from a more complicated type
// also ported from `lookupPaths`
const getNum = (e: TagExpr<VarAD> | IFGPI<VarAD>): number => {
  switch (e.tag) {
    case "OptEval": {
      if (e.contents.tag === "Fix") {
        return e.contents.contents;
      }
      if (e.contents.tag === "VaryAD") {
        return e.contents.contents.val;
      } else {
        throw Error("internal error: invalid varying path");
      }
    }
    case "Done": {
      if (e.contents.tag === "FloatV") {
        return numOf(e.contents.contents);
      } else {
        throw Error("internal error: invalid varying path");
      }
    }
    case "Pending": {
      throw Error("internal error: invalid varying path");
    }
    case "FGPI": {
      throw Error("internal error: invalid varying path");
    }
  }
};

// ported from `lookupPaths`
// lookup paths with the expectation that each one is a float
export const lookupNumericPaths = (
  ps: Path<A>[],
  tr: Translation
): number[] => {
  return ps.map((path) => findExprSafe(tr, path)).map(getNum);
};

const findFieldPending = (
  name: string,
  field: Field,
  fexpr: FieldExpr<VarAD>,
  acc: Path<A>[]
): Path<A>[] => {
  switch (fexpr.tag) {
    case "FExpr": {
      return acc;
    }
    case "FGPI": {
      const properties = fexpr.contents[1];
      const pendingProps = Object.entries(properties)
        .filter(([, v]) => v.tag === "Pending")
        .map((e: [string, TagExpr<VarAD>]) => e[0]);

      // TODO: Pending properties currently don't support AccessPaths
      return pendingProps
        .map((property) => mkPath([name, field, property]))
        .concat(acc);
    }
  }
};

// Find pending paths
// Find the paths to all pending, non-float, non-name properties
const findPending = (tr: Translation): Path<A>[] => {
  return foldSubObjs(findFieldPending, tr);
};

// ---- INITIALIZATION

const isFieldOrAccessPath = (p: Path<A>): boolean => {
  if (p.tag === "FieldPath") {
    return true;
  } else if (p.tag === "AccessPath") {
    if (p.path.tag === "FieldPath" || p.path.tag === "PropertyPath") {
      return true;
    } else throw Error("unexpected sub-accesspath type");
  }

  return false;
};

// sample varying fields only (from the range defined by canvas dims) and store them in the translation
// example: A.val = OPTIMIZED
// This also samples varying access paths, e.g.
// Circle { center : (1.1, ?) ... } <// the latter is an access path that gets initialized here
// varying init paths are separated out and initialized with the value specified by the style writer
// NOTE: Mutates translation
const initFieldsAndAccessPaths = (
  rng: seedrandom.prng,
  varyingPaths: Path<A>[],
  tr: Translation
): Translation => {
  const varyingFieldsAndAccessPaths = varyingPaths.filter(isFieldOrAccessPath);
  const canvas = getCanvas(tr);

  const initVals = varyingFieldsAndAccessPaths.map(
    (p: Path<A>): TagExpr<VarAD> => {
      // by default, sample randomly in canvas X range
      let initVal = randFloat(rng, ...canvas.xRange);

      // unless it's a VaryInit, in which case, don't sample, set to the init value
      // TODO: This could technically use `varyingInitPathsAndVals`?
      const res = findExpr(tr, p); // Some varying paths may not be in the translation. That's OK.
      if (res.tag === "OptEval") {
        if (res.contents.tag === "VaryInit") {
          initVal = res.contents.contents;
        }
      }

      return {
        tag: "Done",
        contents: {
          tag: "FloatV",
          contents: constOf(initVal),
        },
      };
    }
  );

  const tr2 = insertExprs(
    varyingFieldsAndAccessPaths,
    initVals,
    tr,
    false,
    true
  );

  return tr2;
};

// //////////// Generating an initial state (concrete values for all fields/properties needed to draw the GPIs)
// 1. Initialize all varying fields
// 2. Initialize all properties of all GPIs
// NOTE: since we store all varying paths separately, it is okay to mark the default values as Done // they will still be optimized, if needed.
// TODO: document the logic here (e.g. only sampling varying floats) and think about whether to use translation here or [Shape a] since we will expose the sampler to users later

const initProperty = (
  shapeType: ShapeTypeStr,
  propName: string,
  styleSetting: TagExpr<VarAD>
): TagExpr<VarAD> | undefined => {
  // Property set in Style
  switch (styleSetting.tag) {
    case "OptEval": {
      if (styleSetting.contents.tag === "Vary") {
        return undefined;
      } else if (styleSetting.contents.tag === "VaryInit") {
        // Initialize the varying variable to the property specified in Style
        return {
          tag: "Done",
          contents: {
            tag: "FloatV",
            contents: varOf(styleSetting.contents.contents),
          },
        };
      } else if (styleSetting.contents.tag === "Vector") {
        const v: Expr<A>[] = styleSetting.contents.contents;
        if (v.length === 2) {
          // Sample a whole 2D vector, e.g. `Circle { center : [?, ?] }`
          // (if only one element is set to ?, then presumably it's set by initializing an access path...? TODO: Check this)
          // TODO: This hardcodes an uninitialized 2D vector to be initialized/inserted
          if (v[0].tag === "Vary" && v[1].tag === "Vary") {
            return undefined;
          }
        }
        return styleSetting;
      } else {
        return styleSetting;
      }
    }
    case "Done": {
      // TODO: pending properties are only marked if the Style source does not set them explicitly
      // Check if this is the right decision. We still give pending values a default such that the initial list of shapes can be generated without errors.
      return styleSetting;
    }
    case "Pending": {
      throw Error("internal error: unknown tag or invalid value for property");
    }
  }
};

const mkShapeName = (s: string, f: Field): string => {
  return `${s}.${f}`;
};

// COMBAK: This will require `getNames` to work
const initShape = (
  rng: seedrandom.prng,
  tr: Translation,
  [n, field]: [string, Field]
): Translation => {
  const path = mkPath([n, field]);
  const res = findExprSafe(tr, path); // This is safe (as used in GenOptProblem) since we only initialize shapes with paths from the translation

  if (res.tag === "FGPI") {
    const [stype, props] = res.contents;
    const shapedef: ShapeDef = shapedefs[stype];
    const instantiatedGPIProps: GPIProps<VarAD> = {
      // start by sampling all properties for the shape according to its shapedef
      ...Object.fromEntries(
        Object.entries(
          shapedef.sampler(rng, getCanvas(tr))
        ).map(([propName, contents]) => [
          propName,
          { tag: isPending(stype, propName) ? "Pending" : "Done", contents },
        ])
      ),

      // then for all properties actually set in the Style program, overwrite
      // the sampled property unless the Style program literally says "?"
      ...Object.fromEntries(
        Object.entries(props)
          .map(([propName, propExpr]) => [
            propName,
            initProperty(stype, propName, propExpr),
          ])
          .filter(([, x]) => x !== undefined)
      ),
    };

    // Insert the name of the shape into its prop dict
    // NOTE: getShapes resolves the names + we don't use the names of the shapes in the translation
    // The name-adding logic can be removed but is left in for debugging
    const shapeName = mkShapeName(n, field);
    instantiatedGPIProps.name = {
      tag: "Done",
      contents: {
        tag: "StrV",
        contents: shapeName,
      },
    };
    const gpi: IFGPI<VarAD> = {
      tag: "FGPI",
      contents: [stype, instantiatedGPIProps],
    };
    return insertGPI(path, gpi, tr);
  } else throw Error("expected GPI but got field");
};

const initShapes = (
  rng: seedrandom.prng,
  tr: Translation,
  pths: [string, string][]
): Translation => {
  return pths.reduce((tr, pth) => initShape(rng, tr, pth), tr);
};

//#region layering

const findLayeringExpr = (
  name: string,
  field: Field,
  fexpr: FieldExpr<VarAD>,
  acc: ILayering<A>[]
): ILayering<A>[] => {
  if (fexpr.tag === "FExpr") {
    if (fexpr.contents.tag === "OptEval") {
      if (fexpr.contents.contents.tag === "Layering") {
        const layering: ILayering<A> = fexpr.contents.contents;
        return [layering].concat(acc);
      }
    }
  }
  return acc;
};

const findLayeringExprs = (tr: Translation): ILayering<A>[] => {
  return foldSubObjs(findLayeringExpr, tr);
};

// eslint-disable-next-line @typescript-eslint/no-unused-vars
const lookupGPIName = (p: Path<A>, tr: Translation): string => {
  if (p.tag === "FieldPath") {
    // COMBAK: Deal with path synonyms / aliases by looking them up?
    return getShapeName(p.name.contents.value, p.field.value);
  } else {
    throw Error("expected path to GPI");
  }
};

const findNames = (e: ILayering<A>, tr: Translation): [string, string] => [
  lookupGPIName(e.below, tr),
  lookupGPIName(e.above, tr),
];

export const topSortLayering = (
  allGPINames: string[],
  partialOrderings: [string, string][]
): string[] => {
  const layerGraph: Graph = new Graph();
  allGPINames.map((name: string) => layerGraph.setNode(name));
  // topsort will return the most upstream node first. Since `shapeOrdering` is consistent with the SVG drawing order, we assign edges as "below => above".
  partialOrderings.map(([below, above]: [string, string]) =>
    layerGraph.setEdge(below, above)
  );

  // if there is no cycles, return a global ordering from the top sort result
  if (alg.isAcyclic(layerGraph)) {
    const globalOrdering: string[] = alg.topsort(layerGraph);
    return globalOrdering;
  } else {
    const cycles = alg.findCycles(layerGraph);
    const globalOrdering = pseudoTopsort(layerGraph);
    log.warn(
      `Cycles detected in layering order: ${cycles
        .map((c) => c.join(", "))
        .join(
          "; "
        )}. The system approximated a global layering order instead: ${globalOrdering.join(
        ", "
      )}`
    );
    return globalOrdering;
  }
};

const pseudoTopsort = (graph: Graph): string[] => {
  const toVisit: CustomHeap<string> = new CustomHeap((a: string, b: string) => {
    const aIn = graph.inEdges(a);
    const bIn = graph.inEdges(b);
    if (!aIn) return 1;
    else if (!bIn) return -1;
    else return aIn.length - bIn.length;
  });
  const res: string[] = [];
  graph.nodes().map((n: string) => toVisit.insert(n));
  while (toVisit.size() > 0) {
    // remove element with fewest incoming edges and append to result
    const node: string = toVisit.extractRoot() as string;
    res.push(node);
    // remove all edges with `node`
    const toRemove = graph.nodeEdges(node);
    if (toRemove !== undefined) {
      toRemove.forEach((e: Edge) => graph.removeEdge(e));
      toVisit.fix();
    }
  }
  return res;
};

const computeShapeOrdering = (tr: Translation): string[] => {
  const layeringExprs = findLayeringExprs(tr);
  // Returns list of layering specifications [below, above]
  const partialOrderings: [
    string,
    string
  ][] = layeringExprs.map((e: ILayering<A>): [string, string] =>
    findNames(e, tr)
  );

  const allGPINames: string[] = findShapeNames(
    tr
  ).map((e: [string, Field]): string => getShapeName(e[0], e[1]));
  const shapeOrdering = topSortLayering(allGPINames, partialOrderings);

  return shapeOrdering;
};

//#endregion

const isVaryingInitPath = <T>(
  p: Path<T>,
  tr: Translation
): [Path<T>, number | undefined] => {
  const res = findExpr(tr, p); // Some varying paths may not be in the translation. That's OK.
  if (res.tag === "OptEval") {
    if (res.contents.tag === "VaryInit") {
      return [p, res.contents.contents];
    }
  }

  return [p, undefined];
};

// ---- MAIN FUNCTION

// COMBAK: Add optConfig as param?
const genState = (
  variation: string,
  trans: Translation
): Result<State, StyleErrors> => {
  const { rng, seeds } = variationSeeds(variation);

  const varyingPaths = findVarying(trans);
  // NOTE: the properties in uninitializedPaths are NOT floats. Floats are included in varyingPaths already
  const varyingInitPathsAndVals: [Path<A>, number][] = varyingPaths
    .map((p) => isVaryingInitPath(p, trans))
    .filter(
      (tup: [Path<A>, number | undefined]): tup is [Path<A>, number] =>
        tup[1] !== undefined
    ); // TODO: Not sure how to get typescript to understand `filter`...
  const varyingInitInfo: { [pathStr: string]: number } = Object.fromEntries(
    varyingInitPathsAndVals.map((e) => [prettyPrintPath(e[0]), e[1]])
  );

  const uninitializedPaths = findUninitialized(trans);
  const shapePathList: [string, string][] = findShapeNames(trans);
  const shapePaths = shapePathList.map(mkPath);

  const canvasErrs = checkCanvas(trans);
  if (canvasErrs.length > 0) {
    return err(canvasErrs);
  }

  const canvas: Canvas = getCanvas(trans);

  // sample varying vals and instantiate all the non - float base properties of every GPI in the translation
  // this has to be done before `initFieldsAndAccessPaths` as AccessPaths may depend on shapes' properties already having been initialized
  const transInitShapes = initShapes(rng, trans, shapePathList);

  // sample varying fields and access paths, and put them in the translation
  const transInitAll = initFieldsAndAccessPaths(
    rng,
    varyingPaths,
    transInitShapes
  );

  // CHECK TRANSLATION
  // Have to check it after the shapes are initialized, otherwise it will complain about uninitialized shape paths
  const transErrs = checkTranslation(transInitAll);
  if (transErrs.length > 0) {
    return err(transErrs);
  }

  const shapeProperties = findShapesProperties(transInitAll);
  const [objfnsDecl, constrfnsDecl] = findUserAppliedFns(transInitAll);
  const [objfnsDefault, constrfnsDefault] = findDefaultFns(transInitAll);

  const [objFns, constrFns] = [
    objfnsDecl.concat(objfnsDefault),
    constrfnsDecl.concat(constrfnsDefault),
  ];

  const [initialGPIs, transEvaled] = [[], transInitAll];
  const initVaryingState: number[] = lookupNumericPaths(
    varyingPaths,
    transEvaled
  );

  const pendingPaths = findPending(transInitAll);
  const shapeOrdering = computeShapeOrdering(transInitAll); // deal with layering

  const initState: State = {
    seeds,

    shapes: initialGPIs, // These start out empty because they are initialized in the frontend via `evalShapes` in the Evaluator
    shapePaths,
    shapeProperties,
    shapeOrdering,

    translation: transInitAll, // This is the result of the data processing
    originalTranslation: clone(trans),

    varyingPaths,
    varyingValues: initVaryingState,
    varyingInitInfo,

    uninitializedPaths,
    pendingPaths,

    objFns,
    constrFns,

    // `params` are initialized properly by optimization; the only thing it needs is the weight (for the objective function synthesis)
    params: ({
      optStatus: "NewIter" as const,
      weight: initConstraintWeight,
      lbfgsInfo: defaultLbfgsParams,
      UOround: -1,
      EPround: -1,
    } as unknown) as Params,

    labelCache: [],
    policyParams: undefined,
    oConfig: undefined,
    varyingMap: new Map(), // TODO: Should this be empty?

    canvas,
  };

  return ok(initState);
};

//#endregion

export const parseStyle = (p: string): Result<StyProg<C>, ParseError> => {
  const parser = new nearley.Parser(nearley.Grammar.fromCompiled(styleGrammar));
  try {
    const { results } = parser.feed(p).feed("\n");
    if (results.length > 0) {
      const ast: StyProg<C> = results[0] as StyProg<C>;
      return ok(ast);
    } else {
      return err(parseError(`Unexpected end of input`, lastLocation(parser)));
    }
<<<<<<< HEAD
  } catch (e) {
    return err(parseError(e, lastLocation(parser)));
=======
  } catch (e: unknown) {
    return err(parseError(<string>e, lastLocation(parser)));
>>>>>>> cc9aa4ac
  }
};

//#region Checking translation

const isStyErr = (res: TagExpr<VarAD> | IFGPI<VarAD> | StyleError): boolean =>
  res.tag !== "FGPI" && !isTagExpr(res);

const findPathsExpr = <T>(expr: Expr<T>): Path<T>[] => {
  // TODO: Factor the expression-folding pattern out from here and `checkBlockExpr`
  if (isPath(expr)) {
    return [expr];
  } else {
    switch (expr.tag) {
      case "CompApp":
      case "ObjFn":
      case "ConstrFn": {
        return _.flatMap(expr.args, findPathsExpr);
      }
      case "BinOp": {
        return _.flatMap([expr.left, expr.right], findPathsExpr);
      }
      case "UOp": {
        return findPathsExpr(expr.arg);
      }
      case "List":
      case "Vector":
      case "Matrix": {
        return _.flatMap(expr.contents, findPathsExpr);
      }
      case "ListAccess": {
        return [expr.contents[0]];
      }
      case "GPIDecl": {
        return _.flatMap(
          expr.properties.map((p) => p.value),
          findPathsExpr
        );
      }
      case "Layering": {
        return [expr.below, expr.above];
      }
      case "PluginAccess": {
        return _.flatMap([expr.contents[1], expr.contents[2]], findPathsExpr);
      }
      case "Tuple": {
        return _.flatMap([expr.contents[0], expr.contents[1]], findPathsExpr);
      }
      case "VectorAccess": {
        return [expr.contents[0]].concat(findPathsExpr(expr.contents[1]));
      }
      case "MatrixAccess": {
        return [expr.contents[0]].concat(
          _.flatMap(expr.contents[1], findPathsExpr)
        );
      }
      case "Fix":
      case "Vary":
      case "VaryInit":
      case "VaryAD":
      case "StringLit":
      case "BoolLit": {
        return [];
      }
    }
  }
};

// Find all paths given explicitly anywhere in an expression in the translation.
// (e.g. `x.shape above y.shape` <-- return [`x.shape`, `y.shape`])
const findPathsField = (
  name: string,
  field: Field,
  fexpr: FieldExpr<VarAD>,
  acc: Path<A>[]
): Path<A>[] => {
  switch (fexpr.tag) {
    case "FExpr": {
      // Only look deeper in expressions, because that's where paths might be
      if (fexpr.contents.tag === "OptEval") {
        const res: Path<A>[] = findPathsExpr(fexpr.contents.contents);
        return acc.concat(res);
      } else {
        return acc;
      }
    }
    case "FGPI": {
      // Get any exprs that the properties are set to
      const propExprs: Expr<A>[] = Object.entries(fexpr.contents[1])
        .map((e) => e[1])
        .filter((e: TagExpr<VarAD>): boolean => e.tag === "OptEval")
        .map((e) => e as IOptEval<VarAD>) // Have to cast because TypeScript doesn't know the type changed from the filter above
        .map((e: IOptEval<VarAD>): Expr<A> => e.contents);
      const res: Path<A>[] = _.flatMap(propExprs, findPathsExpr);
      return acc.concat(res);
    }
  }
};

// Check that canvas dimensions exist and have the proper type.
const checkCanvas = (tr: Translation): StyleErrors => {
  const errs: StyleErrors = [];

  if (!("canvas" in tr.trMap)) {
    errs.push({
      tag: "CanvasNonexistentError",
    });

    return errs;
  }

  if (!("width" in tr.trMap.canvas)) {
    errs.push({
      tag: "CanvasNonexistentDimsError",
      attr: "width",
      kind: "missing",
    });
  } else if (!("contents" in tr.trMap.canvas.width.contents)) {
    errs.push({
      tag: "CanvasNonexistentDimsError",
      attr: "width",
      kind: "GPI",
    });
  } else if (!("contents" in tr.trMap.canvas.width.contents.contents)) {
    errs.push({
      tag: "CanvasNonexistentDimsError",
      attr: "width",
      kind: "uninitialized",
    });
  } else if (
    typeof tr.trMap.canvas.width.contents.contents.contents !== "number"
  ) {
    const val = tr.trMap.canvas.width.contents.contents;
    let type;
    if (typeof val === "object" && "tag" in val) {
      type = val.tag;
    } else {
      type = typeof val;
    }

    errs.push({
      tag: "CanvasNonexistentDimsError",
      attr: "width",
      kind: "wrong type",
      type,
    });
  }

  if (!("height" in tr.trMap.canvas)) {
    errs.push({
      tag: "CanvasNonexistentDimsError",
      attr: "height",
      kind: "missing",
    });
  } else if (!("contents" in tr.trMap.canvas.height.contents)) {
    errs.push({
      tag: "CanvasNonexistentDimsError",
      attr: "height",
      kind: "GPI",
    });
  } else if (!("contents" in tr.trMap.canvas.height.contents.contents)) {
    errs.push({
      tag: "CanvasNonexistentDimsError",
      attr: "height",
      kind: "uninitialized",
    });
  } else if (
    typeof tr.trMap.canvas.height.contents.contents.contents !== "number"
  ) {
    const val = tr.trMap.canvas.height.contents.contents;
    let type;
    if (typeof val === "object" && "tag" in val) {
      type = val.tag;
    } else {
      type = typeof val;
    }

    errs.push({
      tag: "CanvasNonexistentDimsError",
      attr: "height",
      kind: "wrong type",
      type,
    });
  }

  return errs;
};

// Check translation integrity
const checkTranslation = (trans: Translation): StyleErrors => {
  // Look up all paths used anywhere in the translation's expressions and verify they exist in the translation
  const allPaths: Path<A>[] = foldSubObjs(findPathsField, trans);
  const allPathsUniq: Path<A>[] = _.uniqBy(allPaths, prettyPrintPath);
  const exprs = allPathsUniq.map((p) => findExpr(trans, p));
  const errs = exprs.filter(isStyErr);
  return errs as StyleErrors; // Should be true due to the filter above, though you can't use booleans and the `res is StyleError` assertion together.
};

//#endregion Checking translation

const canvasWidthPath: Path<A> = mkPath(["canvas", "width"]);
const canvasHeightPath: Path<A> = mkPath(["canvas", "height"]);

/* Precondition: checkCanvas returns without error */
export const getCanvas = (tr: Translation): Canvas => {
  const width = ((tr.trMap.canvas.width.contents as TagExpr<VarAD>)
    .contents as Value<VarAD>).contents as number;
  const height = ((tr.trMap.canvas.height.contents as TagExpr<VarAD>)
    .contents as Value<VarAD>).contents as number;
  return {
    width,
    height,
    size: [width, height],
    xRange: [-width / 2, width / 2],
    yRange: [-height / 2, height / 2],
  };
};

export const compileStyle = (
  variation: string,
  stySource: string,
  subEnv: SubstanceEnv,
  varEnv: Env
): Result<State, PenroseError> => {
  const subProg = subEnv.ast;

  const astOk = parseStyle(stySource);
  let styProgInit;
  if (astOk.isOk()) {
    styProgInit = astOk.value;
  } else {
    return err({ ...astOk.error, errorType: "StyleError" });
  }
  const labelMap = subEnv.labels;

  // Name anon statements
  const styProg: StyProg<A> = nameAnonStatements(styProgInit);

  log.info("old prog", styProgInit);
  log.info("new prog, with named anon statements", styProg);

  // Check selectors; return list of selector environments (`checkSels`)
  const selEnvs = checkSelsAndMakeEnv(varEnv, styProg.blocks);

  // TODO(errors/warn): distinguish between errors and warnings
  const selErrs: StyleErrors = _.flatMap(selEnvs, (e) =>
    e.warnings.concat(e.errors)
  );

  if (selErrs.length > 0) {
    // TODO(errors): Report all of them, not just the first?
    return err(toStyleErrors(selErrs));
  }

  log.info("selEnvs", selEnvs);

  // Translate style program
  const styVals: number[] = []; // COMBAK: Deal with style values when we have plugins
  const translateRes = translateStyProg(
    varEnv,
    subEnv,
    subProg,
    styProg,
    labelMap,
    styVals
  );

  log.info("translation (before genOptProblem)", translateRes);

  // Translation failed somewhere
  if (translateRes.tag === "Left") {
    return err(toStyleErrors(translateRes.contents));
  }

  const trans = translateRes.contents;

  if (trans.warnings.length > 0) {
    // TODO(errors): these errors are currently returned as warnings -- maybe systematize it
    log.info("Returning warnings as errors");
    return err(toStyleErrors(trans.warnings));
  }

  // TODO(errors): `findExprsSafe` shouldn't fail (as used in `genOptProblemAndState`, since all the paths are generated from the translation) but could always be safer...
  const initState: Result<State, StyleErrors> = genState(variation, trans);
  log.info("init state from GenOptProblem", initState);

  if (initState.isErr()) {
    return err(toStyleErrors(initState.error));
  }

  return ok(initState.value);
};<|MERGE_RESOLUTION|>--- conflicted
+++ resolved
@@ -1,15 +1,8 @@
-<<<<<<< HEAD
-=======
 import { CustomHeap } from "@datastructures-js/heap";
->>>>>>> cc9aa4ac
 import {
   checkExpr,
   checkPredicate,
   checkVar,
-<<<<<<< HEAD
-  disambiguateFunctions,
-=======
->>>>>>> cc9aa4ac
   disambiguateSubNode,
 } from "compiler/Substance";
 import consola, { LogLevel } from "consola";
@@ -3123,13 +3116,8 @@
     } else {
       return err(parseError(`Unexpected end of input`, lastLocation(parser)));
     }
-<<<<<<< HEAD
-  } catch (e) {
-    return err(parseError(e, lastLocation(parser)));
-=======
   } catch (e: unknown) {
     return err(parseError(<string>e, lastLocation(parser)));
->>>>>>> cc9aa4ac
   }
 };
 
