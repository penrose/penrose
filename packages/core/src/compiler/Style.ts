import { CustomHeap } from "@datastructures-js/heap";
import { genOptProblem } from "@penrose/optimizer";
import consola from "consola";
import im from "immutable";
import _ from "lodash";
import nearley from "nearley";
import seedrandom from "seedrandom";
import { constrDict } from "../contrib/Constraints";
import { compDict } from "../contrib/Functions";
import { objDict } from "../contrib/Objectives";
import { input, ops } from "../engine/Autodiff";
import { add, div, mul, neg, pow, sub } from "../engine/AutodiffFunctions";
import {
  compileCompGraph,
  dummyIdentifier,
  genGradient,
} from "../engine/EngineUtils";
import { lastLocation, prettyParseError } from "../parser/ParserUtil";
import styleGrammar from "../parser/StyleParser";
import {
  Canvas,
  Context as MutableContext,
  InputMeta,
  makeCanvas,
  uniform,
} from "../shapes/Samplers";
import { isShapeType, ShapeDef, shapedefs, ShapeType } from "../shapes/Shapes";
import * as ad from "../types/ad";
import { A, C, Identifier, SourceRange } from "../types/ast";
import { Env } from "../types/domain";
import {
  BinOpTypeError,
  LayerCycleWarning,
  MultipleLayoutError,
  ParseError,
  PenroseError,
  StyleDiagnostics,
  StyleError,
  StyleWarning,
  SubstanceError,
} from "../types/errors";
import { ShapeAD } from "../types/shape";
import {
  Fn,
  OptPipeline,
  OptStages,
  StagedConstraints,
  State,
} from "../types/state";
import {
  BinaryOp,
  BindingForm,
  BinOp,
  DeclPattern,
  Expr,
  FunctionCall,
  Header,
  HeaderBlock,
  InlineComparison,
  LayoutStages,
  List,
  Path,
  PathAssign,
  PredArg,
  RelationPattern,
  RelBind,
  RelField,
  RelPred,
  Selector,
  SelExpr,
  Stmt,
  StyProg,
  StyT,
  UOp,
  Vector,
} from "../types/style";
import {
  Assignment,
  BlockAssignment,
  BlockInfo,
  Context,
  DepGraph,
  Fielded,
  FieldSource,
  Layer,
  LocalVarSubst,
  NotShape,
  ProgType,
  ResolvedName,
  ResolvedPath,
  SelEnv,
  ShapeSource,
  Subst,
  Translation,
  WithContext,
} from "../types/styleSemantics";
import {
  ApplyConstructor,
  ApplyFunction,
  ApplyPredicate,
  Decl,
  SubExpr,
  SubPredArg,
  SubProg,
  SubstanceEnv,
  SubStmt,
  TypeConsApp,
} from "../types/substance";
import {
  ArgVal,
  Field,
  FloatV,
  GPI,
  ListV,
  LListV,
  MatrixV,
  PropID,
  ShapeListV,
  Value,
  VectorV,
} from "../types/value";
import {
  all,
  andThen,
  err,
  invalidColorLiteral,
  isErr,
  ok,
  parseError,
  Result,
  safeChain,
  selectorFieldNotSupported,
  toStyleErrors,
<<<<<<< HEAD
} from "utils/Error";
import Graph from "utils/Graph";
import { findCycles, GroupGraph, makeGroupGraph } from "utils/GroupGraph";
=======
} from "../utils/Error";
import Graph from "../utils/Graph";
>>>>>>> f692a44b
import {
  boolV,
  colorV,
  floatV,
  hexToRgba,
  listV,
  llistV,
  matrixV,
  prettyPrintResolvedPath,
  resolveRhsName,
  safe,
  shapeListV,
  strV,
  tupV,
  val,
  vectorV,
  zip2,
} from "../utils/Util";
import { checkTypeConstructor, isDeclaredSubtype } from "./Domain";
import { checkExpr, checkPredicate, checkVar } from "./Substance";

const log = consola
  .create({ level: (consola as any).LogLevel.Warn })
  .withScope("Style Compiler");

//#region consts
const ANON_KEYWORD = "ANON";
const LABEL_FIELD: Field = "label";

//#endregion

//#region utils

const dummyId = (name: string): Identifier<A> =>
  dummyIdentifier(name, "SyntheticStyle");

export function numbered<A>(xs: A[]): [A, number][] {
  return zip2(xs, _.range(xs.length));
}

const safeContentsList = <T>(x: { contents: T[] } | undefined): T[] =>
  x ? x.contents : [];

const toString = (x: BindingForm<A>): string => x.contents.value;

const cartesianProduct = <Tin, Tout>(
  t1: Tin[],
  t2: Tin[],
  consistent: (t1: Tin, t2: Tin) => boolean,
  merge: (t1: Tin, t2: Tin) => Tout
): Tout[] => {
  const product: Tout[] = [];
  for (const i in t1) {
    for (const j in t2) {
      if (consistent(t1[i], t2[j])) {
        product.push(merge(t1[i], t2[j]));
      }
    }
  }
  return product;
};

const oneErr = (err: StyleError): StyleDiagnostics => {
  return { errors: im.List([err]), warnings: im.List() };
};

const warnings = (warns: StyleWarning[]): StyleDiagnostics => {
  return { errors: im.List(), warnings: im.List(warns) };
};

const flatErrs = (es: StyleDiagnostics[]): StyleDiagnostics => {
  const l = im.List(es);
  return {
    errors: l.flatMap((e) => e.errors),
    warnings: l.flatMap((e) => e.warnings),
  };
};

const addDiags = <T extends { diagnostics: StyleDiagnostics }>(
  { errors, warnings }: StyleDiagnostics,
  x: T
): T => ({
  ...x,
  diagnostics: {
    ...x.diagnostics,
    errors: x.diagnostics.errors.concat(errors),
    warnings: x.diagnostics.warnings.concat(warnings),
  },
});

//#endregion

//#region Some code for prettyprinting

const ppExpr = (e: SelExpr<A>): string => {
  switch (e.tag) {
    case "SEBind": {
      return e.contents.contents.value;
    }
    case "SEFunc":
    case "SEValCons":
    case "SEFuncOrValCons": {
      const args = e.args.map(ppExpr);
      return `${e.name.value}(${args})`;
    }
  }
};

const ppRelArg = (r: PredArg<A>): string => {
  if (r.tag === "RelPred") {
    return ppRelPred(r);
  } else {
    return ppExpr(r);
  }
};

const ppRelBind = (r: RelBind<A>): string => {
  const expr = ppExpr(r.expr);
  return `${r.id.contents.value} := ${expr}`;
};

const ppRelPred = (r: RelPred<A>): string => {
  const args = r.args.map(ppRelArg).join(", ");
  const name = r.name.value;
  return `${name}(${args})`;
};
const ppRelField = (r: RelField<A>): string => {
  const name = r.name.contents.value;
  const field = r.field.value;
  const fieldDesc = r.fieldDescriptor;
  if (!fieldDesc) return `${name} has ${field}`;
  else {
    switch (fieldDesc) {
      case "MathLabel":
        return `${name} has math ${field}`;
      case "TextLabel":
        return `${name} has text ${field}`;
      case "NoLabel":
        return `${name} has empty ${field}`;
    }
  }
};

export const ppRel = (r: RelationPattern<A>): string => {
  switch (r.tag) {
    case "RelBind": {
      return ppRelBind(r);
    }
    case "RelPred": {
      return ppRelPred(r);
    }
    case "RelField": {
      return ppRelField(r);
    }
  }
};

//#endregion

//#region Types and code for selector checking and environment construction

const initSelEnv = (): SelEnv => {
  // Note that JS objects are by reference, so you have to make a new one each time
  return {
    sTypeVarMap: {},
    varProgTypeMap: {},
    skipBlock: false,
    header: undefined,
    warnings: [],
    errors: [],
  };
};

// Add a mapping from Sub or Sty var to the selector's environment
// g, (x : |T)
// NOTE: Mutates the map in `m`
const addMapping = (
  k: BindingForm<A>,
  v: StyT<A>,
  m: SelEnv,
  p: ProgType
): SelEnv => {
  m.sTypeVarMap[toString(k)] = v;
  m.varProgTypeMap[toString(k)] = [p, k];
  return m;
};

// add warning/error to end of existing errors in selector env
const addErrSel = (selEnv: SelEnv, err: StyleError): SelEnv => {
  return {
    ...selEnv,
    errors: selEnv.errors.concat([err]),
  };
};

// TODO: Test this
// Judgment 3. G; g |- |S_o ok ~> g'
// `checkDeclPattern`
const checkDeclPatternAndMakeEnv = (
  varEnv: Env,
  selEnv: SelEnv,
  stmt: DeclPattern<A>
): SelEnv => {
  const [styType, bVar] = [stmt.type, stmt.id];

  const typeErr = checkTypeConstructor(toSubstanceType(styType), varEnv);
  if (isErr(typeErr)) {
    return addErrSel(selEnv, {
      tag: "TaggedSubstanceError",
      error: typeErr.error,
    });
  }

  const varName: string = bVar.contents.value;

  if (Object.keys(selEnv.sTypeVarMap).includes(varName)) {
    return addErrSel(selEnv, { tag: "SelectorVarMultipleDecl", varName: bVar });
  }

  switch (bVar.tag) {
    case "StyVar": {
      // rule Decl-Sty-Context
      // NOTE: this does not aggregate *all* possible errors. May just return first error.
      // y \not\in dom(g)
      return addMapping(bVar, styType, selEnv, { tag: "StyProgT" });
    }
    case "SubVar": {
      // rule Decl-Sub-Context
      // x \not\in dom(g)

      const substanceType = varEnv.vars.get(varName);

      // If any Substance variable doesn't exist in env, ignore it,
      // but flag it so we know to not translate the lines in the block later.
      if (!substanceType) {
        return { ...selEnv, skipBlock: true };
      }

      // check "T <: |T", assuming type constructors are nullary
      // Specifically, the Style type for a Substance var needs to be more general. Otherwise, if it's more specific, that's a coercion
      // e.g. this is correct: Substance: "SpecialVector `v`"; Style: "Vector `v`"
      const declType = toSubstanceType(styType);
      if (!isDeclaredSubtype(substanceType, declType, varEnv)) {
        // COMBAK: Order?
        return addErrSel(selEnv, {
          tag: "SelectorDeclTypeMismatch",
          subType: declType,
          styType: substanceType,
        });
      }

      return addMapping(bVar, styType, selEnv, { tag: "SubProgT" });
    }
  }
};

// Judgment 6. G; g |- [|S_o] ~> g'
// `checkDeclPatterns` w/o error-checking, just addMapping for StyVars and SubVars
const checkDeclPatternsAndMakeEnv = (
  varEnv: Env,
  selEnv: SelEnv,
  decls: DeclPattern<A>[]
): SelEnv => {
  return decls.reduce(
    (s, p) => checkDeclPatternAndMakeEnv(varEnv, s, p),
    selEnv
  );
};

/**
 * Helper fxn for checking that predicate alias names don't conflict with
 * existing domain keywords
 *
 * Returns a list of domain keywords that the aliases cannot match
 */
const getDomainKeywords = (varEnv: Env): string[] => {
  const keyWordMaps = [
    varEnv.types,
    varEnv.functions,
    varEnv.predicates,
    varEnv.constructors,
    varEnv.constructorsBindings,
  ];

  const keywords = _.flatMap(keyWordMaps, (m) => {
    return [...m.keys()];
  });

  const subtypeKeywords = varEnv.subTypes.map(([t1, t2]) => {
    return t1.name.value;
  });

  return keywords.concat(subtypeKeywords);
};

/**
 * Helper fxn for checking that predicate alias names don't conflict with
 * existing selector style variable names
 *
 * Returns a list of selector keywords that the aliases cannot match
 */
const getSelectorStyVarNames = (selEnv: SelEnv): string[] => {
  return Object.keys(selEnv.sTypeVarMap);
};

/**
 * Checks for if an alias name conflicts with domain or selector keywords
 */
const aliasConflictsWithDomainOrSelectorKeyword = (
  alias: Identifier<A>,
  varEnv: Env,
  selEnv: SelEnv
): boolean => {
  const domainKeywords = getDomainKeywords(varEnv);
  const selectorKeywords = getSelectorStyVarNames(selEnv);
  return (
    domainKeywords.includes(alias.value) ||
    selectorKeywords.includes(alias.value)
  );
};

// TODO: Test this function
// Judgment 4. G |- |S_r ok
const checkRelPattern = (
  varEnv: Env,
  selEnv: SelEnv,
  rel: RelationPattern<A>
): StyleError[] => {
  // rule Bind-Context
  switch (rel.tag) {
    case "RelBind": {
      // TODO: use checkSubStmt here (and in paper)?
      // TODO: make sure the ill-typed bind selectors fail here (after Sub statics is fixed)
      // G |- B : T1
      const res1 = checkVar(rel.id.contents, varEnv);

      // TODO(error)
      if (isErr(res1)) {
        const subErr1: SubstanceError = res1.error;
        // TODO(error): Do we need to wrap this error further, or is returning SubstanceError with no additional Style info ok?
        // return ["substance typecheck error in B"];
        return [{ tag: "TaggedSubstanceError", error: subErr1 }];
      }

      const { type: vtype } = res1.value; // ignore env

      // G |- E : T2
      const res2 = checkExpr(toSubExpr(varEnv, rel.expr), varEnv);

      // TODO(error)
      if (isErr(res2)) {
        const subErr2: SubstanceError = res2.error;
        return [{ tag: "TaggedSubstanceError", error: subErr2 }];
        // return ["substance typecheck error in E"];
      }

      const { type: etype } = res2.value; // ignore env

      // T1 = T2
      const typesEq = isDeclaredSubtype(vtype, etype, varEnv);

      // TODO(error) -- improve message
      if (!typesEq) {
        return [
          { tag: "SelectorRelTypeMismatch", varType: vtype, exprType: etype },
        ];
        // return ["types not equal"];
      }

      return [];
    }
    case "RelPred": {
      // rule Pred-Context
      // G |- Q : Prop
      if (
        rel.alias &&
        aliasConflictsWithDomainOrSelectorKeyword(rel.alias, varEnv, selEnv)
      ) {
        return [{ tag: "SelectorAliasNamingError", alias: rel.alias }];
      }
      const res = checkPredicate(toSubPred(rel), varEnv);
      if (isErr(res)) {
        const subErr3: SubstanceError = res.error;
        return [{ tag: "TaggedSubstanceError", error: subErr3 }];
        // return ["substance typecheck error in Pred"];
      }
      return [];
    }
    case "RelField": {
      // check if the Substance name exists
      const nameOk = checkVar(rel.name.contents, varEnv);
      if (isErr(nameOk)) {
        const subErr1: SubstanceError = nameOk.error;
        return [{ tag: "TaggedSubstanceError", error: subErr1 }];
      }
      // check if the field is supported. Currently, we only support matching on `label`
      if (rel.field.value !== "label")
        return [selectorFieldNotSupported(rel.name, rel.field)];
      else {
        return [];
      }
    }
  }
};

// Judgment 5. G |- [|S_r] ok
const checkRelPatterns = (
  varEnv: Env,
  selEnv: SelEnv,
  rels: RelationPattern<A>[]
): StyleError[] => {
  return _.flatMap(rels, (rel: RelationPattern<A>): StyleError[] =>
    checkRelPattern(varEnv, selEnv, rel)
  );
};

const toSubstanceType = (styT: StyT<A>): TypeConsApp<A> => {
  // TODO: Extend for non-nullary types (when they are implemented in Style)
  return {
    tag: "TypeConstructor",
    nodeType: "Substance",
    name: styT,
    args: [],
  };
};

// TODO: Test this
// NOTE: `Map` is immutable; we return the same `Env` reference with a new `vars` set (rather than mutating the existing `vars` Map)
const mergeMapping = (
  varProgTypeMap: { [k: string]: [ProgType, BindingForm<A>] },
  varEnv: Env,
  [varName, styType]: [string, StyT<A>]
): Env => {
  const res = varProgTypeMap[varName];
  if (!res) {
    throw Error("var has no binding form?");
  }
  const [, bindingForm] = res;
  const vars = varEnv.vars.set(
    bindingForm.contents.value,
    toSubstanceType(styType)
  );
  switch (bindingForm.tag) {
    case "StyVar":
      return {
        ...varEnv,
        vars,
        varIDs: [
          dummyIdentifier(bindingForm.contents.value, "Style"),
          ...varEnv.varIDs,
        ],
      };
    case "SubVar":
      return {
        ...varEnv,
        vars,
        varIDs: [
          dummyIdentifier(bindingForm.contents.value, "Substance"),
          ...varEnv.varIDs,
        ],
      };
  }
};

// TODO: don't merge the varmaps! just put g as the varMap (otherwise there will be extraneous bindings for the relational statements)
// Judgment 1. G || g |-> ...
const mergeEnv = (varEnv: Env, selEnv: SelEnv): Env => {
  return Object.entries(selEnv.sTypeVarMap).reduce(
    (acc, curr) => mergeMapping(selEnv.varProgTypeMap, acc, curr),
    varEnv
  );
};

// ported from `checkPair`, `checkSel`, and `checkNamespace`
const checkHeader = (varEnv: Env, header: Header<A>): SelEnv => {
  switch (header.tag) {
    case "Selector": {
      // Judgment 7. G |- Sel ok ~> g
      const sel: Selector<A> = header;
      const selEnv_afterHead = checkDeclPatternsAndMakeEnv(
        varEnv,
        initSelEnv(),
        sel.head.contents
      );
      // Check `with` statements
      // TODO: Did we get rid of `with` statements?
      const selEnv_decls = checkDeclPatternsAndMakeEnv(
        varEnv,
        selEnv_afterHead,
        safeContentsList(sel.with)
      );

      // Basically creates a new, empty environment.
      const emptyVarsEnv: Env = { ...varEnv, vars: im.Map(), varIDs: [] };
      const relErrs = checkRelPatterns(
        mergeEnv(emptyVarsEnv, selEnv_decls),
        selEnv_decls,
        safeContentsList(sel.where)
      );

      // TODO(error): The errors returned in the top 3 statements
      return {
        ...selEnv_decls,
        errors: selEnv_decls.errors.concat(relErrs), // COMBAK: Reverse the error order?
      };
    }
    case "Namespace": {
      // TODO(error)
      return initSelEnv();
    }
  }
};

//#endregion

//#region Types and code for finding substitutions

// Judgment 20. A substitution for a selector is only correct if it gives exactly one
//   mapping for each Style variable in the selector. (Has test)
export const fullSubst = (selEnv: SelEnv, subst: Subst): boolean => {
  // Check if a variable is a style variable, not a substance one
  const isStyVar = (e: string): boolean =>
    selEnv.varProgTypeMap[e][0].tag === "StyProgT";

  // Equal up to permutation (M.keys ensures that there are no dups)
  const selStyVars = Object.keys(selEnv.sTypeVarMap).filter(isStyVar);
  const substStyVars = Object.keys(subst);
  // Equal up to permutation (keys of an object in js ensures that there are no dups)
  return _.isEqual(selStyVars.sort(), substStyVars.sort());
};

// Check that there are no duplicate keys or vals in the substitution
export const uniqueKeysAndVals = (subst: Subst): boolean => {
  // All keys already need to be unique in js, so only checking values
  const vals = Object.values(subst);
  const valsSet = {};

  for (let i = 0; i < vals.length; i++) {
    valsSet[vals[i]] = 0; // This 0 means nothing, we just want to create a set of values
  }

  // All entries were unique if length didn't change (ie the nub didn't change)
  return Object.keys(valsSet).length === vals.length;
};

/**
 * Returns the substitution for a predicate alias
 */
const getSubPredAliasInstanceName = (
  pred: ApplyPredicate<A> | ApplyFunction<A> | ApplyConstructor<A>
): string => {
  let name = pred.name.value;
  for (const arg of pred.args) {
    if (
      arg.tag === "ApplyPredicate" ||
      arg.tag === "ApplyFunction" ||
      arg.tag === "ApplyConstructor"
    ) {
      name = name.concat("_").concat(getSubPredAliasInstanceName(arg));
    } else if (arg.tag === "Identifier") {
      name = name.concat("_").concat(arg.value);
    }
  }
  return name;
};

//#region (subregion? TODO fix) Applying a substitution
// // Apply a substitution to various parts of Style (relational statements, exprs, blocks)

// Recursively walk the tree, looking up and replacing each Style variable encountered with a Substance variable
// If a Sty var doesn't have a substitution (i.e. substitution map is bad), keep the Sty var and move on
// COMBAK: return "maybe" if a substitution fails?
// COMBAK: Add a type for `lv`? It's not used here
const substituteBform = (
  lv: LocalVarSubst | undefined,
  subst: Subst,
  bform: BindingForm<A>
): BindingForm<A> => {
  // theta(B) = ...
  switch (bform.tag) {
    case "SubVar": {
      // Variable in backticks in block or selector (e.g. `X`), so nothing to substitute
      return bform;
    }
    case "StyVar": {
      // Look up the substitution for the Style variable and return a Substance variable
      // Returns result of mapping if it exists (y -> x)
      const res = subst[bform.contents.value];

      if (res) {
        return {
          ...bform, // Copy the start/end loc of the original Style variable, since we don't have Substance parse info (COMBAK)
          tag: "SubVar",
          contents: {
            ...bform.contents, // Copy the start/end loc of the original Style variable, since we don't have Substance parse info
            type: "value",
            value: res, // COMBAK: double check please
          },
        };
      } else {
        // Nothing to substitute
        return bform;
      }
    }
  }
};

const substituteExpr = (subst: Subst, expr: SelExpr<A>): SelExpr<A> => {
  // theta(B) = ...
  switch (expr.tag) {
    case "SEBind": {
      return {
        ...expr,
        contents: substituteBform(undefined, subst, expr.contents),
      };
    }
    case "SEFunc":
    case "SEValCons":
    case "SEFuncOrValCons": {
      // COMBAK: Remove SEFuncOrValCons?
      // theta(f[E]) = f([theta(E)]

      return {
        ...expr,
        args: expr.args.map((arg) => substituteExpr(subst, arg)),
      };
    }
  }
};

const substitutePredArg = (subst: Subst, predArg: PredArg<A>): PredArg<A> => {
  switch (predArg.tag) {
    case "RelPred": {
      return {
        ...predArg,
        args: predArg.args.map((arg) => substitutePredArg(subst, arg)),
      };
    }
    case "SEBind": {
      return {
        ...predArg,
        contents: substituteBform(undefined, subst, predArg.contents), // COMBAK: Why is bform here...
      };
    }
  }
};

// theta(|S_r) = ...
export const substituteRel = (
  subst: Subst,
  rel: RelationPattern<A>
): RelationPattern<A> => {
  switch (rel.tag) {
    case "RelBind": {
      // theta(B := E) |-> theta(B) := theta(E)
      return {
        ...rel,
        id: substituteBform(undefined, subst, rel.id),
        expr: substituteExpr(subst, rel.expr),
      };
    }
    case "RelPred": {
      // theta(Q([a]) = Q([theta(a)])
      if (rel.alias)
        return {
          ...rel,
          args: rel.args.map((arg) => substitutePredArg(subst, arg)),
        };
      else
        return {
          ...rel,
          args: rel.args.map((arg) => substitutePredArg(subst, arg)),
        };
    }
    case "RelField": {
      return {
        ...rel,
        name: substituteBform(undefined, subst, rel.name),
      };
    }
  }
};

//#endregion (subregion? TODO fix)

// Convert Style expression to Substance expression (for ease of comparison in matching)
// Note: the env is needed to disambiguate SEFuncOrValCons
const toSubExpr = <T>(env: Env, e: SelExpr<T>): SubExpr<T> => {
  switch (e.tag) {
    case "SEBind": {
      return e.contents.contents;
    }
    case "SEFunc": {
      return {
        ...e, // Puts the remnants of e's ASTNode info here -- is that ok?
        tag: "ApplyFunction",
        name: e.name,
        args: e.args.map((e) => toSubExpr(env, e)),
      };
    }
    case "SEValCons": {
      return {
        ...e,
        tag: "ApplyConstructor",
        name: e.name,
        args: e.args.map((e) => toSubExpr(env, e)),
      };
    }
    case "SEFuncOrValCons": {
      let tag: "ApplyFunction" | "ApplyConstructor";
      if (env.constructors.has(e.name.value)) {
        tag = "ApplyConstructor";
      } else if (env.functions.has(e.name.value)) {
        tag = "ApplyFunction";
      } else {
        // TODO: return TypeNotFound instead
        throw new Error(
          `Style internal error: expected '${e.name.value}' to be either a constructor or function, but was not found`
        );
      }
      const res: SubExpr<T> = {
        ...e,
        tag,
        name: e.name,
        args: e.args.map((e) => toSubExpr(env, e)),
      };
      return res;
    }
  }
};

const toSubPredArg = <T>(a: PredArg<T>): SubPredArg<T> => {
  switch (a.tag) {
    case "SEBind": {
      return a.contents.contents;
    }
    case "RelPred": {
      return toSubPred(a);
    }
  }
};

// Convert Style predicate to Substance predicate (for ease of comparison in matching)
const toSubPred = <T>(p: RelPred<T>): ApplyPredicate<T> => {
  return {
    ...p,
    tag: "ApplyPredicate",
    name: p.name,
    args: p.args.map(toSubPredArg),
  };
};

const argsEq = (a1: SubPredArg<A>, a2: SubPredArg<A>, env: Env): boolean => {
  if (a1.tag === "ApplyPredicate" && a2.tag === "ApplyPredicate") {
    return subFnsEq(a1, a2, env);
  } else if (a1.tag === a2.tag) {
    // both are SubExpr, which are not explicitly tagged
    return subExprsEq(a1 as SubExpr<A>, a2 as SubExpr<A>, env);
  } else return false; // they are different types
};

const subFnsEq = (p1: SubPredArg<A>, p2: SubPredArg<A>, env: Env): boolean => {
  if (!("name" in p1 && "args" in p1 && "name" in p2 && "args" in p2)) {
    throw Error("expected substance type with name and args properties");
  }

  if (p1.args.length !== p2.args.length) {
    return false;
  }

  // If names do not match, then the predicates aren't equal.
  if (p1.name.value !== p2.name.value) {
    return false;
  }

  // If exact match
  if (zip2(p1.args, p2.args).every(([a1, a2]) => argsEq(a1, a2, env))) {
    return true;
  } else {
    // Otherwise consider symmetry
    const predicateDecl = env.predicates.get(p1.name.value);
    if (predicateDecl && predicateDecl.symmetric) {
      return zip2(p1.args, [p2.args[1], p2.args[0]]).every(([a1, a2]) =>
        argsEq(a1, a2, env)
      );
    } else {
      return false;
    }
  }
};

const subExprsEq = (e1: SubExpr<A>, e2: SubExpr<A>, env: Env): boolean => {
  // ts doesn't seem to work well with the more generic way of checking this
  if (e1.tag === "Identifier" && e2.tag === "Identifier") {
    return e1.value === e2.value;
  } else if (
    (e1.tag === "ApplyFunction" && e2.tag === "ApplyFunction") ||
    (e1.tag === "ApplyConstructor" && e2.tag === "ApplyConstructor") ||
    (e1.tag === "Func" && e2.tag === "Func")
  ) {
    return subFnsEq(e1, e2, env);
  } else if (e1.tag === "Deconstructor" && e2.tag === "Deconstructor") {
    return (
      e1.variable.value === e2.variable.value &&
      e1.field.value === e2.field.value
    );
  } else if (e1.tag === "StringLit" && e2.tag === "StringLit") {
    return e1.contents === e2.contents;
  }

  return false;
};

/**
 * Filters the set of substitutions to prevent duplications of matched Substance relations and substitution targets.
 */
const deduplicate = (
  typeEnv: Env,
  subEnv: SubstanceEnv,
  subProg: SubProg<A>,
  rels: RelationPattern<A>[],
  pSubsts: im.List<[Subst, im.Set<SubStmt<A> | undefined>]>
): im.List<Subst> => {
  const initSubsts: im.List<Subst> = im.List();

  type MatchesObject = {
    rels: im.Set<SubStmt<A> | undefined>;
    substTargets: im.Set<string>;
  };
  const initMatches: im.Set<im.Record<MatchesObject>> = im.Set();
  const [, goodSubsts] = pSubsts.reduce(
    ([currMatches, currSubsts], [subst, matchedSubStmts]) => {
      const record: im.Record<MatchesObject> = im.Record({
        rels: matchedSubStmts,
        substTargets: im.Set<string>(Object.values(subst)),
      })();
      if (currMatches.includes(record)) {
        return [currMatches, currSubsts];
      } else {
        return [currMatches.add(record), currSubsts.push(subst)];
      }
    },
    [initMatches, initSubsts]
  );
  return goodSubsts;
};

// // Match declaration statements

// // Substitution helper functions
// (+) operator combines two substitutions: subst -> subst -> subst
const combine = (s1: Subst, s2: Subst): Subst => {
  return { ...s1, ...s2 };
};

// Combines two lists of substitutions: [subst] -> [subst] -> [subst]
// If either list is empty, we return an empty list.
/**
 * Combines two lists of substitutions, and their matched relations: [subst] -> [subst] -> [subst]. If either is empty, return empty.
 * For example, if
 *   `s1 = [ ( { a: A1, b: B1 }, { Relation(A1, B1) } ), ( { a: A2, b: B2 }, { Relation(A2, B2) } ) ]` and
 *   `s2 = [ ( { c: C1, d: D1 }, { Relation(C1, D1) } ), ( { c: C2, d: D2 }, { Relation(C2, D2) } ) ]`
 * then `merge(s1, s2)` yields
 *   [ ( {a: A1, b: B1, c: C1; d: D1 }, { Relation(A1, B1), Relation(C1, D1) } ),
 *     ( {a: A1, b: B1, c: C2; d: D2 }, { Relation(A1, B1), Relation(C2, D2) } ),
 *     ( {a: A2, b: B2, c: C1; d: D1 }, { Relation(A2, B2), Relation(C1, D1) } ),
 *     ( {a: A2, b: B2, c: C2; d: D2 }, { Relation(A2, B2), Relation(C2, D2) } ) ].
 *
 * In essence, we take the Cartesian product between the two lists. Both substitutions and their matched relations are merged.
 */
const merge = (
  s1: im.List<[Subst, im.Set<SubStmt<A>>]>,
  s2: im.List<[Subst, im.Set<SubStmt<A>>]>
): im.List<[Subst, im.Set<SubStmt<A>>]> => {
  if (s1.size === 0 || s2.size === 0) {
    return im.List();
  }
  const s1Arr = s1.toArray();
  const s2Arr = s2.toArray();

  const result: [Subst, im.Set<SubStmt<A>>][] = cartesianProduct(
    s1Arr,
    s2Arr,
    ([aSubst], [bSubst]) => {
      // Requires that substitutions are consistent
      return consistentSubsts(aSubst, bSubst);
    },
    ([aSubst, aStmts], [bSubst, bStmts]) => [
      combine(aSubst, bSubst),
      aStmts.union(bStmts),
    ]
  );
  return im.List(result);
};

/**
 * Check whether `a` and `b` are consistent
 * in that they do not include different values mapped from the same key.
 *
 * For example, let
 *   a = { a: A, b: B }, b = { c: C, d: D }
 * Then consistentSubsts(a, b) = true. Let
 *   a = { a: A, b: B }, b = { a: C, d: D}
 * Then consistentSubsts(a, b) = false, since `a` maps to both `A` and `C`.
 */
const consistentSubsts = (a: Subst, b: Subst): boolean => {
  const aKeys = im.Set<string>(Object.keys(a));
  const bKeys = im.Set<string>(Object.keys(b));

  const overlap = aKeys.intersect(bKeys);

  return overlap.every((key) => {
    return a[key] === b[key];
  });
};

// Judgment 9. G; theta |- T <| |T
// Assumes types are nullary, so doesn't return a subst, only a bool indicating whether the types matched
// Ported from `matchType`
const typesMatched = (
  varEnv: Env,
  substanceType: TypeConsApp<A>,
  styleType: StyT<A>
): boolean => {
  if (substanceType.args.length === 0) {
    // Style type needs to be more generic than Style type
    return isDeclaredSubtype(substanceType, toSubstanceType(styleType), varEnv);
  }

  // TODO(errors)
  throw Error(
    "internal error: expected two nullary types (parametrized types to be implemented)"
  );
};

// Judgment 10. theta |- x <| B
const matchBvar = (
  subVar: Identifier<A>,
  bf: BindingForm<A>
): Subst | undefined => {
  switch (bf.tag) {
    case "StyVar": {
      const newSubst = {};
      newSubst[toString(bf)] = subVar.value; // StyVar matched SubVar
      return newSubst;
    }
    case "SubVar": {
      if (subVar.value === bf.contents.value) {
        // Substance variables matched; comparing string equality
        return {};
      } else {
        return undefined; // TODO: Note, here we distinguish between an empty substitution and no substitution... but why?
        // Answer: An empty substitution counts as a match; an invalid substitution (undefined) does not count as a match.
      }
    }
  }
};

// Judgment 12. G; theta |- S <| |S_o
const matchDeclLine = (
  varEnv: Env,
  line: SubStmt<A>,
  decl: DeclPattern<A>
): Subst | undefined => {
  if (line.tag === "Decl") {
    const [subT, subVar] = [line.type, line.name];
    const [styT, bvar] = [decl.type, decl.id];

    // substitution is only valid if types matched first
    if (typesMatched(varEnv, subT, styT)) {
      return matchBvar(subVar, bvar);
    }
  }

  // Sty decls only match Sub decls
  return undefined;
};

// Judgment 16. G; [theta] |- [S] <| [|S_o] ~> [theta']
const matchDecl = (
  varEnv: Env,
  subProg: SubProg<A>,
  decl: DeclPattern<A>
): im.List<Subst> => {
  const initDSubsts: im.List<Subst> = im.List();
  // Judgment 14. G; [theta] |- [S] <| |S_o
  const newDSubsts = subProg.statements.reduce((dSubsts, line) => {
    const subst = matchDeclLine(varEnv, line, decl);
    if (subst === undefined) {
      return dSubsts;
    } else {
      return dSubsts.push(subst);
    }
  }, initDSubsts);
  return newDSubsts;
};

/**
 * Match a Style argument against a Substance argument in a predicate, function, or constructor application.
 * If this argument is itself a predicate, function, or constructor application, we recursively match those.
 * @returns If the `styArg` and `subArg` match, return a `Subst` that maps variable(s) in styArg into variable(s) in subArg. Return `undefined` otherwise.
 */
const matchStyArgToSubArg = (
  styTypeMap: { [k: string]: StyT<A> },
  subTypeMap: { [k: string]: TypeConsApp<A> },
  varEnv: Env,
  styArg: PredArg<A> | SelExpr<A>,
  subArg: SubPredArg<A> | SubExpr<A>
): Subst[] => {
  if (styArg.tag === "SEBind" && subArg.tag === "Identifier") {
    const styBForm = styArg.contents;
    if (styBForm.tag === "StyVar") {
      const styArgName = styBForm.contents.value;
      const subArgName = subArg.value;

      // check types
      const styArgType = styTypeMap[styArgName];
      const subArgType = subTypeMap[subArgName];
      if (typesMatched(varEnv, subArgType, styArgType)) {
        const rSubst = {};
        rSubst[styArgName] = subArgName;
        return [rSubst];
      } else {
        return [];
      }
    } /* (styBForm.tag === "SubVar") */ else {
      if (subArg.value === styBForm.contents.value) {
        return [{}];
      } else {
        return [];
      }
    }
  }
  if (styArg.tag === "RelPred" && subArg.tag === "ApplyPredicate") {
    return matchStyApplyToSubApply(
      styTypeMap,
      subTypeMap,
      varEnv,
      styArg,
      subArg
    );
  }
  if (
    subArg.tag === "ApplyConstructor" &&
    (styArg.tag === "SEValCons" || styArg.tag === "SEFuncOrValCons")
  ) {
    return matchStyApplyToSubApply(
      styTypeMap,
      subTypeMap,
      varEnv,
      styArg,
      subArg
    );
  }
  if (
    subArg.tag === "ApplyFunction" &&
    (styArg.tag === "SEValCons" || styArg.tag === "SEFuncOrValCons")
  ) {
    return matchStyApplyToSubApply(
      styTypeMap,
      subTypeMap,
      varEnv,
      styArg,
      subArg
    );
  }
  return [];
};

/**
 * Match a list of Style arguments against a list of Substance arguments.
 * @returns If all arguments match, return a `Subst[]` that contains mappings which map the Style variable(s) against Substance variable(s). If any arguments fail to match, return [].
 */
const matchStyArgsToSubArgs = (
  styTypeMap: { [k: string]: StyT<A> },
  subTypeMap: { [k: string]: TypeConsApp<A> },
  varEnv: Env,
  styArgs: PredArg<A>[] | SelExpr<A>[],
  subArgs: SubPredArg<A>[] | SubExpr<A>[]
): Subst[] => {
  const stySubArgPairs = zip2<
    PredArg<A> | SelExpr<A>,
    SubPredArg<A> | SubExpr<A>
  >(styArgs, subArgs);

  const substsForEachArg = stySubArgPairs.map(([styArg, subArg]) => {
    const argSubsts = matchStyArgToSubArg(
      styTypeMap,
      subTypeMap,
      varEnv,
      styArg,
      subArg
    );
    return argSubsts;
  });

  // We do Cartesian product here.
  // The idea is, each argument may yield multiple matches due to symmetry.
  // For example, first argument might give us
  //   (a --> A, b --> B) and (a --> B, b --> A)
  // due to symmetry. The second argument might give us
  //   (c --> C, d --> D) and (c --> D, d --> C).
  // We want to incorporate all four possible, consistent matchings for (a, b, c, d).
  // TODO: Think about ways to optimize this.
  const first = substsForEachArg.shift();
  if (first !== undefined) {
    const substs: Subst[] = substsForEachArg.reduce(
      (currSubsts, substsForArg) => {
        return cartesianProduct(
          currSubsts,
          substsForArg,
          (aSubst, bSubst) => consistentSubsts(aSubst, bSubst),
          (aSubst, bSubst) => combine(aSubst, bSubst)
        );
      },
      first
    );
    return substs;
  } else {
    return [];
  }
};

/**
 * Match a Style application of predicate, function, or constructor against a Substance application
 * by comparing names and arguments. For symmetric predicates, we force it to consider both versions of the predicate.
 * If the Style application and Substance application match, return the variable mapping. Otherwise, return `undefined`.
 *
 * For example, let
 *   styRel = Relation(a, b, c)
 *   subRel = Relation(A, B, C)
 * then
 *   matchStyApplyToSubApply(styRel, subRel) = { a: A, b: B, c: C }.
 *
 * This works with Functions, Predicates, and Constructors.
 */
const matchStyApplyToSubApply = (
  styTypeMap: { [k: string]: StyT<A> },
  subTypeMap: { [k: string]: TypeConsApp<A> },
  varEnv: Env,
  styRel: RelPred<A> | SelExpr<A>,
  subRel: ApplyPredicate<A> | SubExpr<A>
): Subst[] => {
  // Predicate Applications
  if (styRel.tag === "RelPred" && subRel.tag === "ApplyPredicate") {
    // If names do not match up, this is an invalid matching. No substitution.
    if (subRel.name.value !== styRel.name.value) {
      return [];
    }

    // Consider the original version
    const rSubstOriginal = matchStyArgsToSubArgs(
      styTypeMap,
      subTypeMap,
      varEnv,
      styRel.args,
      subRel.args
    );

    // Consider the symmetric, flipped-argument version
    let rSubstSymmetric = undefined;
    const predicateDecl = varEnv.predicates.get(subRel.name.value);
    if (predicateDecl && predicateDecl.symmetric) {
      // Flip arguments
      const flippedStyArgs = [styRel.args[1], styRel.args[0]];
      rSubstSymmetric = matchStyArgsToSubArgs(
        styTypeMap,
        subTypeMap,
        varEnv,
        flippedStyArgs,
        subRel.args
      );
    }

    const rSubsts: Subst[] = [...rSubstOriginal];
    if (rSubstSymmetric !== undefined) {
      rSubsts.push(...rSubstSymmetric);
    }

    if (styRel.alias === undefined) {
      return rSubsts;
    } else {
      const aliasName = styRel.alias.value;
      return rSubsts.map((rSubst) => {
        const rSubstWithAlias = { ...rSubst };
        rSubstWithAlias[aliasName] = getSubPredAliasInstanceName(subRel);
        return rSubstWithAlias;
      });
    }
  }

  // Constructor or Function Applications
  if (
    (subRel.tag === "ApplyConstructor" &&
      (styRel.tag === "SEValCons" || styRel.tag === "SEFuncOrValCons")) ||
    (subRel.tag === "ApplyFunction" &&
      (styRel.tag === "SEValCons" || styRel.tag === "SEFuncOrValCons"))
  ) {
    // If names do not match up, this is an invalid matching. No substitution.
    if (subRel.name.value !== styRel.name.value) {
      return [];
    }
    const rSubst = matchStyArgsToSubArgs(
      styTypeMap,
      subTypeMap,
      varEnv,
      styRel.args,
      subRel.args
    );
    return rSubst;
  }
  return [];
};

/**
 * Match a `RelField` relation in Style against a `Decl` in Substance.
 * If valid match, return the variable mapping. Otherwise, return `undefined`.
 *
 * For example, if
 *   rel     = `a has label`
 *   subDecl = `MyType A`
 * and `A` indeed has `label`, then we return { a: A }. Otherwise, return `undefined`.
 */
const matchRelField = (
  styTypeMap: { [k: string]: StyT<A> },
  subTypeMap: { [k: string]: TypeConsApp<A> },
  varEnv: Env,
  subEnv: SubstanceEnv,
  rel: RelField<A>,
  subDecl: Decl<A>
): Subst | undefined => {
  const styName = toString(rel.name);
  const styType = styTypeMap[styName];
  const subName = subDecl.name.value;
  const subType = subTypeMap[subName];
  if (typesMatched(varEnv, subType, styType)) {
    const fieldDesc = rel.fieldDescriptor;
    const label = subEnv.labels.get(subName);
    if (label) {
      const rSubst: Subst = {};
      rSubst[styName] = subName;
      if (fieldDesc) {
        return label.type === fieldDesc ? rSubst : undefined;
      } else {
        return label.value.length > 0 ? rSubst : undefined;
      }
    } else {
      return undefined;
    }
  } else {
    return undefined;
  }
};

const getStyPredOrFuncOrConsArgNames = (
  arg: PredArg<A> | SelExpr<A>
): im.Set<string> => {
  if (arg.tag === "RelPred") {
    return getStyRelArgNames(arg);
  } else if (arg.tag === "SEBind") {
    return im.Set<string>().add(toString(arg.contents));
  } else {
    return arg.args.reduce((argNames, arg) => {
      return argNames.union(getStyPredOrFuncOrConsArgNames(arg));
    }, im.Set<string>());
  }
};

const getStyRelArgNames = (rel: RelationPattern<A>): im.Set<string> => {
  const initArgNames: im.Set<string> = im.Set();
  if (rel.tag === "RelPred") {
    return rel.args.reduce((argNames, arg) => {
      return argNames.union(getStyPredOrFuncOrConsArgNames(arg));
    }, initArgNames);
  } else if (rel.tag === "RelBind") {
    const bindedName = toString(rel.id);
    return getStyPredOrFuncOrConsArgNames(rel.expr).add(bindedName);
  } else {
    return initArgNames.add(toString(rel.name));
  }
};

/**
 * Match a Style relation (`RelPred`, `RelBind`, `RelField`) against the entire Substance program.
 * @returns `[usedStyVars, rSubsts]` where `usedStyVars` is a set of all Style variable names that appears in this Style relation,
 * and `rSubsts` is a list of [subst, subStmt] where `subst` is the variable mapping, and `subStmt` is the corresponding matched Substance statement.
 */
const matchStyRelToSubRels = (
  styTypeMap: { [k: string]: StyT<A> },
  subTypeMap: { [k: string]: TypeConsApp<A> },
  varEnv: Env,
  subEnv: SubstanceEnv,
  rel: RelationPattern<A>,
  subProg: SubProg<A>
): [im.Set<string>, im.List<[Subst, im.Set<SubStmt<A>>]>] => {
  const initUsedStyVars = im.Set<string>();
  const initRSubsts = im.List<[Subst, im.Set<SubStmt<A>>]>();
  if (rel.tag === "RelPred") {
    const styPred = rel;
    const newRSubsts = subProg.statements.reduce(
      (rSubsts, statement: SubStmt<A>) => {
        if (statement.tag !== "ApplyPredicate") {
          return rSubsts;
        }
        const rSubstsForPred = matchStyApplyToSubApply(
          styTypeMap,
          subTypeMap,
          varEnv,
          styPred,
          statement
        );

        return rSubstsForPred.reduce((rSubsts, rSubstForPred) => {
          return rSubsts.push([
            rSubstForPred,
            im.Set<SubStmt<A>>().add(statement),
          ]);
        }, rSubsts);
      },
      initRSubsts
    );
    return [getStyRelArgNames(rel), newRSubsts];
  } else if (rel.tag === "RelBind") {
    const styBind = rel;
    const styBindedName = styBind.id.contents.value;
    const styBindedExpr = styBind.expr;

    const newRSubsts = subProg.statements.reduce((rSubsts, statement) => {
      if (statement.tag !== "Bind") {
        return rSubsts;
      }
      const { variable: subBindedVar, expr: subBindedExpr } = statement;
      const subBindedName = subBindedVar.value;
      // substitutions for RHS expression
      const rSubstsForExpr = matchStyApplyToSubApply(
        styTypeMap,
        subTypeMap,
        varEnv,
        styBindedExpr,
        subBindedExpr
      );

      return rSubstsForExpr.reduce((rSubsts, rSubstForExpr) => {
        const rSubstForBind = { ...rSubstForExpr };
        rSubstForBind[styBindedName] = subBindedName;
        return rSubsts.push([
          rSubstForBind,
          im.Set<SubStmt<A>>().add(statement),
        ]);
      }, rSubsts);
    }, initRSubsts);

    return [getStyRelArgNames(rel), newRSubsts];
  } else {
    const newRSubsts = subProg.statements.reduce((rSubsts, statement) => {
      if (statement.tag === "Decl") {
        const rSubst = matchRelField(
          styTypeMap,
          subTypeMap,
          varEnv,
          subEnv,
          rel,
          statement
        );
        if (rSubst === undefined) {
          return rSubsts;
        } else {
          return rSubsts.push([rSubst, im.Set<SubStmt<A>>()]);
        }
      } else {
        return rSubsts;
      }
    }, initRSubsts);
    return [initUsedStyVars.add(toString(rel.name)), newRSubsts];
  }
};

/**
 * Match a list of Style relations against a Substance program.
 * An r-substitution (abbr. rSubst, singular) is a `Subst` that results from matching one Style relation to one Substance relation.
 * If we match one Style relation to an entire Substance program, we get a bunch of r-substitutions (abbr. rSubsts, plural), one for each match.
 * If we do this for all Style relations, we get a list of lists of r-substitutions (abbr. listRSubsts).
 *
 * In other words,
 *   rSubst: Subst
 *   rSubsts: im.List<Subst>
 *   listRSubsts: im.List<im.List<Subst>>
 *
 * Note that each `Subst` also gets paired with a set of Substance relations matched by this `Subst`.
 * @returns `[usedStyVars, listRSubsts]` where `usedStyVars` is a set of used Style variables, and `listRSubsts` is a list, where
 * each Style relation corresponds to a list of potential substitutions for the relation. A potential substitution includes both the
 * substitution itself and the matched Substance statement.
 */
const makeListRSubstsForStyleRels = (
  styTypeMap: { [k: string]: StyT<A> },
  subTypeMap: { [k: string]: TypeConsApp<A> },
  varEnv: Env,
  subEnv: SubstanceEnv,
  rels: RelationPattern<A>[],
  subProg: SubProg<A>
): [im.Set<string>, im.List<im.List<[Subst, im.Set<SubStmt<A>>]>>] => {
  const initUsedStyVars: im.Set<string> = im.Set();
  const initListRSubsts: im.List<
    im.List<[Subst, im.Set<SubStmt<A>>]>
  > = im.List();

  const [newUsedStyVars, newListRSubsts] = rels.reduce(
    ([usedStyVars, listRSubsts], rel) => {
      const [relUsedStyVars, relRSubsts] = matchStyRelToSubRels(
        styTypeMap,
        subTypeMap,
        varEnv,
        subEnv,
        rel,
        subProg
      );
      return [usedStyVars.union(relUsedStyVars), listRSubsts.push(relRSubsts)];
    },
    [initUsedStyVars, initListRSubsts]
  );

  return [newUsedStyVars, newListRSubsts];
};

/**
 * First match the relations. Then, match free Style variables. Finally, merge all substitutions together.
 */
const makePotentialSubsts = (
  varEnv: Env,
  selEnv: SelEnv,
  subEnv: SubstanceEnv,
  subProg: SubProg<A>,
  decls: DeclPattern<A>[],
  rels: RelationPattern<A>[]
): im.List<[Subst, im.Set<SubStmt<A>>]> => {
  const subTypeMap: { [k: string]: TypeConsApp<A> } = subProg.statements.reduce(
    (result, statement) => {
      if (statement.tag === "Decl") {
        result[statement.name.value] = statement.type;
        return result;
      } else {
        return result;
      }
    },
    {}
  );
  const styTypeMap: { [k: string]: StyT<A> } = selEnv.sTypeVarMap;
  const [usedStyVars, listRSubsts] = makeListRSubstsForStyleRels(
    styTypeMap,
    subTypeMap,
    varEnv,
    subEnv,
    rels,
    subProg
  );
  // Add in variables that are not present in the relations.
  const listPSubsts = decls.reduce((currListPSubsts, decl) => {
    if (usedStyVars.includes(decl.id.contents.value)) {
      return currListPSubsts;
    } else {
      const pSubsts = matchDecl(varEnv, subProg, decl);
      return currListPSubsts.push(
        pSubsts.map((pSubst) => [pSubst, im.Set<SubStmt<A>>()])
      );
    }
  }, listRSubsts);

  if (listPSubsts.some((pSubsts) => pSubsts.size === 0)) {
    return im.List();
  }

  const first = listPSubsts.first();
  if (first) {
    const substs = listPSubsts.shift().reduce((currSubsts, pSubsts) => {
      return merge(currSubsts, pSubsts);
    }, first);
    return substs;
  } else {
    return im.List();
  }
};

const findSubstsSel = (
  varEnv: Env,
  subEnv: SubstanceEnv,
  subProg: SubProg<A>,
  [header, selEnv]: [Header<A>, SelEnv]
): Subst[] => {
  switch (header.tag) {
    case "Selector": {
      const sel = header;
      const decls = sel.head.contents.concat(safeContentsList(sel.with));
      const rels = safeContentsList(sel.where);
      // const initSubsts: Subst[] = [];
      const rawSubsts = makePotentialSubsts(
        varEnv,
        selEnv,
        subEnv,
        subProg,
        decls,
        rels
      );
      log.debug("total number of raw substs: ", rawSubsts.size);
      /*
      const substCandidates = rawSubsts.filter((subst) =>
        fullSubst(selEnv, subst)
      );
      */

      // Ensures there are no duplicated substitutions in terms of both
      // matched relations and substitution targets.
      const filteredSubsts = deduplicate(
        varEnv,
        subEnv,
        subProg,
        rels,
        rawSubsts
      );
      const correctSubsts = filteredSubsts.filter(uniqueKeysAndVals);
      /*const correctSubstsWithAliasSubsts = correctSubsts.map((subst) =>
        addRelPredAliasSubsts(
          varEnv,
          subEnv,
          subProg,
          subst,
          substituteRels(subst, rels)
        )
      );*/

      return /*correctSubstsWithAliasSubsts.toArray();*/ correctSubsts.toArray();
    }
    case "Namespace": {
      // must return one empty substitution, so the block gets processed exactly
      // once in the first compiler pass
      return [{}];
    }
  }
};

//#endregion

//#region first pass

type FieldedRes = Result<{ dict: Fielded; warns: StyleWarning[] }, StyleError>;

const updateExpr = (
  path: ResolvedPath<C>,
  assignment: BlockAssignment,
  errTagPrefix: "Assign" | "Delete",
  f: (field: Field, prop: PropID | undefined, fielded: Fielded) => FieldedRes
): BlockAssignment => {
  switch (path.tag) {
    case "Global": {
      return addDiags(
        oneErr({ tag: `${errTagPrefix}GlobalError`, path }),
        assignment
      );
    }
    case "Local": {
      if (path.members.length > 1) {
        return addDiags(
          oneErr({ tag: "PropertyMemberError", path }),
          assignment
        );
      }
      // remember, we don't use `--noUncheckedIndexedAccess`
      const prop = path.members.length > 0 ? path.members[0].value : undefined;
      // coincidentally, `BlockAssignment["locals"]` looks just like `Fielded`
      const res = f(path.name, prop, assignment.locals);
      if (res.isErr()) {
        return addDiags(oneErr(res.error), assignment);
      }
      const { dict: locals, warns } = res.value;
      return addDiags(warnings(warns), { ...assignment, locals });
    }
    case "Substance": {
      if (path.members.length < 1) {
        return addDiags(
          oneErr({ tag: `${errTagPrefix}SubstanceError`, path }),
          assignment
        );
      } else if (path.members.length > 2) {
        return addDiags(
          oneErr({ tag: "PropertyMemberError", path }),
          assignment
        );
      }
      const field = path.members[0].value;
      // remember, we don't use `--noUncheckedIndexedAccess`
      const prop = path.members.length > 1 ? path.members[1].value : undefined;
      const subObj = assignment.substances.get(path.name) ?? im.Map();
      const res = f(field, prop, subObj);
      if (res.isErr()) {
        return addDiags(oneErr(res.error), assignment);
      }
      const { dict, warns } = res.value;
      return addDiags(warnings(warns), {
        ...assignment,
        substances: assignment.substances.set(path.name, dict),
      });
    }
  }
};

const processExpr = (
  context: Context,
  expr: Expr<C>
): Result<FieldSource, StyleError> => {
  if (expr.tag !== "GPIDecl") {
    return ok({ tag: "OtherSource", expr: { context, expr } });
  }
  const shapeType = expr.shapeName.value;
  if (!isShapeType(shapeType)) {
    return err({ tag: "InvalidGPITypeError", givenType: expr.shapeName });
  }
  const res: Result<ShapeSource["props"], StyleError> = safeChain(
    expr.properties,
    ({ name, value }, m) => {
      if (value.tag === "GPIDecl") {
        return err({ tag: "NestedShapeError", expr: value });
      }
      return ok(m.set(name.value, { context, expr: value }));
    },
    ok(im.Map())
  );
  return andThen((props) => ok({ tag: "ShapeSource", shapeType, props }), res);
};

const insertExpr = (
  block: BlockInfo,
  path: ResolvedPath<C>,
  expr: Expr<C>,
  assignment: BlockAssignment
): BlockAssignment =>
  updateExpr(path, assignment, "Assign", (field, prop, fielded) => {
    const warns: StyleWarning[] = [];
    if (prop === undefined) {
      const source = processExpr({ ...block, locals: assignment.locals }, expr);
      if (source.isErr()) {
        return err(source.error);
      }
      if (fielded.has(field)) {
        warns.push({ tag: "ImplicitOverrideWarning", path });
      }
      return ok({ dict: fielded.set(field, source.value), warns });
    } else {
      if (expr.tag === "GPIDecl") {
        return err({ tag: "NestedShapeError", expr });
      }
      const shape = fielded.get(field);
      if (shape === undefined) {
        return err({ tag: "MissingShapeError", path });
      }
      if (shape.tag !== "ShapeSource") {
        return err({ tag: "NotShapeError", path, what: shape.expr.expr.tag });
      }
      if (shape.props.has(prop)) {
        warns.push({ tag: "ImplicitOverrideWarning", path });
      }
      return ok({
        dict: fielded.set(field, {
          ...shape,
          props: shape.props.set(prop, {
            context: { ...block, locals: assignment.locals },
            expr,
          }),
        }),
        warns,
      });
    }
  });

const deleteExpr = (
  path: ResolvedPath<C>,
  assignment: BlockAssignment
): BlockAssignment =>
  updateExpr(path, assignment, "Delete", (field, prop, fielded) => {
    if (prop === undefined) {
      return ok({
        dict: fielded.remove(field),
        warns: fielded.has(field) ? [] : [{ tag: "NoopDeleteWarning", path }],
      });
    } else {
      const shape = fielded.get(field);
      if (shape === undefined) {
        return err({ tag: "MissingShapeError", path });
      }
      if (shape.tag !== "ShapeSource") {
        return err({ tag: "NotShapeError", path, what: shape.expr.expr.tag });
      }
      return ok({
        dict: fielded.set(field, {
          ...shape,
          props: shape.props.remove(prop),
        }),
        warns: [],
      });
    }
  });

const resolveLhsName = (
  { block, subst }: BlockInfo,
  assignment: BlockAssignment,
  name: BindingForm<C>
): ResolvedName => {
  const { value } = name.contents;
  switch (name.tag) {
    case "StyVar": {
      if (assignment.locals.has(value)) {
        // locals shadow selector match names
        return { tag: "Local", block, name: value };
      } else if (value in subst) {
        // selector match names shadow globals
        return { tag: "Substance", block, name: subst[value] };
      } else if (assignment.globals.has(value)) {
        return { tag: "Global", block, name: value };
      } else {
        // if undefined, we may be defining for the first time, must be a local
        return { tag: "Local", block, name: value };
      }
    }
    case "SubVar": {
      return { tag: "Substance", block, name: value };
    }
  }
};

const resolveLhsPath = (
  block: BlockInfo,
  assignment: BlockAssignment,
  path: Path<C>
): Result<ResolvedPath<C>, StyleError> => {
  const { start, end, name, members, indices } = path;
  return indices.length > 0
    ? err({ tag: "AssignAccessError", path })
    : ok({
        start,
        end,
        ...resolveLhsName(block, assignment, name),
        members,
      });
};

const processStmt = (
  block: BlockInfo,
  index: number,
  stmt: Stmt<C>,
  assignment: BlockAssignment
): BlockAssignment => {
  switch (stmt.tag) {
    case "PathAssign": {
      // TODO: check `stmt.type`
      const path = resolveLhsPath(block, assignment, stmt.path);
      if (path.isErr()) {
        return addDiags(oneErr(path.error), assignment);
      }
      return insertExpr(block, path.value, stmt.value, assignment);
    }
    case "Override": {
      // resolve just once, not again between deleting and inserting
      const path = resolveLhsPath(block, assignment, stmt.path);
      if (path.isErr()) {
        return addDiags(oneErr(path.error), assignment);
      }
      return insertExpr(
        block,
        path.value,
        stmt.value,
        deleteExpr(path.value, assignment)
      );
    }
    case "Delete": {
      const path = resolveLhsPath(block, assignment, stmt.contents);
      if (path.isErr()) {
        return addDiags(oneErr(path.error), assignment);
      }
      return deleteExpr(path.value, assignment);
    }
    case "AnonAssign": {
      const { start } = stmt;
      // act as if the synthetic name we create is from the beginning of the
      // anonymous assignment statement
      const range: SourceRange = { start, end: start };
      return insertExpr(
        block,
        {
          ...range,
          tag: "Local",
          block: block.block,
          name: `$${ANON_KEYWORD}_${index}`,
          members: [],
        },
        stmt.contents,
        assignment
      );
    }
  }
};

const blockId = (
  blockIndex: number,
  substIndex: number,
  header: Header<A>
): LocalVarSubst => {
  switch (header.tag) {
    case "Selector": {
      return { tag: "LocalVarId", contents: [blockIndex, substIndex] };
    }
    case "Namespace": {
      return { tag: "NamespaceId", contents: header.contents.contents.value };
    }
  }
};

const makeFakeIntPathAssign = (name: string, value: number): PathAssign<C> => {
  return {
    tag: "PathAssign",
    nodeType: "Style",
    type: undefined,
    path: {
      start: { line: 0, col: 0 },
      end: { line: 0, col: 0 },
      tag: "Path",
      nodeType: "Style",
      members: [],
      indices: [],
      name: {
        start: { line: 0, col: 0 },
        end: { line: 0, col: 0 },
        tag: "StyVar",
        nodeType: "Style",
        contents: {
          start: { line: 0, col: 0 },
          end: { line: 0, col: 0 },
          tag: "Identifier",
          nodeType: "Style",
          type: "value",
          value: name,
        },
      },
    },
    value: {
      start: { line: 0, col: 0 },
      end: { line: 0, col: 0 },
      tag: "Fix",
      nodeType: "Style",
      contents: value,
    },
    start: { line: 0, col: 0 },
    end: { line: 0, col: 0 },
  };
};

const processBlock = (
  varEnv: Env,
  subEnv: SubstanceEnv,
  blockIndex: number,
  hb: HeaderBlock<C>,
  assignment: Assignment
): Assignment => {
  // Run static checks first
  const selEnv = checkHeader(varEnv, hb.header);
  const errors = im.List([...selEnv.warnings, ...selEnv.errors]);
  // TODO(errors/warn): distinguish between errors and warnings
  const withSelErrors = addDiags({ errors, warnings: im.List() }, assignment);
  if (errors.size > 0) {
    return withSelErrors;
  }

  const substs = findSubstsSel(varEnv, subEnv, subEnv.ast, [hb.header, selEnv]);
  log.debug("Translating block", hb, "with substitutions", substs);
  log.debug("total number of substs", substs.length);
  // OPTIMIZE: maybe we should just compile the block once into something
  // parametric, and then substitute the Substance variables
  // ^ This looks really reasonable.
  return substs.reduce((assignment, subst, substIndex) => {
    const block = blockId(blockIndex, substIndex, hb.header);
    const withLocals: BlockAssignment = { ...assignment, locals: im.Map() };
    if (block.tag === "NamespaceId") {
      // prepopulate with an empty namespace, to give a better error message
      // when someone tries to assign to a global by its absolute path
      // (`AssignGlobalError` instead of `MissingShapeError`)
      withLocals.globals = withLocals.globals.set(block.contents, im.Map());
    }

    // Augment the block to include the metadata
    const matchIdAssignment = makeFakeIntPathAssign("match_id", substIndex + 1);

    const matchTotalAssignment = makeFakeIntPathAssign(
      "match_total",
      substs.length
    );

    const augmentedStatements = im
      .List<Stmt<C>>()
      .push(matchIdAssignment)
      .push(matchTotalAssignment)
      .concat(hb.block.statements);

    // Translate each statement in the block
    const {
      diagnostics,
      globals,
      unnamed,
      substances,
      locals,
    } = augmentedStatements.reduce(
      (assignment, stmt, stmtIndex) =>
        processStmt({ block, subst }, stmtIndex, stmt, assignment),
      withLocals
    );

    switch (block.tag) {
      case "LocalVarId": {
        return {
          diagnostics,
          globals,
          unnamed: unnamed.set(im.List(block.contents), locals),
          substances,
        };
      }
      case "NamespaceId": {
        // TODO: check that `substs` is a singleton list
        return {
          diagnostics,
          globals: globals.set(block.contents, locals),
          unnamed,
          substances,
        };
      }
    }
  }, withSelErrors);
};

export const buildAssignment = (
  varEnv: Env,
  subEnv: SubstanceEnv,
  styProg: StyProg<C>
): Assignment => {
  // insert Substance label string; use dummy AST node location pattern from
  // `engine/ParserUtil`
  const range: SourceRange = {
    start: { line: 1, col: 1 },
    end: { line: 1, col: 1 },
  };
  const assignment: Assignment = {
    diagnostics: { errors: im.List(), warnings: im.List() },
    globals: im.Map(),
    unnamed: im.Map(),
    substances: subEnv.labels.map((label) =>
      im.Map([
        [
          LABEL_FIELD,
          {
            ...range,
            tag: "OtherSource",
            expr: {
              context: {
                block: { tag: "NamespaceId", contents: "" }, // HACK
                subst: {},
                locals: im.Map(),
              },
              expr: {
                ...range,
                tag: "StringLit",
                nodeType: "SyntheticStyle",
                contents: label.value,
              },
            },
          },
        ],
      ])
    ),
  };
  return styProg.items.reduce(
    (assignment, item, index) =>
      item.tag === "HeaderBlock"
        ? processBlock(varEnv, subEnv, index, item, assignment)
        : assignment,
    assignment
  );
};

//#endregion

//#region second pass

const findPathsExpr = <T>(expr: Expr<T>): Path<T>[] => {
  switch (expr.tag) {
    case "BinOp": {
      return [expr.left, expr.right].flatMap(findPathsExpr);
    }
    case "BoolLit":
    case "ColorLit":
    case "Fix":
    case "StringLit":
    case "Vary": {
      return [];
    }
    case "CompApp": {
      return expr.args.flatMap(findPathsExpr);
    }
    case "ConstrFn":
    case "ObjFn": {
      const body = expr.body;
      if (body.tag === "FunctionCall") {
        return body.args.flatMap(findPathsExpr);
      } else {
        return [body.arg1, body.arg2].flatMap(findPathsExpr);
      }
    }
    case "GPIDecl": {
      return expr.properties.flatMap((prop) => findPathsExpr(prop.value));
    }
    case "Layering": {
      return [expr.left, ...expr.right];
    }
    case "List":
    case "Tuple":
    case "Vector": {
      return expr.contents.flatMap(findPathsExpr);
    }
    case "Path": {
      return [expr];
    }
    case "UOp": {
      return findPathsExpr(expr.arg);
    }
  }
};

const findPathsWithContext = <T>({
  context,
  expr,
}: WithContext<Expr<T>>): WithContext<Path<T>>[] =>
  findPathsExpr(expr).map((p) => ({ context, expr: p }));

const resolveRhsPath = (p: WithContext<Path<C>>): ResolvedPath<C> => {
  const { start, end, name, members } = p.expr; // drop `indices`
  return { start, end, ...resolveRhsName(p.context, name), members };
};

const gatherExpr = (
  graph: DepGraph,
  w: string,
  expr: WithContext<NotShape>
): void => {
  graph.setNode(w, expr);
  for (const p of findPathsWithContext(expr)) {
    graph.setEdge(
      {
        i: prettyPrintResolvedPath(resolveRhsPath(p)),
        j: w,
        e: undefined,
      },
      () => undefined
    );
  }
};

const gatherField = (graph: DepGraph, lhs: string, rhs: FieldSource): void => {
  switch (rhs.tag) {
    case "ShapeSource": {
      graph.setNode(lhs, rhs.shapeType);
      for (const [k, expr] of rhs.props) {
        const p = `${lhs}.${k}`;
        graph.setEdge({ i: p, j: lhs, e: undefined }, () => undefined);
        gatherExpr(graph, p, expr);
      }
      return;
    }
    case "OtherSource": {
      gatherExpr(graph, lhs, rhs.expr);
      return;
    }
  }
};

export const gatherDependencies = (assignment: Assignment): DepGraph => {
  const graph = new Graph<
    string,
    ShapeType | WithContext<NotShape> | undefined
  >();

  for (const [blockName, fields] of assignment.globals) {
    for (const [fieldName, field] of fields) {
      gatherField(graph, `${blockName}.${fieldName}`, field);
    }
  }

  for (const [indices, fields] of assignment.unnamed) {
    for (const [fieldName, field] of fields) {
      const [blockIndex, substIndex] = indices;
      const p: ResolvedPath<A> = {
        tag: "Local",
        name: fieldName,
        block: { tag: "LocalVarId", contents: [blockIndex, substIndex] },
        members: [],
      };
      gatherField(graph, prettyPrintResolvedPath(p), field);
    }
  }

  for (const [substanceName, fields] of assignment.substances) {
    for (const [fieldName, field] of fields) {
      gatherField(graph, `\`${substanceName}\`.${fieldName}`, field);
    }
  }

  return graph;
};

//#endregion

//#region third pass

const internalMissingPathError = (path: string) =>
  Error(`Style internal error: could not find path ${path}`);

const evalExprs = (
  mut: MutableContext,
  canvas: Canvas,
  stages: OptPipeline,
  context: Context,
  args: Expr<C>[],
  trans: Translation
): Result<ArgVal<ad.Num>[], StyleDiagnostics> =>
  all(
    args.map((expr) => evalExpr(mut, canvas, stages, { context, expr }, trans))
  ).mapErr(flatErrs);

const argValues = (
  mut: MutableContext,
  canvas: Canvas,
  stages: OptPipeline,
  context: Context,
  args: Expr<C>[],
  trans: Translation
): Result<(GPI<ad.Num> | Value<ad.Num>)["contents"][], StyleDiagnostics> =>
  evalExprs(mut, canvas, stages, context, args, trans).map((argVals) =>
    argVals.map((arg) => {
      switch (arg.tag) {
        case "GPI": // strip the `GPI` tag
          return arg.contents;
        case "Val": // strip both `Val` and type annotation like `FloatV`
          return arg.contents.contents;
      }
    })
  );

const evalVals = (
  mut: MutableContext,
  canvas: Canvas,
  stages: OptPipeline,
  context: Context,
  args: Expr<C>[],
  trans: Translation
): Result<Value<ad.Num>[], StyleDiagnostics> =>
  evalExprs(mut, canvas, stages, context, args, trans).andThen((argVals) =>
    all(
      argVals.map(
        (argVal, i): Result<Value<ad.Num>, StyleDiagnostics> => {
          switch (argVal.tag) {
            case "GPI": {
              return err(oneErr({ tag: "NotValueError", expr: args[i] }));
            }
            case "Val": {
              return ok(argVal.contents);
            }
          }
        }
      )
    ).mapErr(flatErrs)
  );

const evalBinOpScalars = (
  op: BinaryOp,
  left: ad.Num,
  right: ad.Num
): ad.Num => {
  switch (op) {
    case "BPlus": {
      return add(left, right);
    }
    case "BMinus": {
      return sub(left, right);
    }
    case "Multiply": {
      return mul(left, right);
    }
    case "Divide": {
      return div(left, right);
    }
    case "Exp": {
      return pow(left, right);
    }
  }
};

const evalBinOpVectors = (
  error: BinOpTypeError,
  op: BinaryOp,
  left: ad.Num[],
  right: ad.Num[]
): Result<ad.Num[], StyleError> => {
  switch (op) {
    case "BPlus": {
      return ok(ops.vadd(left, right));
    }
    case "BMinus": {
      return ok(ops.vsub(left, right));
    }
    case "Multiply":
    case "Divide":
    case "Exp": {
      return err(error);
    }
  }
};

const evalBinOpScalarVector = (
  error: BinOpTypeError,
  op: BinaryOp,
  left: ad.Num,
  right: ad.Num[]
): Result<ad.Num[], StyleError> => {
  switch (op) {
    case "Multiply": {
      return ok(ops.vmul(left, right));
    }
    case "BPlus":
    case "BMinus":
    case "Divide":
    case "Exp": {
      return err(error);
    }
  }
};

const evalBinOpVectorScalar = (
  error: BinOpTypeError,
  op: BinaryOp,
  left: ad.Num[],
  right: ad.Num
): Result<ad.Num[], StyleError> => {
  switch (op) {
    case "Multiply": {
      return ok(ops.vmul(right, left));
    }
    case "Divide": {
      return ok(ops.vdiv(left, right));
    }
    case "BPlus":
    case "BMinus":
    case "Exp": {
      return err(error);
    }
  }
};

const evalBinOpStrings = (
  error: BinOpTypeError,
  op: BinaryOp,
  left: string,
  right: string
): Result<string, StyleError> => {
  switch (op) {
    case "BPlus": {
      return ok(left + right);
    }
    case "BMinus":
    case "Multiply":
    case "Divide":
    case "Exp": {
      return err(error);
    }
  }
};

const evalBinOp = (
  expr: BinOp<C>,
  left: Value<ad.Num>,
  right: Value<ad.Num>
): Result<Value<ad.Num>, StyleError> => {
  const error: BinOpTypeError = {
    tag: "BinOpTypeError",
    expr,
    left: left.tag,
    right: right.tag,
  };
  if (left.tag === "FloatV" && right.tag === "FloatV") {
    return ok(floatV(evalBinOpScalars(expr.op, left.contents, right.contents)));
  } else if (left.tag === "VectorV" && right.tag === "VectorV") {
    return evalBinOpVectors(error, expr.op, left.contents, right.contents).map(
      vectorV
    );
  } else if (left.tag === "FloatV" && right.tag === "VectorV") {
    return evalBinOpScalarVector(
      error,
      expr.op,
      left.contents,
      right.contents
    ).map(vectorV);
  } else if (left.tag === "VectorV" && right.tag === "FloatV") {
    return evalBinOpVectorScalar(
      error,
      expr.op,
      left.contents,
      right.contents
    ).map(vectorV);
  } else if (left.tag === "StrV" && right.tag === "StrV") {
    return evalBinOpStrings(error, expr.op, left.contents, right.contents).map(
      strV
    );
  } else {
    return err(error);
  }
};

const eval1D = (
  coll: List<C> | Vector<C>,
  first: FloatV<ad.Num>,
  rest: ArgVal<ad.Num>[]
): Result<ListV<ad.Num> | VectorV<ad.Num>, StyleDiagnostics> => {
  const elems = [first.contents];
  for (const v of rest) {
    if (v.tag === "Val" && v.contents.tag === "FloatV") {
      elems.push(v.contents.contents);
    } else {
      return err(oneErr({ tag: "BadElementError", coll, index: elems.length }));
    }
  }
  switch (coll.tag) {
    case "List": {
      return ok(listV(elems));
    }
    case "Vector": {
      return ok(vectorV(elems));
    }
  }
};

const eval2D = (
  coll: List<C> | Vector<C>,
  first: VectorV<ad.Num>,
  rest: ArgVal<ad.Num>[]
): Result<LListV<ad.Num> | MatrixV<ad.Num>, StyleDiagnostics> => {
  const elems = [first.contents];
  for (const v of rest) {
    if (v.tag === "Val" && v.contents.tag === "VectorV") {
      elems.push(v.contents.contents);
    } else {
      return err(oneErr({ tag: "BadElementError", coll, index: elems.length }));
    }
  }
  switch (coll.tag) {
    case "List": {
      return ok(llistV(elems));
    }
    case "Vector": {
      return ok(matrixV(elems));
    }
  }
};

const evalShapeList = (
  coll: List<C> | Vector<C>,
  first: GPI<ad.Num>,
  rest: ArgVal<ad.Num>[]
): Result<ShapeListV<ad.Num>, StyleDiagnostics> => {
  const elems = [first];
  for (const v of rest) {
    if (v.tag === "GPI") {
      elems.push(v);
    } else {
      return err(oneErr({ tag: "BadElementError", coll, index: elems.length }));
    }
  }

  return ok(shapeListV(elems));
};

const evalListOrVector = (
  mut: MutableContext,
  canvas: Canvas,
  stages: OptPipeline,
  context: Context,
  coll: List<C> | Vector<C>,
  trans: Translation
): Result<Value<ad.Num>, StyleDiagnostics> => {
  return evalExprs(mut, canvas, stages, context, coll.contents, trans).andThen(
    (argVals) => {
      if (argVals.length === 0) {
        switch (coll.tag) {
          case "List": {
            return ok(listV([]));
          }
          case "Vector": {
            return ok(vectorV([]));
          }
        }
      }
      const [first, ...rest] = argVals;
      if (first.tag === "GPI") {
        return evalShapeList(coll, first, rest);
      } else {
        switch (first.contents.tag) {
          case "FloatV": {
            return eval1D(coll, first.contents, rest);
          }
          case "VectorV": {
            return eval2D(coll, first.contents, rest);
          }
          case "BoolV":
          case "ColorV":
          case "ListV":
          case "LListV":
          case "MatrixV":
          case "PathDataV":
          case "PtListV":
          case "StrV":
          case "TupV":
          case "ShapeListV": {
            return err(oneErr({ tag: "BadElementError", coll, index: 0 }));
          }
        }
      }
    }
  );
};

const isValidIndex = (a: unknown[], i: number): boolean =>
  Number.isInteger(i) && 0 <= i && i < a.length;

const evalAccess = (
  expr: Path<C>,
  coll: Value<ad.Num>,
  indices: number[]
): Result<FloatV<ad.Num>, StyleError> => {
  switch (coll.tag) {
    case "ListV":
    case "TupV":
    case "VectorV": {
      if (indices.length !== 1) {
        return err({ tag: "BadIndexError", expr });
      }
      const [i] = indices;
      if (!isValidIndex(coll.contents, i)) {
        return err({ tag: "OutOfBoundsError", expr, indices });
      }
      return ok(floatV(coll.contents[i]));
    }
    case "LListV":
    case "MatrixV":
    case "PtListV": {
      if (indices.length !== 2) {
        return err({ tag: "BadIndexError", expr });
      }
      const [i, j] = indices;
      if (!isValidIndex(coll.contents, i)) {
        return err({ tag: "OutOfBoundsError", expr, indices });
      }
      const row = coll.contents[i];
      if (!isValidIndex(row, j)) {
        return err({ tag: "OutOfBoundsError", expr, indices });
      }
      return ok(floatV(row[j]));
    }
    case "BoolV":
    case "ColorV":
    case "FloatV":
    case "PathDataV":
    case "StrV":
    case "ShapeListV": {
      // Not allowing indexing into a shape list for now
      return err({ tag: "NotCollError", expr });
    }
  }
};

const evalUMinus = (
  expr: UOp<C>,
  arg: Value<ad.Num>
): Result<Value<ad.Num>, StyleError> => {
  switch (arg.tag) {
    case "FloatV": {
      return ok(floatV(neg(arg.contents)));
    }
    case "VectorV": {
      return ok(vectorV(ops.vneg(arg.contents)));
    }
    case "BoolV":
    case "ListV":
    case "ColorV":
    case "LListV":
    case "MatrixV":
    case "PathDataV":
    case "PtListV":
    case "StrV":
    case "TupV":
    case "ShapeListV": {
      return err({ tag: "UOpTypeError", expr, arg: arg.tag });
    }
  }
};

const evalExpr = (
  mut: MutableContext,
  canvas: Canvas,
  layoutStages: OptPipeline,
  { context, expr }: WithContext<Expr<C>>,
  trans: Translation
): Result<ArgVal<ad.Num>, StyleDiagnostics> => {
  switch (expr.tag) {
    case "BinOp": {
      return evalVals(
        mut,
        canvas,
        layoutStages,
        context,
        [expr.left, expr.right],
        trans
      ).andThen(([left, right]) => {
        const res = evalBinOp(expr, left, right);
        if (res.isErr()) {
          return err(oneErr(res.error));
        }
        return ok(val(res.value));
      });
    }
    case "BoolLit": {
      return ok(val(boolV(expr.contents)));
    }
    case "ColorLit": {
      const hex = expr.contents;
      const rgba = hexToRgba(hex);
      if (rgba) {
        return ok(val(colorV({ tag: "RGBA", contents: rgba })));
      } else {
        return err(oneErr(invalidColorLiteral(expr)));
      }
    }
    case "CompApp": {
      const args = argValues(
        mut,
        canvas,
        layoutStages,
        context,
        expr.args,
        trans
      );
      if (args.isErr()) {
        return err(args.error);
      }
      const { name } = expr;
      if (!(name.value in compDict)) {
        return err(
          oneErr({ tag: "InvalidFunctionNameError", givenName: name })
        );
      }
      const x: Value<ad.Num> = compDict[name.value](mut, ...args.value);
      return ok(val(x));
    }
    case "ConstrFn":
    case "Layering":
    case "ObjFn":
    case "GPIDecl": {
      return err(oneErr({ tag: "NotValueError", expr, what: expr.tag }));
    }
    case "Fix": {
      return ok(val(floatV(expr.contents)));
    }
    case "List":
    case "Vector": {
      return evalListOrVector(
        mut,
        canvas,
        layoutStages,
        context,
        expr,
        trans
      ).map(val);
    }
    case "Path": {
      const resolvedPath = resolveRhsPath({ context, expr });
      const path = prettyPrintResolvedPath(resolvedPath);
      const resolved = trans.symbols.get(path);
      if (resolved === undefined) {
        return err(oneErr({ tag: "MissingPathError", path: resolvedPath }));
      }

      if (resolved.tag === "GPI") {
        // Can evaluate a path to a GPI - just return the GPI
        // Need to incorporate the "name" information:
        resolved.contents[1]["name"] = strV(path);
        return ok(resolved);
      }
      if (expr.indices.length === 0) {
        return ok(resolved);
      }
      const res = all(
        expr.indices.map((e) =>
          evalExpr(
            mut,
            canvas,
            layoutStages,
            { context, expr: e },
            trans
          ).andThen<number>((i) => {
            if (i.tag === "GPI") {
              return err(oneErr({ tag: "NotValueError", expr: e }));
            } else if (
              i.contents.tag === "FloatV" &&
              typeof i.contents.contents === "number"
            ) {
              return ok(i.contents.contents);
            } else {
              return err(oneErr({ tag: "BadIndexError", expr: e }));
            }
          })
        )
      );
      if (res.isErr()) {
        return err(flatErrs(res.error));
      }
      const elem = evalAccess(expr, resolved.contents, res.value);
      if (elem.isErr()) {
        return err(oneErr(elem.error));
      }
      return ok(val(elem.value));
    }
    case "StringLit": {
      return ok(val(strV(expr.contents)));
    }
    case "Tuple": {
      return evalVals(
        mut,
        canvas,
        layoutStages,
        context,
        expr.contents,
        trans
      ).andThen(([left, right]) => {
        if (left.tag !== "FloatV") {
          return err(oneErr({ tag: "BadElementError", coll: expr, index: 0 }));
        }
        if (right.tag !== "FloatV") {
          return err(oneErr({ tag: "BadElementError", coll: expr, index: 1 }));
        }
        return ok(val(tupV([left.contents, right.contents])));
      });
    }
    case "UOp": {
      return evalExpr(
        mut,
        canvas,
        layoutStages,
        { context, expr: expr.arg },
        trans
      ).andThen((argVal) => {
        if (argVal.tag === "GPI") {
          return err(oneErr({ tag: "NotValueError", expr }));
        }
        switch (expr.op) {
          case "UMinus": {
            const res = evalUMinus(expr, argVal.contents);
            if (res.isErr()) {
              return err(oneErr(res.error));
            }
            return ok(val(res.value));
          }
        }
      });
    }
    case "Vary": {
      const { exclude } = expr;
      const stages: OptStages = stageExpr(
        layoutStages,
        exclude,
        expr.stages.map((s) => s.value)
      );
      return ok(
        val(
          floatV(
            mut.makeInput({
              init: { tag: "Sampled", sampler: uniform(...canvas.xRange) },
              stages,
            })
          )
        )
      );
    }
  }
};

const stageExpr = (
  overallStages: string[],
  excludeFlag: boolean,
  stageList: string[]
): OptStages => {
  if (excludeFlag) {
    const stages = new Set(overallStages);
    for (const stage of stageList) {
      stages.delete(stage);
    }
    return stages;
  } else {
    return new Set(stageList);
  }
};

const extractObjConstrBody = (
  body: InlineComparison<C> | FunctionCall<C>
): { name: Identifier<C>; argExprs: Expr<C>[] } => {
  if (body.tag === "InlineComparison") {
    const mapInlineOpToFunctionName = (op: "<" | "==" | ">"): string => {
      switch (op) {
        case "<":
          return "lessThan";
        case "==":
          return "equal";
        case ">":
          return "greaterThan";
      }
    };
    const functionName = mapInlineOpToFunctionName(body.op.op);

    return {
      name: {
        tag: "Identifier",
        start: body.op.start,
        end: body.op.end,
        nodeType: body.op.nodeType,
        type: "value",
        value: functionName,
      },
      argExprs: [body.arg1, body.arg2],
    };
  } else {
    return {
      name: body.name,
      argExprs: body.args,
    };
  }
};

const translateExpr = (
  mut: MutableContext,
  canvas: Canvas,
  layoutStages: OptPipeline,
  path: string,
  e: WithContext<NotShape>,
  trans: Translation
): Translation => {
  switch (e.expr.tag) {
    case "BinOp":
    case "BoolLit":
    case "ColorLit":
    case "CompApp":
    case "Fix":
    case "List":
    case "Path":
    case "StringLit":
    case "Tuple":
    case "UOp":
    case "Vary":
    case "Vector": {
      const res = evalExpr(mut, canvas, layoutStages, e, trans);
      if (res.isErr()) {
        return addDiags(res.error, trans);
      }
      return {
        ...trans,
        symbols: trans.symbols.set(path, res.value),
      };
    }
    case "ConstrFn": {
      const { name, argExprs } = extractObjConstrBody(e.expr.body);
      const args = argValues(
        mut,
        canvas,
        layoutStages,
        e.context,
        argExprs,
        trans
      );
      if (args.isErr()) {
        return addDiags(args.error, trans);
      }
      const { stages, exclude } = e.expr;
      const fname = name.value;
      if (!(fname in constrDict)) {
        return addDiags(
          oneErr({ tag: "InvalidConstraintNameError", givenName: name }),
          trans
        );
      }
      const output: ad.Num = constrDict[fname](...args.value);
      const optStages: OptStages = stageExpr(
        layoutStages,
        exclude,
        stages.map((s) => s.value)
      );
      return {
        ...trans,
        constraints: trans.constraints.push({
          ast: { context: e.context, expr: e.expr },
          optStages,
          output,
        }),
      };
    }
    case "ObjFn": {
      const { name, argExprs } = extractObjConstrBody(e.expr.body);
      const args = argValues(
        mut,
        canvas,
        layoutStages,
        e.context,
        argExprs,
        trans
      );
      if (args.isErr()) {
        return addDiags(args.error, trans);
      }
      const { stages, exclude } = e.expr;
      const fname = name.value;
      if (!(fname in objDict)) {
        return addDiags(
          oneErr({ tag: "InvalidObjectiveNameError", givenName: name }),
          trans
        );
      }

      const optStages: OptStages = stageExpr(
        layoutStages,
        exclude,
        stages.map((s) => s.value)
      );
      const output: ad.Num = objDict[fname](...args.value);
      return {
        ...trans,
        objectives: trans.objectives.push({
          ast: { context: e.context, expr: e.expr },
          optStages,
          output,
        }),
      };
    }
    case "Layering": {
      const { expr, context } = e;
      const left = prettyPrintResolvedPath(
        resolveRhsPath({ context: context, expr: expr.left })
      );
      const rightList = expr.right.map((r: Path<C>) =>
        prettyPrintResolvedPath(resolveRhsPath({ context: context, expr: r }))
      );
      const layeringRelations = rightList.map((r: string) => {
        switch (expr.layeringOp) {
          case "below":
            return { below: left, above: r };
          case "above":
            return { below: r, above: left };
        }
      });
      return {
        ...trans,
        layering: trans.layering.push(...layeringRelations),
      };
    }
  }
};

const evalGPI = (
  path: string,
  shapeType: ShapeType,
  trans: Translation
): GPI<ad.Num> => {
  const shapedef: ShapeDef = shapedefs[shapeType];
  return {
    tag: "GPI",
    contents: [
      shapeType,
      Object.fromEntries(
        Object.keys(shapedef.propTags).map((prop) => {
          const p = `${path}.${prop}`;
          const v = trans.symbols.get(p);
          if (v === undefined || v.tag !== "Val") {
            throw internalMissingPathError(p);
          }
          return [prop, v.contents];
        })
      ),
    ],
  };
};

export const translate = (
  mut: MutableContext,
  canvas: Canvas,
  stages: OptPipeline,
  graph: DepGraph,
  warnings: im.List<StyleWarning>
): Translation => {
  let symbols = im.Map<string, ArgVal<ad.Num>>();
  for (const path of graph.nodes()) {
    const shapeType = graph.node(path);
    if (typeof shapeType === "string") {
      const shapedef: ShapeDef = shapedefs[shapeType];
      const properties = shapedef.sampler(mut, canvas);
      for (const [prop, value] of Object.entries(properties)) {
        symbols = symbols.set(`${path}.${prop}`, val(value));
      }
    }
  }

  const trans: Translation = {
    diagnostics: { errors: im.List(), warnings },
    symbols,
    objectives: im.List(),
    constraints: im.List(),
    layering: im.List(),
  };

  const cycles = graph.findCycles().map((cycle) =>
    cycle.map((id) => {
      const e = graph.node(id);
      return {
        id,
        src:
          e === undefined || typeof e === "string"
            ? undefined
            : { start: e.expr.start, end: e.expr.end },
      };
    })
  );
  if (cycles.length > 0) {
    return {
      ...trans,
      diagnostics: oneErr({ tag: "CyclicAssignmentError", cycles }),
    };
  }

  return graph.topsort().reduce((trans, path) => {
    const e = graph.node(path);
    if (e === undefined) {
      return trans;
    } else if (typeof e === "string") {
      return {
        ...trans,
        symbols: trans.symbols.set(path, evalGPI(path, e, trans)),
      };
    }
    return translateExpr(mut, canvas, stages, path, e, trans);
  }, trans);
};

//#endregion

//#region group graph

export const checkGroupGraph = (
  groupGraph: GroupGraph<ShapeAD>
): StyleWarning[] => {
  const warnings: StyleWarning[] = [];
  for (const [name, node] of Object.entries(groupGraph)) {
    if (node.parents.length > 1) {
      warnings.push({
        tag: "ShapeBelongsToMultipleGroups",
        shape: name,
        groups: node.parents,
      });
    }
  }

  const cycles = findCycles(groupGraph);
  if (cycles.length !== 0) {
    warnings.push({
      tag: "GroupCycleWarning",
      cycles,
    });
  }

  return warnings;
};

//#endregion

//#region layering

export const propagateLayeringToParents = (
  { below, above }: Layer,
  layerGraph: Graph<string>,
  groupGraph: GroupGraph<ShapeAD>
): void => {
  layerGraph.setEdge({ i: below, j: above, e: undefined });
  const belowParents = groupGraph[below].parents;
  const aboveParents = groupGraph[above].parents;
  aboveParents
    .filter((p) => p !== below)
    .forEach((p) => {
      propagateLayeringToParents({ below, above: p }, layerGraph, groupGraph);
    });
  belowParents
    .filter((p) => p !== above)
    .forEach((p) => {
      propagateLayeringToParents({ below: p, above }, layerGraph, groupGraph);
    });
  cartesianProduct(
    belowParents,
    aboveParents,
    (p1, p2) => p1 !== p2,
    (p1, p2) => {
      propagateLayeringToParents(
        { below: p1, above: p2 },
        layerGraph,
        groupGraph
      );
    }
  );
};

export const propagateLayeringToChildren = (
  { below, above }: Layer,
  layerGraph: Graph<string>,
  groupGraph: GroupGraph<ShapeAD>
): void => {
  layerGraph.setEdge({ i: below, j: above, e: undefined });
  const belowChildren = groupGraph[below].children;
  const aboveChildren = groupGraph[above].children;
  aboveChildren
    .filter((c) => c !== below)
    .forEach((c) => {
      propagateLayeringToChildren({ below, above: c }, layerGraph, groupGraph);
    });
  belowChildren
    .filter((c) => c !== above)
    .forEach((c) => {
      propagateLayeringToChildren({ below: c, above }, layerGraph, groupGraph);
    });
  cartesianProduct(
    belowChildren,
    aboveChildren,
    (c1, c2) => c1 !== c2,
    (c1, c2) => {
      propagateLayeringToChildren(
        { below: c1, above: c2 },
        layerGraph,
        groupGraph
      );
    }
  );
};

export const computeShapeOrdering = (
  allGPINames: string[],
  partialOrderings: Layer[],
  groupGraph: GroupGraph<ShapeAD>
): {
  shapeOrdering: string[];
  warning?: LayerCycleWarning;
} => {
  const layerGraph = new Graph<string>();
  allGPINames.forEach((name: string) => {
    layerGraph.setNode(name, undefined);
  });
  // topsort will return the most upstream node first. Since `shapeOrdering` is consistent with the SVG drawing order, we assign edges as "below => above".
  partialOrderings.forEach(({ below, above }: Layer) => {
    layerGraph.setEdge({ i: below, j: above, e: undefined });
    propagateLayeringToParents({ below, above }, layerGraph, groupGraph);
    propagateLayeringToChildren({ below, above }, layerGraph, groupGraph);
  });

  // if there are no cycles, return a global ordering from the top sort result
  const cycles = layerGraph.findCycles();
  if (cycles.length === 0) {
    const shapeOrdering: string[] = layerGraph.topsort();
    return { shapeOrdering };
  } else {
    const shapeOrdering = pseudoTopsort(layerGraph);
    return {
      shapeOrdering,
      warning: {
        tag: "LayerCycleWarning",
        cycles,
        approxOrdering: shapeOrdering,
      },
    };
  }
};

const pseudoTopsort = (graph: Graph<string>): string[] => {
  const indegree = new Map<string, number>(
    graph.nodes().map((i) => [i, graph.inEdges(i).length])
  );
  const toVisit: CustomHeap<string> = new CustomHeap(
    (a: string, b: string) => indegree.get(a)! - indegree.get(b)!
  );
  const res: string[] = [];
  graph.nodes().forEach((n: string) => toVisit.insert(n));
  while (toVisit.size() > 0) {
    // remove element with fewest incoming edges and append to result
    const node: string = toVisit.extractRoot() as string;
    res.push(node);
    // remove all edges with `node`
    for (const { j } of graph.outEdges(node))
      indegree.set(j, indegree.get(j)! - 1);
    toVisit.fix();
  }
  return res;
};
//#endregion layering

//#region Canvas

// Check that canvas dimensions exist and have the proper type.
export const getCanvasDim = (
  attr: "width" | "height",
  graph: DepGraph
): Result<number, StyleError> => {
  const i = `canvas.${attr}`;
  if (!graph.hasNode(i))
    return err({ tag: "CanvasNonexistentDimsError", attr, kind: "missing" });
  const dim = graph.node(i);
  if (dim === undefined) {
    return err({ tag: "CanvasNonexistentDimsError", attr, kind: "missing" });
  } else if (typeof dim === "string") {
    return err({ tag: "CanvasNonexistentDimsError", attr, kind: "GPI" });
  } else if (dim.expr.tag !== "Fix") {
    return err({ tag: "CanvasNonexistentDimsError", attr, kind: "wrong type" });
  }
  return ok(dim.expr.contents);
};

//#endregion

//#region Main functions

export const parseStyle = (p: string): Result<StyProg<C>, ParseError> => {
  const parser = new nearley.Parser(nearley.Grammar.fromCompiled(styleGrammar));
  try {
    const { results } = parser.feed(p).feed("\n");
    if (results.length > 0) {
      const ast: StyProg<C> = results[0] as StyProg<C>;
      return ok(ast);
    } else {
      return err(parseError(`Unexpected end of input`, lastLocation(parser)));
    }
  } catch (e) {
    return err(parseError(prettyParseError(e), lastLocation(parser)));
  }
};

export const getLayoutStages = (
  prog: StyProg<C>
): Result<OptPipeline, MultipleLayoutError> => {
  const layoutStmts: LayoutStages<C>[] = prog.items.filter(
    (i): i is LayoutStages<C> => i.tag === "LayoutStages"
  );
  if (layoutStmts.length === 0) {
    // if no stages specified, default to "" because that way nobody can refer
    // to it, because this is not a valid Style idenitifer; if people want to
    // refer to a stage, they must define their own layout
    return ok([""]);
  } else if (layoutStmts.length === 1) {
    return ok(layoutStmts[0].contents.map((s) => s.value));
  } else {
    // there can be only layout spec
    return err({
      tag: "MultipleLayoutError",
      decls: layoutStmts,
    });
  }
};

const getShapes = (
  graph: DepGraph,
  { symbols }: Translation,
  shapeOrdering: string[]
): ShapeAD[] => {
  const props = new Map<string, ShapeAD>();
  for (const [path, argVal] of symbols) {
    const i = path.lastIndexOf(".");
    const start = path.slice(0, i);
    if (graph.hasNode(start)) {
      const shapeType = graph.node(start);
      if (typeof shapeType === "string") {
        if (argVal.tag !== "Val") {
          throw internalMissingPathError(path);
        }
        const shape = props.get(start) ?? { shapeType, properties: {} };
        shape.properties[path.slice(i + 1)] = argVal.contents;
        props.set(start, shape);
      }
    }
  }
  return shapeOrdering.map((path) => {
    const shape = props.get(path);
    if (shape === undefined) {
      throw internalMissingPathError(path);
    }
    shape.properties.name = strV(path);
    return shape;
  });
};

const fakePath = (name: string, members: string[]): Path<A> => ({
  tag: "Path",
  nodeType: "SyntheticStyle",
  name: { tag: "StyVar", nodeType: "SyntheticStyle", contents: dummyId(name) },
  members: members.map(dummyId),
  indices: [],
});

const onCanvases = (canvas: Canvas, shapes: ShapeAD[]): Fn[] => {
  const fns: Fn[] = [];
  for (const shape of shapes) {
    const name = shape.properties.name.contents;
    if (
      typeof name === "string" &&
      shape.properties.ensureOnCanvas.contents === true
    ) {
      const output = constrDict.onCanvas(
        [shape.shapeType, shape.properties],
        canvas.width,
        canvas.height
      );
      fns.push({
        ast: {
          context: {
            block: { tag: "NamespaceId", contents: "canvas" }, // doesn't matter
            subst: {},
            locals: im.Map(),
          },
          expr: {
            tag: "ConstrFn",
            nodeType: "SyntheticStyle",
            body: {
              tag: "FunctionCall",
              nodeType: "SyntheticStyle",
              name: dummyId("onCanvas"),
              args: [
                // HACK: the right way to do this would be to parse `name` into
                // the correct `Path`, but we don't really care as long as it
                // pretty-prints into something that looks right
                fakePath(name, []),
                fakePath("canvas", ["width"]),
                fakePath("canvas", ["height"]),
              ],
            },
            stages: [],
            exclude: true,
          },
        },
        output,
        // TODO: what's a good default stage for `onCanvas`? How can someone change this behavior?
        optStages: "All",
      });
    }
  }
  return fns;
};

export const stageConstraints = (
  inputs: InputMeta[],
  constrFns: Fn[],
  objFns: Fn[],
  stages: OptPipeline
): StagedConstraints =>
  new Map(
    stages.map((stage) => [
      stage,
      {
        inputMask: inputs.map((i) => i.stages === "All" || i.stages.has(stage)),
        constrMask: constrFns.map(
          ({ optStages }) => optStages === "All" || optStages.has(stage)
        ),
        objMask: objFns.map(
          ({ optStages }) => optStages === "All" || optStages.has(stage)
        ),
      },
    ])
  );

export const compileStyleHelper = async (
  variation: string,
  stySource: string,
  subEnv: SubstanceEnv,
  varEnv: Env
): Promise<
  Result<
    {
      state: State;
      translation: Translation;
      assignment: Assignment;
      styleAST: StyProg<C>;
      graph: DepGraph;
    },
    PenroseError
  >
> => {
  const astOk = parseStyle(stySource);
  let styProg;
  if (astOk.isOk()) {
    styProg = astOk.value;
  } else {
    return err({ ...astOk.error, errorType: "StyleError" });
  }

  log.info("prog", styProg);

  // preprocess stage info
  const optimizationStages = getLayoutStages(styProg);
  if (optimizationStages.isErr()) {
    return err(toStyleErrors([optimizationStages.error]));
  }

  // first pass: generate Substance substitutions and use the `override` and
  // `delete` statements to construct a mapping from Substance-substituted paths
  // to Style expression ASTs
  const assignment = buildAssignment(varEnv, subEnv, styProg);
  if (assignment.diagnostics.errors.size > 0) {
    return err(toStyleErrors([...assignment.diagnostics.errors]));
  }

  // second pass: construct a dependency graph among those expressions
  const graph = gatherDependencies(assignment);

  const canvas = getCanvasDim("width", graph).andThen((w) =>
    getCanvasDim("height", graph).map((h) => makeCanvas(w, h))
  );
  if (canvas.isErr()) {
    return err(toStyleErrors([canvas.error]));
  }

  const rng = seedrandom(variation);
  const varyingValues: number[] = [];
  const inputs: InputMeta[] = [];
  const makeInput = (meta: InputMeta) => {
    const val =
      meta.init.tag === "Sampled" ? meta.init.sampler(rng) : meta.init.pending;
    const x = input({ key: varyingValues.length, val });
    varyingValues.push(val);
    inputs.push(meta);
    return x;
  };

  // third pass: compile all expressions in topological sorted order
  const translation = translate(
    { makeInput },
    canvas.value,
    optimizationStages.value,
    graph,
    assignment.diagnostics.warnings
  );

  log.info("translation (before genOptProblem)", translation);

  if (translation.diagnostics.errors.size > 0) {
    return err(toStyleErrors([...translation.diagnostics.errors]));
  }

  const groupGraph = makeGroupGraph(
    getShapes(graph, translation, [
      ...graph.nodes().filter((p) => typeof graph.node(p) === "string"),
    ])
  );

  const groupWarnings = checkGroupGraph(groupGraph);

  const { shapeOrdering, warning: layeringWarning } = computeShapeOrdering(
    [...graph.nodes().filter((p) => typeof graph.node(p) === "string")],
    [...translation.layering],
    groupGraph
  );

  const shapes = getShapes(graph, translation, shapeOrdering);

  const objFns = [...translation.objectives];

  const constrFns = [
    ...translation.constraints,
    ...onCanvases(canvas.value, shapes),
  ];

  const constraintSets = stageConstraints(
    inputs,
    constrFns,
    objFns,
    optimizationStages.value
  );

  const computeShapes = await compileCompGraph(shapes);

  const gradient = await genGradient(
    inputs,
    objFns.map(({ output }) => output),
    constrFns.map(({ output }) => output)
  );

  const { inputMask, objMask, constrMask } = safe(
    constraintSets.get(optimizationStages.value[0]),
    "missing first stage"
  );

  const params = genOptProblem(inputMask, objMask, constrMask);

  const initState: State = {
    warnings: layeringWarning
      ? [...translation.diagnostics.warnings, ...groupWarnings, layeringWarning]
      : [...translation.diagnostics.warnings, ...groupWarnings],
    variation,
    varyingValues,
    constraintSets,
    constrFns,
    objFns,
    inputs,
    labelCache: new Map(),
    shapes,
    canvas: canvas.value,
    gradient,
    computeShapes,
    params,
    currentStageIndex: 0,
    optStages: optimizationStages.value,
  };

  log.info("init state from GenOptProblem", initState);

  return ok({
    state: initState,
    styleAST: astOk.value,
    translation,
    assignment,
    graph,
  });
};

export const compileStyle = async (
  variation: string,
  stySource: string,
  subEnv: SubstanceEnv,
  varEnv: Env
): Promise<Result<State, PenroseError>> =>
  (await compileStyleHelper(variation, stySource, subEnv, varEnv)).map(
    ({ state }) => state
  );

//#endregion Main funcitons<|MERGE_RESOLUTION|>--- conflicted
+++ resolved
@@ -131,14 +131,9 @@
   safeChain,
   selectorFieldNotSupported,
   toStyleErrors,
-<<<<<<< HEAD
-} from "utils/Error";
-import Graph from "utils/Graph";
-import { findCycles, GroupGraph, makeGroupGraph } from "utils/GroupGraph";
-=======
 } from "../utils/Error";
 import Graph from "../utils/Graph";
->>>>>>> f692a44b
+import { findCycles, GroupGraph, makeGroupGraph } from "../utils/GroupGraph";
 import {
   boolV,
   colorV,
