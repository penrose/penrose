--- conflicted
+++ resolved
@@ -1764,27 +1764,7 @@
     // Fatal error -- we cannot check the shape properties (unless you want to guess the shape)
     return oneErr({ tag: "InvalidGPITypeError", givenType: expr.shapeName });
   }
-<<<<<<< HEAD
    
-=======
-
-  // `findDef` throws an error, so we find the shape name first (done above) to make sure the error can be caught
-  const shapeDef: ShapeDef = shapedefs[styName];
-  const givenProperties: Identifier[] = expr.properties.map((e) => e.name);
-  const expectedProperties = shapeDef.propTags;
-
-  for (const gp of givenProperties) {
-    // Check multiple properties, as each one is not fatal if wrong
-    if (!(gp.value in expectedProperties)) {
-      errors.push({
-        tag: "InvalidGPIPropertyError",
-        givenProperty: gp,
-        expectedProperties: Object.keys(expectedProperties),
-      });
-    }
-  }
-
->>>>>>> 52c80058
   return { errors, warnings };
 };
 
