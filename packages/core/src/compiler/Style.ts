--- conflicted
+++ resolved
@@ -151,58 +151,7 @@
   dummyIdentifier(name, "SyntheticStyle");
 
 export function numbered<A>(xs: A[]): [A, number][] {
-<<<<<<< HEAD
   return zip2(xs, range(xs.length));
-=======
-  return zip2(xs, numbers(xs.length));
-}
-
-// TODO move to util
-
-export function isLeft<A, B>(val: Either<A, B>): val is Left<A> {
-  if (val.tag === "Left") return true;
-  return false;
-}
-
-export function isRight<A, B>(val: Either<A, B>): val is Right<B> {
-  if (val.tag === "Right") return true;
-  return false;
-}
-
-export function toLeft<A>(val: A): Left<A> {
-  return { contents: val, tag: "Left" };
-}
-
-export function toRight<B>(val: B): Right<B> {
-  return { contents: val, tag: "Right" };
-}
-
-export function ToLeft<A, B>(val: A): Either<A, B> {
-  return { contents: val, tag: "Left" };
-}
-
-export function ToRight<A, B>(val: B): Either<A, B> {
-  return { contents: val, tag: "Right" };
-}
-
-export function foldM<A, B, C>(
-  xs: A[],
-  f: (acc: B, curr: A, i: number) => Either<C, B>,
-  init: B
-): Either<C, B> {
-  let res = init;
-  let resW: Either<C, B> = toRight(init); // wrapped
-
-  for (let i = 0; i < xs.length; i++) {
-    resW = f(res, xs[i], i);
-    if (resW.tag === "Left") {
-      return resW;
-    } // Stop fold early on first error and return it
-    res = resW.contents;
-  }
-
-  return resW;
->>>>>>> ae6ace3d
 }
 
 const safeContentsList = <T>(x: { contents: T[] } | undefined): T[] =>
@@ -2469,37 +2418,6 @@
   return foldSubObjs(findGPIName, tr);
 };
 
-<<<<<<< HEAD
-=======
-// Find paths that are the properties of shapes
-const findShapeProperties = (
-  name: string,
-  field: Field,
-  fexpr: FieldExpr<VarAD>,
-  acc: [string, Field, Property][]
-): [string, Field, Property][] => {
-  switch (fexpr.tag) {
-    case "FGPI": {
-      const properties = fexpr.contents[1];
-      const paths = Object.keys(properties).map((property): [
-        string,
-        Field,
-        Property
-      ] => [name, field, property]);
-      return paths.concat(acc);
-    }
-    case "FExpr": {
-      return acc;
-    }
-  }
-};
-
-// Find paths that are the properties of shapes
-const findShapesProperties = (tr: Translation): [string, string, string][] => {
-  return foldSubObjs(findShapeProperties, tr);
-};
-
->>>>>>> ae6ace3d
 // Find various kinds of functions
 const findFieldFns = (
   name: string,
@@ -2893,23 +2811,6 @@
   return foldSubObjs(findLayeringExpr, tr);
 };
 
-<<<<<<< HEAD
-=======
-const lookupGPIName = (p: Path<A>, tr: Translation): string => {
-  if (p.tag === "FieldPath") {
-    // COMBAK: Deal with path synonyms / aliases by looking them up?
-    return getShapeName(p.name.contents.value, p.field.value);
-  } else {
-    throw Error("expected path to GPI");
-  }
-};
-
-const findNames = (e: ILayering<A>, tr: Translation): [string, string] => [
-  lookupGPIName(e.below, tr),
-  lookupGPIName(e.above, tr),
-];
-
->>>>>>> ae6ace3d
 export const topSortLayering = (
   allGPINames: string[],
   partialOrderings: [string, string][]
@@ -3106,24 +3007,6 @@
 
 //#endregion
 
-<<<<<<< HEAD
-=======
-export const parseStyle = (p: string): Result<StyProg<C>, ParseError> => {
-  const parser = new nearley.Parser(nearley.Grammar.fromCompiled(styleGrammar));
-  try {
-    const { results } = parser.feed(p).feed("\n");
-    if (results.length > 0) {
-      const ast: StyProg<C> = results[0];
-      return ok(ast);
-    } else {
-      return err(parseError(`Unexpected end of input`, lastLocation(parser)));
-    }
-  } catch (e: unknown) {
-    return err(parseError(<string>e, lastLocation(parser)));
-  }
-};
-
->>>>>>> ae6ace3d
 //#region Checking translation
 
 const isStyErr = (res: TagExpr<VarAD> | IFGPI<VarAD> | StyleError): boolean =>
