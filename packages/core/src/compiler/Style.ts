import { CustomHeap } from "@datastructures-js/heap";
import { checkExpr, checkPredicate, checkVar } from "compiler/Substance";
import consola, { LogLevel } from "consola";
import { constrDict } from "contrib/Constraints";
// Dicts (runtime data)
import { compDict } from "contrib/Functions";
import { objDict } from "contrib/Objectives";
import {
  addWarn,
  defaultLbfgsParams,
  dummyASTNode,
  dummyIdentifier,
  findExpr,
  findExprSafe,
  initConstraintWeight,
  insertExpr,
  insertExprs,
  isPath,
  isTagExpr,
  propertiesNotOf,
  propertiesOf,
} from "engine/EngineUtils";
import { alg, Edge, Graph } from "graphlib";
import _, { range } from "lodash";
import nearley from "nearley";
import { lastLocation } from "parser/ParserUtil";
import styleGrammar from "parser/StyleParser";
import seedrandom from "seedrandom";
import { Canvas } from "shapes/Samplers";
import { ShapeDef, shapedefs } from "shapes/Shapes";
import * as ad from "types/ad";
import { A, C, Identifier } from "types/ast";
import { Either } from "types/common";
import { ConstructorDecl, Env, TypeConstructor } from "types/domain";
import {
  ParseError,
  PenroseError,
  StyleError,
  StyleErrors,
  StyleResults,
  StyleWarnings,
  SubstanceError,
} from "types/errors";
import { Fn, OptType, Params, State } from "types/state";
import {
  BindingForm,
  Block,
  DeclPattern,
  Expr,
  GPIDecl,
  Header,
  HeaderBlock,
  IAccessPath,
  ICompApp,
  IConstrFn,
  ILayering,
  IObjFn,
  Path,
  PredArg,
  PropertyDecl,
  RelationPattern,
  RelBind,
  RelField,
  RelPred,
  Selector,
  SelExpr,
  Stmt,
  StyProg,
  StyT,
} from "types/style";
import { LocalVarSubst, ProgType, SelEnv, Subst } from "types/styleSemantics";
import {
  ApplyConstructor,
  ApplyPredicate,
  LabelMap,
  SubExpr,
  SubPredArg,
  SubProg,
  SubstanceEnv,
  SubStmt,
  TypeConsApp,
} from "types/substance";
import {
  Field,
  FieldDict,
  FieldExpr,
  GPIMap,
  GPIProps,
  IFGPI,
  IOptEval,
  PropID,
  ShapeTypeStr,
  StyleOptFn,
  TagExpr,
  Translation,
  Value,
} from "types/value";
import {
  err,
  isErr,
  ok,
  parseError,
  Result,
  selectorFieldNotSupported,
  toStyleErrors,
} from "utils/Error";
import {
  foldM,
  isLeft,
  prettyPrintFn,
  prettyPrintPath,
  randFloat,
  toLeft,
  ToLeft,
  toRight,
  ToRight,
  variationSeeds,
  zip2,
} from "utils/Util";
import { checkTypeConstructor, isDeclaredSubtype } from "./Domain";

const log = consola
  .create({ level: LogLevel.Warn })
  .withScope("Style Compiler");

//#region consts
const ANON_KEYWORD = "ANON";
const LOCAL_KEYWORD = "$LOCAL";
const LABEL_FIELD = "label";
const VARYING_INIT_FN_NAME = "VARYING_INIT";

// For statically checking existence
const FN_DICT = {
  CompApp: compDict,
  ObjFn: objDict,
  ConstrFn: constrDict,
};

const FN_ERR_TYPE = {
  CompApp: "InvalidFunctionNameError" as const,
  ObjFn: "InvalidObjectiveNameError" as const,
  ConstrFn: "InvalidConstraintNameError" as const,
};

//#endregion

//#region utils

const dummyId = (name: string): Identifier<A> =>
  dummyIdentifier(name, "SyntheticStyle");

export function numbered<A>(xs: A[]): [A, number][] {
  return zip2(xs, range(xs.length));
}

const safeContentsList = <T>(x: { contents: T[] } | undefined): T[] =>
  x ? x.contents : [];

const toString = (x: BindingForm<A>): string => x.contents.value;

// https://stackoverflow.com/questions/12303989/cartesian-product-of-multiple-arrays-in-javascript
const cartesianProduct = <T>(...a: T[][]): T[][] =>
  a.reduce(
    (tuples: T[][], set) =>
      tuples.flatMap((prefix: T[]) => set.map((x: T) => [...prefix, x])),
    [[]]
  );

const getShapeName = (s: string, f: Field): string => {
  return `${s}.${f}`;
};

//#endregion

//#region Some code for prettyprinting

const ppExpr = (e: SelExpr<A>): string => {
  switch (e.tag) {
    case "SEBind": {
      return e.contents.contents.value;
    }
    case "SEFunc":
    case "SEValCons":
    case "SEFuncOrValCons": {
      const args = e.args.map(ppExpr);
      return `${e.name.value}(${args})`;
    }
  }
};

const ppRelArg = (r: PredArg<A>): string => {
  if (r.tag === "RelPred") {
    return ppRelPred(r);
  } else {
    return ppExpr(r);
  }
};

const ppRelBind = (r: RelBind<A>): string => {
  const expr = ppExpr(r.expr);
  return `${r.id.contents.value} := ${expr}`;
};

const ppRelPred = (r: RelPred<A>): string => {
  const args = r.args.map(ppRelArg).join(", ");
  const name = r.name.value;
  return `${name}(${args})`;
};
const ppRelField = (r: RelField<A>): string => {
  const name = r.name.contents.value;
  const field = r.field.value;
  const fieldDesc = r.fieldDescriptor;
  if (!fieldDesc) return `${name} has ${field}`;
  else {
    switch (fieldDesc) {
      case "MathLabel":
        return `${name} has math ${field}`;
      case "TextLabel":
        return `${name} has text ${field}`;
      case "NoLabel":
        return `${name} has empty ${field}`;
    }
  }
};

export const ppRel = (r: RelationPattern<A>): string => {
  switch (r.tag) {
    case "RelBind": {
      return ppRelBind(r);
    }
    case "RelPred": {
      return ppRelPred(r);
    }
    case "RelField": {
      return ppRelField(r);
    }
  }
};

//#endregion

//#region Types and code for selector checking and environment construction

const initSelEnv = (): SelEnv => {
  // Note that JS objects are by reference, so you have to make a new one each time
  return {
    sTypeVarMap: {},
    varProgTypeMap: {},
    skipBlock: false,
    header: undefined,
    warnings: [],
    errors: [],
  };
};

// Add a mapping from Sub or Sty var to the selector's environment
// g, (x : |T)
// NOTE: Mutates the map in `m`
const addMapping = (
  k: BindingForm<A>,
  v: StyT<A>,
  m: SelEnv,
  p: ProgType
): SelEnv => {
  m.sTypeVarMap[toString(k)] = v;
  m.varProgTypeMap[toString(k)] = [p, k];
  return m;
};

// add warning/error to end of existing errors in selector env
const addErrSel = (selEnv: SelEnv, err: StyleError): SelEnv => {
  return {
    ...selEnv,
    errors: selEnv.errors.concat([err]),
  };
};

// TODO: Test this
// Judgment 3. G; g |- |S_o ok ~> g'
// `checkDeclPattern`
const checkDeclPatternAndMakeEnv = (
  varEnv: Env,
  selEnv: SelEnv,
  stmt: DeclPattern<A>
): SelEnv => {
  const [styType, bVar] = [stmt.type, stmt.id];

  const typeErr = checkTypeConstructor(toSubstanceType(styType), varEnv);
  if (isErr(typeErr)) {
    return addErrSel(selEnv, {
      tag: "TaggedSubstanceError",
      error: typeErr.error,
    });
  }

  const varName: string = bVar.contents.value;

  if (Object.keys(selEnv.sTypeVarMap).includes(varName)) {
    return addErrSel(selEnv, { tag: "SelectorVarMultipleDecl", varName: bVar });
  }

  switch (bVar.tag) {
    case "StyVar": {
      // rule Decl-Sty-Context
      // NOTE: this does not aggregate *all* possible errors. May just return first error.
      // y \not\in dom(g)
      return addMapping(bVar, styType, selEnv, { tag: "StyProgT" });
    }
    case "SubVar": {
      // rule Decl-Sub-Context
      // x \not\in dom(g)

      const substanceType = varEnv.vars.get(varName);

      // If any Substance variable doesn't exist in env, ignore it,
      // but flag it so we know to not translate the lines in the block later.
      if (!substanceType) {
        return { ...selEnv, skipBlock: true };
      }

      // check "T <: |T", assuming type constructors are nullary
      // Specifically, the Style type for a Substance var needs to be more general. Otherwise, if it's more specific, that's a coercion
      // e.g. this is correct: Substance: "SpecialVector `v`"; Style: "Vector `v`"
      const declType = toSubstanceType(styType);
      if (!isDeclaredSubtype(substanceType, declType, varEnv)) {
        // COMBAK: Order?
        return addErrSel(selEnv, {
          tag: "SelectorDeclTypeMismatch",
          subType: declType,
          styType: substanceType,
        });
      }

      return addMapping(bVar, styType, selEnv, { tag: "SubProgT" });
    }
  }
};

// Judgment 6. G; g |- [|S_o] ~> g'
// `checkDeclPatterns` w/o error-checking, just addMapping for StyVars and SubVars
const checkDeclPatternsAndMakeEnv = (
  varEnv: Env,
  selEnv: SelEnv,
  decls: DeclPattern<A>[]
): SelEnv => {
  return decls.reduce(
    (s, p) => checkDeclPatternAndMakeEnv(varEnv, s, p),
    selEnv
  );
};

// TODO: Test this function
// Judgment 4. G |- |S_r ok
const checkRelPattern = (varEnv: Env, rel: RelationPattern<A>): StyleErrors => {
  // rule Bind-Context
  switch (rel.tag) {
    case "RelBind": {
      // TODO: use checkSubStmt here (and in paper)?
      // TODO: make sure the ill-typed bind selectors fail here (after Sub statics is fixed)
      // G |- B : T1
      const res1 = checkVar(rel.id.contents, varEnv);

      // TODO(error)
      if (isErr(res1)) {
        const subErr1: SubstanceError = res1.error;
        // TODO(error): Do we need to wrap this error further, or is returning SubstanceError with no additional Style info ok?
        // return ["substance typecheck error in B"];
        return [{ tag: "TaggedSubstanceError", error: subErr1 }];
      }

      const { type: vtype } = res1.value; // ignore env

      // G |- E : T2
      const res2 = checkExpr(toSubExpr(varEnv, rel.expr), varEnv);

      // TODO(error)
      if (isErr(res2)) {
        const subErr2: SubstanceError = res2.error;
        return [{ tag: "TaggedSubstanceError", error: subErr2 }];
        // return ["substance typecheck error in E"];
      }

      const { type: etype } = res2.value; // ignore env

      // T1 = T2
      const typesEq = isDeclaredSubtype(vtype, etype, varEnv);

      // TODO(error) -- improve message
      if (!typesEq) {
        return [
          { tag: "SelectorRelTypeMismatch", varType: vtype, exprType: etype },
        ];
        // return ["types not equal"];
      }

      return [];
    }
    case "RelPred": {
      // rule Pred-Context
      // G |- Q : Prop
      const res = checkPredicate(toSubPred(rel), varEnv);
      if (isErr(res)) {
        const subErr3: SubstanceError = res.error;
        return [{ tag: "TaggedSubstanceError", error: subErr3 }];
        // return ["substance typecheck error in Pred"];
      }
      return [];
    }
    case "RelField": {
      // check if the Substance name exists
      const nameOk = checkVar(rel.name.contents, varEnv);
      if (isErr(nameOk)) {
        const subErr1: SubstanceError = nameOk.error;
        return [{ tag: "TaggedSubstanceError", error: subErr1 }];
      }
      // check if the field is supported. Currently, we only support matching on `label`
      if (rel.field.value !== "label")
        return [selectorFieldNotSupported(rel.name, rel.field)];
      else {
        return [];
      }
    }
  }
};

// Judgment 5. G |- [|S_r] ok
const checkRelPatterns = (
  varEnv: Env,
  rels: RelationPattern<A>[]
): StyleErrors => {
  return _.flatMap(
    rels,
    (rel: RelationPattern<A>): StyleErrors => checkRelPattern(varEnv, rel)
  );
};

const toSubstanceType = (styT: StyT<A>): TypeConsApp<A> => {
  // TODO: Extend for non-nullary types (when they are implemented in Style)
  return {
    tag: "TypeConstructor",
    nodeType: "Substance",
    name: styT,
    args: [],
  };
};

// TODO: Test this
// NOTE: `Map` is immutable; we return the same `Env` reference with a new `vars` set (rather than mutating the existing `vars` Map)
const mergeMapping = (
  varProgTypeMap: { [k: string]: [ProgType, BindingForm<A>] },
  varEnv: Env,
  [varName, styType]: [string, StyT<A>]
): Env => {
  const res = varProgTypeMap[varName];
  if (!res) {
    throw Error("var has no binding form?");
  }
  const [, bindingForm] = res;

  switch (bindingForm.tag) {
    case "SubVar": {
      // G || (x : |T) |-> G
      return varEnv;
    }
    case "StyVar": {
      // G || (y : |T) |-> G[y : T] (shadowing any existing Sub vars)
      return {
        ...varEnv,
        vars: varEnv.vars.set(
          bindingForm.contents.value,
          toSubstanceType(styType)
        ),
      };
    }
  }
};

// TODO: don't merge the varmaps! just put g as the varMap (otherwise there will be extraneous bindings for the relational statements)
// Judgment 1. G || g |-> ...
const mergeEnv = (varEnv: Env, selEnv: SelEnv): Env => {
  return Object.entries(selEnv.sTypeVarMap).reduce(
    (acc, curr) => mergeMapping(selEnv.varProgTypeMap, acc, curr),
    varEnv
  );
};

// ported from `checkPair`, `checkSel`, and `checkNamespace`
const checkHeader = (varEnv: Env, header: Header<A>): SelEnv => {
  switch (header.tag) {
    case "Selector": {
      // Judgment 7. G |- Sel ok ~> g
      const sel: Selector<A> = header;
      const selEnv_afterHead = checkDeclPatternsAndMakeEnv(
        varEnv,
        initSelEnv(),
        sel.head.contents
      );
      // Check `with` statements
      // TODO: Did we get rid of `with` statements?
      const selEnv_decls = checkDeclPatternsAndMakeEnv(
        varEnv,
        selEnv_afterHead,
        safeContentsList(sel.with)
      );

      const relErrs = checkRelPatterns(
        mergeEnv(varEnv, selEnv_decls),
        safeContentsList(sel.where)
      );

      // TODO(error): The errors returned in the top 3 statements
      return {
        ...selEnv_decls,
        errors: selEnv_decls.errors.concat(relErrs), // COMBAK: Reverse the error order?
      };
    }
    case "Namespace": {
      // TODO(error)
      return initSelEnv();
    }
  }
};

// Returns a sel env for each selector in the Style program, in the same order
// previously named `checkSels`
export const checkSelsAndMakeEnv = (
  varEnv: Env,
  prog: HeaderBlock<A>[]
): SelEnv[] => {
  // Note that even if there is an error in one selector, it does not stop checking of the other selectors
  const selEnvs: SelEnv[] = prog.map((e) => {
    const res = checkHeader(varEnv, e.header);
    // Put selector AST in just for debugging
    res.header = e.header;
    return res;
  });

  return selEnvs;
};

//#endregion

//#region Types and code for finding substitutions

// Judgment 20. A substitution for a selector is only correct if it gives exactly one
//   mapping for each Style variable in the selector. (Has test)
export const fullSubst = (selEnv: SelEnv, subst: Subst): boolean => {
  // Check if a variable is a style variable, not a substance one
  const isStyVar = (e: string): boolean =>
    selEnv.varProgTypeMap[e][0].tag === "StyProgT";

  // Equal up to permutation (M.keys ensures that there are no dups)
  const selStyVars = Object.keys(selEnv.sTypeVarMap).filter(isStyVar);
  const substStyVars = Object.keys(subst);
  // Equal up to permutation (keys of an object in js ensures that there are no dups)
  return _.isEqual(selStyVars.sort(), substStyVars.sort());
};

// Check that there are no duplicate keys or vals in the substitution
export const uniqueKeysAndVals = (subst: Subst): boolean => {
  // All keys already need to be unique in js, so only checking values
  const vals = Object.values(subst);
  const valsSet = {};

  for (let i = 0; i < vals.length; i++) {
    valsSet[vals[i]] = 0; // This 0 means nothing, we just want to create a set of values
  }

  // All entries were unique if length didn't change (ie the nub didn't change)
  return Object.keys(valsSet).length === vals.length;
};

// Optimization to filter out Substance statements that have no hope of matching any of the substituted relation patterns, so we don't do redundant work for every substitution (of which there could be millions). This function is only called once per selector.
const couldMatchRels = (
  typeEnv: Env,
  rels: RelationPattern<A>[],
  stmt: SubStmt<A>
): boolean => {
  // TODO < (this is an optimization; will only implement if needed)
  // see also https://github.com/penrose/penrose/issues/566
  return true;
};

//#region (subregion? TODO fix) Applying a substitution
// // Apply a substitution to various parts of Style (relational statements, exprs, blocks)

// Recursively walk the tree, looking up and replacing each Style variable encountered with a Substance variable
// If a Sty var doesn't have a substitution (i.e. substitution map is bad), keep the Sty var and move on
// COMBAK: return "maybe" if a substitution fails?
// COMBAK: Add a type for `lv`? It's not used here
const substituteBform = (
  lv: LocalVarSubst | undefined,
  subst: Subst,
  bform: BindingForm<A>
): BindingForm<A> => {
  // theta(B) = ...
  switch (bform.tag) {
    case "SubVar": {
      // Variable in backticks in block or selector (e.g. `X`), so nothing to substitute
      return bform;
    }
    case "StyVar": {
      // Look up the substitution for the Style variable and return a Substance variable
      // Returns result of mapping if it exists (y -> x)
      const res = subst[bform.contents.value];

      if (res) {
        return {
          ...bform, // Copy the start/end loc of the original Style variable, since we don't have Substance parse info (COMBAK)
          tag: "SubVar",
          contents: {
            ...bform.contents, // Copy the start/end loc of the original Style variable, since we don't have Substance parse info
            type: "value",
            value: res, // COMBAK: double check please
          },
        };
      } else {
        // Nothing to substitute
        return bform;
      }
    }
  }
};

const substituteExpr = (subst: Subst, expr: SelExpr<A>): SelExpr<A> => {
  // theta(B) = ...
  switch (expr.tag) {
    case "SEBind": {
      return {
        ...expr,
        contents: substituteBform(undefined, subst, expr.contents),
      };
    }
    case "SEFunc":
    case "SEValCons":
    case "SEFuncOrValCons": {
      // COMBAK: Remove SEFuncOrValCons?
      // theta(f[E]) = f([theta(E)]

      return {
        ...expr,
        args: expr.args.map((arg) => substituteExpr(subst, arg)),
      };
    }
  }
};

const substitutePredArg = (subst: Subst, predArg: PredArg<A>): PredArg<A> => {
  switch (predArg.tag) {
    case "RelPred": {
      return {
        ...predArg,
        args: predArg.args.map((arg) => substitutePredArg(subst, arg)),
      };
    }
    case "SEBind": {
      return {
        ...predArg,
        contents: substituteBform(undefined, subst, predArg.contents), // COMBAK: Why is bform here...
      };
    }
  }
};

// theta(|S_r) = ...
export const substituteRel = (
  subst: Subst,
  rel: RelationPattern<A>
): RelationPattern<A> => {
  switch (rel.tag) {
    case "RelBind": {
      // theta(B := E) |-> theta(B) := theta(E)
      return {
        ...rel,
        id: substituteBform(undefined, subst, rel.id),
        expr: substituteExpr(subst, rel.expr),
      };
    }
    case "RelPred": {
      // theta(Q([a]) = Q([theta(a)])
      return {
        ...rel,
        args: rel.args.map((arg) => substitutePredArg(subst, arg)),
      };
    }
    case "RelField": {
      return {
        ...rel,
        name: substituteBform(undefined, subst, rel.name),
      };
    }
  }
};

// Applies a substitution to a list of relational statement theta([|S_r])
// TODO: assumes a full substitution
const substituteRels = (
  subst: Subst,
  rels: RelationPattern<A>[]
): RelationPattern<A>[] => {
  const res = rels.map((rel) => substituteRel(subst, rel));
  return res;
};

//#endregion (subregion? TODO fix)

//#region Applying a substitution to a block

// // Substs for the translation semantics (more tree-walking on blocks, just changing binding forms)

const mkLocalVarName = (lv: LocalVarSubst): string => {
  switch (lv.tag) {
    case "LocalVarId": {
      const [blockNum, substNum] = lv.contents;
      return `${LOCAL_KEYWORD}_block${blockNum}_subst${substNum}`;
    }
    case "NamespaceId": {
      return lv.contents;
    }
  }
};

const substitutePath = (
  lv: LocalVarSubst,
  subst: Subst,
  path: Path<A>
): Path<A> => {
  switch (path.tag) {
    case "FieldPath": {
      return {
        ...path,
        name: substituteBform(lv, subst, path.name),
      };
    }
    case "PropertyPath": {
      return {
        ...path,
        name: substituteBform(lv, subst, path.name),
      };
    }
    case "LocalVar": {
      return {
        nodeType: "SyntheticStyle",
        tag: "FieldPath",
        name: {
          nodeType: "SyntheticStyle",
          tag: "SubVar",
          contents: {
            ...dummyId(mkLocalVarName(lv)),
          },
        },
        field: path.contents,
      };
    }
    case "InternalLocalVar": {
      // Note that the local var becomes a path
      // Use of local var 'v' (on right-hand side of '=' sign in Style) gets transformed into field path reference '$LOCAL_<ids>.v'
      // where <ids> is a string generated to be unique to this selector match for this block

      // COMBAK / HACK: Is there some way to get rid of all these dummy values?
      return {
        nodeType: "SyntheticStyle",
        tag: "FieldPath",
        name: {
          nodeType: "SyntheticStyle",
          tag: "SubVar",
          contents: {
            ...dummyId(mkLocalVarName(lv)),
          },
        },
        field: dummyId(path.contents),
      };
    }
    case "AccessPath": {
      // COMBAK: Check if this works / is needed (wasn't present in original code)
      return {
        ...path,
        path: substitutePath(lv, subst, path.path),
      };
    }
  }
};

const substituteField = (
  lv: LocalVarSubst,
  subst: Subst,
  field: PropertyDecl<A>
): PropertyDecl<A> => {
  return {
    ...field,
    value: substituteBlockExpr(lv, subst, field.value),
  };
};

const substituteBlockExpr = (
  lv: LocalVarSubst,
  subst: Subst,
  expr: Expr<A>
): Expr<A> => {
  if (isPath(expr)) {
    return substitutePath(lv, subst, expr);
  } else {
    switch (expr.tag) {
      case "CompApp":
      case "ObjFn":
      case "ConstrFn": {
        // substitute out occurrences of `VARYING_INIT(i)` (the computation) for `VaryingInit(i)` (the `AnnoFloat`) as there is currently no special syntax for this

        // note that this is a hack; instead of shoehorning it into `substituteBlockExpr`, it should be done more cleanly as a compiler pass on the Style block AST at some point. doesn't really matter when this is done as long as it's before the varying float initialization in `genState
        if (expr.tag === "CompApp") {
          if (expr.name.value === VARYING_INIT_FN_NAME) {
            // TODO(err): Typecheck VARYING_INIT properly and return an error. This will be unnecessary if parsed with special syntax.
            if (expr.args.length !== 1) {
              throw Error("expected one argument to VARYING_INIT");
            }

            if (expr.args[0].tag !== "Fix") {
              throw Error("expected float argument to VARYING_INIT");
            }

            return {
              ...dummyASTNode({}, "SyntheticStyle"),
              tag: "VaryInit",
              contents: expr.args[0].contents,
            };
          }
        }

        return {
          ...expr,
          args: expr.args.map((arg: Expr<A>) =>
            substituteBlockExpr(lv, subst, arg)
          ),
        };
      }
      case "BinOp": {
        return {
          ...expr,
          left: substituteBlockExpr(lv, subst, expr.left),
          right: substituteBlockExpr(lv, subst, expr.right),
        };
      }
      case "UOp": {
        return {
          ...expr,
          arg: substituteBlockExpr(lv, subst, expr.arg),
        };
      }
      case "List":
      case "Vector":
      case "Matrix": {
        return {
          ...expr,
          contents: expr.contents.map((e: Expr<A>) =>
            substituteBlockExpr(lv, subst, e)
          ),
        };
      }
      case "ListAccess": {
        return {
          ...expr,
          contents: [
            substitutePath(lv, subst, expr.contents[0]),
            expr.contents[1],
          ],
        };
      }
      case "GPIDecl": {
        return {
          ...expr,
          properties: expr.properties.map((p: PropertyDecl<A>) =>
            substituteField(lv, subst, p)
          ),
        };
      }
      case "Layering": {
        return {
          ...expr,
          below: substitutePath(lv, subst, expr.below),
          above: substitutePath(lv, subst, expr.above),
        };
      }
      case "PluginAccess": {
        return {
          ...expr,
          contents: [
            expr.contents[0],
            substituteBlockExpr(lv, subst, expr.contents[1]),
            substituteBlockExpr(lv, subst, expr.contents[2]),
          ],
        };
      }
      case "Tuple": {
        return {
          ...expr,
          contents: [
            substituteBlockExpr(lv, subst, expr.contents[0]),
            substituteBlockExpr(lv, subst, expr.contents[1]),
          ],
        };
      }
      case "VectorAccess": {
        return {
          ...expr,
          contents: [
            substitutePath(lv, subst, expr.contents[0]),
            substituteBlockExpr(lv, subst, expr.contents[1]),
          ],
        };
      }
      case "MatrixAccess": {
        return {
          ...expr,
          contents: [
            substitutePath(lv, subst, expr.contents[0]),
            expr.contents[1].map((e) => substituteBlockExpr(lv, subst, e)),
          ],
        };
      }
      case "Fix":
      case "Vary":
      case "VaryAD":
      case "VaryInit":
      case "StringLit":
      case "BoolLit": {
        // No substitution for literals
        return expr;
      }
    }
  }
};

const substituteLine = (
  lv: LocalVarSubst,
  subst: Subst,
  line: Stmt<A>
): Stmt<A> => {
  switch (line.tag) {
    case "PathAssign": {
      return {
        ...line,
        path: substitutePath(lv, subst, line.path),
        value: substituteBlockExpr(lv, subst, line.value),
      };
    }
    case "Override": {
      return {
        ...line,
        path: substitutePath(lv, subst, line.path),
        value: substituteBlockExpr(lv, subst, line.value),
      };
    }
    case "Delete": {
      return {
        ...line,
        contents: substitutePath(lv, subst, line.contents),
      };
    }
    case "AnonAssign": {
      throw Error(
        "Case should not be reached (anonymous statement should be substituted for a local one in `nameAnonStatements`)"
      );
    }
  }
};

// Assumes a full substitution
const substituteBlock = (
  [subst, si]: [Subst, number],
  [block, bi]: [Block<A>, number],
  name: string | undefined
): Block<A> => {
  const lvSubst: LocalVarSubst =
    name === undefined
      ? { tag: "LocalVarId", contents: [bi, si] }
      : { tag: "NamespaceId", contents: name };

  return {
    ...block,
    statements: block.statements.map((line) =>
      substituteLine(lvSubst, subst, line)
    ),
  };
};

//#endregion Applying a substitution to a block

// Convert Style expression to Substance expression (for ease of comparison in matching)
// Note: the env is needed to disambiguate SEFuncOrValCons
const toSubExpr = <T>(env: Env, e: SelExpr<T>): SubExpr<T> => {
  switch (e.tag) {
    case "SEBind": {
      return e.contents.contents;
    }
    case "SEFunc": {
      return {
        ...e, // Puts the remnants of e's ASTNode info here -- is that ok?
        tag: "ApplyFunction",
        name: e.name,
        args: e.args.map((e) => toSubExpr(env, e)),
      };
    }
    case "SEValCons": {
      return {
        ...e,
        tag: "ApplyConstructor",
        name: e.name,
        args: e.args.map((e) => toSubExpr(env, e)),
      };
    }
    case "SEFuncOrValCons": {
      let tag: "ApplyFunction" | "ApplyConstructor";
      if (env.constructors.has(e.name.value)) {
        tag = "ApplyConstructor";
      } else if (env.functions.has(e.name.value)) {
        tag = "ApplyFunction";
      } else {
        // TODO: return TypeNotFound instead
        throw new Error(
          `Style internal error: expected '${e.name.value}' to be either a constructor or function, but was not found`
        );
      }
      const res: SubExpr<T> = {
        ...e,
        tag,
        name: e.name,
        args: e.args.map((e) => toSubExpr(env, e)),
      };
      return res;
    }
  }
};

const toSubPredArg = <T>(a: PredArg<T>): SubPredArg<T> => {
  switch (a.tag) {
    case "SEBind": {
      return a.contents.contents;
    }
    case "RelPred": {
      return toSubPred(a);
    }
  }
};

// Convert Style predicate to Substance predicate (for ease of comparison in matching)
const toSubPred = <T>(p: RelPred<T>): ApplyPredicate<T> => {
  return {
    ...p,
    tag: "ApplyPredicate",
    name: p.name,
    args: p.args.map(toSubPredArg),
  };
};

const varsEq = (v1: Identifier<A>, v2: Identifier<A>): boolean => {
  return v1.value === v2.value;
};

const subVarsEq = (v1: Identifier<A>, v2: Identifier<A>): boolean => {
  return v1.value === v2.value;
};

const argsEq = (a1: SubPredArg<A>, a2: SubPredArg<A>): boolean => {
  if (a1.tag === "ApplyPredicate" && a2.tag === "ApplyPredicate") {
    return subFnsEq(a1, a2);
  } else if (a1.tag === a2.tag) {
    // both are SubExpr, which are not explicitly tagged
    return subExprsEq(a1 as SubExpr<A>, a2 as SubExpr<A>);
  } else return false; // they are different types
};

const subFnsEq = (p1: SubPredArg<A>, p2: SubPredArg<A>): boolean => {
  if (!("name" in p1 && "args" in p1 && "name" in p2 && "args" in p2)) {
    throw Error("expected substance type with name and args properties");
  }

  if (p1.args.length !== p2.args.length) {
    return false;
  }
  // Can use `zipStrict` because now we know their lengths are equal
  const allArgsEq = zip2(p1.args, p2.args).every(([a1, a2]) => argsEq(a1, a2));
  return p1.name.value === p2.name.value && allArgsEq;
};

const subExprsEq = (e1: SubExpr<A>, e2: SubExpr<A>): boolean => {
  // ts doesn't seem to work well with the more generic way of checking this
  if (e1.tag === "Identifier" && e2.tag === "Identifier") {
    return e1.value === e2.value;
  } else if (
    (e1.tag === "ApplyFunction" && e2.tag === "ApplyFunction") ||
    (e1.tag === "ApplyConstructor" && e2.tag === "ApplyConstructor") ||
    (e1.tag === "Func" && e2.tag === "Func")
  ) {
    return subFnsEq(e1, e2);
  } else if (e1.tag === "Deconstructor" && e2.tag === "Deconstructor") {
    return (
      e1.variable.value === e2.variable.value &&
      e1.field.value === e2.field.value
    );
  } else if (e1.tag === "StringLit" && e2.tag === "StringLit") {
    return e1.contents === e2.contents;
  }

  return false;
};

const exprToVar = <T>(e: SubExpr<T>): Identifier<T> => {
  if (e.tag === "Identifier") {
    return e;
  } else {
    // TODO(errors)
    throw Error(
      "internal error: Style expression matching doesn't yet handle nested exprssions"
    );
  }
};

const toTypeList = <T>(c: ConstructorDecl<T>): TypeConstructor<T>[] => {
  return c.args.map((p) => {
    if (p.type.tag === "TypeConstructor") {
      return p.type;
    }
    throw Error(
      "internal error: expected TypeConstructor in type (expected nullary type)"
    );
  });
};

// TODO: Test this
// For existing judgment G |- T1 <: T2,
// this rule (SUBTYPE-ARROW) checks if the first arrow type (i.e. function or value constructor type) is a subtype of the second
// The arrow types are contravariant in their arguments and covariant in their return type
// e.g. if Cat <: Animal, then Cat -> Cat <: Cat -> Animal, and Animal -> Cat <: Cat -> Cat
const isSubtypeArrow = (
  types1: TypeConstructor<A>[],
  types2: TypeConstructor<A>[],
  e: Env
): boolean => {
  if (types1.length !== types2.length) {
    return false;
  }

  if (types1.length === 0 && types2.length === 0) {
    return true;
  }

  return (
    isDeclaredSubtype(types2[0], types1[0], e) && // Note swap -- contravariant in arguments
    isSubtypeArrow(types1.slice(1), types2.slice(1), e)
  ); // Covariant in return type
};

/**
 * Match Substance and Style selector constructor expressions on 3 ccnditions:
 * - If the names of the constructors are the same
 * - If the substituted args match with the original in number and value
 * - If the argument types are matching w.r.t. contravariance
 *
 * @param varEnv the environment
 * @param subE the Substance constructor expr
 * @param styE the substituted Style constructor expr
 * @returns if the two exprs match
 */
const exprsMatchArr = (
  varEnv: Env,
  subE: ApplyConstructor<A>,
  styE: ApplyConstructor<A>
): boolean => {
  const subArrType = varEnv.constructors.get(subE.name.value);
  if (!subArrType) {
    // TODO(errors)
    throw Error("internal error: sub arr type doesn't exist");
  }

  const styArrType = varEnv.constructors.get(styE.name.value);
  if (!styArrType) {
    // TODO(errors)
    throw Error("internal error: sty arr type doesn't exist");
  }

  if (subE.args.length !== styE.args.length) {
    return false;
  }

  const subArrTypes = toTypeList(subArrType);
  const styArrTypes = toTypeList(styArrType);
  const subVarArgs = subE.args.map(exprToVar);
  const styVarArgs = styE.args.map(exprToVar);

  return (
    subE.name.value === styE.name.value &&
    isSubtypeArrow(subArrTypes, styArrTypes, varEnv) &&
    zip2(subVarArgs, styVarArgs).every(([a1, a2]) => varsEq(a1, a2))
  );
  // `as` is fine bc of preceding length check
};

// New judgment (number?): expression matching that accounts for subtyping. G, B, . |- E0 <| E1
// We assume the latter expression has already had a substitution applied
const exprsMatch = (
  typeEnv: Env,
  subE: SubExpr<A>,
  selE: SubExpr<A>
): boolean => {
  // We match value constructor applications if one val ctor is a subtype of another
  // whereas for function applications, we match only if the exprs are equal (for now)
  // This is because a val ctor doesn't "do" anything besides wrap its values
  // whereas functions with the same type could do very different things, so we don't
  // necessarily want to match them by subtyping
  // (e.g. think of the infinite functions from Vector -> Vector)

  // rule Match-Expr-Var
  if (subE.tag === "Identifier" && selE.tag === "Identifier") {
    return subVarsEq(subE, selE);
  } else if (subE.tag === "ApplyFunction" && selE.tag === "ApplyFunction") {
    // rule Match-Expr-Fnapp
    return subExprsEq(subE, selE);
  } else if (
    subE.tag === "ApplyConstructor" &&
    selE.tag === "ApplyConstructor"
  ) {
    // rule Match-Expr-Vconsapp
    return exprsMatchArr(typeEnv, subE, selE);
  } else {
    return false;
  }
};

// Judgment 11. b; theta |- S <| |S_r
// After all Substance variables from a Style substitution are substituted in, check if
const relMatchesLine = (
  typeEnv: Env,
  subEnv: SubstanceEnv,
  s1: SubStmt<A>,
  s2: RelationPattern<A>
): boolean => {
  if (s1.tag === "Bind" && s2.tag === "RelBind") {
    // rule Bind-Match
    switch (s2.id.tag) {
      case "StyVar": {
        // internal error
        throw Error(
          `Style variable ${
            s2.id.contents.value
          } found in relational statement ${ppRel(s2)}. Should not be present!`
        );
      }
      case "SubVar": {
        // B |- E = |E
        const [subVar, sVar] = [s1.variable, s2.id.contents.value];
        const selExpr = toSubExpr(typeEnv, s2.expr);
        const subExpr = s1.expr;
        return (
          subVarsEq(subVar, dummyId(sVar)) &&
          exprsMatch(typeEnv, subExpr, selExpr)
        );
        // COMBAK: Add this condition when this is implemented in the Substance typechecker
        // || exprsDeclaredEqual(subEnv, expr, selExpr); // B |- E = |E
      }
    }
  } else if (s1.tag === "ApplyPredicate" && s2.tag === "RelPred") {
    // rule Pred-Match
    const [pred, sPred] = [s1, s2];
    const selPred = toSubPred(sPred);
    return subFnsEq(pred, selPred);
    // COMBAK: Add this condition when the Substance typechecker is implemented -- where is the equivalent function to `predsDeclaredEqual` in the new code?
    // || C.predsDeclaredEqual subEnv pred selPred // B |- Q <-> |Q
  } else {
    return false; // Only match two bind lines or two predicate lines
  }
};

// Judgment 13. b |- [S] <| |S_r
const relMatchesProg = (
  typeEnv: Env,
  subEnv: SubstanceEnv,
  subProg: SubProg<A>,
  rel: RelationPattern<A>
): boolean => {
  if (rel.tag === "RelField") {
    // the current pattern matches on a Style field
    const subName = rel.name.contents.value;
    const fieldDesc = rel.fieldDescriptor;
    const label = subEnv.labels.get(subName);

    if (label) {
      // check if the label type matches with the descriptor
      if (fieldDesc) {
        // NOTE: empty labels have a specific `NoLabel` type, so even if the entry exists, no existing field descriptors will match on it.
        return label.type === fieldDesc;
      } else return label.value.length > 0;
    } else {
      return false;
    }
  } else {
    return subProg.statements.some((line) =>
      relMatchesLine(typeEnv, subEnv, line, rel)
    );
  }
};

// Judgment 15. b |- [S] <| [|S_r]
const allRelsMatch = (
  typeEnv: Env,
  subEnv: SubstanceEnv,
  subProg: SubProg<A>,
  rels: RelationPattern<A>[]
): boolean => {
  return rels.every((rel) => relMatchesProg(typeEnv, subEnv, subProg, rel));
};

// Judgment 17. b; [theta] |- [S] <| [|S_r] ~> [theta']
// Folds over [theta]
const filterRels = (
  typeEnv: Env,
  subEnv: SubstanceEnv,
  subProg: SubProg<A>,
  rels: RelationPattern<A>[],
  substs: Subst[]
): Subst[] => {
  const subProgFiltered: SubProg<A> = {
    ...subProg,
    statements: subProg.statements.filter((line) =>
      couldMatchRels(typeEnv, rels, line)
    ),
  };

  return substs.filter((subst) =>
    allRelsMatch(typeEnv, subEnv, subProgFiltered, substituteRels(subst, rels))
  );
};

// // Match declaration statements

// // Substitution helper functions
// (+) operator combines two substitutions: subst -> subst -> subst
const combine = (s1: Subst, s2: Subst): Subst => {
  return { ...s1, ...s2 };
};

// TODO check for duplicate keys (and vals)
// (x) operator combines two lists of substitutions: [subst] -> [subst] -> [subst]
// the way merge is used, I think each subst in the second argument only contains one mapping
const merge = (s1: Subst[], s2: Subst[]): Subst[] => {
  if (s2.length === 0) {
    return s1;
  }
  if (s1.length === 0) {
    return s2;
  }
  return cartesianProduct(s1, s2).map(([a, b]: Subst[]) => combine(a, b));
};

// Judgment 9. G; theta |- T <| |T
// Assumes types are nullary, so doesn't return a subst, only a bool indicating whether the types matched
// Ported from `matchType`
const typesMatched = (
  varEnv: Env,
  substanceType: TypeConsApp<A>,
  styleType: StyT<A>
): boolean => {
  if (substanceType.args.length === 0) {
    // Style type needs to be more generic than Style type
    return isDeclaredSubtype(substanceType, toSubstanceType(styleType), varEnv);
  }

  // TODO(errors)
  throw Error(
    "internal error: expected two nullary types (parametrized types to be implemented)"
  );
};

// Judgment 10. theta |- x <| B
const matchBvar = (
  subVar: Identifier<A>,
  bf: BindingForm<A>
): Subst | undefined => {
  switch (bf.tag) {
    case "StyVar": {
      const newSubst = {};
      newSubst[toString(bf)] = subVar.value; // StyVar matched SubVar
      return newSubst;
    }
    case "SubVar": {
      if (subVar.value === bf.contents.value) {
        // Substance variables matched; comparing string equality
        return {};
      } else {
        return undefined; // TODO: Note, here we distinguish between an empty substitution and no substitution... but why?
      }
    }
  }
};

// Judgment 12. G; theta |- S <| |S_o
const matchDeclLine = (
  varEnv: Env,
  line: SubStmt<A>,
  decl: DeclPattern<A>
): Subst | undefined => {
  if (line.tag === "Decl") {
    const [subT, subVar] = [line.type, line.name];
    const [styT, bvar] = [decl.type, decl.id];

    // substitution is only valid if types matched first
    if (typesMatched(varEnv, subT, styT)) {
      return matchBvar(subVar, bvar);
    }
  }

  // Sty decls only match Sub decls
  return undefined;
};

// Judgment 16. G; [theta] |- [S] <| [|S_o] ~> [theta']
const matchDecl = (
  varEnv: Env,
  subProg: SubProg<A>,
  initSubsts: Subst[],
  decl: DeclPattern<A>
): Subst[] => {
  // Judgment 14. G; [theta] |- [S] <| |S_o
  const newSubsts = subProg.statements.map((line) =>
    matchDeclLine(varEnv, line, decl)
  );
  const res = merge(
    initSubsts,
    newSubsts.filter((x): x is Subst => x !== undefined)
  ); // TODO inline
  // COMBAK: Inline this
  // console.log("substs to combine:", initSubsts, justs(newSubsts));
  // console.log("res", res);
  return res;
};

// Judgment 18. G; [theta] |- [S] <| [|S_o] ~> [theta']
// Folds over [|S_o]
const matchDecls = (
  varEnv: Env,
  subProg: SubProg<A>,
  decls: DeclPattern<A>[],
  initSubsts: Subst[]
): Subst[] => {
  return decls.reduce(
    (substs, decl) => matchDecl(varEnv, subProg, substs, decl),
    initSubsts
  );
};

// Judgment 19. g; G; b; [theta] |- [S] <| Sel
// NOTE: this uses little gamma (not in paper) to check substitution validity
// ported from `find_substs_sel`
const findSubstsSel = (
  varEnv: Env,
  subEnv: SubstanceEnv,
  subProg: SubProg<A>,
  [header, selEnv]: [Header<A>, SelEnv]
): Subst[] => {
  switch (header.tag) {
    case "Selector": {
      const sel = header;
      const decls = sel.head.contents.concat(safeContentsList(sel.with));
      const rels = safeContentsList(sel.where);
      const initSubsts: Subst[] = [];
      const rawSubsts = matchDecls(varEnv, subProg, decls, initSubsts);
      const substCandidates = rawSubsts.filter((subst) =>
        fullSubst(selEnv, subst)
      );
      const filteredSubsts = filterRels(
        varEnv,
        subEnv,
        subProg,
        rels,
        substCandidates
      );
      const correctSubsts = filteredSubsts.filter(uniqueKeysAndVals);
      return correctSubsts;
    }
    case "Namespace": {
      // No substitutions for a namespace (not in paper)
      return [];
    }
  }
};

//#endregion

//#region Naming anon statements

// Style AST preprocessing:
// For any anonymous statement only (e.g. `encourage near(x.shape, y.shape)`),
// replace it with a named statement (`local.<UNIQUE_ID> = encourage near(x.shape, y.shape)`)
// Note the UNIQUE_ID only needs to be unique within a block (since local will assign another ID that's globally-unique)
// Leave all other statements unchanged

const nameAnonStatement = (i: number, s: Stmt<A>): [number, Stmt<A>] => {
  // Transform stmt into local variable assignment "ANON_$counter = e" and increment counter
  if (s.tag === "AnonAssign") {
    const stmt: Stmt<A> = {
      ...s,
      tag: "PathAssign",
      type: {
        tag: "TypeOf",
        nodeType: "SyntheticStyle",
        contents: "Nothing",
      }, // TODO: Why is it parsed like this?
      path: {
        tag: "InternalLocalVar",
        contents: `$${ANON_KEYWORD}_${i}`,
        nodeType: "SyntheticStyle",
      },
      value: s.contents,
    };
    return [i + 1, stmt];
  } else {
    return [i, s];
  }
};

const nameAnonBlock = (b: Block<A>): Block<A> => {
  const statements: Stmt<A>[] = [];
  b.statements.reduce((i1, s1) => {
    const [i2, s2] = nameAnonStatement(i1, s1);
    statements.push(s2);
    return i2;
  }, 0);
  return { ...b, statements };
};

export const nameAnonStatements = (prog: StyProg<A>): StyProg<A> => {
  const p = prog.blocks;
  return {
    ...prog,
    blocks: p.map((hb) => ({ ...hb, block: nameAnonBlock(hb.block) })),
  };
};

//#endregion

//#region Translating Style program

const initTrans = (): Translation => {
  return { trMap: {}, warnings: [] };
};

// /////// Translation judgments
/* Note: All of the folds below use foldM.
   foldM stops accumulating when the first fatal error is reached, using "Either [Error]" as a monad
   (Non-fatal errors are stored as warnings in the translation)
   foldM :: Monad m => (a -> b -> m a) -> a -> [b] -> m a
   example:
   f acc elem = if elem < 0 then Left ["wrong " ++ show elem] else Right $ elem : acc
   foldM f [] [1, 9, -1, 2, -2] = Left ["wrong -1"]
   foldM f [] [1, 9] = Right [9,1]  */
// Judgment 26. D |- phi ~> D'
// This is where interesting things actually happen (each line is interpreted and added to the translation)

// Related functions in `Evaluator`: findExprSafe, insertExpr

// Note this mutates the translation, and we return the translation reference just as a courtesy
const deleteProperty = (
  trans: Translation,
  path: Path<A>, // used for ASTNode info
  name: BindingForm<A>,
  field: Identifier<A>,
  property: Identifier<A>
): Translation => {
  const trn = trans.trMap;

  const nm = name.contents.value;
  const fld = field.value;

  const fieldDict = trn[nm];

  if (!fieldDict) {
    // TODO(errors / warnings): Should this be fatal?
    return addWarn(trans, {
      tag: "DeletedPropWithNoSubObjError",
      subObj: name,
      path,
    });
  }

  const prop: FieldExpr<ad.Num> = fieldDict[fld];

  if (!prop) {
    // TODO(errors / warnings): Should this be fatal?
    return addWarn(trans, {
      tag: "DeletedPropWithNoFieldError",
      subObj: name,
      field,
      path,
    });
  }

  switch (prop.tag) {
    case "FExpr": {
      // Deal with GPI aliasing (i.e. only happens if a GPI is aliased to another, and some operation is performed on the aliased GPI's property, it happens to the original)
      // COMBAK: should path aliasing have destructive effects on the translation (e.g. add or delete)? maybe it should only happen in lookup? Deleting an aliased path should just delete the alias, not its referent?
      // TODO: Test this

      if (prop.contents.tag === "OptEval") {
        if (prop.contents.contents.tag === "FieldPath") {
          const p = prop.contents.contents;
          if (
            varsEq(p.name.contents, name.contents) &&
            varsEq(p.field, field)
          ) {
            // TODO(error)
            return addWarn(trans, {
              tag: "CircularPathAlias",
              path: {
                tag: "FieldPath",
                nodeType: "SyntheticStyle",
                name,
                field,
              },
            });
          }
          return deleteProperty(trans, p, p.name, p.field, property);
        }
      }

      // TODO(error)
      return addWarn(trans, {
        tag: "DeletedPropWithNoGPIError",
        subObj: name,
        field,
        property,
        path,
      });
    }
    case "FGPI": {
      // TODO(error, warning): check if the property is member of properties of GPI
      const gpiDict = prop.contents[1];
      delete gpiDict.prp;
      return trans;
    }
  }
};

// Note this mutates the translation, and we return the translation reference just as a courtesy
const deleteField = (
  trans: Translation,
  path: Path<A>,
  name: BindingForm<A>,
  field: Identifier<A>
): Translation => {
  // TODO(errors): Pass in the original path for error reporting
  const trn = trans.trMap;
  const fieldDict = trn[name.contents.value];

  if (!fieldDict) {
    // TODO(errors / warnings)
    return addWarn(trans, {
      tag: "DeletedNonexistentFieldError",
      subObj: name,
      field,
      path,
    });
  }

  if (!(field.value in fieldDict)) {
    // TODO(errors / warnings)
    return addWarn(trans, {
      tag: "DeletedNonexistentFieldError",
      subObj: name,
      field,
      path,
    });
  }

  delete fieldDict[field.value];
  return trans;
};

// NOTE: This function mutates the translation
// rule Line-delete
const deletePath = (
  trans: Translation,
  path: Path<A>
): Either<StyleErrors, Translation> => {
  switch (path.tag) {
    case "FieldPath": {
      const transWithWarnings = deleteField(trans, path, path.name, path.field);
      return toRight(transWithWarnings);
    }
    case "PropertyPath": {
      const transWithWarnings = deleteProperty(
        trans,
        path,
        path.name,
        path.field,
        path.property
      );
      return toRight(transWithWarnings);
    }
    case "AccessPath": {
      // TODO(error)
      const err: StyleError = { tag: "DeletedVectorElemError", path };
      return toLeft([err]);
    }
    case "InternalLocalVar": {
      throw Error(
        "Compiler should not be deleting a local variable; this should have been removed in a earlier compiler pass"
      );
    }
    case "LocalVar": {
      throw Error("unknown tag");
    }
  }
};

// NOTE: This function mutates the translation
const addPath = (
  override: boolean,
  trans: Translation,
  path: Path<A>,
  expr: TagExpr<ad.Num>
): Either<StyleErrors, Translation> => {
  // Extended `insertExpr` with an optional flag to deal with errors and warnings
  // `insertExpr` replaces the old .hs functions `addField` and `addProperty`

  // Check insertExpr's errors and warnings first
  const tr2 = insertExpr(path, expr, trans, true, override);
  if (tr2.warnings.length > 0) {
    return toLeft(tr2.warnings);
  }

  return toRight(tr2);
};

const translateLine = (
  trans: Translation,
  stmt: Stmt<A>
): Either<StyleErrors, Translation> => {
  switch (stmt.tag) {
    case "PathAssign": {
      return addPath(false, trans, stmt.path, {
        tag: "OptEval",
        contents: stmt.value,
      });
    }
    case "Override": {
      return addPath(true, trans, stmt.path, {
        tag: "OptEval",
        contents: stmt.value,
      });
    }
    case "Delete": {
      return deletePath(trans, stmt.contents);
    }
    case "AnonAssign": {
      throw Error("unknown tag");
    }
  }
};

// Judgment 25. D |- |B ~> D' (modified to be: theta; D |- |B ~> D')
const translateBlock = (
  name: string | undefined,
  blockWithNum: [Block<A>, number],
  trans: Translation,
  substWithNum: [Subst, number]
): Either<StyleErrors, Translation> => {
  const blockSubsted: Block<A> = substituteBlock(
    substWithNum,
    blockWithNum,
    name
  );
  return foldM(blockSubsted.statements, translateLine, trans);
};

// Judgment 24. [theta]; D |- |B ~> D'
// This is a selector, not a namespace, so we substitute local vars with the subst/block IDs
const translateSubstsBlock = (
  trans: Translation,
  substsNum: [Subst, number][],
  blockWithNum: [Block<A>, number]
): Either<StyleErrors, Translation> => {
  return foldM(
    substsNum,
    (trans, substNum) =>
      translateBlock(undefined, blockWithNum, trans, substNum),
    trans
  );
};

//#region Block statics
const emptyErrs = () => {
  return { errors: [], warnings: [] };
};

const oneErr = (err: StyleError): StyleResults => {
  return { errors: [err], warnings: [] };
};

const combineErrs = (e1: StyleResults, e2: StyleResults): StyleResults => {
  return {
    errors: e1.errors.concat(e2.errors),
    warnings: e1.warnings.concat(e2.warnings),
  };
};

const flatErrs = (es: StyleResults[]): StyleResults => {
  return {
    errors: _.flatMap(es, (e) => e.errors),
    warnings: _.flatMap(es, (e) => e.warnings),
  };
};

// Check that every shape name and shape property name in a shape constructor exists
const checkGPIInfo = (selEnv: SelEnv, expr: GPIDecl<A>): StyleResults => {
  const styName: string = expr.shapeName.value;

  const errors: StyleErrors = [];
  const warnings: StyleWarnings = [];

  if (!(styName in shapedefs)) {
    // Fatal error -- we cannot check the shape properties (unless you want to guess the shape)
    return oneErr({ tag: "InvalidGPITypeError", givenType: expr.shapeName });
  }

  return { errors, warnings };
};

// Check that every function, objective, and constraint exists (below) -- parametrically over the kind of function
const checkFunctionName = (
  selEnv: SelEnv,
  expr: ICompApp<A> | IObjFn<A> | IConstrFn<A>
): StyleResults => {
  const fnDict = FN_DICT[expr.tag];
  const fnNames: string[] = _.keys(fnDict); // Names of built-in functions of that kind
  const givenFnName: Identifier<A> = expr.name;

  if (
    !fnNames.includes(givenFnName.value) &&
    givenFnName.value !== VARYING_INIT_FN_NAME
  ) {
    const fnErrorType = FN_ERR_TYPE[expr.tag];
    return oneErr({ tag: fnErrorType, givenName: givenFnName });
  }

  return emptyErrs();
};

// Written recursively on exprs, just accumulating possible expr errors
const checkBlockExpr = (selEnv: SelEnv, expr: Expr<A>): StyleResults => {
  // Closure for brevity
  const check = (e: Expr<A>): StyleResults => checkBlockExpr(selEnv, e);

  if (isPath(expr)) {
    return checkBlockPath(selEnv, expr);
  } else {
    switch (expr.tag) {
      case "CompApp":
      case "ObjFn":
      case "ConstrFn": {
        const e1 = checkFunctionName(selEnv, expr);
        const e2 = expr.args.map(check);
        return flatErrs([e1].concat(e2));
      }
      case "BinOp": {
        return flatErrs([check(expr.left), check(expr.right)]);
      }
      case "UOp": {
        return check(expr.arg);
      }
      case "List":
      case "Vector":
      case "Matrix": {
        return flatErrs(expr.contents.map(check));
      }
      case "ListAccess": {
        return emptyErrs();
      }
      case "GPIDecl": {
        const e1: StyleResults = checkGPIInfo(selEnv, expr);
        const e2: StyleResults[] = expr.properties.map((p) => check(p.value));
        return flatErrs([e1].concat(e2));
      }
      case "Layering": {
        return flatErrs([check(expr.below), check(expr.above)]);
      }
      case "PluginAccess": {
        return flatErrs([check(expr.contents[1]), check(expr.contents[2])]);
      }
      case "Tuple": {
        return flatErrs([check(expr.contents[0]), check(expr.contents[1])]);
      }
      case "VectorAccess": {
        return check(expr.contents[1]);
      }
      case "MatrixAccess": {
        return flatErrs(expr.contents[1].map(check));
      }
      case "Fix":
      case "Vary":
      case "VaryInit":
      case "StringLit":
      case "BoolLit": {
        return emptyErrs();
      }
      case "VaryAD": {
        console.error("expr", expr);
        throw Error("unknown tag");
      }
    }
  }
};

const checkBlockPath = (selEnv: SelEnv, path: Path<A>): StyleResults => {
  // TODO(errors) / Block statics
  // Currently there is nothing to check for paths
  return emptyErrs();
};

const checkLine = (
  selEnv: SelEnv,
  line: Stmt<A>,
  acc: StyleResults
): StyleResults => {
  switch (line.tag) {
    case "PathAssign": {
      const pErrs = checkBlockPath(selEnv, line.path);
      const eErrs = checkBlockExpr(selEnv, line.value);
      return combineErrs(combineErrs(acc, pErrs), eErrs);
    }
    case "Override": {
      const pErrs = checkBlockPath(selEnv, line.path);
      const eErrs = checkBlockExpr(selEnv, line.value);
      return combineErrs(combineErrs(acc, pErrs), eErrs);
    }
    case "Delete": {
      const pErrs = checkBlockPath(selEnv, line.contents);
      return combineErrs(acc, pErrs);
    }
    case "AnonAssign": {
      throw Error(
        "Case should not be reached (anonymous statement should be substituted for a local one in `nameAnonStatements`)"
      );
    }
  }
};

const checkBlock = (selEnv: SelEnv, block: Block<A>): StyleErrors => {
  // Block checking; static semantics
  // The below properties are checked in one pass (a fold) over the Style AST:

  // Check that every shape name and shape property name in a shape constructor exists
  // Check that every function, objective, and constraint exists
  // NOT CHECKED as this requires more advanced env-building work: At path construction time, check that every Substance object exists in the environment of the block + selector, or that it's defined as a local variable

  const res: StyleResults = block.statements.reduce(
    (acc: StyleResults, stmt: Stmt<A>): StyleResults =>
      checkLine(selEnv, stmt, acc),
    emptyErrs()
  );

  // TODO(errors): Return warnings (non-fatally); currently there are no warnings though
  if (res.warnings.length > 0) {
    console.error("warnings", res.warnings);
    throw Error("Internal error: report these warnings");
  }

  return res.errors;
};

//#endregion Block statics

// Judgment 23, contd.
const translatePair = (
  varEnv: Env,
  subEnv: SubstanceEnv,
  subProg: SubProg<A>,
  trans: Translation,
  hb: HeaderBlock<A>,
  blockNum: number
): Either<StyleErrors, Translation> => {
  switch (hb.header.tag) {
    case "Namespace": {
      const selEnv = initSelEnv();
      const bErrs = checkBlock(selEnv, hb.block); // TODO: block statics

      if (selEnv.errors.length > 0 || bErrs.length > 0) {
        // This is a namespace, not selector, so we substitute local vars with the namespace's name
        // skip transSubstsBlock; only one subst
        return {
          tag: "Left",
          contents: selEnv.errors.concat(bErrs),
        };
      }

      const subst = {};
      // COMBAK / errors: Keep the AST node from `hb.header` for error reporting?
      return translateBlock(
        hb.header.contents.contents.value,
        [hb.block, blockNum],
        trans,
        [subst, 0]
      );
    }
    case "Selector": {
      const selEnv = checkHeader(varEnv, hb.header);
      const bErrs = checkBlock(selEnv, hb.block); // TODO: block statics

      // If any Substance variable in the selector environment doesn't exist in the Substance program (e.g. Set `A`),
      // skip this block (because the Substance variable won't exist in the translation)

      if (selEnv.skipBlock) {
        return toRight(trans);
      }

      if (selEnv.errors.length > 0 || bErrs.length > 0) {
        return {
          tag: "Left",
          contents: selEnv.errors.concat(bErrs),
        };
      }

      // For creating unique local var names
      const substs = findSubstsSel(varEnv, subEnv, subProg, [
        hb.header,
        selEnv,
      ]);
      log.debug("Translating block", hb, "with substitutions", substs);
      return translateSubstsBlock(trans, numbered(substs), [
        hb.block,
        blockNum,
      ]);
    }
  }
};

// Map a function over the translation
const mapTrans = (
  trans: Translation,
  f: (name: string, fieldDict: FieldDict) => [string, FieldDict]
): Translation => {
  return {
    ...trans,
    trMap: Object.fromEntries(
      Object.entries(trans.trMap).map(([n, fd]) => f(n, fd))
    ),
  };
};

// Note, this mutates the translation
const insertNames = (trans: Translation): Translation => {
  const insertName = (
    name: string,
    fieldDict: FieldDict
  ): [string, FieldDict] => {
    fieldDict.name = {
      tag: "FExpr",
      contents: {
        tag: "Done",
        contents: { tag: "StrV", contents: name },
      },
    };
    return [name, fieldDict];
  };

  return mapTrans(trans, insertName);
};

/**
 * Add label strings to the translation, regardless if the Substance object is selected in the Style program
 * NOTE: this function mutates `trans`.
 *
 * @param trans `Translation` without labels
 * @param labels the label map from the Substance compiler
 */
const insertLabels = (trans: Translation, labels: LabelMap): void => {
  for (const labelData of labels) {
    const [name, label] = labelData;
    const labelValue: TagExpr<ad.Num> = {
      tag: "Done",
      contents: {
        tag: "StrV",
        contents: label.value,
      },
    };
    const labelExpr: FieldExpr<ad.Num> = {
      tag: "FExpr",
      contents: labelValue,
    };
    const fieldDict = trans.trMap[name];
    if (fieldDict !== undefined) {
      fieldDict[LABEL_FIELD] = labelExpr;
    } else {
      trans[name] = {
        [LABEL_FIELD]: labelExpr,
      };
    }
  }
};

const translateStyProg = (
  varEnv: Env,
  subEnv: SubstanceEnv,
  subProg: SubProg<A>,
  styProg: StyProg<A>,
  labelMap: LabelMap,
  styVals: number[]
): Either<StyleErrors, Translation> => {
  // COMBAK: Deal with styVals

  const res = foldM(
    styProg.blocks,
    (trans, hb, i) => translatePair(varEnv, subEnv, subProg, trans, hb, i),
    initTrans()
  );

  if (isLeft(res)) {
    return res;
  } // Return errors

  const trans = res.contents;
  const transWithNames = insertNames(trans);
  insertLabels(transWithNames, labelMap); // NOTE: mutates `transWithNames`

  // COMBAK: Do this with plugins
  // const styValMap = styJsonToMap(styVals);
  // const transWithPlugins = evalPluginAccess(styValMap, transWithNamesAndLabels);
  // return Right(transWithPlugins);
  return toRight(transWithNames);
};

//#endregion

//#region Translation utilities -- TODO move to EngineUtils

function foldFields<T>(
  f: (s: string, field: Field, fexpr: FieldExpr<ad.Num>, acc: T[]) => T[],
  [name, fieldDict]: [string, { [k: string]: FieldExpr<ad.Num> }],
  acc: T[]
): T[] {
  const res: T[] = Object.entries(fieldDict).reduce(
    (acc: T[], [field, expr]) => f(name, field, expr, acc),
    []
  );
  return res.concat(acc);
}

function foldSubObjs<T>(
  f: (s: string, f: Field, fexpr: FieldExpr<ad.Num>, acc: T[]) => T[],
  tr: Translation
): T[] {
  return Object.entries(tr.trMap).reduce(
    (acc: T[], curr) => foldFields(f, curr, acc),
    []
  );
}

//#endregion

//#region Gen opt problem

// Find varying (float) paths
// For now, don't optimize these float-valued properties of a GPI
// (use whatever they are initialized to in Shapes or set to in Style)
const unoptimizedFloatProperties: string[] = [
  "scale",
  "rotation",
  "strokeWidth",
  "thickness",
  "transform",
  "transformation",
  "opacity",
  "finalW",
  "finalH",
  "arrowheadSize",
];

const optimizedVectorProperties: string[] = ["start", "end", "center"];

const declaredVarying = (t: TagExpr<ad.Num>): boolean => {
  if (t.tag === "OptEval") {
    return isVarying(t.contents);
  }

  return false;
};

const mkPath = (strs: string[]): Path<A> => {
  if (strs.length === 2) {
    const [name, field] = strs;
    return {
      tag: "FieldPath",
      nodeType: "SyntheticStyle",
      name: {
        nodeType: "SyntheticStyle",
        tag: "SubVar",
        contents: {
          ...dummyId(name),
        },
      },
      field: dummyId(field),
    };
  } else if (strs.length === 3) {
    const [name, field, prop] = strs;
    return {
      tag: "PropertyPath",
      nodeType: "SyntheticStyle",
      name: {
        nodeType: "SyntheticStyle",
        tag: "SubVar",
        contents: {
          ...dummyId(name),
        },
      },
      field: dummyId(field),
      property: dummyId(prop),
    };
  } else throw Error("bad # inputs");
};

const pendingProperties = (s: ShapeTypeStr): PropID[] => {
  if (s === "Equation") return ["width", "height"];
  if (s === "Text") return ["width", "height", "ascent", "descent"];
  return [];
};

const isVarying = (e: Expr<A>): boolean => {
  return e.tag === "Vary" || e.tag === "VaryInit";
};

const isPending = (s: ShapeTypeStr, p: PropID): boolean => {
  return pendingProperties(s).includes(p);
};

// ---- FINDING VARIOUS THINGS IN THE TRANSLATION

const findPropertyVarying = (
  name: string,
  field: Field,
  properties: { [k: string]: TagExpr<ad.Num> },
  floatProperty: string,
  acc: Path<A>[]
): Path<A>[] => {
  const expr = properties[floatProperty];
  const path = mkPath([name, field, floatProperty]);

  if (!expr) {
    if (unoptimizedFloatProperties.includes(floatProperty)) {
      return acc;
    }

    if (optimizedVectorProperties.includes(floatProperty)) {
      const defaultVec2: TagExpr<ad.Num> = {
        tag: "OptEval",
        contents: {
          nodeType: "SyntheticStyle",
          tag: "Vector",
          contents: [
            dummyASTNode({ tag: "Vary" }, "SyntheticStyle") as Expr<A>,
            dummyASTNode({ tag: "Vary" }, "SyntheticStyle") as Expr<A>,
          ],
        },
      };
      // Return paths for both elements, COMBAK: This hardcodes that unset vectors have 2 elements, need to generalize
      const paths = findNestedVarying(defaultVec2, path);
      return paths.concat(acc);
    }

    return [path].concat(acc);
  } else {
    if (declaredVarying(expr)) {
      return [path].concat(acc);
    }
  }

  const paths = findNestedVarying(expr, path);
  return paths.concat(acc);
};

// Look for nested varying variables, given the path to its parent var (e.g. `x.r` => (-1.2, ?)) => `x.r`[1] is varying
const findNestedVarying = (e: TagExpr<ad.Num>, p: Path<A>): Path<A>[] => {
  if (e.tag === "OptEval") {
    const res = e.contents;
    if (res.tag === "Vector") {
      const elems: Expr<A>[] = res.contents;
      const indices: Path<A>[] = elems
        .map((e: Expr<A>, i): [Expr<A>, number] => [e, i])
        .filter((e: [Expr<A>, number]): boolean => isVarying(e[0]))
        .map(
          ([, i]: [Expr<A>, number]): IAccessPath<A> => ({
            nodeType: "SyntheticStyle",
            tag: "AccessPath",
            path: p,
            indices: [{ tag: "Fix", nodeType: "SyntheticStyle", contents: i }],
          })
        );

      return indices;
    } else if (
      res.tag === "Matrix" ||
      res.tag === "List" ||
      res.tag === "Tuple"
    ) {
      // COMBAK: This should search, but for now we just don't handle nested varying vars in these
      return [];
    }
  }

  return [];
};

// Find varying fields
const findFieldVarying = (
  name: string,
  field: Field,
  fexpr: FieldExpr<ad.Num>,
  acc: Path<A>[]
): Path<A>[] => {
  switch (fexpr.tag) {
    case "FExpr": {
      if (declaredVarying(fexpr.contents)) {
        return [mkPath([name, field])].concat(acc);
      }

      const paths = findNestedVarying(fexpr.contents, mkPath([name, field]));
      return paths.concat(acc);
    }
    case "FGPI": {
      const [typ, properties] = fexpr.contents;
      const ctorFloats = propertiesOf("FloatV", typ).concat(
        propertiesOf("VectorV", typ)
      );
      const varyingFloats = ctorFloats.filter((e) => !isPending(typ, e));
      // This splits up vector-typed properties into one path for each element
      const vs: Path<A>[] = varyingFloats.reduce(
        (acc: Path<A>[], curr) =>
          findPropertyVarying(name, field, properties, curr, acc),
        []
      );
      return vs.concat(acc);
    }
  }
};

// Find all varying paths
const findVarying = (tr: Translation): Path<A>[] => {
  return foldSubObjs(findFieldVarying, tr);
};

// Find uninitialized (non-float) property paths
const findPropertyUninitialized = (
  name: string,
  field: Field,
  properties: GPIMap,
  nonfloatProperty: string,
  acc: Path<A>[]
): Path<A>[] => {
  // nonfloatProperty is a non-float property that is NOT set by the user and thus we can sample it
  const res = properties[nonfloatProperty];
  if (!res) {
    return [mkPath([name, field, nonfloatProperty])].concat(acc);
  }
  return acc;
};

// Find uninitialized fields
const findFieldUninitialized = (
  name: string,
  field: Field,
  fexpr: FieldExpr<ad.Num>,
  acc: Path<A>[]
): Path<A>[] => {
  switch (fexpr.tag) {
    case "FExpr": {
      // NOTE: we don't find uninitialized field because you can't leave them uninitialized. Plus, we don't know what types they are
      return acc;
    }
    case "FGPI": {
      const [typ, properties] = fexpr.contents;
      const ctorNonfloats = propertiesNotOf("FloatV", typ).filter(
        (e) => e !== "name"
      );
      const uninitializedProps = ctorNonfloats;
      const vs = uninitializedProps.reduce(
        (acc: Path<A>[], curr) =>
          findPropertyUninitialized(name, field, properties, curr, acc),
        []
      );
      return vs.concat(acc);
    }
  }
};

// NOTE: we don't find uninitialized field because you can't leave them uninitialized. Plus, we don't know what types they are
const findUninitialized = (tr: Translation): Path<A>[] => {
  return foldSubObjs(findFieldUninitialized, tr);
};

// Fold function to return the names of GPIs
const findGPIName = (
  name: string,
  field: Field,
  fexpr: FieldExpr<ad.Num>,
  acc: [string, Field][]
): [string, Field][] => {
  switch (fexpr.tag) {
    case "FGPI": {
      const head: [string, Field] = [name, field];
      return [head].concat(acc);
    }
    case "FExpr": {
      return acc;
    }
  }
};

// Find shapes and their properties
const findShapeNames = (tr: Translation): [string, string][] => {
  return foldSubObjs(findGPIName, tr);
};

<<<<<<< HEAD
=======
// Find paths that are the properties of shapes
const findShapeProperties = (
  name: string,
  field: Field,
  fexpr: FieldExpr<ad.Num>,
  acc: [string, Field, Property][]
): [string, Field, Property][] => {
  switch (fexpr.tag) {
    case "FGPI": {
      const properties = fexpr.contents[1];
      const paths = Object.keys(properties).map((property): [
        string,
        Field,
        Property
      ] => [name, field, property]);
      return paths.concat(acc);
    }
    case "FExpr": {
      return acc;
    }
  }
};

// Find paths that are the properties of shapes
const findShapesProperties = (tr: Translation): [string, string, string][] => {
  return foldSubObjs(findShapeProperties, tr);
};

>>>>>>> 30090afa
// Find various kinds of functions
const findFieldFns = (
  name: string,
  field: Field,
  fexpr: FieldExpr<ad.Num>,
  acc: Either<StyleOptFn, StyleOptFn>[]
): Either<StyleOptFn, StyleOptFn>[] => {
  if (fexpr.tag === "FExpr") {
    if (fexpr.contents.tag === "OptEval") {
      const e = fexpr.contents.contents;
      // COMBAK: This throws away the function's Identifier for future debugging
      // (Also, why doesn't typescript report an error when `e.name` is an Identifier but a StyleOptFn expects a string, using the `as` keyword?)
      if (e.tag === "ObjFn") {
        const res: Either<StyleOptFn, StyleOptFn> = ToLeft([
          e.name.value,
          e.args,
        ]);
        return [res].concat(acc);
      } else if (e.tag === "ConstrFn") {
        const res: Either<StyleOptFn, StyleOptFn> = ToRight([
          e.name.value,
          e.args,
        ]);
        return [res].concat(acc);
      } else {
        return acc;
      }
    }
  }

  return acc;
};

// Ported from `findObjfnsConstrs`
const findUserAppliedFns = (tr: Translation): [Fn[], Fn[]] => {
  return convertFns(foldSubObjs(findFieldFns, tr));
};

const findFieldDefaultFns = (
  name: string,
  field: Field,
  fexpr: FieldExpr<ad.Num>,
  acc: Either<StyleOptFn, StyleOptFn>[]
): Either<StyleOptFn, StyleOptFn>[] => {
  if (fexpr.tag === "FGPI") {
    const [, props] = fexpr.contents;
    // default constraint `onCanvas` based on the value of `ensureOnCanvas`
    const onCanvasProp = props["ensureOnCanvas"];
    if (
      onCanvasProp &&
      onCanvasProp.contents.tag === "BoolV" &&
      onCanvasProp.contents.contents
    ) {
      const onCanvasFn: StyleOptFn = [
        "onCanvas",
        [mkPath([name, field]), canvasWidthPath, canvasHeightPath],
      ];
      return [...acc, { tag: "Right", contents: onCanvasFn }];
    }
  }
  return acc;
};

const findDefaultFns = (tr: Translation): [Fn[], Fn[]] => {
  return convertFns(foldSubObjs(findFieldDefaultFns, tr));
};

const toFn = (t: OptType, [name, args]: StyleOptFn): Fn => {
  return {
    fname: name,
    fargs: args,
    optType: t,
  };
};

const toFns = ([objfns, constrfns]: [StyleOptFn[], StyleOptFn[]]): [
  Fn[],
  Fn[]
] => {
  return [
    objfns.map((fn) => toFn("ObjFn", fn)),
    constrfns.map((fn) => toFn("ConstrFn", fn)),
  ];
};

// COMBAK: Move this to utils
function partitionEithers<A, B>(es: Either<A, B>[]): [A[], B[]] {
  const a: A[] = [];
  const b: B[] = [];
  for (const e of es) {
    if (e.tag === "Left") {
      a.push(e.contents);
    } else {
      b.push(e.contents);
    }
  }
  return [a, b];
}

const convertFns = (fns: Either<StyleOptFn, StyleOptFn>[]): [Fn[], Fn[]] => {
  return toFns(partitionEithers(fns));
};

// Extract number from a more complicated type
// also ported from `lookupPaths`
const getNum = (e: TagExpr<ad.Num> | IFGPI<ad.Num>): number => {
  switch (e.tag) {
    case "OptEval": {
      if (e.contents.tag === "Fix") {
        return e.contents.contents;
      }
      if (e.contents.tag === "VaryAD") {
        if (typeof e.contents.contents !== "number") {
          throw Error("varying value cannot be a computed expression");
        }
        return e.contents.contents;
      } else {
        throw Error("internal error: invalid varying path");
      }
    }
    case "Done": {
      if (e.contents.tag === "FloatV") {
        if (typeof e.contents.contents !== "number") {
          throw Error("varying value cannot be a computed expression");
        }
        return e.contents.contents;
      } else {
        throw Error("internal error: invalid varying path");
      }
    }
    case "Pending": {
      throw Error("internal error: invalid varying path");
    }
    case "FGPI": {
      throw Error("internal error: invalid varying path");
    }
  }
};

// ported from `lookupPaths`
// lookup paths with the expectation that each one is a float
export const lookupNumericPaths = (
  ps: Path<A>[],
  tr: Translation
): number[] => {
  return ps.map((path) => findExprSafe(tr, path)).map(getNum);
};

const findFieldPending = (
  name: string,
  field: Field,
  fexpr: FieldExpr<ad.Num>,
  acc: Path<A>[]
): Path<A>[] => {
  switch (fexpr.tag) {
    case "FExpr": {
      return acc;
    }
    case "FGPI": {
      const properties = fexpr.contents[1];
      const pendingProps = Object.entries(properties)
        .filter(([, v]) => v.tag === "Pending")
        .map((e: [string, TagExpr<ad.Num>]) => e[0]);

      // TODO: Pending properties currently don't support AccessPaths
      return pendingProps
        .map((property) => mkPath([name, field, property]))
        .concat(acc);
    }
  }
};

// Find pending paths
// Find the paths to all pending, non-float, non-name properties
const findPending = (tr: Translation): Path<A>[] => {
  return foldSubObjs(findFieldPending, tr);
};

// ---- INITIALIZATION

const isFieldOrAccessPath = (p: Path<A>): boolean => {
  if (p.tag === "FieldPath") {
    return true;
  } else if (p.tag === "AccessPath") {
    if (p.path.tag === "FieldPath" || p.path.tag === "PropertyPath") {
      return true;
    } else throw Error("unexpected sub-accesspath type");
  }

  return false;
};

// sample varying fields only (from the range defined by canvas dims) and store them in the translation
// example: A.val = OPTIMIZED
// This also samples varying access paths, e.g.
// Circle { center : (1.1, ?) ... } <// the latter is an access path that gets initialized here
// varying init paths are separated out and initialized with the value specified by the style writer
// NOTE: Mutates translation
const initFieldsAndAccessPaths = (
  rng: seedrandom.prng,
  varyingPaths: Path<A>[],
  tr: Translation
): Translation => {
  const varyingFieldsAndAccessPaths = varyingPaths.filter(isFieldOrAccessPath);
  const canvas = getCanvas(tr);

  const initVals = varyingFieldsAndAccessPaths.map(
    (p: Path<A>): TagExpr<ad.Num> => {
      // by default, sample randomly in canvas X range
      let initVal = randFloat(rng, ...canvas.xRange);

      // unless it's a VaryInit, in which case, don't sample, set to the init value
      // TODO: This could technically use `varyingInitPathsAndVals`?
      const res = findExpr(tr, p); // Some varying paths may not be in the translation. That's OK.
      if (res.tag === "OptEval") {
        if (res.contents.tag === "VaryInit") {
          initVal = res.contents.contents;
        }
      }

      return {
        tag: "Done",
        contents: {
          tag: "FloatV",
          contents: initVal,
        },
      };
    }
  );

  const tr2 = insertExprs(
    varyingFieldsAndAccessPaths,
    initVals,
    tr,
    false,
    true
  );

  return tr2;
};

// //////////// Generating an initial state (concrete values for all fields/properties needed to draw the GPIs)
// 1. Initialize all varying fields
// 2. Initialize all properties of all GPIs
// NOTE: since we store all varying paths separately, it is okay to mark the default values as Done // they will still be optimized, if needed.
// TODO: document the logic here (e.g. only sampling varying floats) and think about whether to use translation here or [Shape a] since we will expose the sampler to users later

const initProperty = (
  shapeType: ShapeTypeStr,
  propName: string,
  styleSetting: TagExpr<ad.Num>
): TagExpr<ad.Num> | undefined => {
  // Property set in Style
  switch (styleSetting.tag) {
    case "OptEval": {
      if (styleSetting.contents.tag === "Vary") {
        return undefined;
      } else if (styleSetting.contents.tag === "VaryInit") {
        // Initialize the varying variable to the property specified in Style
        return {
          tag: "Done",
          contents: {
            tag: "FloatV",
            contents: styleSetting.contents.contents,
          },
        };
      } else if (styleSetting.contents.tag === "Vector") {
        const v: Expr<A>[] = styleSetting.contents.contents;
        if (v.length === 2) {
          // Sample a whole 2D vector, e.g. `Circle { center : [?, ?] }`
          // (if only one element is set to ?, then presumably it's set by initializing an access path...? TODO: Check this)
          // TODO: This hardcodes an uninitialized 2D vector to be initialized/inserted
          if (v[0].tag === "Vary" && v[1].tag === "Vary") {
            return undefined;
          }
        }
        return styleSetting;
      } else {
        return styleSetting;
      }
    }
    case "Done": {
      // TODO: pending properties are only marked if the Style source does not set them explicitly
      // Check if this is the right decision. We still give pending values a default such that the initial list of shapes can be generated without errors.
      return styleSetting;
    }
    case "Pending": {
      throw Error("internal error: unknown tag or invalid value for property");
    }
  }
};

// COMBAK: This will require `getNames` to work
const initShape = (
  rng: seedrandom.prng,
  tr: Translation,
  [n, field]: [string, Field]
): Translation => {
  const path = mkPath([n, field]);
  const res = findExprSafe(tr, path); // This is safe (as used in GenOptProblem) since we only initialize shapes with paths from the translation

  if (res.tag === "FGPI") {
    const [stype, props] = res.contents;
    const shapedef: ShapeDef = shapedefs[stype];
    const instantiatedGPIProps: GPIProps<ad.Num> = {
      // start by sampling all properties for the shape according to its shapedef
      ...Object.fromEntries(
        Object.entries(
          shapedef.sampler(rng, getCanvas(tr))
        ).map(([propName, contents]) => [
          propName,
          { tag: isPending(stype, propName) ? "Pending" : "Done", contents },
        ])
      ),

      // then for all properties actually set in the Style program, overwrite
      // the sampled property unless the Style program literally says "?"
      ...Object.fromEntries(
        Object.entries(props)
          .map(([propName, propExpr]) => [
            propName,
            initProperty(stype, propName, propExpr),
          ])
          .filter(([, x]) => x !== undefined)
      ),
    };

    // Insert the name of the shape into its prop dict
    // NOTE: getShapes resolves the names + we don't use the names of the shapes in the translation
    // The name-adding logic can be removed but is left in for debugging
    const shapeName = getShapeName(n, field);
    instantiatedGPIProps.name = {
      tag: "Done",
      contents: {
        tag: "StrV",
        contents: shapeName,
      },
    };
    const gpi: IFGPI<ad.Num> = {
      tag: "FGPI",
      contents: [stype, instantiatedGPIProps],
    };
    if (path.tag === "FieldPath") {
      const [name, field] = [path.name, path.field];
      // TODO: warning / error here
      tr.trMap[name.contents.value][field.value] = gpi;
      return tr;
    } else throw Error("expected GPI");
  } else throw Error("expected GPI but got field");
};

const initShapes = (
  rng: seedrandom.prng,
  tr: Translation,
  pths: [string, string][]
): Translation => {
  return pths.reduce((tr, pth) => initShape(rng, tr, pth), tr);
};

const isVaryingInitPath = <T>(
  p: Path<T>,
  tr: Translation
): [Path<T>, number | undefined] => {
  const res = findExpr(tr, p); // Some varying paths may not be in the translation. That's OK.
  if (res.tag === "OptEval") {
    if (res.contents.tag === "VaryInit") {
      return [p, res.contents.contents];
    }
  }

  return [p, undefined];
};

//#endregion

//#region layering

const findLayeringExpr = (
  name: string,
  field: Field,
  fexpr: FieldExpr<ad.Num>,
  acc: ILayering<A>[]
): ILayering<A>[] => {
  if (fexpr.tag === "FExpr") {
    if (fexpr.contents.tag === "OptEval") {
      if (fexpr.contents.contents.tag === "Layering") {
        const layering: ILayering<A> = fexpr.contents.contents;
        return [layering].concat(acc);
      }
    }
  }
  return acc;
};

const findLayeringExprs = (tr: Translation): ILayering<A>[] => {
  return foldSubObjs(findLayeringExpr, tr);
};

export const topSortLayering = (
  allGPINames: string[],
  partialOrderings: [string, string][]
): string[] => {
  const layerGraph: Graph = new Graph();
  allGPINames.forEach((name: string) => layerGraph.setNode(name));
  // topsort will return the most upstream node first. Since `shapeOrdering` is consistent with the SVG drawing order, we assign edges as "below => above".
  partialOrderings.forEach(([below, above]: [string, string]) =>
    layerGraph.setEdge(below, above)
  );

  // if there is no cycles, return a global ordering from the top sort result
  if (alg.isAcyclic(layerGraph)) {
    const globalOrdering: string[] = alg.topsort(layerGraph);
    return globalOrdering;
  } else {
    const cycles = alg.findCycles(layerGraph);
    const globalOrdering = pseudoTopsort(layerGraph);
    log.warn(
      `Cycles detected in layering order: ${cycles
        .map((c) => c.join(", "))
        .join(
          "; "
        )}. The system approximated a global layering order instead: ${globalOrdering.join(
        ", "
      )}`
    );
    return globalOrdering;
  }
};

const pseudoTopsort = (graph: Graph): string[] => {
  const toVisit: CustomHeap<string> = new CustomHeap((a: string, b: string) => {
    const aIn = graph.inEdges(a);
    const bIn = graph.inEdges(b);
    if (!aIn) return 1;
    else if (!bIn) return -1;
    else return aIn.length - bIn.length;
  });
  const res: string[] = [];
  graph.nodes().forEach((n: string) => toVisit.insert(n));
  while (toVisit.size() > 0) {
    // remove element with fewest incoming edges and append to result
    const node: string = toVisit.extractRoot() as string;
    res.push(node);
    // remove all edges with `node`
    const toRemove = graph.nodeEdges(node);
    if (toRemove !== undefined) {
      toRemove.forEach((e: Edge) => graph.removeEdge(e));
      toVisit.fix();
    }
  }
  return res;
};

const computeShapeOrdering = (tr: Translation): string[] => {
  const lookupGPIName = (p: Path<A>): string => {
    if (p.tag === "FieldPath") {
      // COMBAK: Deal with path synonyms / aliases by looking them up?
      return getShapeName(p.name.contents.value, p.field.value);
    } else {
      throw Error("expected path to GPI");
    }
  };
  const findNames = (e: ILayering<A>): [string, string] => [
    lookupGPIName(e.below),
    lookupGPIName(e.above),
  ];
  const layeringExprs = findLayeringExprs(tr);
  // Returns list of layering specifications [below, above]
  const partialOrderings: [
    string,
    string
  ][] = layeringExprs.map((e: ILayering<A>): [string, string] => findNames(e));

  const allGPINames: string[] = findShapeNames(
    tr
  ).map((e: [string, Field]): string => getShapeName(e[0], e[1]));
  const shapeOrdering = topSortLayering(allGPINames, partialOrderings);

  return shapeOrdering;
};

//#endregion layering

//#region Canvas

const canvasWidthPath: Path<A> = mkPath(["canvas", "width"]);
const canvasHeightPath: Path<A> = mkPath(["canvas", "height"]);

// Check that canvas dimensions exist and have the proper type.
const checkCanvas = (tr: Translation): StyleErrors => {
  const errs: StyleErrors = [];

  if (!("canvas" in tr.trMap)) {
    errs.push({
      tag: "CanvasNonexistentError",
    });

    return errs;
  }

  if (!("width" in tr.trMap.canvas)) {
    errs.push({
      tag: "CanvasNonexistentDimsError",
      attr: "width",
      kind: "missing",
    });
  } else if (!("contents" in tr.trMap.canvas.width.contents)) {
    errs.push({
      tag: "CanvasNonexistentDimsError",
      attr: "width",
      kind: "GPI",
    });
  } else if (!("contents" in tr.trMap.canvas.width.contents.contents)) {
    errs.push({
      tag: "CanvasNonexistentDimsError",
      attr: "width",
      kind: "uninitialized",
    });
  } else if (
    typeof tr.trMap.canvas.width.contents.contents.contents !== "number"
  ) {
    const val = tr.trMap.canvas.width.contents.contents;
    let type;
    if (typeof val === "object" && "tag" in val) {
      type = val.tag;
    } else {
      type = typeof val;
    }

    errs.push({
      tag: "CanvasNonexistentDimsError",
      attr: "width",
      kind: "wrong type",
      type,
    });
  }

  if (!("height" in tr.trMap.canvas)) {
    errs.push({
      tag: "CanvasNonexistentDimsError",
      attr: "height",
      kind: "missing",
    });
  } else if (!("contents" in tr.trMap.canvas.height.contents)) {
    errs.push({
      tag: "CanvasNonexistentDimsError",
      attr: "height",
      kind: "GPI",
    });
  } else if (!("contents" in tr.trMap.canvas.height.contents.contents)) {
    errs.push({
      tag: "CanvasNonexistentDimsError",
      attr: "height",
      kind: "uninitialized",
    });
  } else if (
    typeof tr.trMap.canvas.height.contents.contents.contents !== "number"
  ) {
    const val = tr.trMap.canvas.height.contents.contents;
    let type;
    if (typeof val === "object" && "tag" in val) {
      type = val.tag;
    } else {
      type = typeof val;
    }

    errs.push({
      tag: "CanvasNonexistentDimsError",
      attr: "height",
      kind: "wrong type",
      type,
    });
  }

  return errs;
};

/* Precondition: checkCanvas returns without error */
export const getCanvas = (tr: Translation): Canvas => {
  const width = ((tr.trMap.canvas.width.contents as TagExpr<VarAD>)
    .contents as Value<VarAD>).contents as number;
  const height = ((tr.trMap.canvas.height.contents as TagExpr<VarAD>)
    .contents as Value<VarAD>).contents as number;
  return {
    width,
    height,
    size: [width, height],
    xRange: [-width / 2, width / 2],
    yRange: [-height / 2, height / 2],
  };
};

//#endregion

//#region Checking translation

const isStyErr = (res: TagExpr<ad.Num> | IFGPI<ad.Num> | StyleError): boolean =>
  res.tag !== "FGPI" && !isTagExpr(res);

const findPathsExpr = <T>(expr: Expr<T>): Path<T>[] => {
  // TODO: Factor the expression-folding pattern out from here and `checkBlockExpr`
  if (isPath(expr)) {
    return [expr];
  } else {
    switch (expr.tag) {
      case "CompApp":
      case "ObjFn":
      case "ConstrFn": {
        return _.flatMap(expr.args, findPathsExpr);
      }
      case "BinOp": {
        return _.flatMap([expr.left, expr.right], findPathsExpr);
      }
      case "UOp": {
        return findPathsExpr(expr.arg);
      }
      case "List":
      case "Vector":
      case "Matrix": {
        return _.flatMap(expr.contents, findPathsExpr);
      }
      case "ListAccess": {
        return [expr.contents[0]];
      }
      case "GPIDecl": {
        return _.flatMap(
          expr.properties.map((p) => p.value),
          findPathsExpr
        );
      }
      case "Layering": {
        return [expr.below, expr.above];
      }
      case "PluginAccess": {
        return _.flatMap([expr.contents[1], expr.contents[2]], findPathsExpr);
      }
      case "Tuple": {
        return _.flatMap([expr.contents[0], expr.contents[1]], findPathsExpr);
      }
      case "VectorAccess": {
        return [expr.contents[0]].concat(findPathsExpr(expr.contents[1]));
      }
      case "MatrixAccess": {
        return [expr.contents[0]].concat(
          _.flatMap(expr.contents[1], findPathsExpr)
        );
      }
      case "Fix":
      case "Vary":
      case "VaryInit":
      case "VaryAD":
      case "StringLit":
      case "BoolLit": {
        return [];
      }
    }
  }
};

// Find all paths given explicitly anywhere in an expression in the translation.
// (e.g. `x.shape above y.shape` <-- return [`x.shape`, `y.shape`])
const findPathsField = (
  name: string,
  field: Field,
  fexpr: FieldExpr<ad.Num>,
  acc: Path<A>[]
): Path<A>[] => {
  switch (fexpr.tag) {
    case "FExpr": {
      // Only look deeper in expressions, because that's where paths might be
      if (fexpr.contents.tag === "OptEval") {
        const res: Path<A>[] = findPathsExpr(fexpr.contents.contents);
        return acc.concat(res);
      } else {
        return acc;
      }
    }
    case "FGPI": {
      // Get any exprs that the properties are set to
      const propExprs: Expr<A>[] = Object.entries(fexpr.contents[1])
        .map((e) => e[1])
        .filter((e: TagExpr<ad.Num>): boolean => e.tag === "OptEval")
        .map((e) => e as IOptEval<ad.Num>) // Have to cast because TypeScript doesn't know the type changed from the filter above
        .map((e: IOptEval<ad.Num>): Expr<A> => e.contents);
      const res: Path<A>[] = _.flatMap(propExprs, findPathsExpr);
      return acc.concat(res);
    }
  }
};

// Check translation integrity
const checkTranslation = (trans: Translation): StyleErrors => {
  // Look up all paths used anywhere in the translation's expressions and verify they exist in the translation
  const allPaths: Path<A>[] = foldSubObjs(findPathsField, trans);
  const allPathsUniq: Path<A>[] = _.uniqBy(allPaths, prettyPrintPath);
  const exprs = allPathsUniq.map((p) => findExpr(trans, p));
  const errs = exprs.filter(isStyErr);
  return errs as StyleErrors; // Should be true due to the filter above, though you can't use booleans and the `res is StyleError` assertion together.
};

//#endregion Checking translation

//#region Main functions

export const parseStyle = (p: string): Result<StyProg<C>, ParseError> => {
  const parser = new nearley.Parser(nearley.Grammar.fromCompiled(styleGrammar));
  try {
    const { results } = parser.feed(p).feed("\n");
    if (results.length > 0) {
      const ast: StyProg<C> = results[0] as StyProg<C>;
      return ok(ast);
    } else {
      return err(parseError(`Unexpected end of input`, lastLocation(parser)));
    }
  } catch (e: unknown) {
    return err(parseError(<string>e, lastLocation(parser)));
  }
};

// COMBAK: Add optConfig as param?
const genState = (
  variation: string,
  trans: Translation
): Result<State, StyleErrors> => {
  const { rng, seeds } = variationSeeds(variation);

  const varyingPaths = findVarying(trans);
  // NOTE: the properties in uninitializedPaths are NOT floats. Floats are included in varyingPaths already
  const varyingInitPathsAndVals: [Path<A>, number][] = varyingPaths
    .map((p) => isVaryingInitPath(p, trans))
    .filter(
      (tup: [Path<A>, number | undefined]): tup is [Path<A>, number] =>
        tup[1] !== undefined
    ); // TODO: Not sure how to get typescript to understand `filter`...
  const varyingInitInfo: { [pathStr: string]: number } = Object.fromEntries(
    varyingInitPathsAndVals.map((e) => [prettyPrintPath(e[0]), e[1]])
  );

  const uninitializedPaths = findUninitialized(trans);
  const shapePathList: [string, string][] = findShapeNames(trans);
  const shapePaths = shapePathList.map(mkPath);

  const canvasErrs = checkCanvas(trans);
  if (canvasErrs.length > 0) {
    return err(canvasErrs);
  }

  const canvas: Canvas = getCanvas(trans);

  // sample varying vals and instantiate all the non - float base properties of every GPI in the translation
  // this has to be done before `initFieldsAndAccessPaths` as AccessPaths may depend on shapes' properties already having been initialized
  const transInitShapes = initShapes(rng, trans, shapePathList);

  // sample varying fields and access paths, and put them in the translation
  const transInitAll = initFieldsAndAccessPaths(
    rng,
    varyingPaths,
    transInitShapes
  );

  // CHECK TRANSLATION
  // Have to check it after the shapes are initialized, otherwise it will complain about uninitialized shape paths
  const transErrs = checkTranslation(transInitAll);
  if (transErrs.length > 0) {
    return err(transErrs);
  }

  const [objfnsDecl, constrfnsDecl] = findUserAppliedFns(transInitAll);
  const [objfnsDefault, constrfnsDefault] = findDefaultFns(transInitAll);

  const [objFns, constrFns] = [
    objfnsDecl.concat(objfnsDefault),
    constrfnsDecl.concat(constrfnsDefault),
  ];
  log.debug("Objectives", objFns.map(prettyPrintFn));
  log.debug("Constraints", constrFns.map(prettyPrintFn));

  const [initialGPIs, transEvaled] = [[], transInitAll];
  const initVaryingState: number[] = lookupNumericPaths(
    varyingPaths,
    transEvaled
  );

  const pendingPaths = findPending(transInitAll);
  const shapeOrdering = computeShapeOrdering(transInitAll); // deal with layering

<<<<<<< HEAD
  const initState: State = {
    seeds,

    shapes: initialGPIs, // These start out empty because they are initialized in the frontend via `evalShapes` in the Evaluator
    shapePaths,
    shapeOrdering,

    translation: transInitAll, // This is the result of the data processing

    varyingPaths,
    varyingValues: initVaryingState,
    varyingInitInfo,

    uninitializedPaths,
    pendingPaths,

    objFns,
    constrFns,

    // `params` are initialized properly by optimization; the only thing it needs is the weight (for the objective function synthesis)
    params: ({
      optStatus: "NewIter" as const,
      weight: initConstraintWeight,
      lbfgsInfo: defaultLbfgsParams,
      UOround: -1,
      EPround: -1,
    } as unknown) as Params,

    labelCache: [],
    varyingMap: new Map(), // TODO: Should this be empty?

    canvas,
=======
/* Precondition: checkCanvas returns without error */
export const getCanvas = (tr: Translation): Canvas => {
  const width = ((tr.trMap.canvas.width.contents as TagExpr<ad.Num>)
    .contents as Value<ad.Num>).contents as number;
  const height = ((tr.trMap.canvas.height.contents as TagExpr<ad.Num>)
    .contents as Value<ad.Num>).contents as number;
  return {
    width,
    height,
    size: [width, height],
    xRange: [-width / 2, width / 2],
    yRange: [-height / 2, height / 2],
>>>>>>> 30090afa
  };

  return ok(initState);
};

export const compileStyle = (
  variation: string,
  stySource: string,
  subEnv: SubstanceEnv,
  varEnv: Env
): Result<State, PenroseError> => {
  const subProg = subEnv.ast;

  const astOk = parseStyle(stySource);
  let styProgInit;
  if (astOk.isOk()) {
    styProgInit = astOk.value;
  } else {
    return err({ ...astOk.error, errorType: "StyleError" });
  }
  const labelMap = subEnv.labels;

  // Name anon statements
  const styProg: StyProg<A> = nameAnonStatements(styProgInit);

  log.info("old prog", styProgInit);
  log.info("new prog, with named anon statements", styProg);

  // Check selectors; return list of selector environments (`checkSels`)
  const selEnvs = checkSelsAndMakeEnv(varEnv, styProg.blocks);

  // TODO(errors/warn): distinguish between errors and warnings
  const selErrs: StyleErrors = _.flatMap(selEnvs, (e) =>
    e.warnings.concat(e.errors)
  );

  if (selErrs.length > 0) {
    // TODO(errors): Report all of them, not just the first?
    return err(toStyleErrors(selErrs));
  }

  log.info("selEnvs", selEnvs);

  // Translate style program
  const styVals: number[] = []; // COMBAK: Deal with style values when we have plugins
  const translateRes = translateStyProg(
    varEnv,
    subEnv,
    subProg,
    styProg,
    labelMap,
    styVals
  );

  log.info("translation (before genOptProblem)", translateRes);

  // Translation failed somewhere
  if (translateRes.tag === "Left") {
    return err(toStyleErrors(translateRes.contents));
  }

  const trans = translateRes.contents;

  if (trans.warnings.length > 0) {
    // TODO(errors): these errors are currently returned as warnings -- maybe systematize it
    log.info("Returning warnings as errors");
    return err(toStyleErrors(trans.warnings));
  }

  // TODO(errors): `findExprsSafe` shouldn't fail (as used in `genOptProblemAndState`, since all the paths are generated from the translation) but could always be safer...
  const initState: Result<State, StyleErrors> = genState(variation, trans);
  log.info("init state from GenOptProblem", initState);

  if (initState.isErr()) {
    return err(toStyleErrors(initState.error));
  }

  return ok(initState.value);
};

//#endregion Main funcitons<|MERGE_RESOLUTION|>--- conflicted
+++ resolved
@@ -2417,37 +2417,6 @@
   return foldSubObjs(findGPIName, tr);
 };
 
-<<<<<<< HEAD
-=======
-// Find paths that are the properties of shapes
-const findShapeProperties = (
-  name: string,
-  field: Field,
-  fexpr: FieldExpr<ad.Num>,
-  acc: [string, Field, Property][]
-): [string, Field, Property][] => {
-  switch (fexpr.tag) {
-    case "FGPI": {
-      const properties = fexpr.contents[1];
-      const paths = Object.keys(properties).map((property): [
-        string,
-        Field,
-        Property
-      ] => [name, field, property]);
-      return paths.concat(acc);
-    }
-    case "FExpr": {
-      return acc;
-    }
-  }
-};
-
-// Find paths that are the properties of shapes
-const findShapesProperties = (tr: Translation): [string, string, string][] => {
-  return foldSubObjs(findShapeProperties, tr);
-};
-
->>>>>>> 30090afa
 // Find various kinds of functions
 const findFieldFns = (
   name: string,
@@ -3027,10 +2996,10 @@
 
 /* Precondition: checkCanvas returns without error */
 export const getCanvas = (tr: Translation): Canvas => {
-  const width = ((tr.trMap.canvas.width.contents as TagExpr<VarAD>)
-    .contents as Value<VarAD>).contents as number;
-  const height = ((tr.trMap.canvas.height.contents as TagExpr<VarAD>)
-    .contents as Value<VarAD>).contents as number;
+  const width = ((tr.trMap.canvas.width.contents as TagExpr<ad.Num>)
+    .contents as Value<ad.Num>).contents as number;
+  const height = ((tr.trMap.canvas.height.contents as TagExpr<ad.Num>)
+    .contents as Value<ad.Num>).contents as number;
   return {
     width,
     height,
@@ -3234,7 +3203,6 @@
   const pendingPaths = findPending(transInitAll);
   const shapeOrdering = computeShapeOrdering(transInitAll); // deal with layering
 
-<<<<<<< HEAD
   const initState: State = {
     seeds,
 
@@ -3267,20 +3235,6 @@
     varyingMap: new Map(), // TODO: Should this be empty?
 
     canvas,
-=======
-/* Precondition: checkCanvas returns without error */
-export const getCanvas = (tr: Translation): Canvas => {
-  const width = ((tr.trMap.canvas.width.contents as TagExpr<ad.Num>)
-    .contents as Value<ad.Num>).contents as number;
-  const height = ((tr.trMap.canvas.height.contents as TagExpr<ad.Num>)
-    .contents as Value<ad.Num>).contents as number;
-  return {
-    width,
-    height,
-    size: [width, height],
-    xRange: [-width / 2, width / 2],
-    yRange: [-height / 2, height / 2],
->>>>>>> 30090afa
   };
 
   return ok(initState);
