--- conflicted
+++ resolved
@@ -68,13 +68,8 @@
     } else {
       return err(parseError(`Unexpected end of input`, lastLocation(parser)));
     }
-<<<<<<< HEAD
-  } catch (e: unknown) {
-    return err(parseError(e as string, lastLocation(parser)));
-=======
   } catch (e) {
     return err(parseError(<string>e, lastLocation(parser)));
->>>>>>> 7f0f7275
   }
 };
 
