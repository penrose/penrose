--- conflicted
+++ resolved
@@ -1,11 +1,6 @@
 import {
   attrAutoFillSvg,
   attrFill,
-<<<<<<< HEAD
-  attrPolyCenter,
-=======
-  attrPoints,
->>>>>>> 52c80058
   attrScale,
   attrStroke,
   attrTitle,
@@ -25,11 +20,6 @@
   attrToNotAutoMap.push(...attrFill(shape, elem));
   attrToNotAutoMap.push(...attrStroke(shape, elem));
   attrToNotAutoMap.push(...attrTitle(shape, elem));
-<<<<<<< HEAD
-  attrToNotAutoMap.push(...attrPolyCenter(shape, canvasSize, elem));
-=======
-  attrToNotAutoMap.push(...attrPoints(shape, elem));
->>>>>>> 52c80058
   attrToNotAutoMap.push(...attrScale(shape, elem));
 
   // Directrly Map across any "unknown" SVG properties
