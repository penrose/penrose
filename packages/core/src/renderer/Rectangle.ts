import {
  attrAutoFillSvg,
  attrCornerRadius,
  attrFill,
  attrStroke,
  attrTitle,
  attrWH,
  attrXY,
} from "./AttrHelper";
import { ShapeProps } from "./Renderer";

const Rectangle = ({ shape, canvasSize }: ShapeProps): SVGRectElement => {
  const elem = document.createElementNS("http://www.w3.org/2000/svg", "rect");

  // Keep track of which input properties we programatically mapped
  const attrToNotAutoMap: string[] = [];

  // Map/Fill the shape attributes while keeping track of input properties mapped
  attrToNotAutoMap.push(...attrXY(shape, canvasSize, elem));
  attrToNotAutoMap.push(...attrWH(shape, elem));
  attrToNotAutoMap.push(...attrFill(shape, elem));
  attrToNotAutoMap.push(...attrStroke(shape, elem));
  attrToNotAutoMap.push(...attrTitle(shape, elem));
<<<<<<< HEAD
=======
  attrToNotAutoMap.push(...attrCornerRadius(shape, elem));
>>>>>>> 52c80058

  // Directrly Map across any "unknown" SVG properties
  attrAutoFillSvg(shape, elem, attrToNotAutoMap);

  return elem;
};
export default Rectangle;<|MERGE_RESOLUTION|>--- conflicted
+++ resolved
@@ -2,6 +2,7 @@
   attrAutoFillSvg,
   attrCornerRadius,
   attrFill,
+  attrRotation,
   attrStroke,
   attrTitle,
   attrWH,
@@ -21,11 +22,9 @@
   attrToNotAutoMap.push(...attrFill(shape, elem));
   attrToNotAutoMap.push(...attrStroke(shape, elem));
   attrToNotAutoMap.push(...attrTitle(shape, elem));
-<<<<<<< HEAD
-=======
   attrToNotAutoMap.push(...attrCornerRadius(shape, elem));
->>>>>>> 52c80058
-
+  attrToNotAutoMap.push(...attrRotation(shape, canvasSize, elem));
+  
   // Directrly Map across any "unknown" SVG properties
   attrAutoFillSvg(shape, elem, attrToNotAutoMap);
 
