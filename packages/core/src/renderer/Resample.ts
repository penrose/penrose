--- conflicted
+++ resolved
@@ -81,11 +81,7 @@
 ): Value<number> => {
   const propModels: IPropModel = shapeDef.properties;
   const sampler = propModels[property];
-<<<<<<< HEAD
-  if (sampler) return sampler.sampler();
-=======
-  if (sampler) return sampler[1](canvas);
->>>>>>> ec12a722
+  if (sampler) return sampler.sampler(canvas);
   else {
     throw new Error(
       `${property} is not a valid property to be sampled for shape ${shapeDef.shapeType}.`
