--- conflicted
+++ resolved
@@ -28,38 +28,10 @@
   canvasSize: [number, number];
   pathResolver: PathResolver;
 }
-<<<<<<< HEAD
 export type InteractiveProps = {
   updateState: (newState: State) => void;
   onDrag: (id: string, dx: number, dy: number) => void;
   parentSVG: SVGSVGElement;
-=======
-
-/**
- * Turns Shape GPI data into a corresponding SVG element
- */
-export const RenderShape = async ({
-  shape,
-  labels,
-  canvasSize,
-  variation,
-  namespace,
-  pathResolver,
-}: ShapeProps): Promise<SVGElement> => {
-  if (!(shape.shapeType in shapeMap)) {
-    console.error(`${shape.shapeType} shape doesn't exist in shapeMap`);
-    return document.createElementNS("http://www.w3.org/2000/svg", "g");
-  }
-
-  return await shapeMap[shape.shapeType]({
-    shape,
-    labels,
-    namespace,
-    variation,
-    canvasSize,
-    pathResolver,
-  });
->>>>>>> df119aca
 };
 /**
  * Converts screen to relative SVG coords
@@ -104,7 +76,6 @@
   const onDrag = (id: string, dx: number, dy: number) => {
     updateState(dragUpdate(state, id, dx, dy));
   };
-<<<<<<< HEAD
   const shapes = state.computeShapes(state.varyingValues);
   await RenderShapes(
     shapes,
@@ -113,6 +84,7 @@
       labels: state.labelCache,
       canvasSize: state.canvas.size,
       variation: state.variation,
+      namespace,
       pathResolver,
     },
     {
@@ -121,24 +93,6 @@
       parentSVG: svg,
     }
   );
-=======
-  for (const shape of state.computeShapes(state.varyingValues)) {
-    svg.appendChild(
-      await DraggableShape(
-        {
-          shape,
-          labels: state.labelCache,
-          canvasSize: state.canvas.size,
-          variation: state.variation,
-          pathResolver,
-          namespace,
-        },
-        onDrag,
-        svg
-      )
-    );
-  }
->>>>>>> df119aca
   return svg;
 };
 
@@ -163,7 +117,6 @@
   svg.setAttribute("xmlns", "http://www.w3.org/2000/svg");
   svg.setAttribute("viewBox", `0 0 ${canvas.width} ${canvas.height}`);
 
-<<<<<<< HEAD
   const shapes = computeShapes(varyingValues);
   await RenderShapes(
     shapes,
@@ -172,6 +125,7 @@
       labels,
       canvasSize: canvas.size,
       variation,
+      namespace,
       pathResolver,
     },
     undefined
@@ -185,6 +139,7 @@
     labels: LabelCache;
     canvasSize: [number, number];
     variation: string;
+    namespace: string;
     pathResolver: PathResolver;
   },
   interactiveProp?: InteractiveProps
@@ -205,6 +160,7 @@
     labels: LabelCache;
     canvasSize: [number, number];
     variation: string;
+    namespace: string;
     pathResolver: PathResolver;
   },
   interactiveProp?: InteractiveProps
@@ -273,22 +229,6 @@
       };
       g.addEventListener("mousedown", onMouseDown);
       return g;
-=======
-  return Promise.all(
-    computeShapes(varyingValues).map((shape) =>
-      RenderShape({
-        shape,
-        labels,
-        canvasSize: canvas.size,
-        variation: state.variation,
-        pathResolver,
-        namespace,
-      })
-    )
-  ).then((renderedShapes) => {
-    for (const shape of renderedShapes) {
-      svg.appendChild(shape);
->>>>>>> df119aca
     }
   }
 };
@@ -300,6 +240,7 @@
     labels: LabelCache;
     canvasSize: [number, number];
     variation: string;
+    namespace: string;
     pathResolver: PathResolver;
   },
   interactiveProp?: InteractiveProps
