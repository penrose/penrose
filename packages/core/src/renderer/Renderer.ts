/* Renderer.ts
 *
 * A simple translation layer for turning Shapes into SVG tags.
 *
 */

<<<<<<< HEAD
import { bboxFromShape } from "../contrib/Queries.js";
import { isLinelike, isRectlike } from "../contrib/Utils.js";
import { compile, maxN, minN } from "../engine/Autodiff.js";
=======
import { genCode, secondaryGraph } from "../engine/Autodiff.js";
import { maxN, minN } from "../engine/AutodiffFunctions.js";
>>>>>>> 0ab136a3
import { maxX, maxY, minX, minY } from "../engine/BBox.js";
import { bboxFromShape } from "../lib/Queries.js";
import { isLinelike, isRectlike } from "../lib/Utils.js";
import { Group } from "../shapes/Group.js";
import { Shape } from "../shapes/Shapes.js";
import { LabelCache, State } from "../types/state.js";
import { toScreen } from "../utils/Util.js";
import { attrAutoFillSvg, attrTitle } from "./AttrHelper.js";
import RenderCircle from "./Circle.js";
import RenderEllipse from "./Ellipse.js";
import RenderEquation from "./Equation.js";
import RenderImage from "./Image.js";
import RenderLine from "./Line.js";
import RenderPath from "./Path.js";
import RenderPolygon from "./Polygon.js";
import RenderPolyline from "./Polyline.js";
import RenderRectangle from "./Rectangle.js";
import RenderText from "./Text.js";
import { dragUpdate } from "./dragUtils.js";

/**
 * Resolves path references into static strings. Implemented by client
 * since filesystem contexts vary (eg browser vs headless).
 * If path fails to resolve, return undefined
 */
export type PathResolver = (path: string) => Promise<string | undefined>;

export interface RenderProps {
  namespace: string;
  variation: string;
  labels: LabelCache;
  texLabels: boolean;
  canvasSize: [number, number];
  pathResolver: PathResolver;
}
export type InteractiveProps = {
  updateState: (newState: State) => void;
  onDrag: (id: string, dx: number, dy: number) => void;
  parentSVG: SVGSVGElement;
};
/**
 * Converts screen to relative SVG coords
 * Thanks to
 * https://www.petercollingridge.co.uk/tutorials/svg/interactive/dragging/
 * @param e
 * @param svg
 */
const getPosition = (
  { clientX, clientY }: { clientX: number; clientY: number },
  svg: SVGSVGElement,
) => {
  const CTM = svg.getScreenCTM();
  if (CTM !== null) {
    return { x: (clientX - CTM.e) / CTM.a, y: (clientY - CTM.f) / CTM.d };
  }
  return { x: 0, y: 0 };
};

/**
 *
 * @param state
 * @param updateState Callback for drag-updated state
 * @param pathResolver Resolves paths to static strings
 * @returns
 */
export const toInteractiveSVG = async (
  state: State,
  updateState: (newState: State) => void,
  pathResolver: PathResolver,
  namespace: string,
): Promise<SVGSVGElement> => {
  const svg = document.createElementNS("http://www.w3.org/2000/svg", "svg");
  svg.setAttribute("xmlns", "http://www.w3.org/2000/svg");
  svg.setAttribute("version", "1.2");
  svg.setAttribute(
    "viewBox",
    `0 0 ${state.canvas.width} ${state.canvas.height}`,
  );
  const onDrag = (id: string, dx: number, dy: number) => {
    updateState(dragUpdate(state, id, dx, dy));
  };
  const shapes = state.computeShapes(state.varyingValues);
  await RenderShapes(
    shapes,
    svg,
    {
      labels: state.labelCache,
      canvasSize: state.canvas.size,
      variation: state.variation,
      namespace,
      texLabels: false,
      pathResolver,
    },
    {
      updateState,
      onDrag,
      parentSVG: svg,
    },
  );
  return svg;
};

/**
 * Renders a static SVG of the shapes and labels.
 * @param pathResolver Resolves paths to static strings
 */
export const toSVG = async (
  state: State,
  pathResolver: PathResolver,
  namespace: string,
  texLabels = false,
): Promise<SVGSVGElement> => {
  const {
    varyingValues,
    computeShapes,
    labelCache: labels,
    canvas,
    variation,
  } = state;
  const svg = document.createElementNS("http://www.w3.org/2000/svg", "svg");
  svg.setAttribute("version", "1.2");
  svg.setAttribute("xmlns", "http://www.w3.org/2000/svg");
  svg.setAttribute("viewBox", `0 0 ${canvas.width} ${canvas.height}`);

  const shapes = computeShapes(varyingValues);

  // Find x and y ranges of shapes by using their bounding boxes
  const bboxs = shapes.map((shape) => bboxFromShape(shape));

  const MinX = minN(bboxs.map((bbox) => minX(bbox)));
  const MinY = minN(bboxs.map((bbox) => minY(bbox)));
  const MaxX = maxN(bboxs.map((bbox) => maxX(bbox)));
  const MaxY = maxN(bboxs.map((bbox) => maxY(bbox)));
  const viewBoxRanges = [MinX, MinY, MaxX, MaxY];

  const [mx, my, Mx, My] = (await compile(viewBoxRanges))((x) => x.val);

  // toScreen flips the y-axis and therefore the max will become min
  const [mxt, myt] = toScreen([mx, my], [canvas.width, canvas.height]);
  const [Mxt, Myt] = toScreen([Mx, My], [canvas.width, canvas.height]);

  // New top left point and canvas size for cropped view box
  const topLeft = [mxt, Myt];
  const croppedCanvasSize = [Mxt - mxt, myt - Myt];

  // Add cropped view box metadata to svg
  svg.setAttribute("penrose", "0");
  const metadata = document.createElementNS(
    "https://penrose.cs.cmu.edu/metadata",
    "penrose",
  );

  const croppedViewBox = document.createElementNS(
    "https://penrose.cs.cmu.edu/croppedViewBox",
    "croppedViewBox",
  );

  croppedViewBox.insertAdjacentText(
    "afterbegin",
    `${topLeft[0]} ${topLeft[1]} ${croppedCanvasSize[0]} ${croppedCanvasSize[1]}`,
  );
  metadata.appendChild(croppedViewBox);
  svg.appendChild(metadata);

  await RenderShapes(
    shapes,
    svg,
    {
      labels,
      canvasSize: canvas.size,
      variation,
      namespace,
      texLabels,
      pathResolver,
    },
    undefined,
  );
  return svg;
};

const RenderGroup = async (
  groupShape: Group<number>,
  shapeProps: RenderProps,
  interactiveProp?: InteractiveProps,
): Promise<SVGGElement> => {
  const elem = document.createElementNS("http://www.w3.org/2000/svg", "g");

  const clip = groupShape.clipPath.contents;

  let clipShapeName: string | undefined = undefined;
  let clipPathSvgId: string | undefined = undefined;

  if (clip.tag === "Clip") {
    const clipShape = clip.contents;
    clipShapeName = clipShape.name.contents;
    const clipShapeSvg = await RenderShape(
      clipShape,
      shapeProps,
      interactiveProp,
    );

    const clipPathSvg = document.createElementNS(
      "http://www.w3.org/2000/svg",
      "clipPath",
    );
    // use the renderer namespace to make sure the clip path id is unique
    clipPathSvgId = shapeProps.namespace + clipShapeName + "-clip";
    clipPathSvg.setAttribute("id", clipPathSvgId);
    clipPathSvg.appendChild(clipShapeSvg);

    elem.appendChild(clipPathSvg);
  }

  const subShapes = groupShape.shapes.contents;
  for (const shape of subShapes) {
    const name = shape.name.contents;
    if (clip.tag === "Clip") {
      if (name !== clipShapeName) {
        const childSvg = await RenderShape(shape, shapeProps, interactiveProp);

        // wraps the shape in a <g> tag so that clipping is applied after all the transformations etc.
        const wrapper = document.createElementNS(
          "http://www.w3.org/2000/svg",
          "g",
        );
        wrapper.appendChild(childSvg);
        wrapper.setAttribute("clip-path", `url(#${clipPathSvgId})`);
        elem.appendChild(wrapper);
      }
      // If already rendered as clip shape, don't render it here because the clip shape is implicitly a group member.
    } else {
      const childSvg = await RenderShape(shape, shapeProps, interactiveProp);
      elem.appendChild(childSvg);
    }
  }
  attrAutoFillSvg(groupShape, elem, [
    ...attrTitle(groupShape, elem),
    "shapes",
    "clipPath",
  ]);
  return elem;
};

const RenderShapeSvg = async (
  shape: Exclude<Shape<number>, Group<number>>,
  renderProps: RenderProps,
): Promise<SVGElement> => {
  switch (shape.shapeType) {
    case "Circle":
      return RenderCircle(shape, renderProps);
    case "Ellipse":
      return RenderEllipse(shape, renderProps);
    case "Equation":
      return RenderEquation(shape, renderProps);
    case "Image":
      return RenderImage(shape, renderProps);
    case "Line":
      return RenderLine(shape, renderProps);
    case "Path":
      return RenderPath(shape, renderProps);
    case "Polygon":
      return RenderPolygon(shape, renderProps);
    case "Polyline":
      return RenderPolyline(shape, renderProps);
    case "Rectangle":
      return RenderRectangle(shape, renderProps);
    case "Text":
      return RenderText(shape, renderProps);
  }
};

export const RenderShape = async (
  shape: Shape<number>,
  renderProps: RenderProps,
  interactiveProp?: InteractiveProps,
): Promise<SVGElement> => {
  if (shape.shapeType === "Group") {
    const outSvg = await RenderGroup(shape, renderProps, interactiveProp);
    return outSvg;
  } else {
    const elem = await RenderShapeSvg(shape, renderProps);
    if (!interactiveProp) {
      return elem;
    } else {
      const g = document.createElementNS("http://www.w3.org/2000/svg", "g");
      if (isLinelike(shape)) {
        g.setAttribute("pointer-events", "visibleStroke");
      } else if (isRectlike(shape)) {
        g.setAttribute("pointer-events", "bounding-box");
      } else {
        g.setAttribute("pointer-events", "auto");
      }
      g.appendChild(elem);
      const onMouseDown = (e: MouseEvent) => {
        const { clientX, clientY } = e;
        const { x: tempX, y: tempY } = getPosition(
          { clientX, clientY },
          interactiveProp.parentSVG,
        );
        const {
          width: bboxW,
          height: bboxH,
          x: bboxX,
          y: bboxY,
        } = (e.target as SVGSVGElement).getBBox({ stroke: true });
        const minX = tempX - bboxX;
        const maxX = renderProps.canvasSize[0] - bboxW + (tempX - bboxX);
        const minY = tempY - bboxY;
        const maxY = renderProps.canvasSize[1] - bboxH + (tempY - bboxY);

        g.setAttribute("opacity", "0.5");
        let dx = 0,
          dy = 0;
        const onMouseMove = (e: MouseEvent) => {
          const { x, y } = getPosition(e, interactiveProp.parentSVG);
          const constrainedX = clamp(x, minX, maxX);
          const constrainedY = clamp(y, minY, maxY);
          dx = constrainedX - tempX;
          dy = tempY - constrainedY;
          g.setAttribute(`transform`, `translate(${dx},${-dy})`);
        };
        const onMouseUp = () => {
          g.setAttribute("opacity", "1");
          document.removeEventListener("mouseup", onMouseUp);
          document.removeEventListener("mousemove", onMouseMove);
          interactiveProp.onDrag(shape.name.contents, dx, dy);
        };
        document.addEventListener("mouseup", onMouseUp);
        document.addEventListener("mousemove", onMouseMove);
      };
      g.addEventListener("mousedown", onMouseDown);
      return g;
    }
  }
};

const RenderShapes = async (
  shapes: Shape<number>[],
  svg: SVGSVGElement,
  renderProps: RenderProps,
  interactiveProp?: InteractiveProps,
) => {
  for (const shape of shapes) {
    const elem = await RenderShape(shape, renderProps, interactiveProp);
    svg.appendChild(elem);
  }
};

const clamp = (x: number, min: number, max: number): number =>
  Math.min(Math.max(x, min), max);<|MERGE_RESOLUTION|>--- conflicted
+++ resolved
@@ -4,14 +4,7 @@
  *
  */
 
-<<<<<<< HEAD
-import { bboxFromShape } from "../contrib/Queries.js";
-import { isLinelike, isRectlike } from "../contrib/Utils.js";
 import { compile, maxN, minN } from "../engine/Autodiff.js";
-=======
-import { genCode, secondaryGraph } from "../engine/Autodiff.js";
-import { maxN, minN } from "../engine/AutodiffFunctions.js";
->>>>>>> 0ab136a3
 import { maxX, maxY, minX, minY } from "../engine/BBox.js";
 import { bboxFromShape } from "../lib/Queries.js";
 import { isLinelike, isRectlike } from "../lib/Utils.js";
