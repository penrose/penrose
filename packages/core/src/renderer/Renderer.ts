--- conflicted
+++ resolved
@@ -12,10 +12,7 @@
 import { Group } from "../shapes/Group.js";
 import { Shape } from "../shapes/Shapes.js";
 import { LabelCache, State } from "../types/state.js";
-<<<<<<< HEAD
 import { getValueAsShapeList, toScreen } from "../utils/Util.js";
-=======
->>>>>>> dc7d41f0
 import { attrAutoFillSvg, attrTitle } from "./AttrHelper.js";
 import RenderCircle from "./Circle.js";
 import RenderEllipse from "./Ellipse.js";
