--- conflicted
+++ resolved
@@ -135,26 +135,18 @@
  * @param pathResolver Resolves paths to static strings
  */
 export const toSVG = async (
-<<<<<<< HEAD
   state: State,
   pathResolver: PathResolver,
   namespace: string,
   texOption?: TeXOption,
 ): Promise<SVGSVGElement> => {
   const {
-=======
-  {
->>>>>>> 42a657dc
     varyingValues,
-    canvas,
     computeShapes,
     labelCache: labels,
+    canvas,
     variation,
-  }: State,
-  pathResolver: PathResolver,
-  namespace: string,
-  texLabels = false,
-): Promise<SVGSVGElement> => {
+  } = state;
   const svg = document.createElementNS("http://www.w3.org/2000/svg", "svg");
   svg.setAttribute("version", "1.2");
   svg.setAttribute("xmlns", "http://www.w3.org/2000/svg");
