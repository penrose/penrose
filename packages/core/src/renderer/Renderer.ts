--- conflicted
+++ resolved
@@ -4,29 +4,10 @@
  *
  */
 
-<<<<<<< HEAD
-import { isLinelike, isRectlike } from "../contrib/Utils";
-import { Group } from "../shapes/Group";
-import { Shape } from "../shapes/Shapes";
-import { LabelCache, State } from "../types/state";
-import { attrAutoFillSvg, attrTitle } from "./AttrHelper";
-import RenderCircle from "./Circle";
-import { dragUpdate } from "./dragUtils";
-import RenderEllipse from "./Ellipse";
-import RenderEquation from "./Equation";
-import RenderImage from "./Image";
-import RenderLine from "./Line";
-import RenderPath from "./Path";
-import RenderPolygon from "./Polygon";
-import RenderPolyline from "./Polyline";
-import RenderRectangle from "./Rectangle";
-import RenderText from "./Text";
-=======
 import { isLinelike, isRectlike } from "../contrib/Utils.js";
 import { Group } from "../shapes/Group.js";
 import { Shape } from "../shapes/Shapes.js";
 import { LabelCache, State } from "../types/state.js";
-import { getValueAsShapeList } from "../utils/Util.js";
 import { attrAutoFillSvg, attrTitle } from "./AttrHelper.js";
 import RenderCircle from "./Circle.js";
 import { dragUpdate } from "./dragUtils.js";
@@ -39,7 +20,6 @@
 import RenderPolyline from "./Polyline.js";
 import RenderRectangle from "./Rectangle.js";
 import RenderText from "./Text.js";
->>>>>>> 8ef8c778
 
 /**
  * Resolves path references into static strings. Implemented by client
