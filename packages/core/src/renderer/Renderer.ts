--- conflicted
+++ resolved
@@ -168,15 +168,9 @@
   svg.setAttribute("version", "1.2");
   svg.setAttribute("xmlns", "http://www.w3.org/2000/svg");
   svg.setAttribute("viewBox", `0 0 ${canvas.width} ${canvas.height}`);
-<<<<<<< HEAD
-  for (const shape of computeShapes(varyingValues)) {
-    svg.appendChild(
-      await RenderShape({
-=======
   return Promise.all(
-    shapes.map((shape) =>
+    computeShapes(varyingValues).map((shape) =>
       RenderShape({
->>>>>>> 7bb69e6e
         shape,
         labels,
         canvasSize: canvas.size,
