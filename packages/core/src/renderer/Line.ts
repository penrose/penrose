--- conflicted
+++ resolved
@@ -1,3 +1,4 @@
+import * as uuid from "uuid";
 import { Shape } from "../types/shape";
 import { BoolV, ColorV, FloatV, StrV, VectorV } from "../types/value";
 import {
@@ -7,12 +8,7 @@
   toScreen,
   toSvgOpacityProperty,
   toSvgPaintProperty,
-<<<<<<< HEAD
-} from "utils/Util";
-import * as uuid from "uuid";
-=======
 } from "../utils/Util";
->>>>>>> f692a44b
 import { attrAutoFillSvg, attrTitle, DASH_ARRAY } from "./AttrHelper";
 import { ShapeProps } from "./Renderer";
 
