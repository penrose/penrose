--- conflicted
+++ resolved
@@ -75,12 +75,8 @@
     settings: {
       autostep: false,
       showInspector: true,
-<<<<<<< HEAD
+      autoStepSize: 10000,
     },
-=======
-      autoStepSize: 10000
-    }
->>>>>>> 50bd5598
   };
   public readonly buttons = React.createRef<ButtonBar>();
   public readonly canvasRef = React.createRef<HTMLDivElement>();
@@ -155,14 +151,10 @@
       ...this.state.settings,
       autostep: !this.state.settings.autostep,
     };
-<<<<<<< HEAD
     this.setState({
       settings: newSettings,
     });
     localStorage.setItem(LOCALSTORAGE_SETTINGS, JSON.stringify(newSettings));
-=======
-    this.setSettings(newSettings);
->>>>>>> 50bd5598
     if (newSettings.autostep) {
       await this.stepUntilConvergence();
     }
