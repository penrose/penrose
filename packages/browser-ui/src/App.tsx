/* eslint-disable @typescript-eslint/no-misused-promises */
import {
  compileTrio,
  PenroseError,
  PenroseState,
  prepareState,
  RenderInteractive,
  RenderStatic,
  resample,
  stateConverged,
  stateInitial,
  stepState,
  stepUntilConvergence,
} from "@penrose/core";
import Inspector from "inspector/Inspector";
import { isEqual } from "lodash";
import * as React from "react";
import SplitPane from "react-split-pane";
import ButtonBar from "ui/ButtonBar";
import { FileSocket, FileSocketResult } from "ui/FileSocket";

/**
 * (browser-only) Downloads any given exported SVG to the user's computer
 * @param svg
 * @param title the filename
 */
export const DownloadSVG = (
  svg: SVGSVGElement,
  title = "illustration"
): void => {
  const blob = new Blob([svg.outerHTML], {
    type: "image/svg+xml;charset=utf-8",
  });
  const url = URL.createObjectURL(blob);
  const downloadLink = document.createElement("a");
  downloadLink.href = url;
  downloadLink.download = `${title}.svg`;
  document.body.appendChild(downloadLink);
  downloadLink.click();
  document.body.removeChild(downloadLink);
};

const LOCALSTORAGE_SETTINGS = "browser-ui-settings-penrose";

export interface ISettings {
  showInspector: boolean;
  autostep: boolean;
  autoStepSize: number;
}

interface ICanvasState {
  data: PenroseState | undefined; // NOTE: if the backend is not connected, data will be undefined, TODO: rename this field
  error: PenroseError | null;
  processedInitial: boolean;
  penroseVersion: string;
  history: PenroseState[];
  files: FileSocketResult | null;
  connected: boolean;
  settings: ISettings;
  fileSocket: FileSocket | null;
}

const socketAddress = "ws://localhost:9160";
class App extends React.Component<unknown, ICanvasState> {
  public readonly state: ICanvasState = {
    fileSocket: null,
    data: undefined,
    error: null,
    history: [],
    processedInitial: false, // TODO: clarify the semantics of this flag
    penroseVersion: "",
    files: null,
    connected: false,
    settings: {
      autostep: false,
      showInspector: true,
      autoStepSize: 50,
    },
  };
  public readonly buttons = React.createRef<ButtonBar>();
  public readonly canvasRef = React.createRef<HTMLDivElement>();

  // same as onCanvasState but doesn't alter timeline or involve optimization
  public modCanvas = async (canvasState: PenroseState) => {
    await new Promise((r) => setTimeout(r, 1));

    this.setState({
      data: canvasState,
      processedInitial: true,
    });
    this.renderCanvas(canvasState);
  };
  // TODO: reset history on resample/got stuff
  public onCanvasState = async (canvasState: PenroseState) => {
    // HACK: this will enable the "animation" that we normally expect
    await new Promise((r) => setTimeout(r, 1));

    this.setState({
      data: canvasState,
      // history: [...this.state.history, canvasState],
      processedInitial: true,
      error: null,
    });
    this.renderCanvas(canvasState);
    const { settings } = this.state;
    if (settings.autostep && !stateConverged(canvasState)) {
      await this.step(this.state.settings.autoStepSize);
    }
  };
  public downloadSVG = async (): Promise<void> => {
    if (this.state.fileSocket) {
      const rendering = await RenderStatic(
        this.state.data,
        this.state.fileSocket.getFile
      );
      DownloadSVG(rendering);
    } else {
      console.error("File socket uninitialized");
    }
  };
  public downloadPDF = (): void => {
    console.error("PDF download not implemented");
  };
  public downloadState = (): void => {
    const state = this.state.data;
    if (state) {
      const params = {
        ...state.params,
        energyGraph: {},
        xsVars: [],
        constrWeightNode: undefined,
        epWeightNode: undefined,
        graphs: undefined,
      };
      const content = JSON.stringify({ ...state, params });
      const blob = new Blob([content], {
        type: "text/json",
      });
      const url = URL.createObjectURL(blob);
      const downloadLink = document.createElement("a");
      downloadLink.href = url;
      downloadLink.download = `state.json`;
      document.body.appendChild(downloadLink);
      downloadLink.click();
      document.body.removeChild(downloadLink);
    } else {
      console.warn(
        "Warning: cannot download the state because state is currently empty."
      );
    }
  };
  public setSettings = (settings: ISettings) => {
    this.setState({ settings });
    localStorage.setItem(LOCALSTORAGE_SETTINGS, JSON.stringify(settings));
  };
  public autoStepToggle = async () => {
    const newSettings = {
      ...this.state.settings,
      autostep: !this.state.settings.autostep,
    };
    this.setState({
      settings: newSettings,
    });
    localStorage.setItem(LOCALSTORAGE_SETTINGS, JSON.stringify(newSettings));
    if (newSettings.autostep) {
      await this.stepUntilConvergence();
    }
  };

  public step = (numSteps: number): void => {
    if (this.state.data) {
      try {
        const stepped = stepState(this.state.data, numSteps);
        void this.onCanvasState(stepped);
      } catch (e) {
        const error: PenroseError = {
          errorType: "RuntimeError",
          tag: "RuntimeError",
          message: `Runtime error encountered: '${e}' Check console for more information.`,
        };

        const errorWrapper = { error, data: undefined };
        this.setState(errorWrapper);
        throw e;
      }
    } else {
      console.warn("No state loaded in the frontend.");
    }
  };

  public stepUntilConvergence = (): void => {
    if (this.state.data) {
      const stepped = stepUntilConvergence(
        this.state.data,
        this.state.settings.autoStepSize
      );
      if (stepped.isErr()) {
        this.setState({ error: stepped.error, data: undefined });
      } else {
        void this.onCanvasState(stepped.value);
      }
    } else {
      console.warn("No state loaded in the frontend.");
    }
  };

  public resample = async () => {
    const NUM_SAMPLES = 1;
    const oldState = this.state.data;
    if (oldState) {
      this.setState({ processedInitial: false });
      const resampled = resample(oldState, NUM_SAMPLES);
      void this.onCanvasState(resampled);
    }
  };

<<<<<<< HEAD
  connectToSocket = () => {
    FileSocket(
      socketAddress,
      async (files) => {
        const { domain, substance, style } = files;
        this.setState({ files, connected: true });

        // TODO: does `processedInitial` need to be set?
        this.setState({ processedInitial: false });
        const compileRes = compileTrio(
          domain.contents,
          substance.contents,
          style.contents
        );
        if (compileRes.isOk()) {
          try {
            const initState: PenroseState = await prepareState(
              compileRes.value
            );
            void this.onCanvasState(initState);
          } catch (e) {
            const error: PenroseError = {
              errorType: "RuntimeError",
              tag: "RuntimeError",
              message: `Runtime error encountered: '${e}' Check console for more information.`,
            };
=======
  onFilesReceived = async (files: FileSocketResult): Promise<void> => {
    const { domain, substance, style } = files;
    this.setState({ files, connected: true });

    // TODO: does `processedInitial` need to be set?
    this.setState({ processedInitial: false });
    const compileRes = compileTrio(
      domain.contents,
      substance.contents,
      style.contents
    );
    if (compileRes.isOk()) {
      try {
        const initState: PenroseState = await prepareState(compileRes.value);
        void this.onCanvasState(initState);
      } catch (e) {
        const error: PenroseError = {
          errorType: "RuntimeError",
          tag: "RuntimeError",
          message: `Runtime error encountered: '${e}' Check console for more information.`
        };
>>>>>>> cedbf1b0

        const errorWrapper = { error, data: undefined };
        this.setState(errorWrapper);
        throw e;
      }
    } else {
      this.setState({ error: compileRes.error, data: undefined });
    }
  };

  onSocketDisconnect = (): void => {
    this.setState({ connected: false });
  };

  connectToSocket = (): void => {
    this.setState({
      fileSocket: new FileSocket(
        socketAddress,
        this.onFilesReceived,
        this.onSocketDisconnect
      )
    });
  };

  public componentDidMount(): void {
    const settings = localStorage.getItem(LOCALSTORAGE_SETTINGS);
    // Overwrites if schema in-memory has different properties than in-storage
    if (
      !settings ||
      !isEqual(
        Object.keys(JSON.parse(settings)),
        Object.keys(this.state.settings)
      )
    ) {
      localStorage.setItem(
        LOCALSTORAGE_SETTINGS,
        JSON.stringify(this.state.settings)
      );
    } else {
      const parsed = JSON.parse(settings);
      this.setState({ settings: parsed });
    }
    this.connectToSocket();
  }

  public updateData = async (data: PenroseState): Promise<void> => {
    this.setState({ data: { ...data } });
    if (this.state.settings.autostep) {
      const stepped = stepState(data);
      this.onCanvasState(stepped);
    } else {
      this.renderCanvas(data);
    }
  };
  public setInspector = async (showInspector: boolean): Promise<void> => {
    const newSettings = { ...this.state.settings, showInspector };
    this.setSettings(newSettings);
  };
  public toggleInspector = async (): Promise<void> => {
    await this.setInspector(!this.state.settings.showInspector);
  };
  public hideInspector = async (): Promise<void> => {
    await this.setInspector(false);
  };

  public renderCanvas = async (state: PenroseState): Promise<void> => {
    if (this.canvasRef.current !== null && this.state.fileSocket !== null) {
      const current = this.canvasRef.current;
      const rendered =
        stateConverged(state) || stateInitial(state)
          ? await RenderInteractive(
              state,
              this.updateData,
              this.state.fileSocket.getFile
            )
          : await RenderStatic(state, this.state.fileSocket.getFile);
      if (current.firstChild !== null) {
        current.replaceChild(rendered, current.firstChild);
      } else {
        current.appendChild(rendered);
      }
    }
  };

  private renderApp() {
    const {
      data,
      settings,
      penroseVersion,
      history,
      files,
      error,
      connected,
    } = this.state;
    return (
      <div
        className="App"
        style={{
          height: "100%",
          display: "flex",
          flexFlow: "column",
          overflow: "hidden",
        }}
      >
        <div style={{ flexShrink: 0 }}>
          <ButtonBar
            downloadPDF={this.downloadPDF}
            downloadSVG={this.downloadSVG}
            downloadState={this.downloadState}
            stepUntilConvergence={this.stepUntilConvergence}
            autostep={settings.autostep}
            step={this.step}
            autoStepToggle={this.autoStepToggle}
            resample={this.resample}
            converged={data ? stateConverged(data) : false}
            initial={data ? stateInitial(data) : false}
            toggleInspector={this.toggleInspector}
            showInspector={settings.showInspector}
            files={files}
            ref={this.buttons}
            connected={connected}
            reconnect={this.connectToSocket}
          />
        </div>
        <div style={{ flexGrow: 1, position: "relative", overflow: "hidden" }}>
          <SplitPane
            split="horizontal"
            defaultSize={400}
            style={{ position: "inherit" }}
            className={this.state.settings.showInspector ? "" : "soloPane1"}
            pane2Style={{ overflow: "hidden" }}
          >
            <div style={{ width: "100%", height: "100%" }}>
              {data && (
                <div
                  style={{ width: "100%", height: "100%" }}
                  ref={this.canvasRef}
                />
              )}
              {error && <pre>errors encountered, check inspector</pre>}
            </div>
            {settings.showInspector ? (
              <Inspector
                history={history}
                error={error}
                onClose={this.toggleInspector}
                modCanvas={this.modCanvas}
                settings={settings}
                setSettings={this.setSettings}
              />
            ) : (
              <div />
            )}
          </SplitPane>
        </div>
      </div>
    );
  }

  public render() {
    return this.renderApp();
  }
}

export default App;<|MERGE_RESOLUTION|>--- conflicted
+++ resolved
@@ -214,34 +214,6 @@
     }
   };
 
-<<<<<<< HEAD
-  connectToSocket = () => {
-    FileSocket(
-      socketAddress,
-      async (files) => {
-        const { domain, substance, style } = files;
-        this.setState({ files, connected: true });
-
-        // TODO: does `processedInitial` need to be set?
-        this.setState({ processedInitial: false });
-        const compileRes = compileTrio(
-          domain.contents,
-          substance.contents,
-          style.contents
-        );
-        if (compileRes.isOk()) {
-          try {
-            const initState: PenroseState = await prepareState(
-              compileRes.value
-            );
-            void this.onCanvasState(initState);
-          } catch (e) {
-            const error: PenroseError = {
-              errorType: "RuntimeError",
-              tag: "RuntimeError",
-              message: `Runtime error encountered: '${e}' Check console for more information.`,
-            };
-=======
   onFilesReceived = async (files: FileSocketResult): Promise<void> => {
     const { domain, substance, style } = files;
     this.setState({ files, connected: true });
@@ -261,9 +233,8 @@
         const error: PenroseError = {
           errorType: "RuntimeError",
           tag: "RuntimeError",
-          message: `Runtime error encountered: '${e}' Check console for more information.`
+          message: `Runtime error encountered: '${e}' Check console for more information.`,
         };
->>>>>>> cedbf1b0
 
         const errorWrapper = { error, data: undefined };
         this.setState(errorWrapper);
@@ -284,7 +255,7 @@
         socketAddress,
         this.onFilesReceived,
         this.onSocketDisconnect
-      )
+      ),
     });
   };
 
