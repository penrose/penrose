/* eslint-disable @typescript-eslint/no-misused-promises */
import {
  RenderStatic,
  RenderInteractive,
  PenroseState,
  stateConverged,
  stepState,
  resample,
  compileTrio,
  prepareState,
  stateInitial,
  stepUntilConvergence,
  showError,
  PenroseError,
} from "@penrose/core";

import { isEqual } from "lodash";

/**
 * (browser-only) Downloads any given exported SVG to the user's computer
 * @param svg
 * @param title the filename
 */
export const DownloadSVG = (
  svg: SVGSVGElement,
  title = "illustration"
): void => {
  const blob = new Blob([svg.outerHTML], {
    type: "image/svg+xml;charset=utf-8",
  });
  const url = URL.createObjectURL(blob);
  const downloadLink = document.createElement("a");
  downloadLink.href = url;
  downloadLink.download = `${title}.svg`;
  document.body.appendChild(downloadLink);
  downloadLink.click();
  document.body.removeChild(downloadLink);
};

import Inspector from "inspector/Inspector";
import * as React from "react";
import SplitPane from "react-split-pane";
import ButtonBar from "ui/ButtonBar";
import { FileSocket, FileSocketResult } from "ui/FileSocket";

const LOCALSTORAGE_SETTINGS = "browser-ui-settings-penrose";

export interface ISettings {
  showInspector: boolean;
  autostep: boolean;
  autoStepSize: number;
}

interface ICanvasState {
  data: PenroseState | undefined; // NOTE: if the backend is not connected, data will be undefined, TODO: rename this field
  error: PenroseError | null;
  processedInitial: boolean;
  penroseVersion: string;
  history: PenroseState[];
  files: FileSocketResult | null;
  connected: boolean;
  settings: ISettings;
}

const socketAddress = "ws://localhost:9160";
class App extends React.Component<any, ICanvasState> {
  public readonly state: ICanvasState = {
    data: undefined,
    error: null,
    history: [],
    processedInitial: false, // TODO: clarify the semantics of this flag
    penroseVersion: "",
    files: null,
    connected: false,
    settings: {
      autostep: false,
      showInspector: true,
<<<<<<< HEAD
=======
      autoStepSize: 10000,
>>>>>>> ef0ae12d
    },
  };
  public readonly buttons = React.createRef<ButtonBar>();
  public readonly canvasRef = React.createRef<HTMLDivElement>();

  // same as onCanvasState but doesn't alter timeline or involve optimization
  public modCanvas = async (canvasState: PenroseState) => {
    await new Promise((r) => setTimeout(r, 1));

    this.setState({
      data: canvasState,
      processedInitial: true,
    });
    this.renderCanvas(canvasState);
  };
  // TODO: reset history on resample/got stuff
  public onCanvasState = async (canvasState: PenroseState) => {
    // HACK: this will enable the "animation" that we normally expect
    await new Promise((r) => setTimeout(r, 1));

    this.setState({
      data: canvasState,
      history: [...this.state.history, canvasState],
      processedInitial: true,
      error: null,
    });
    this.renderCanvas(canvasState);
    const { settings } = this.state;
    if (settings.autostep && !stateConverged(canvasState)) {
      await this.stepUntilConvergence();
    }
  };
  public downloadSVG = (): void => {
    DownloadSVG(RenderStatic(this.state.data));
  };
  public downloadPDF = (): void => {
    console.error("PDF download not implemented");
  };
  public downloadState = (): void => {
    const state = this.state.data;
    if (state) {
      const params = {
        ...state.params,
        energyGraph: {},
        xsVars: [],
        constrWeightNode: undefined,
        epWeightNode: undefined,
        graphs: undefined,
      };
      const content = JSON.stringify({ ...state, params });
      const blob = new Blob([content], {
        type: "text/json",
      });
      const url = URL.createObjectURL(blob);
      const downloadLink = document.createElement("a");
      downloadLink.href = url;
      downloadLink.download = `state.json`;
      document.body.appendChild(downloadLink);
      downloadLink.click();
      document.body.removeChild(downloadLink);
    } else {
      console.warn(
        "Warning: cannot download the state because state is currently empty."
      );
    }
  };
  public setSettings = (settings: ISettings) => {
    this.setState({ settings });
    localStorage.setItem(LOCALSTORAGE_SETTINGS, JSON.stringify(settings));
  };
  public autoStepToggle = async () => {
    const newSettings = {
      ...this.state.settings,
      autostep: !this.state.settings.autostep,
    };
    this.setState({
      settings: newSettings,
    });
    localStorage.setItem(LOCALSTORAGE_SETTINGS, JSON.stringify(newSettings));
    if (newSettings.autostep) {
      await this.stepUntilConvergence();
    }
  };

  public step = (): void => {
    const stepped = stepState(this.state.data, 1);
    void this.onCanvasState(stepped);
  };

  public stepUntilConvergence = (): void => {
    const stepped = stepUntilConvergence(
      this.state.data,
      this.state.settings.autoStepSize
    );
    void this.onCanvasState(stepped);
  };

  public resample = async () => {
    const NUM_SAMPLES = 1;
    const oldState = this.state.data;
    if (oldState) {
      this.setState({ processedInitial: false });
      const resampled = resample(oldState, NUM_SAMPLES);
      void this.onCanvasState(resampled);
    }
  };

  connectToSocket = () => {
    FileSocket(
      socketAddress,
      async (files) => {
        const { domain, substance, style } = files;
        this.setState({ files, connected: true });

        // TODO: does `processedInitial` need to be set?
        this.setState({ processedInitial: false });
        const compileRes = compileTrio(
          domain.contents,
          substance.contents,
          style.contents
        );
        if (compileRes.isOk()) {
          const initState: PenroseState = await prepareState(compileRes.value);
          void this.onCanvasState(initState);
        } else {
          this.setState({ error: compileRes.error, data: undefined });
        }
      },
      () => {
        this.setState({ connected: false });
      }
    );
  };

  public componentDidMount(): void {
    const settings = localStorage.getItem(LOCALSTORAGE_SETTINGS);
    // Overwrites if schema in-memory has different properties than in-storage
    if (
      !settings ||
      !isEqual(
        Object.keys(JSON.parse(settings)),
        Object.keys(this.state.settings)
      )
    ) {
      localStorage.setItem(
        LOCALSTORAGE_SETTINGS,
        JSON.stringify(this.state.settings)
      );
    } else {
      const parsed = JSON.parse(settings);
      this.setState({ settings: parsed });
    }
    this.connectToSocket();
  }

  public updateData = async (data: PenroseState) => {
    this.setState({ data: { ...data } });
    if (this.state.settings.autostep) {
      const stepped = stepState(data);
      this.onCanvasState(stepped);
    } else {
      this.renderCanvas(data);
    }
  };
  public setInspector = async (showInspector: boolean) => {
    const newSettings = { ...this.state.settings, showInspector };
    this.setSettings(newSettings);
  };
  public toggleInspector = async () => {
    await this.setInspector(!this.state.settings.showInspector);
  };
  public hideInspector = async () => {
    await this.setInspector(false);
  };

  public renderCanvas = (state: PenroseState) => {
    if (this.canvasRef.current !== null) {
      const current = this.canvasRef.current;
      const rendered =
        stateConverged(state) || stateInitial(state)
          ? RenderInteractive(state, this.updateData)
          : RenderStatic(state);
      if (current.firstChild !== null) {
        current.replaceChild(rendered, current.firstChild);
      } else {
        current.appendChild(rendered);
      }
    }
  };

  private renderApp() {
    const {
      data,
      settings,
      penroseVersion,
      history,
      files,
      error,
      connected,
    } = this.state;
    return (
      <div
        className="App"
        style={{
          height: "100%",
          display: "flex",
          flexFlow: "column",
          overflow: "hidden",
        }}
      >
        <div style={{ flexShrink: 0 }}>
          <ButtonBar
            downloadPDF={this.downloadPDF}
            downloadSVG={this.downloadSVG}
            downloadState={this.downloadState}
            stepUntilConvergence={this.stepUntilConvergence}
            autostep={settings.autostep}
            step={this.step}
            autoStepToggle={this.autoStepToggle}
            resample={this.resample}
            converged={data ? stateConverged(data) : false}
            initial={data ? stateInitial(data) : false}
            toggleInspector={this.toggleInspector}
            showInspector={settings.showInspector}
            files={files}
            ref={this.buttons}
            connected={connected}
            reconnect={this.connectToSocket}
          />
        </div>
        <div style={{ flexGrow: 1, position: "relative", overflow: "hidden" }}>
          <SplitPane
            split="horizontal"
            defaultSize={400}
            style={{ position: "inherit" }}
            className={this.state.settings.showInspector ? "" : "soloPane1"}
            pane2Style={{ overflow: "hidden" }}
          >
            <div style={{ width: "100%", height: "100%" }}>
              {data && (
                <div
                  style={{ width: "100%", height: "100%" }}
                  ref={this.canvasRef}
                />
              )}
              {error && <pre>errors encountered, check inspector</pre>}
            </div>
            {settings.showInspector ? (
              <Inspector
                history={history}
                error={error}
                onClose={this.toggleInspector}
                modCanvas={this.modCanvas}
                settings={settings}
                setSettings={this.setSettings}
              />
            ) : (
              <div />
            )}
          </SplitPane>
        </div>
      </div>
    );
  }

  public render() {
    return this.renderApp();
  }
}

export default App;<|MERGE_RESOLUTION|>--- conflicted
+++ resolved
@@ -75,10 +75,7 @@
     settings: {
       autostep: false,
       showInspector: true,
-<<<<<<< HEAD
-=======
       autoStepSize: 10000,
->>>>>>> ef0ae12d
     },
   };
   public readonly buttons = React.createRef<ButtonBar>();
