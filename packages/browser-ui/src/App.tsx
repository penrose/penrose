/* eslint-disable @typescript-eslint/no-misused-promises */
import {
  compileTrio,
  PenroseError,
  PenroseState,
  prepareState,
  RenderInteractive,
  RenderStatic,
  resample,
  stateConverged,
  stateInitial,
  stepState,
  stepUntilConvergence,
} from "@penrose/core";
import Inspector from "inspector/Inspector";
import { isEqual } from "lodash";
import * as React from "react";
import SplitPane from "react-split-pane";
import ButtonBar from "ui/ButtonBar";
import { FileSocket, FileSocketResult } from "ui/FileSocket";

/**
 * (browser-only) Downloads any given exported SVG to the user's computer
 * @param svg
 * @param title the filename
 */
export const DownloadSVG = (
  svg: SVGSVGElement,
  title = "illustration"
): void => {
  const blob = new Blob([svg.outerHTML], {
    type: "image/svg+xml;charset=utf-8",
  });
  const url = URL.createObjectURL(blob);
  const downloadLink = document.createElement("a");
  downloadLink.href = url;
  downloadLink.download = `${title}.svg`;
  document.body.appendChild(downloadLink);
  downloadLink.click();
  document.body.removeChild(downloadLink);
};

const LOCALSTORAGE_SETTINGS = "browser-ui-settings-penrose";

export interface ISettings {
  showInspector: boolean;
  autostep: boolean;
  autoStepSize: number;
}

interface ICanvasState {
  currentState: PenroseState | undefined; // NOTE: if the backend is not connected, data will be undefined
  error: PenroseError | null;
  processedInitial: boolean;
  penroseVersion: string;
  history: PenroseState[];
  files: FileSocketResult | null;
  connected: boolean;
  settings: ISettings;
  fileSocket: FileSocket | null;
}

const socketAddress = "ws://localhost:9160";
class App extends React.Component<unknown, ICanvasState> {
  public readonly state: ICanvasState = {
<<<<<<< HEAD
    currentState: undefined,
=======
    fileSocket: null,
    data: undefined,
>>>>>>> a0249f2b
    error: null,
    history: [],
    processedInitial: false, // TODO: clarify the semantics of this flag
    penroseVersion: "",
    files: null,
    connected: false,
    settings: {
      autostep: false,
      showInspector: true,
      autoStepSize: 50,
    },
  };
  public readonly buttons = React.createRef<ButtonBar>();
  public readonly canvasRef = React.createRef<HTMLDivElement>();

  // same as onCanvasState but doesn't alter timeline or involve optimization
  public modCanvas = async (canvasState: PenroseState) => {
    await new Promise((r) => setTimeout(r, 1));

    this.setState({
<<<<<<< HEAD
      currentState: canvasState,
      processedInitial: true
=======
      data: canvasState,
      processedInitial: true,
>>>>>>> a0249f2b
    });
    this.renderCanvas(canvasState);
  };
  // TODO: reset history on resample/got stuff
  public onCanvasState = async (canvasState: PenroseState) => {
    // HACK: this will enable the "animation" that we normally expect
    await new Promise((r) => setTimeout(r, 1));

    this.setState({
      currentState: canvasState,
      // history: [...this.state.history, canvasState],
      processedInitial: true,
      error: null,
    });
    this.renderCanvas(canvasState);
    const { settings } = this.state;
    if (settings.autostep && !stateConverged(canvasState)) {
      await this.step(this.state.settings.autoStepSize);
    }
  };
<<<<<<< HEAD
  public downloadSVG = (): void => {
    DownloadSVG(RenderStatic(this.state.currentState));
=======
  public downloadSVG = async (): Promise<void> => {
    if (this.state.fileSocket) {
      const rendering = await RenderStatic(
        this.state.data,
        this.state.fileSocket.getFile
      );
      DownloadSVG(rendering);
    } else {
      console.error("File socket uninitialized");
    }
>>>>>>> a0249f2b
  };
  public downloadPDF = (): void => {
    console.error("PDF download not implemented");
  };
  public downloadState = (): void => {
    const state = this.state.currentState;
    if (state) {
      const params = {
        ...state.params,
        energyGraph: {},
        xsVars: [],
        constrWeightNode: undefined,
        epWeightNode: undefined,
        graphs: undefined,
      };
      const content = JSON.stringify({ ...state, params });
      const blob = new Blob([content], {
        type: "text/json",
      });
      const url = URL.createObjectURL(blob);
      const downloadLink = document.createElement("a");
      downloadLink.href = url;
      downloadLink.download = `state.json`;
      document.body.appendChild(downloadLink);
      downloadLink.click();
      document.body.removeChild(downloadLink);
    } else {
      console.warn(
        "Warning: cannot download the state because state is currently empty."
      );
    }
  };
  public setSettings = (settings: ISettings) => {
    this.setState({ settings });
    localStorage.setItem(LOCALSTORAGE_SETTINGS, JSON.stringify(settings));
  };
  public autoStepToggle = async () => {
    const newSettings = {
      ...this.state.settings,
      autostep: !this.state.settings.autostep,
    };
    this.setState({
      settings: newSettings,
    });
    localStorage.setItem(LOCALSTORAGE_SETTINGS, JSON.stringify(newSettings));
    if (newSettings.autostep) {
      await this.stepUntilConvergence();
    }
  };

  public step = (numSteps: number): void => {
    if (this.state.currentState) {
      try {
        const stepped = stepState(this.state.currentState, numSteps);
        void this.onCanvasState(stepped);
      } catch (e) {
        const error: PenroseError = {
          errorType: "RuntimeError",
          tag: "RuntimeError",
          message: `Runtime error encountered: '${e}' Check console for more information.`,
        };

        const errorWrapper = { error, currentState: undefined };
        this.setState(errorWrapper);
        throw e;
      }
    } else {
      console.warn("No state loaded in the frontend.");
    }
  };

  public stepUntilConvergence = (): void => {
    if (this.state.currentState) {
      const stepped = stepUntilConvergence(
        this.state.currentState,
        this.state.settings.autoStepSize
      );
      if (stepped.isErr()) {
        this.setState({ error: stepped.error, currentState: undefined });
      } else {
        void this.onCanvasState(stepped.value);
      }
    } else {
      console.warn("No state loaded in the frontend.");
    }
  };

  public resample = async () => {
    const NUM_SAMPLES = 1;
    const oldState = this.state.currentState;
    if (oldState) {
      this.setState({ processedInitial: false });
      const resampled = resample(oldState, NUM_SAMPLES);
      void this.onCanvasState(resampled);
    }
  };

  onFilesReceived = async (files: FileSocketResult): Promise<void> => {
    const { domain, substance, style } = files;
    this.setState({ files, connected: true });

    // TODO: does `processedInitial` need to be set?
    this.setState({ processedInitial: false });
    const compileRes = compileTrio(
      domain.contents,
      substance.contents,
      style.contents
    );
    if (compileRes.isOk()) {
      try {
        const initState: PenroseState = await prepareState(compileRes.value);
        void this.onCanvasState(initState);
      } catch (e) {
        const error: PenroseError = {
          errorType: "RuntimeError",
          tag: "RuntimeError",
          message: `Runtime error encountered: '${e}' Check console for more information.`,
        };

<<<<<<< HEAD
            const errorWrapper = { error, currentState: undefined };
            this.setState(errorWrapper);
            throw e;
          }
        } else {
          this.setState({ error: compileRes.error, currentState: undefined });
        }
      },
      () => {
        this.setState({ connected: false });
=======
        const errorWrapper = { error, data: undefined };
        this.setState(errorWrapper);
        throw e;
>>>>>>> a0249f2b
      }
    } else {
      this.setState({ error: compileRes.error, data: undefined });
    }
  };

  onSocketDisconnect = (): void => {
    this.setState({ connected: false });
  };

  connectToSocket = (): void => {
    this.setState({
      fileSocket: new FileSocket(
        socketAddress,
        this.onFilesReceived,
        this.onSocketDisconnect
      ),
    });
  };

  public componentDidMount(): void {
    const settings = localStorage.getItem(LOCALSTORAGE_SETTINGS);
    // Overwrites if schema in-memory has different properties than in-storage
    if (
      !settings ||
      !isEqual(
        Object.keys(JSON.parse(settings)),
        Object.keys(this.state.settings)
      )
    ) {
      localStorage.setItem(
        LOCALSTORAGE_SETTINGS,
        JSON.stringify(this.state.settings)
      );
    } else {
      const parsed = JSON.parse(settings);
      this.setState({ settings: parsed });
    }
    this.connectToSocket();
  }

<<<<<<< HEAD
  public updateData = async (data: PenroseState) => {
    this.setState({ currentState: { ...data } });
=======
  public updateData = async (data: PenroseState): Promise<void> => {
    this.setState({ data: { ...data } });
>>>>>>> a0249f2b
    if (this.state.settings.autostep) {
      const stepped = stepState(data);
      this.onCanvasState(stepped);
    } else {
      this.renderCanvas(data);
    }
  };
  public setInspector = async (showInspector: boolean): Promise<void> => {
    const newSettings = { ...this.state.settings, showInspector };
    this.setSettings(newSettings);
  };
  public toggleInspector = async (): Promise<void> => {
    await this.setInspector(!this.state.settings.showInspector);
  };
  public hideInspector = async (): Promise<void> => {
    await this.setInspector(false);
  };

  public renderCanvas = async (state: PenroseState): Promise<void> => {
    if (this.canvasRef.current !== null && this.state.fileSocket !== null) {
      const current = this.canvasRef.current;
      const rendered =
        stateConverged(state) || stateInitial(state)
          ? await RenderInteractive(
              state,
              this.updateData,
              this.state.fileSocket.getFile
            )
          : await RenderStatic(state, this.state.fileSocket.getFile);
      if (current.firstChild !== null) {
        current.replaceChild(rendered, current.firstChild);
      } else {
        current.appendChild(rendered);
      }
    }
  };

  private renderApp() {
    const {
      currentState: data,
      settings,
      penroseVersion,
      history,
      files,
      error,
      connected,
    } = this.state;
    return (
      <div
        className="App"
        style={{
          height: "100%",
          display: "flex",
          flexFlow: "column",
          overflow: "hidden",
        }}
      >
        <div style={{ flexShrink: 0 }}>
          <ButtonBar
            downloadPDF={this.downloadPDF}
            downloadSVG={this.downloadSVG}
            downloadState={this.downloadState}
            stepUntilConvergence={this.stepUntilConvergence}
            autostep={settings.autostep}
            step={this.step}
            autoStepToggle={this.autoStepToggle}
            resample={this.resample}
            converged={data ? stateConverged(data) : false}
            initial={data ? stateInitial(data) : false}
            toggleInspector={this.toggleInspector}
            showInspector={settings.showInspector}
            files={files}
            ref={this.buttons}
            connected={connected}
            reconnect={this.connectToSocket}
          />
        </div>
        <div style={{ flexGrow: 1, position: "relative", overflow: "hidden" }}>
          <SplitPane
            split="horizontal"
            defaultSize={400}
            style={{ position: "inherit" }}
            className={this.state.settings.showInspector ? "" : "soloPane1"}
            pane2Style={{ overflow: "hidden" }}
          >
            <div style={{ width: "100%", height: "100%" }}>
              {data && (
                <div
                  style={{ width: "100%", height: "100%" }}
                  ref={this.canvasRef}
                />
              )}
              {error && <pre>errors encountered, check inspector</pre>}
            </div>
            {settings.showInspector ? (
              <Inspector
                currentState={data}
                history={history}
                error={error}
                onClose={this.toggleInspector}
                modCanvas={this.modCanvas}
                settings={settings}
                setSettings={this.setSettings}
              />
            ) : (
              <div />
            )}
          </SplitPane>
        </div>
      </div>
    );
  }

  public render() {
    return this.renderApp();
  }
}

export default App;<|MERGE_RESOLUTION|>--- conflicted
+++ resolved
@@ -10,7 +10,7 @@
   stateConverged,
   stateInitial,
   stepState,
-  stepUntilConvergence,
+  stepUntilConvergence
 } from "@penrose/core";
 import Inspector from "inspector/Inspector";
 import { isEqual } from "lodash";
@@ -29,7 +29,7 @@
   title = "illustration"
 ): void => {
   const blob = new Blob([svg.outerHTML], {
-    type: "image/svg+xml;charset=utf-8",
+    type: "image/svg+xml;charset=utf-8"
   });
   const url = URL.createObjectURL(blob);
   const downloadLink = document.createElement("a");
@@ -63,12 +63,8 @@
 const socketAddress = "ws://localhost:9160";
 class App extends React.Component<unknown, ICanvasState> {
   public readonly state: ICanvasState = {
-<<<<<<< HEAD
     currentState: undefined,
-=======
     fileSocket: null,
-    data: undefined,
->>>>>>> a0249f2b
     error: null,
     history: [],
     processedInitial: false, // TODO: clarify the semantics of this flag
@@ -78,37 +74,32 @@
     settings: {
       autostep: false,
       showInspector: true,
-      autoStepSize: 50,
-    },
+      autoStepSize: 50
+    }
   };
   public readonly buttons = React.createRef<ButtonBar>();
   public readonly canvasRef = React.createRef<HTMLDivElement>();
 
   // same as onCanvasState but doesn't alter timeline or involve optimization
-  public modCanvas = async (canvasState: PenroseState) => {
-    await new Promise((r) => setTimeout(r, 1));
+  public modCanvas = async (canvasState: PenroseState): Promise<void> => {
+    await new Promise(r => setTimeout(r, 1));
 
     this.setState({
-<<<<<<< HEAD
       currentState: canvasState,
       processedInitial: true
-=======
-      data: canvasState,
-      processedInitial: true,
->>>>>>> a0249f2b
     });
     this.renderCanvas(canvasState);
   };
   // TODO: reset history on resample/got stuff
-  public onCanvasState = async (canvasState: PenroseState) => {
+  public onCanvasState = async (canvasState: PenroseState): Promise<void> => {
     // HACK: this will enable the "animation" that we normally expect
-    await new Promise((r) => setTimeout(r, 1));
+    await new Promise(r => setTimeout(r, 1));
 
     this.setState({
       currentState: canvasState,
       // history: [...this.state.history, canvasState],
       processedInitial: true,
-      error: null,
+      error: null
     });
     this.renderCanvas(canvasState);
     const { settings } = this.state;
@@ -116,21 +107,16 @@
       await this.step(this.state.settings.autoStepSize);
     }
   };
-<<<<<<< HEAD
-  public downloadSVG = (): void => {
-    DownloadSVG(RenderStatic(this.state.currentState));
-=======
   public downloadSVG = async (): Promise<void> => {
     if (this.state.fileSocket) {
       const rendering = await RenderStatic(
-        this.state.data,
+        this.state.currentState,
         this.state.fileSocket.getFile
       );
       DownloadSVG(rendering);
     } else {
       console.error("File socket uninitialized");
     }
->>>>>>> a0249f2b
   };
   public downloadPDF = (): void => {
     console.error("PDF download not implemented");
@@ -144,11 +130,11 @@
         xsVars: [],
         constrWeightNode: undefined,
         epWeightNode: undefined,
-        graphs: undefined,
+        graphs: undefined
       };
       const content = JSON.stringify({ ...state, params });
       const blob = new Blob([content], {
-        type: "text/json",
+        type: "text/json"
       });
       const url = URL.createObjectURL(blob);
       const downloadLink = document.createElement("a");
@@ -163,17 +149,17 @@
       );
     }
   };
-  public setSettings = (settings: ISettings) => {
+  public setSettings = (settings: ISettings): void => {
     this.setState({ settings });
     localStorage.setItem(LOCALSTORAGE_SETTINGS, JSON.stringify(settings));
   };
-  public autoStepToggle = async () => {
+  public autoStepToggle = async (): Promise<void> => {
     const newSettings = {
       ...this.state.settings,
-      autostep: !this.state.settings.autostep,
+      autostep: !this.state.settings.autostep
     };
     this.setState({
-      settings: newSettings,
+      settings: newSettings
     });
     localStorage.setItem(LOCALSTORAGE_SETTINGS, JSON.stringify(newSettings));
     if (newSettings.autostep) {
@@ -190,7 +176,7 @@
         const error: PenroseError = {
           errorType: "RuntimeError",
           tag: "RuntimeError",
-          message: `Runtime error encountered: '${e}' Check console for more information.`,
+          message: `Runtime error encountered: '${e}' Check console for more information.`
         };
 
         const errorWrapper = { error, currentState: undefined };
@@ -218,7 +204,7 @@
     }
   };
 
-  public resample = async () => {
+  public resample = async (): Promise<void> => {
     const NUM_SAMPLES = 1;
     const oldState = this.state.currentState;
     if (oldState) {
@@ -247,28 +233,15 @@
         const error: PenroseError = {
           errorType: "RuntimeError",
           tag: "RuntimeError",
-          message: `Runtime error encountered: '${e}' Check console for more information.`,
+          message: `Runtime error encountered: '${e}' Check console for more information.`
         };
 
-<<<<<<< HEAD
-            const errorWrapper = { error, currentState: undefined };
-            this.setState(errorWrapper);
-            throw e;
-          }
-        } else {
-          this.setState({ error: compileRes.error, currentState: undefined });
-        }
-      },
-      () => {
-        this.setState({ connected: false });
-=======
-        const errorWrapper = { error, data: undefined };
+        const errorWrapper = { error, currentState: undefined };
         this.setState(errorWrapper);
         throw e;
->>>>>>> a0249f2b
       }
     } else {
-      this.setState({ error: compileRes.error, data: undefined });
+      this.setState({ error: compileRes.error, currentState: undefined });
     }
   };
 
@@ -282,7 +255,7 @@
         socketAddress,
         this.onFilesReceived,
         this.onSocketDisconnect
-      ),
+      )
     });
   };
 
@@ -307,13 +280,8 @@
     this.connectToSocket();
   }
 
-<<<<<<< HEAD
-  public updateData = async (data: PenroseState) => {
+  public updateData = async (data: PenroseState): Promise<void> => {
     this.setState({ currentState: { ...data } });
-=======
-  public updateData = async (data: PenroseState): Promise<void> => {
-    this.setState({ data: { ...data } });
->>>>>>> a0249f2b
     if (this.state.settings.autostep) {
       const stepped = stepState(data);
       this.onCanvasState(stepped);
@@ -355,11 +323,10 @@
     const {
       currentState: data,
       settings,
-      penroseVersion,
       history,
       files,
       error,
-      connected,
+      connected
     } = this.state;
     return (
       <div
@@ -368,7 +335,7 @@
           height: "100%",
           display: "flex",
           flexFlow: "column",
-          overflow: "hidden",
+          overflow: "hidden"
         }}
       >
         <div style={{ flexShrink: 0 }}>
@@ -427,7 +394,7 @@
     );
   }
 
-  public render() {
+  public render(): JSX.Element {
     return this.renderApp();
   }
 }
