import Frames from "./Frames";
import ShapeView from "./ShapeView";
import Mod from "./Mod";
import Errors from "inspector/views/Errors";
import Opt from "./Opt";
import Settings from "./Settings";
const viewMap = {
  frames: Frames,
  errors: Errors,
  // logs: LogView,
  shapes: ShapeView,
  mod: Mod,
  opt: Opt,
<<<<<<< HEAD
=======
  settings: Settings
>>>>>>> 50bd5598
};
export default viewMap;<|MERGE_RESOLUTION|>--- conflicted
+++ resolved
@@ -11,9 +11,6 @@
   shapes: ShapeView,
   mod: Mod,
   opt: Opt,
-<<<<<<< HEAD
-=======
-  settings: Settings
->>>>>>> 50bd5598
+  settings: Settings,
 };
 export default viewMap;