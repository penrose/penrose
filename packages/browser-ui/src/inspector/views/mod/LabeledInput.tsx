import * as React from "react";
import { round, cloneDeep } from "lodash";
import { Canvas, Value, toSvgPaintProperty } from "@penrose/core";

interface IProps {
  inputProps: IInputProps;
  eAttr: string;
  eValue: Value.Value<any>; // is this the best typing?
  modAttr(attrname: string, attrval: Value.Value<any>): void;
  canvas: Canvas;
}

type InputType =
  | "range"
  | "mulptrange"
  | "color"
  | "select"
  | "checkbox"
  | "text"
  | "number"
  | "url"
  | "ptrange";

interface IInputProps {
  inputType: InputType;
  showValue?: "true" | "false";
  min?: string;
  max?: string;
  minX?: string;
  minY?: string;
  maxX?: string;
  maxY?: string;
  options?: string[];
}

const toCanvas = (jsonVal: string, canvas: Canvas): string => {
  switch (jsonVal) {
    case "CANVAS_MIN_X":
      return (-canvas.width / 2).toString();
    case "CANVAS_MAX_X":
      return (canvas.width / 2).toString();
    case "CANVAS_MIN_Y":
      return (-canvas.height / 2).toString();
    case "CANVAS_MAX_Y":
      return (canvas.height / 2).toString();
    case "CANVAS_MIN_DIM":
      return Math.min(canvas.width, canvas.height).toString();
    case "CANVAS_HALF_MIN_DIM":
      return (Math.min(canvas.width, canvas.height) / 2).toString();
    case "CANVAS_WIDTH":
      return canvas.width.toString();
    case "CANVAS_HEIGHT":
      return canvas.height.toString();
    default:
      return jsonVal;
  }
};

class LabeledInput extends React.Component<IProps> {
  public readonly state = {
    eValue: this.props.eValue
  };
  public componentDidUpdate(prevProps: IProps) {
    if (this.props !== prevProps) {
      this.setState({
        eValue: this.props.eValue
      });
    }
  } // todo - will subpath<x> always have typeof x = number?
  public updateAttr = (
    id: string,
    evalue:
      | string
      | number
      | Value.Color<number>
      | boolean
      | Value.ISubPath<number>[]
  ) => {
    const newstate = {
      eValue: {
        ...this.state.eValue,
        contents: evalue
      }
    };
    this.setState(newstate); // will update span values - could be phased out if spans are set manually
    this.props.modAttr(id, newstate.eValue as Value.Value<any>);
  };
  public handleChange = (
    eattr: string,
    event: React.ChangeEvent<HTMLInputElement | HTMLSelectElement>
  ) => {
    const teval = isNaN(Number(event.target.value))
      ? event.target.value
      : +event.target.value; // convert to number if necessary
    this.updateAttr(eattr, teval);
  };
  // when an input corresponding to a part of an attribute is modified instead of an entire attribute
  public handleMulPtRange = (
    eAttr: string,
    pathIndex: number,
    subpathIndex: number,
    pointIndex: number,
    event: React.ChangeEvent<HTMLInputElement>
  ) => {
    const teval = isNaN(Number(event.target.value))
      ? event.target.value
      : +event.target.value;
    const path = cloneDeep(this.props.eValue.contents); // TODO do we really need to clone it? good in practice but is it strictly necessary??
    const subpath = path[pathIndex]; // get specific subpath
    const pt = subpath.contents[subpathIndex]; // get specific point
    pt.contents[pointIndex] = teval;
    this.updateAttr(eAttr, path);
  };
  public handlePtRange = (
    eAttr: string,
    pointIndex: number,
    event: React.ChangeEvent<HTMLInputElement>
  ) => {
    const teval = isNaN(Number(event.target.value))
      ? event.target.value
      : +event.target.value;
    const point = [...this.props.eValue.contents];
    point[pointIndex] = teval;
    this.updateAttr(eAttr, point);
  };
  public handleCheck = (
    eattr: string,
    event: React.ChangeEvent<HTMLInputElement>
  ) => {
    this.updateAttr(eattr, event.target.checked);
  };
  public keyDown = (
    eattr: string,
    event: React.KeyboardEvent<HTMLInputElement>
  ) => {
    if (event.key === "Enter") {
      const etgt = event.target as HTMLInputElement;
      const teval = isNaN(Number(etgt.value)) ? etgt.value : +etgt.value; // convert to number if necessary
      this.updateAttr(eattr, teval);
    }
  };
  public handleColor = (
    eattr: string,
    event: React.ChangeEvent<HTMLInputElement>
  ) => {
    const hex = event.target.value;
    this.updateAttr(eattr, {
      tag: "RGBA",
      contents: this.toRGBA(hex)
    });
  };
  public handleOpacity = (
    eattr: string,
    event: React.ChangeEvent<HTMLInputElement>
  ) => {
    const colorobj = [...this.props.eValue.contents.contents] as [
      number,
      number,
      number,
      number
    ]; // make copy
    colorobj[3] = +event.target.value / 100.0;
    this.updateAttr(eattr, {
      tag: "RGBA",
      contents: colorobj
    });
  };
  // https://stackoverflow.com/questions/21646738/convert-hex-to-rgba
  public toRGBA = (hex: string) => {
    const r = parseInt(hex.slice(1, 3), 16) / 255,
      g = parseInt(hex.slice(3, 5), 16) / 255,
      b = parseInt(hex.slice(5, 7), 16) / 255;
    return [r, g, b, this.props.eValue.contents.contents[3]] as [
      number,
      number,
      number,
      number
    ];
  };
  // todo - maybe make toCanvas definable in JSON? range doesn't cover all possible use cases for toCanvas
  public makeRange = () => {
    const { inputProps, eAttr, canvas } = this.props;
    return (
      <input
        id={eAttr}
        type="range"
        onChange={e => this.handleChange(eAttr, e)}
        min={toCanvas(inputProps.min!, canvas)}
        max={toCanvas(inputProps.max!, canvas)}
        value={round(this.props.eValue.contents)}
      />
    );
  };
  public makeSubLabel = (
    id: string,
    spanval: string,
    ltxt: string,
    showValue: boolean
  ) => {
    if (showValue) {
      return (
        <label htmlFor={id}>
          <span>{spanval}</span>
          {ltxt}
        </label>
      );
    } else return <label htmlFor={id}>{ltxt}</label>;
  };
  public makeMulPointRange = () => {
    const { inputProps, eAttr, canvas } = this.props;
    const subpaths = this.props.eValue.contents;
    if (subpaths.length === 0) {
      console.log("polygon pointrange mod unimplemented");
      return;
    }
    // todo - refactor the whole file so you can call makerange() and makelabel() with params
    return (
      <React.Fragment>
        {subpaths.map((subpath: Value.IPathCmd<number>, index: number) => {
          const ptarray = subpath.contents;
          // note - prob will crash on bezier stuff
          return (
            <React.Fragment key={"S" + index}>
              {ptarray.map((pt: Value.ISubPath<number>, subindex: number) => {
                // todo clean up following lines
                const xid = [
                  "S",
                  index.toString(),
                  "x",
                  subindex.toString(),
                  eAttr
                ].join("_");
                const xltxt =
                  "S" + index.toString() + "x" + subindex.toString();
                const xspan = round(
                  this.state.eValue.contents[index].contents[subindex]
                    .contents[0]
                ).toString();
                const yspan = round(
                  this.state.eValue.contents[index].contents[subindex]
                    .contents[1]
                ).toString();
                const yid = [
                  "S",
                  index.toString(),
                  "y",
                  subindex.toString(),
                  eAttr
                ].join("_");
                const yltxt =
                  "S" + index.toString() + "y" + subindex.toString();
                return (
                  <React.Fragment key={"S" + index + "pt" + subindex}>
                    <div
                      style={{ display: "inline-block" }}
                      className="sublabinput"
                    >
                      <input
                        id={xid}
                        type="range"
                        onChange={e =>
                          this.handleMulPtRange(eAttr, index, subindex, 0, e)
                        }
                        min={toCanvas(inputProps.minX!, canvas)}
                        max={toCanvas(inputProps.maxX!, canvas)}
                        value={round(pt.contents[0] as number)}
                      />
                      {this.makeSubLabel(
                        xid,
                        xspan,
                        xltxt,
                        inputProps.showValue === "true"
                      )}
                    </div>
                    <div
                      className="sublabinput"
                      style={{ display: "inline-block" }}
                    >
                      <input
                        id={yid}
                        type="range"
                        onChange={e =>
                          this.handleMulPtRange(eAttr, index, subindex, 1, e)
                        }
                        min={toCanvas(inputProps.minY!, canvas)}
                        max={toCanvas(inputProps.maxY!, canvas)}
                        value={round(pt.contents[1] as number)}
                      />
                      {this.makeSubLabel(
                        yid,
                        yspan,
                        yltxt,
                        inputProps.showValue === "true"
                      )}
                    </div>
                  </React.Fragment>
                );
              })}{" "}
            </React.Fragment>
          );
        })}
      </React.Fragment>
    );
  };
  public makePointRange = () => {
    const { eAttr, inputProps, canvas } = this.props;
    const xid = "x_" + eAttr;
    const xspan = round(this.state.eValue.contents[0]).toString();
    const yspan = round(this.state.eValue.contents[1]).toString();
    const yid = "y_" + eAttr;
    const pt = this.state.eValue.contents;
    return (
      <React.Fragment>
        <div className="sublabinput" style={{ display: "inline-block" }}>
          <input
            type="range"
            id={xid}
            min={toCanvas(inputProps.minX!, canvas)}
            max={toCanvas(inputProps.maxX!, canvas)}
            value={round(pt[0] as number)}
            onChange={e => this.handlePtRange(eAttr, 0, e)}
          />
          {this.makeSubLabel(
            xid,
            xspan,
            eAttr + "X",
            inputProps.showValue === "true"
          )}
        </div>
        <div className="sublabinput" style={{ display: "inline-block" }}>
          <input
            type="range"
            id={yid}
            min={toCanvas(inputProps.minY!, canvas)}
            max={toCanvas(inputProps.maxY!, canvas)}
            value={round(pt[1] as number)}
            onChange={e => this.handlePtRange(eAttr, 1, e)}
          />
          {this.makeSubLabel(
            yid,
            yspan,
            eAttr + "Y",
            inputProps.showValue === "true"
          )}
        </div>
      </React.Fragment>
    );
  };
  public makeText = () => {
    const { eAttr } = this.props;
    // set up to only trigger on enter
    // known bug: setting customizable Text/Label string ppty will not work
    // This is because MathJax is only run once, according to Katherine.
    // don't think this can be fixed here.
    return (
      <input
        type="text"
        id={eAttr}
        defaultValue={this.props.eValue.contents}
        onKeyDown={e => this.keyDown(eAttr, e)}
      />
    );
  };
  // can be used in images
  public makeURL = () => {
    const { eAttr } = this.props;
    // set up to only trigger on enter
    return (
      <input
        type="url"
        id={eAttr}
        defaultValue={this.props.eValue.contents}
        onKeyDown={e => this.keyDown(eAttr, e)}
      />
    );
  };
  public makeNumber = () => {
    const { inputProps, eAttr, canvas } = this.props;
    return (
      <input
        type="number"
        id={eAttr}
        onChange={e => this.handleChange(eAttr, e)}
        min={inputProps.min ? toCanvas(inputProps.min, canvas) : ""}
        max={inputProps.max ? toCanvas(inputProps.max, canvas) : ""}
        value={this.props.eValue.contents}
      />
    );
  };
  public makeCheckbox = () => {
    const { eAttr } = this.props;
    return (
      <input
        type="checkbox"
        id={eAttr}
        checked={this.props.eValue.contents}
        onChange={e => this.handleCheck(eAttr, e)}
      />
    );
  };
  public makeColor = () => {
    // todo check to make sure it won't break if opacity has more than two sig figs
    const { eAttr, inputProps } = this.props;
    const cid = "c_" + eAttr;
    const oid = "o_" + eAttr;
    return (
      <React.Fragment>
        <div className="sublabinput" style={{ display: "inline-block" }}>
          <input
            type="color"
            id={cid}
            value={toSvgPaintProperty(this.props.eValue)}
<<<<<<< HEAD
            onChange={e => this.handleColor(eAttr, e)}
=======
            onChange={(e) => this.handleColor(eAttr, e)}
>>>>>>> 6a89b032
          />
          {this.makeSubLabel(
            cid,
            this.getSpan(),
            eAttr,
            inputProps.showValue === "true"
          )}
        </div>
        <div className="sublabinput" style={{ display: "inline-block" }}>
          <input
            type="number"
            id={oid}
            style={{ height: "21px", marginLeft: "5px" }}
            min="0"
            max="100"
            value={round(100 * this.props.eValue.contents.contents[3])}
            onChange={e => this.handleOpacity(eAttr, e)}
          />
          {this.makeSubLabel(oid, this.getSpan(), "opacity", false)}
        </div>
      </React.Fragment>
    );
  };
  public makeSelect = () => {
    const { inputProps, eAttr } = this.props;
    if (!inputProps.hasOwnProperty("options"))
      throw new Error("Select input type must have enumerated options.");
    return (
      <select id={eAttr} onChange={e => this.handleChange(eAttr, e)}>
        {inputProps.options!.map((option: string) => (
          <option key={option} value={option}>
            {option}
          </option>
        ))}{" "}
        value={this.props.eValue.contents}{" "}
      </select>
    );
  };
  // does necessary conversions to display value
  // todo refactor to take params
  public getSpan = () => {
    const { inputType } = this.props.inputProps;
    if (inputType === "color") return toSvgPaintProperty(this.state.eValue);
    else if (inputType === "range") return round(this.state.eValue.contents);
    else return this.state.eValue.contents.toString();
  };
  public makeSpan = () => {
    // will display color as hex and checkbox as true/false
    return <span style={{ display: "block" }}>{this.getSpan()}</span>;
  };

  public makeLabel = () => {
    // todo - better way to check this?
    if (
      ["mulptrange", "color", "ptrange"].includes(
        this.props.inputProps.inputType
      )
    )
      return;
    // don't need to return anything b/c we need to make individual labels
    else if (this.props.inputProps.showValue === "true")
      return (
        <label htmlFor={this.props.eAttr}>
          {this.makeSpan()}
          {this.props.eAttr}
        </label>
      );
    else return <label htmlFor={this.props.eAttr}>{this.props.eAttr}</label>;
  };
  // read desired input type and return appropriate input element
  public makeInput = () => {
    const { inputType } = this.props.inputProps;
    switch (inputType) {
      case "range":
        return this.makeRange();
      case "mulptrange":
        return this.makeMulPointRange();
      case "color":
        return this.makeColor();
      case "select":
        return this.makeSelect();
      case "checkbox":
        return this.makeCheckbox();
      case "text":
        return this.makeText();
      case "number":
        return this.makeNumber();
      case "url":
        return this.makeURL();
      case "ptrange":
        return this.makePointRange();
      default:
        throw new Error("Invalid input type " + inputType + " .");
    }
  };
  public makeInputAndLabel = () => {
    if (this.props.inputProps.inputType === "mulptrange") {
      return (
        <React.Fragment>
          {this.makeInput()}
          {this.makeLabel()}
        </React.Fragment>
      );
    } else {
      return (
        <div style={{ display: "inline-block" }} className="labinput">
          {this.makeInput()}
          {this.makeLabel()}
        </div>
      );
    }
  };
  public render() {
    return this.makeInputAndLabel();
  }
}
export default LabeledInput;<|MERGE_RESOLUTION|>--- conflicted
+++ resolved
@@ -58,12 +58,12 @@
 
 class LabeledInput extends React.Component<IProps> {
   public readonly state = {
-    eValue: this.props.eValue
+    eValue: this.props.eValue,
   };
   public componentDidUpdate(prevProps: IProps) {
     if (this.props !== prevProps) {
       this.setState({
-        eValue: this.props.eValue
+        eValue: this.props.eValue,
       });
     }
   } // todo - will subpath<x> always have typeof x = number?
@@ -79,8 +79,8 @@
     const newstate = {
       eValue: {
         ...this.state.eValue,
-        contents: evalue
-      }
+        contents: evalue,
+      },
     };
     this.setState(newstate); // will update span values - could be phased out if spans are set manually
     this.props.modAttr(id, newstate.eValue as Value.Value<any>);
@@ -146,7 +146,7 @@
     const hex = event.target.value;
     this.updateAttr(eattr, {
       tag: "RGBA",
-      contents: this.toRGBA(hex)
+      contents: this.toRGBA(hex),
     });
   };
   public handleOpacity = (
@@ -162,7 +162,7 @@
     colorobj[3] = +event.target.value / 100.0;
     this.updateAttr(eattr, {
       tag: "RGBA",
-      contents: colorobj
+      contents: colorobj,
     });
   };
   // https://stackoverflow.com/questions/21646738/convert-hex-to-rgba
@@ -184,7 +184,7 @@
       <input
         id={eAttr}
         type="range"
-        onChange={e => this.handleChange(eAttr, e)}
+        onChange={(e) => this.handleChange(eAttr, e)}
         min={toCanvas(inputProps.min!, canvas)}
         max={toCanvas(inputProps.max!, canvas)}
         value={round(this.props.eValue.contents)}
@@ -228,7 +228,7 @@
                   index.toString(),
                   "x",
                   subindex.toString(),
-                  eAttr
+                  eAttr,
                 ].join("_");
                 const xltxt =
                   "S" + index.toString() + "x" + subindex.toString();
@@ -245,7 +245,7 @@
                   index.toString(),
                   "y",
                   subindex.toString(),
-                  eAttr
+                  eAttr,
                 ].join("_");
                 const yltxt =
                   "S" + index.toString() + "y" + subindex.toString();
@@ -258,7 +258,7 @@
                       <input
                         id={xid}
                         type="range"
-                        onChange={e =>
+                        onChange={(e) =>
                           this.handleMulPtRange(eAttr, index, subindex, 0, e)
                         }
                         min={toCanvas(inputProps.minX!, canvas)}
@@ -279,7 +279,7 @@
                       <input
                         id={yid}
                         type="range"
-                        onChange={e =>
+                        onChange={(e) =>
                           this.handleMulPtRange(eAttr, index, subindex, 1, e)
                         }
                         min={toCanvas(inputProps.minY!, canvas)}
@@ -318,7 +318,7 @@
             min={toCanvas(inputProps.minX!, canvas)}
             max={toCanvas(inputProps.maxX!, canvas)}
             value={round(pt[0] as number)}
-            onChange={e => this.handlePtRange(eAttr, 0, e)}
+            onChange={(e) => this.handlePtRange(eAttr, 0, e)}
           />
           {this.makeSubLabel(
             xid,
@@ -334,7 +334,7 @@
             min={toCanvas(inputProps.minY!, canvas)}
             max={toCanvas(inputProps.maxY!, canvas)}
             value={round(pt[1] as number)}
-            onChange={e => this.handlePtRange(eAttr, 1, e)}
+            onChange={(e) => this.handlePtRange(eAttr, 1, e)}
           />
           {this.makeSubLabel(
             yid,
@@ -357,7 +357,7 @@
         type="text"
         id={eAttr}
         defaultValue={this.props.eValue.contents}
-        onKeyDown={e => this.keyDown(eAttr, e)}
+        onKeyDown={(e) => this.keyDown(eAttr, e)}
       />
     );
   };
@@ -370,7 +370,7 @@
         type="url"
         id={eAttr}
         defaultValue={this.props.eValue.contents}
-        onKeyDown={e => this.keyDown(eAttr, e)}
+        onKeyDown={(e) => this.keyDown(eAttr, e)}
       />
     );
   };
@@ -380,7 +380,7 @@
       <input
         type="number"
         id={eAttr}
-        onChange={e => this.handleChange(eAttr, e)}
+        onChange={(e) => this.handleChange(eAttr, e)}
         min={inputProps.min ? toCanvas(inputProps.min, canvas) : ""}
         max={inputProps.max ? toCanvas(inputProps.max, canvas) : ""}
         value={this.props.eValue.contents}
@@ -394,7 +394,7 @@
         type="checkbox"
         id={eAttr}
         checked={this.props.eValue.contents}
-        onChange={e => this.handleCheck(eAttr, e)}
+        onChange={(e) => this.handleCheck(eAttr, e)}
       />
     );
   };
@@ -410,11 +410,7 @@
             type="color"
             id={cid}
             value={toSvgPaintProperty(this.props.eValue)}
-<<<<<<< HEAD
-            onChange={e => this.handleColor(eAttr, e)}
-=======
             onChange={(e) => this.handleColor(eAttr, e)}
->>>>>>> 6a89b032
           />
           {this.makeSubLabel(
             cid,
@@ -431,7 +427,7 @@
             min="0"
             max="100"
             value={round(100 * this.props.eValue.contents.contents[3])}
-            onChange={e => this.handleOpacity(eAttr, e)}
+            onChange={(e) => this.handleOpacity(eAttr, e)}
           />
           {this.makeSubLabel(oid, this.getSpan(), "opacity", false)}
         </div>
@@ -443,7 +439,7 @@
     if (!inputProps.hasOwnProperty("options"))
       throw new Error("Select input type must have enumerated options.");
     return (
-      <select id={eAttr} onChange={e => this.handleChange(eAttr, e)}>
+      <select id={eAttr} onChange={(e) => this.handleChange(eAttr, e)}>
         {inputProps.options!.map((option: string) => (
           <option key={option} value={option}>
             {option}
