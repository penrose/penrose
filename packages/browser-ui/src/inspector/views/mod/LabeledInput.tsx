--- conflicted
+++ resolved
@@ -184,15 +184,9 @@
       <input
         id={eAttr}
         type="range"
-<<<<<<< HEAD
         onChange={e => this.handleChange(eAttr, e)}
-        min={toCanvas(inputProps.min!)}
-        max={toCanvas(inputProps.max!)}
-=======
-        onChange={(e) => this.handleChange(eAttr, e)}
         min={toCanvas(inputProps.min!, canvas)}
         max={toCanvas(inputProps.max!, canvas)}
->>>>>>> ec12a722
         value={round(this.props.eValue.contents)}
       />
     );
@@ -378,15 +372,9 @@
       <input
         type="number"
         id={eAttr}
-<<<<<<< HEAD
         onChange={e => this.handleChange(eAttr, e)}
-        min={inputProps.min ? toCanvas(inputProps.min) : ""}
-        max={inputProps.max ? toCanvas(inputProps.max) : ""}
-=======
-        onChange={(e) => this.handleChange(eAttr, e)}
         min={inputProps.min ? toCanvas(inputProps.min, canvas) : ""}
         max={inputProps.max ? toCanvas(inputProps.max, canvas) : ""}
->>>>>>> ec12a722
         value={this.props.eValue.contents}
       />
     );
