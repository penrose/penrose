--- conflicted
+++ resolved
@@ -48,11 +48,7 @@
 // TODO: Add type for graph and VarAD
 const traverseGraphTopDown = (par: VarAD): PGraph => {
   const parNode = { id: par.id, label: par.op };
-<<<<<<< HEAD
-  //TODO: don't traverse graph representation outside of core
-=======
   //TODO: do not navigate graph outside core
->>>>>>> e407858e
   const edges = par.childrenAD.map(edge => ({
     from: parNode.id,
     to: edge.node.id
