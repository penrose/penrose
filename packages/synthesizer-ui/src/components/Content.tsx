import {
  AppBar,
  Box,
  Button,
  styled,
  Toolbar,
  Typography,
} from "@material-ui/core";
import {
  compileDomain,
  compileSubstance,
  PenroseState,
  RenderStatic,
  showError,
  SubProg,
  SynthesizedSubstance,
  Synthesizer,
  SynthesizerSetting,
} from "@penrose/core";
import { A } from "@penrose/core/build/dist/types/ast";
<<<<<<< HEAD
=======
import { saveAs } from "file-saver";
import JSZip from "jszip";
import { range } from "lodash";
>>>>>>> 7d0d7d87
import React from "react";
import { Grid } from "./Grid";
import { Settings } from "./Settings";

export type ContentProps = any;

export interface ContentState {
  progs: SynthesizedSubstance[];
  states: PenroseState[];
  staged: number[];
  domain: string;
  style: string;
}

const ContentSection = styled(Box)({
  fontFamily: "Helvetica",
  display: "flex",
  flexDirection: "row",
  width: "100%",
  height: "auto",
  overflow: "hidden",
  margin: "0",
  padding: "0",
});

const HeaderContent = styled(Toolbar)({
  justifyContent: "space-between",
  background:
    "linear-gradient(162deg, rgba(63,81,181,1) 33%, rgba(10,21,83,1) 100%)",
});

const ButtonBox = styled(Box)({
  display: "flex",
  flexDirection: "row",
  flexWrap: "nowrap",
  padding: "0",
  alignItems: "center",
  justifyContent: "space-between",
});

const Title = styled(Typography)({
  fontFamily: "Roboto Mono",
  color: "white",
});

const StagedText = styled(Typography)(({ theme }) => ({
  color: "white",
  fontSize: "0.8rem",
  padding: "0 1rem",
}));

export class Content extends React.Component<ContentProps, ContentState> {
  constructor(props: ContentProps) {
    super(props);
    this.state = {
      progs: [],
      states: [],
      staged: [],
      domain: "",
      style: "",
    };
  }
  // callback function to indicate that a svg will be exported
  addStaged = (idx: number) => {
    let newStaged = [...this.state.staged];
    if (this.state.staged.includes(idx)) {
      // delete object from array if it was already staged (i.e. checkbox was unchecked)
      newStaged = newStaged.filter((i) => i !== idx);
    } else {
      newStaged.push(idx);
    }
    this.setState({ staged: newStaged });
  };

  onStateUpdate = (idx: number, state: PenroseState) => {
    const newStates = [...this.state.states];
    newStates.splice(idx, 1, state);
    this.setState({
      states: newStates,
    });
  };

  generateProgs = () => (
    setting: SynthesizerSetting,
    numPrograms: number,
    dsl: string,
    prompt: string,
    sty: string
  ) => {
    const envOrError = compileDomain(dsl);

    // initialize synthesizer
    if (envOrError.isOk()) {
      const env = envOrError.value;
      let subResult;
      if (prompt.length > 0) {
        const subRes = compileSubstance(prompt, env);
        if (subRes.isOk()) {
          subResult = subRes.value;
        } else {
          console.log(
            `Error when compiling the template Substance program: ${showError(
              subRes.error
            )}`
          );
        }
      }
      const synth = new Synthesizer(env, setting, subResult, "test0");
      let progs = synth.generateSubstances(numPrograms);
      const template: SubProg<A> | undefined = synth.getTemplate();
      if (template) {
        this.setState({
          progs: [{ prog: template, ops: [] }, ...progs],
          staged: [],
          domain: dsl,
          style: sty,
        });
      }
    }
  };

  exportDiagrams = async (indices: number[]) => {
    const zip = JSZip();
    for (const idx of indices) {
      const state = this.state.states[idx];
      const svg = await RenderStatic(state, async (path: string) => {
        const response = await fetch(path);
        if (!response.ok) {
          console.error(`could not fetch ${path}`);
          return undefined;
        }
        return await response.text();
      });
      zip.file(`diagram_${idx}.svg`, svg.outerHTML.toString());
    }
    zip.generateAsync({ type: "blob" }).then(function (content) {
      saveAs(content, "diagrams.zip");
    });
  };

  render() {
    return (
      <div>
        <AppBar position="fixed">
          <HeaderContent>
            <Title variant="h6" noWrap>
              EDGEWORTH
            </Title>
            <ButtonBox>
              <StagedText>{`${this.state.staged.length} diagrams selected`}</StagedText>
              <Button
                variant="outlined"
                color="inherit"
                onClick={() => this.exportDiagrams(this.state.staged)}
              >
                Export
              </Button>
              <Button
                variant="outlined"
                color="inherit"
                onClick={() =>
                  this.exportDiagrams(range(0, this.state.states.length))
                }
              >
                Export All
              </Button>
            </ButtonBox>
          </HeaderContent>
        </AppBar>
        {/* NOTE: the Toolbar is used exclusively to space the content underneath the header of the page */}
        <Toolbar />
        <ContentSection>
          <Settings
            generateCallback={this.generateProgs()}
            defaultDomain={this.state.domain}
            defaultStyle={this.state.style}
          />
          <Grid
            style={this.state.style}
            domain={this.state.domain}
            progs={this.state.progs}
            onStaged={this.addStaged}
            onStateUpdate={this.onStateUpdate}
          />
        </ContentSection>
      </div>
    );
  }
}<|MERGE_RESOLUTION|>--- conflicted
+++ resolved
@@ -18,12 +18,9 @@
   SynthesizerSetting,
 } from "@penrose/core";
 import { A } from "@penrose/core/build/dist/types/ast";
-<<<<<<< HEAD
-=======
 import { saveAs } from "file-saver";
 import JSZip from "jszip";
 import { range } from "lodash";
->>>>>>> 7d0d7d87
 import React from "react";
 import { Grid } from "./Grid";
 import { Settings } from "./Settings";
