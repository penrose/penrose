--- conflicted
+++ resolved
@@ -1,10 +1,7 @@
 import { SynthesizerSetting } from "@penrose/core";
 import geometryDomain from "@penrose/examples/dist/geometry-domain";
-<<<<<<< HEAD
 import graphDomain from "@penrose/examples/dist/graph-domain";
-=======
 import molecules from "@penrose/examples/dist/molecules";
->>>>>>> 2f1f6241
 
 export interface Preset {
   displayName: string;
@@ -18,6 +15,41 @@
   [s: string]: Preset;
 }
 
+const lewisParams: SynthesizerSetting = {
+  mutationCount: [1, 4],
+  argOption: "existing",
+  argReuse: "distinct",
+  weights: {
+    type: 0.1,
+    predicate: 0.3,
+    constructor: 0.3,
+  },
+  opWeights: {
+    add: 0.01,
+    delete: 0.01,
+    edit: 0.8,
+  },
+  // TODO: need weights for the three ops
+  add: {
+    type: "*",
+    function: "*",
+    constructor: "*",
+    predicate: "*",
+  },
+  delete: {
+    type: "*",
+    function: "*",
+    constructor: "*",
+    predicate: "*",
+  },
+  edit: {
+    type: "*",
+    function: "*",
+    constructor: "*",
+    predicate: "*",
+  },
+};
+
 const geometryParams: SynthesizerSetting = {
   mutationCount: [1, 4],
   argOption: "existing",
@@ -53,32 +85,19 @@
   },
 };
 
-<<<<<<< HEAD
 const graphParams: SynthesizerSetting = {
-=======
-const lewisParams: SynthesizerSetting = {
->>>>>>> 2f1f6241
   mutationCount: [1, 4],
   argOption: "existing",
   argReuse: "distinct",
   weights: {
     type: 0.1,
     predicate: 0.3,
-<<<<<<< HEAD
     constructor: 0.2,
   },
   opWeights: {
     add: 0.5,
     delete: 0.4,
     edit: 0.1,
-=======
-    constructor: 0.3,
-  },
-  opWeights: {
-    add: 0.01,
-    delete: 0.01,
-    edit: 0.8,
->>>>>>> 2f1f6241
   },
   // TODO: need weights for the three ops
   add: {
