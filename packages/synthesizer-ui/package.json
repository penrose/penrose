--- conflicted
+++ resolved
@@ -4,8 +4,8 @@
   "private": true,
   "dependencies": {
     "@material-ui/core": "^4.12.3",
+    "@penrose/core": "1.3.0",
     "@penrose/components": "1.3.0",
-    "@penrose/core": "1.3.0",
     "react": "^17.0.2",
     "react-dom": "^17.0.2"
   },
@@ -35,23 +35,15 @@
     ]
   },
   "devDependencies": {
-    "@testing-library/jest-dom": "^5.11.4",
-    "@testing-library/react": "^11.1.0",
-    "@testing-library/user-event": "^12.1.10",
+    "estrella": "^1.3.0",
     "@types/jest": "^26.0.15",
     "@types/node": "^12.0.0",
     "@types/react": "^17.0.0",
     "@types/react-dom": "^17.0.0",
-<<<<<<< HEAD
-    "estrella": "^1.3.0",
-    "react-scripts": "4.0.3",
-    "typescript": "^4.1.2"
-=======
     "@testing-library/jest-dom": "^5.11.4",
     "@testing-library/react": "^11.1.0",
     "@testing-library/user-event": "^12.1.10",
     "typescript": "^4.1.2",
     "react-scripts": "^4.0.3"
->>>>>>> 7f0f7275
   }
 }