{
  "name": "@penrose/synthesizer-ui",
  "private": true,
  "version": "2.1.1",
  "scripts": {
    "dev": "vite",
    "watch": "vite",
    "start": "vite",
    "typecheck": "tsc --noEmit",
    "build-decls": ":",
    "build": "cross-env NODE_OPTIONS='--max-old-space-size=8192' vite build",
    "preview": "vite preview"
  },
  "nx": {
    "targets": {
      "build": {
        "dependsOn": [
          "^build"
        ]
      },
      "dev": {
        "dependsOn": [
          "^build"
        ]
      },
      "preview": {
        "dependsOn": [
          "^build"
        ]
      },
      "start": {
        "dependsOn": [
          "^build"
        ]
      },
      "watch": {
        "dependsOn": [
          "^build"
        ]
      }
    }
  },
  "dependencies": {
    "@material-ui/core": "^4.12.3",
<<<<<<< HEAD
    "@penrose/components": "1.3.0",
    "@penrose/core": "1.3.0",
    "@penrose/examples": "1.3.0",
=======
    "@penrose/components": "^2.1.1",
    "@penrose/core": "^2.1.1",
    "@penrose/examples": "^2.1.1",
    "@types/file-saver": "^2.0.5",
    "@types/jszip": "^3.4.1",
>>>>>>> d6bbc302
    "file-saver": "^2.0.5",
    "jszip": "^3.10.1",
    "react": "^18.2.0",
    "react-dom": "^18.2.0"
  },
  "devDependencies": {
<<<<<<< HEAD
    "@types/file-saver": "^2.0.5",
    "@types/jszip": "^3.4.1",
    "@types/react": "^17.0.33",
    "@types/react-dom": "^17.0.10",
    "@vitejs/plugin-react": "^1.0.7",
    "typescript": "^4.5.4",
    "vite": "^2.8.0"
=======
    "@types/react": "^18.0.26",
    "@types/react-dom": "^18.0.9",
    "@vitejs/plugin-react-swc": "^3.0.1",
    "vite": "^4.0.4"
>>>>>>> d6bbc302
  }
}<|MERGE_RESOLUTION|>--- conflicted
+++ resolved
@@ -42,36 +42,23 @@
   },
   "dependencies": {
     "@material-ui/core": "^4.12.3",
-<<<<<<< HEAD
-    "@penrose/components": "1.3.0",
-    "@penrose/core": "1.3.0",
-    "@penrose/examples": "1.3.0",
-=======
     "@penrose/components": "^2.1.1",
     "@penrose/core": "^2.1.1",
     "@penrose/examples": "^2.1.1",
     "@types/file-saver": "^2.0.5",
     "@types/jszip": "^3.4.1",
->>>>>>> d6bbc302
     "file-saver": "^2.0.5",
     "jszip": "^3.10.1",
     "react": "^18.2.0",
     "react-dom": "^18.2.0"
   },
   "devDependencies": {
-<<<<<<< HEAD
     "@types/file-saver": "^2.0.5",
     "@types/jszip": "^3.4.1",
-    "@types/react": "^17.0.33",
-    "@types/react-dom": "^17.0.10",
-    "@vitejs/plugin-react": "^1.0.7",
     "typescript": "^4.5.4",
-    "vite": "^2.8.0"
-=======
     "@types/react": "^18.0.26",
     "@types/react-dom": "^18.0.9",
     "@vitejs/plugin-react-swc": "^3.0.1",
     "vite": "^4.0.4"
->>>>>>> d6bbc302
   }
 }