import {
  InitOutput,
  penrose_call,
  penrose_gen_opt_problem,
  penrose_get_init_constraint_weight,
  penrose_init,
  penrose_step,
<<<<<<< HEAD
} from "./build/penrose_optimizer_web";
import { LbfgsParams } from "./core/bindings/LbfgsParams";
import { OptState } from "./core/bindings/OptState";
import { OptStatus } from "./core/bindings/OptStatus";
import { Params } from "./core/bindings/Params";
import { maybeOptimizer, optimizerReady } from "./instance";
=======
} from "./build/penrose_optimizer";
import optimizer from "./instance";
>>>>>>> bad2f4f3

penrose_init();
// we pass `--keep-lld-exports` to `wasm-bindgen` because we need access to
// this `__indirect_function_table` to allow us to swap in different gradient
// functions at runtime
const index = optimizer.__indirect_function_table.length;
optimizer.__indirect_function_table.grow(1);

const bools = (a: boolean[]) => new Int32Array(a.map((x) => (x ? 1 : 0)));

/**
 * The module name of every import in a module used to construct a `Gradient`.
 */
export const importModule = "";
/**
 * The name of the memory import in a module used to construct a `Gradient`.
 */
export const importMemoryName = "";

/**
 * The name of the function exported by a module used to construct a `Gradient`.
 */
export const exportFunctionName = "";

// https://github.com/rustwasm/wasm-bindgen/blob/f82f5c5852c3abf057bb737d545360a3a5c7d84c/crates/cli-support/src/wit/mod.rs#L1370-L1372
/**
 * The number of bytes to which the stack pointer must always be aligned, when
 * using the `__wbindgen_add_to_stack_pointer` built-in.
 */
export const alignStackPointer = 16;

/**
 * Symbolic names for the types of built-in `Gradient` functions.
 */
export type BuiltinType =
  | "addToStackPointer"
  | "unary"
  | "binary"
  | "polyRoots";

// use `InitOutput` type to satisfy typechecker
const builtinsTyped: Map<keyof InitOutput, BuiltinType> = new Map([
  ["__wbindgen_add_to_stack_pointer", "addToStackPointer"],

  ["penrose_acos", "unary"],
  ["penrose_acosh", "unary"],
  ["penrose_asin", "unary"],
  ["penrose_asinh", "unary"],
  ["penrose_atan", "unary"],
  ["penrose_atanh", "unary"],
  ["penrose_cbrt", "unary"],
  ["penrose_cos", "unary"],
  ["penrose_cosh", "unary"],
  ["penrose_exp", "unary"],
  ["penrose_expm1", "unary"],
  ["penrose_log", "unary"],
  ["penrose_log1p", "unary"],
  ["penrose_log10", "unary"],
  ["penrose_log2", "unary"],
  ["penrose_sin", "unary"],
  ["penrose_sinh", "unary"],
  ["penrose_tan", "unary"],
  ["penrose_tanh", "unary"],
  ["penrose_inverse", "unary"],
  ["penrose_sign", "unary"],

  ["penrose_atan2", "binary"],
  ["penrose_pow", "binary"],

  ["penrose_poly_roots", "polyRoots"],
]);

// don't leak `InitOutput` type in interface
/**
 * A map from names of all built-in `Gradient` functions to the names of their
 * types. The names themselves don't matter; they're purely for human
 * readability purposes. The key insertion order does matter, as it is used to
 * determine the name of each individual import.
 */
export const builtins: Map<string, BuiltinType> = builtinsTyped;

/**
 * A structure used to collect the various outputs of a `Gradient` function.
 * This is generic in the concrete number type, because it can also be useful in
 * situations where the elements are, for instance, computation graph nodes.
 */
export interface Outputs<T> {
  /** Derivatives of primary output with respect to inputs. */
  gradient: T[];
  /** Primary output. */
  primary: T;
  /** Secondary outputs. */
  secondary: T[];
}

const makeImports = () => ({
  [importModule]: {
    [importMemoryName]: optimizer.memory,
    ...Object.fromEntries(
      [...builtinsTyped.keys()].map((name, i) => [
        i.toString(36),
        optimizer[name],
      ])
    ),
  },
});

/**
 * An instantiated WebAssembly function that can be used either to directly
 * compute outputs and gradients or to step a state via the optimizer.
 *
 * Each WebAssembly module used to construct an instance of this class must
 * follow some conventions using other things exported from this package:
 *
 * - The module name of every import must match `importModule`.
 *
 * - One import must be a memory whose name matches `importMemoryName`.
 *
 * - The rest of the imports must be functions in the same order as the the
 *   insertion order of `builtins`. The name of each of these imports must be a
 *   base-36 integer (`"0"`-`"9"`, `"a"`-`"z"`) corresponding to the index of
 *   the name in `builtins`. The type of the import is determined by its value
 *   in `builtins`, which is an element of `BuiltinType`:
 *
 *   - `"addToStackPointer"` takes one `i32` and returns one `i32`.
 *   - `"unary"` takes one `f64` and returns one `f64`.
 *   - `"binary"` takes two `f64`s and returns one `f64`.
 *   - `"polyRoots"` takes two `i32`s and returns nothing.
 *
 * - The module must export a function whose name matches `exportFunctionName`,
 *   which takes four `i32`s and returns one `f64`.
 */
export class Gradient {
  bytes: Uint8Array;
  private f: WebAssembly.ExportValue;
  private numAddends: number;
  private numSecondary: number;

  private constructor(
    bytes: Uint8Array,
    instance: WebAssembly.Exports,
    numAddends: number,
    numSecondary: number
  ) {
    this.bytes = bytes;
    this.f = instance[exportFunctionName];
    this.numAddends = numAddends;
    this.numSecondary = numSecondary;
  }

  /**
   * `ready` must be resolved first.
   * @param mod a compiled Wasm module following the conventions of this class
   * @param numSecondary the number of addends for primary output and gradient
   * @param numSecondary the number of secondary outputs
   * @returns a usable `Gradient` object initialized with all necessary builtins
   */
  static async make(
    bytes: Uint8Array,
    mod: WebAssembly.Module,
    numAddends: number,
    numSecondary: number
  ): Promise<Gradient> {
    return new Gradient(
      bytes,
      (await WebAssembly.instantiate(mod, makeImports())).exports,
      numAddends,
      numSecondary
    );
  }

  /**
   * Synchronous version of `make`; everything from its docstring applies here.
   */
  static makeSync(
    bytes: Uint8Array,
    mod: WebAssembly.Module,
    numAddends: number,
    numSecondary: number
  ): Gradient {
    return new Gradient(
      bytes,
      new WebAssembly.Instance(mod, makeImports()).exports,
      numAddends,
      numSecondary
    );
  }

  private link(): void {
    optimizer.__indirect_function_table.set(index, this.f);
  }

  /**
   * @param inputs to the function
   * @param mask which addends to include
   * @returns the `primary` output, its `gradient`, and any `secondary` outputs
   */
  call(inputs: number[], mask?: boolean[]): Outputs<number> {
    const maskNums = new Int32Array(this.numAddends);
    for (let i = 0; i < this.numAddends; i++)
      maskNums[i] = mask !== undefined && i in mask && !mask[i] ? 0 : 1;
    const gradient = new Float64Array(inputs.length);
    const secondary = new Float64Array(this.numSecondary);
    this.link();
    const primary = penrose_call(
      index,
      new Float64Array(inputs),
      maskNums,
      gradient,
      secondary
    );
    return {
      gradient: Array.from(gradient),
      primary,
      secondary: Array.from(secondary),
    };
  }

  /**
   * @param state current state
   * @param steps how many to take
   * @returns updated state
   */
  step(state: OptState, steps: number): OptState {
    this.link();
    return penrose_step(state, index, steps);
  }
}

/**
 * The initial weight for constraints.
 */
export const initConstraintWeight = penrose_get_init_constraint_weight();

/**
 * `ready` must be resolved first.
 * @param gradMask whether each varying value index should be optimized
 * @param objMask whether each objective should be optimized
 * @param constrMask whether each constraint should be optimized
 * @returns initial optimization parameters
 */
export const genOptProblem = (
  gradMask: boolean[],
  objMask: boolean[],
  constrMask: boolean[]
): Params =>
  penrose_gen_opt_problem(bools(gradMask), bools(objMask), bools(constrMask));

export type { LbfgsParams, OptState, OptStatus, Params };<|MERGE_RESOLUTION|>--- conflicted
+++ resolved
@@ -5,17 +5,12 @@
   penrose_get_init_constraint_weight,
   penrose_init,
   penrose_step,
-<<<<<<< HEAD
 } from "./build/penrose_optimizer_web";
 import { LbfgsParams } from "./core/bindings/LbfgsParams";
 import { OptState } from "./core/bindings/OptState";
 import { OptStatus } from "./core/bindings/OptStatus";
 import { Params } from "./core/bindings/Params";
-import { maybeOptimizer, optimizerReady } from "./instance";
-=======
-} from "./build/penrose_optimizer";
 import optimizer from "./instance";
->>>>>>> bad2f4f3
 
 penrose_init();
 // we pass `--keep-lld-exports` to `wasm-bindgen` because we need access to
