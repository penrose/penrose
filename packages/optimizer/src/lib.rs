mod lbfgs;

use log::Level;
use serde::{Deserialize, Serialize};
use ts_rs::TS;
use wasm_bindgen::{prelude::wasm_bindgen, JsValue};

// we take in functions living in JavaScript-land; the `js-sys` crate does define a `Function` type
// with `call0` and `call3` methods, but those require us to deal with the parameters and return
// values as `JsValue`s, so the easiest way to call these functions is to instead define our own
// typed `call_grad` and `call_stop` functions in JavaScript and then use `wasm-bindgen` to import
// them into Rust here; as far as I know, the `extern "C"` syntax is historical and in this case
// we're not actually doing anything related to C, but if you try to write `extern` without "C" then
// `rustfmt` adds it back
#[wasm_bindgen(module = "/call.js")]
extern "C" {
    fn call_grad(f: JsValue, x: &[f64], weight: f64, grad: &mut [f64]) -> f64;
    fn call_stop(stop: JsValue) -> bool;
}

// the ts-rs crate defines a `TS` trait and `ts` macro which generate Rust tests that, when run,
// generate TypeScript definitions in the `bindings/` directory of this package; that's why the
// `build-decls` script for this package is `cargo test`

#[derive(Clone, Deserialize, Serialize, TS)]
#[ts(export)]
enum OptStatus {
    NewIter,
    UnconstrainedRunning,
    UnconstrainedConverged,
    EPConverged,
    Error,
}

// `n` is the size of the varying state
#[derive(Clone, Debug, Deserialize, Serialize, TS)]
#[ts(export)]
struct LbfgsParams {
    #[serde(rename = "lastState")]
    last_state: Option<Vec<f64>>, // nx1 (col vec)
    #[serde(rename = "lastGrad")]
    last_grad: Option<Vec<f64>>, // nx1 (col vec)
    s_list: Vec<Vec<f64>>, // list of nx1 col vecs
    y_list: Vec<Vec<f64>>, // list of nx1 col vecs
<<<<<<< HEAD
=======
    #[serde(rename = "numUnconstrSteps")]
    num_unconstr_steps: usize,
    #[serde(rename = "memSize")]
    mem_size: usize,
}

struct LbfgsAnswer {
    gradfxs_preconditioned: Vec<f64>,
    updated_lbfgs_info: LbfgsParams,
>>>>>>> 2ce26c2f
}

#[derive(Clone, Deserialize, Serialize, TS)]
#[ts(export)]
struct Params {
    #[serde(rename = "optStatus")]
    opt_status: OptStatus,
    /// Constraint weight for exterior point method
    weight: f64,
    /// Info for unconstrained optimization
    #[serde(rename = "UOround")]
    uo_round: usize,
    #[serde(rename = "lastUOstate")]
    last_uo_state: Option<Vec<f64>>,
    #[serde(rename = "lastUOenergy")]
    last_uo_energy: Option<f64>,

    /// Info for exterior point method
    #[serde(rename = "EPround")]
    ep_round: usize,
    #[serde(rename = "lastEPstate")]
    last_ep_state: Option<Vec<f64>>,
    #[serde(rename = "lastEPenergy")]
    last_ep_energy: Option<f64>,

    #[serde(rename = "lastGradient")]
    last_gradient: Vec<f64>, // Value of gradient evaluated at the last state
    #[serde(rename = "lastGradientPreconditioned")]
    last_gradient_preconditioned: Vec<f64>, // Value of gradient evaluated at the last state, preconditioned by LBFGS
    // ^ Those two are stored to make them available to Style later

    // For L-BFGS
    #[serde(rename = "lbfgsInfo")]
    lbfgs_info: LbfgsParams,
}

// Returned after a call to `minimize`
struct OptInfo {
    xs: Vec<f64>,
    energy_val: f64,
    norm_grad: f64,
    new_lbfgs_info: LbfgsParams,
    gradient: Vec<f64>,
    gradient_preconditioned: Vec<f64>,
    failed: bool,
}

// Intial weight for constraints
const INIT_CONSTRAINT_WEIGHT: f64 = 1e3;

<<<<<<< HEAD
=======
const DEFAULT_LBFGS_MEM_SIZE: usize = 17;

>>>>>>> 2ce26c2f
const DEFAULT_LBFGS_PARAMS: LbfgsParams = LbfgsParams {
    last_state: None,
    last_grad: None,
    s_list: vec![],
    y_list: vec![],
};

// growth factor for constraint weights
const WEIGHT_GROWTH_FACTOR: f64 = 10.;

// EP method convergence criteria
const EP_STOP: f64 = 1e-3;
// const EP_STOP: f64 = 1e-5;
// const EP_STOP: f64 = 1e-7;

// Unconstrained method convergence criteria
// TODO. This should REALLY be 10e-10
// NOTE: The new autodiff + line search seems to be really sensitive to this parameter (`UO_STOP`). It works for 1e-2, but the line search ends up with too-small intervals with 1e-5
const UO_STOP: f64 = 1e-2;
// const UO_STOP: f64 = 1e-3;
// const UO_STOP: f64 = 1e-5;
// const UO_STOP: f64 = 10;

const DEBUG_GRAD_DESCENT: bool = false;
const BREAK_EARLY: bool = true;

////////////////////////////////////////////////////////////////////////////////

fn norm_list(xs: &[f64]) -> f64 {
    let sum_squares: f64 = xs.iter().map(|e| e * e).sum();
    sum_squares.sqrt()
}

fn subv(xs: &[f64], ys: &[f64]) -> Vec<f64> {
    xs.iter().zip(ys).map(|(x, y)| x - y).collect()
}

fn dot(xs: &[f64], ys: &[f64]) -> f64 {
    xs.iter().zip(ys).map(|(x, y)| x * y).sum()
}

fn unconstrained_converged(norm_grad: f64) -> bool {
    if DEBUG_GRAD_DESCENT {
        log::info!("UO convergence check: ||grad f(x)|| {norm_grad}");
    }
    norm_grad < UO_STOP
}

fn ep_converged(xs0: &[f64], xs1: &[f64], fxs0: f64, fxs1: f64) -> bool {
    // TODO: These dx and dfx should really be scaled to account for magnitudes
    let state_change = norm_list(&subv(xs1, xs0));
    let energy_change = (fxs1 - fxs0).abs();
    log::info!("epConverged?: stateChange: {state_change} | energyChange: {energy_change}");

    state_change < EP_STOP || energy_change < EP_STOP
}

// TODO. Annotate the return type: a new (copied?) state with the varyingState and opt params set?

// NOTE: `stepEP` implements the exterior point method as described here:
// https://www.me.utexas.edu/~jensen/ORMM/supplements/units/nlp_methods/const_opt.pdf (p7)

// Things that we should do programmatically improve the conditioning of the objective function:
// 1) scale the constraints so that the penalty generated by each is about the same magnitude
// 2) fix initial value of the penalty parameter so that the magnitude of the penalty term is not much smaller than the magnitude of objective function

fn step_until(
    f: impl FnMut(&[f64], f64, &mut [f64]) -> f64,
    x: &mut [f64],
    state: Params,
    stop: impl FnMut() -> bool,
) -> Params {
    let mut opt_params = state.clone();
    let Params {
        opt_status, weight, ..
    } = opt_params;
    let mut xs = x.to_vec();

    log::info!("===============");
    log::info!(
        "step | weight: {weight} | EP round: {} | UO round: {}",
        opt_params.ep_round,
        opt_params.uo_round,
    );

    match opt_status {
        OptStatus::NewIter => {
            return Params {
                weight: INIT_CONSTRAINT_WEIGHT,
                uo_round: 0,
                ep_round: 0,
                opt_status: OptStatus::UnconstrainedRunning,
                lbfgs_info: DEFAULT_LBFGS_PARAMS,
                ..state
            }
        }

        OptStatus::UnconstrainedRunning => {
            // NOTE: use cached varying values

            let res = minimize(f, &xs, state.weight, state.lbfgs_info, stop);
            xs = res.xs;

            // the new `xs` is put into the `newState`, which is returned at end of function
            // we don't need the updated xsVars and energyGraph as they are always cleared on evaluation; only their structure matters
            let OptInfo {
                energy_val,
                norm_grad,
                new_lbfgs_info,
                gradient,
                gradient_preconditioned,
                failed,
                ..
            } = res;

            opt_params.last_uo_state = Some(xs.clone());
            opt_params.last_uo_energy = Some(energy_val);
            opt_params.uo_round = opt_params.uo_round + 1;
            opt_params.lbfgs_info = new_lbfgs_info;
            opt_params.last_gradient = gradient;
            opt_params.last_gradient_preconditioned = gradient_preconditioned;

            // NOTE: `varyingValues` is updated in `state` after each step by putting it into `newState` and passing it to `evalTranslation`, which returns another state

            // TODO. In the original optimizer, we cheat by using the EP cond here, because the UO cond is sometimes too strong.
            if unconstrained_converged(norm_grad) {
                opt_params.opt_status = OptStatus::UnconstrainedConverged;
                opt_params.lbfgs_info = DEFAULT_LBFGS_PARAMS;
                log::info!(
                    "Unconstrained converged with energy {energy_val} gradient norm {norm_grad}",
                );
            } else {
                opt_params.opt_status = OptStatus::UnconstrainedRunning;
                // Note that lbfgs prams have already been updated
                log::info!(
                    "Took some steps. Current energy {energy_val} gradient norm {norm_grad}",
                );
            }
            if failed {
                log::warn!("Error detected after stepping");
                opt_params.opt_status = OptStatus::Error;
                return opt_params;
            }
        }

        OptStatus::UnconstrainedConverged => {
            // No minimization step should be taken. Just figure out if we should start another UO round with higher EP weight.
            // We are using the last UO state and energy because they serve as the current EP state and energy, and comparing it to the last EP stuff.

            // Do EP convergence check on the last EP state (and its energy), and curr EP state (and its energy)
            // (There is no EP state or energy on the first round)
            // Note that lbfgs params have already been reset to default

            // TODO. Make a diagram to clarify vocabulary

            // We force EP to run at least two rounds (State 0 -> State 1 -> State 2; the first check is only between States 1 and 2)
            if opt_params.ep_round > 1
                && ep_converged(
                    &opt_params.last_ep_state.unwrap(),
                    &opt_params.last_uo_state.as_ref().unwrap(),
                    opt_params.last_ep_energy.unwrap(),
                    opt_params.last_uo_energy.unwrap(),
                )
            {
                opt_params.opt_status = OptStatus::EPConverged;
                log::info!(
                    "EP converged with energy {}",
                    opt_params.last_uo_energy.unwrap(),
                );
            } else {
                // If EP has not converged, increase weight and continue.
                // The point is that, for the next round, the last converged UO state becomes both the last EP state and the initial state for the next round--starting with a harsher penalty.
                log::info!("step: UO converged but EP did not converge; starting next round");
                opt_params.opt_status = OptStatus::UnconstrainedRunning;

                opt_params.weight = WEIGHT_GROWTH_FACTOR * weight;
                opt_params.ep_round = opt_params.ep_round + 1;
                opt_params.uo_round = 0;

                log::info!(
                    "increased EP weight to {} in compiled energy and gradient",
                    opt_params.weight,
                );
            }

            // Done with EP check, so save the curr EP state as the last EP state for the future.
            opt_params.last_ep_state = opt_params.last_uo_state.clone();
            opt_params.last_ep_energy = opt_params.last_uo_energy;
        }

        OptStatus::EPConverged => {
            // do nothing if converged
            log::info!("step: EP converged");
            return state;
        }
        OptStatus::Error => {
            log::warn!("step: Error");
            return state;
        }
    }

    x.copy_from_slice(&xs);
    opt_params
}

<<<<<<< HEAD
=======
// Note: line search seems to be quite sensitive to the maxSteps parameter; with maxSteps=25, the line search might

fn aw_line_search(
    mut f: impl FnMut(&[f64], f64, &mut [f64]) -> f64,
    xs0: &[f64],
    weight: f64,
    gradfxs0: &[f64],
    fxs0: f64,
) -> f64 {
    let max_steps = 10;

    let descent_dir = negv(gradfxs0); // This is preconditioned by L-BFGS

    let mut grad_at_x0 = vec![0.; xs0.len()];
    f(xs0, weight, &mut grad_at_x0);
    let duf_at_x0 = dot(&descent_dir, &grad_at_x0);
    let min_interval = 10e-10;

    // Hyperparameters
    let c1 = 0.001; // Armijo
    let c2 = 0.9; // Wolfe

    // Armijo condition
    // f(x0 + t * descentDir) <= (f(x0) + c1 * t * <grad(f)(x0), x0>)
    let armijo = |ti: f64, objective: f64| -> bool {
        // take in objective instead of calling f here, because we compute objective
        // and gradient at the same time and then pass them separately to armijo and
        // wolfe
        let cond1 = objective;
        let cond2 = fxs0 + c1 * ti * duf_at_x0;
        cond1 <= cond2
    };

    // D(u) := <grad f, u>
    // D(u, f, x) = <grad f(x), u>
    // u is the descentDir (i.e. -grad(f)(x))

    // Strong Wolfe condition
    // |<grad(f)(x0 + t * descentDir), u>| <= c2 * |<grad f(x0), u>|
    // let strong_wolfe = |_ti: f64, gradient: &[f64]| {
    //     let cond1 = dot(&descent_dir, gradient).abs();
    //     let cond2 = c2 * duf_at_x0.abs();
    //     cond1 <= cond2
    // };

    // Weak Wolfe condition
    // <grad(f)(x0 + t * descentDir), u> >= c2 * <grad f(x0), u>
    let weak_wolfe = |_ti: f64, gradient: &[f64]| {
        // take in gradient here, because we compute
        // objective and gradient at the same time and then pass them separately to
        // armijo and wolfe
        let cond1 = dot(&descent_dir, gradient);
        let cond2 = c2 * duf_at_x0;
        cond1 >= cond2
    };

    let wolfe = weak_wolfe; // Set this if using strong_wolfe instead

    // Interval check
    let should_stop = |num_updates: usize, ai: f64, bi: f64, t: f64| {
        let interval_too_small = (ai - bi).abs() < min_interval;
        let too_many_steps = num_updates > max_steps;

        if interval_too_small && DEBUG_LINE_SEARCH {
            log::info!("line search stopping: interval too small");
        }
        if too_many_steps && DEBUG_LINE_SEARCH {
            log::info!("line search stopping: step count exceeded");
        }

        let need_to_stop = interval_too_small || too_many_steps;

        if need_to_stop && DEBUG_LINE_SEARCH {
            log::info!("stopping early: (i, a, b, t) = {num_updates} {ai} {bi} {t}");
        }
        need_to_stop
    };

    // Consts / initial values
    // TODO: port comments from original

    // const t = 0.002; // for venn_simple.style
    // const t = 0.1; // for tree.style

    let mut a = 0.;
    let mut b = f64::INFINITY;
    let mut t = 1.;
    let mut i = 0;

    if DEBUG_LINE_SEARCH {
        log::info!("line search {xs0:?} {gradfxs0:?}");
    }

    // Main loop + update check
    while !should_stop(i, a, b, t) {
        let mut grad = vec![0.; xs0.len()];
        let obj = f(&addv(xs0, &scalev(t, &descent_dir)), weight, &mut grad);
        let is_armijo = armijo(t, obj);
        let is_wolfe = wolfe(t, &grad);
        if DEBUG_LINE_SEARCH {
            log::info!("(i, a, b, t), armijo, wolfe {i} {a} {b} {t} {is_armijo} {is_wolfe}");
        }

        if !is_armijo {
            if DEBUG_LINE_SEARCH {
                log::info!("not armijo");
            }
            b = t;
        } else if !is_wolfe {
            if DEBUG_LINE_SEARCH {
                log::info!("not wolfe");
            }
            a = t;
        } else {
            if DEBUG_LINE_SEARCH {
                log::info!("found good interval");
                log::info!("stopping: (i, a, b, t) = {i} {a} {b} {t}");
            }
            break;
        }

        if b < f64::INFINITY {
            if DEBUG_LINE_SEARCH {
                log::info!("already found armijo");
            }
            t = (a + b) / 2.;
        } else {
            if DEBUG_LINE_SEARCH {
                log::info!("did not find armijo");
            }
            t = 2. * a;
        }

        i += 1;
    }

    t
}

// Precondition the gradient:
// Approximate the inverse of the Hessian times the gradient
// Only using the last `m` gradient/state difference vectors, not building the full h_k matrix (Nocedal p226)

// "Nocedal" refers to the 1999 edition of "Numerical Optimization" by Nocedal and Wright
// https://www.ime.unicamp.br/~pulino/MT404/TextosOnline/NocedalJ.pdf

fn lbfgs_inner(grad_fx_k: &Vector, ss: &[Vector], ys: &[Vector]) -> Vector {
    // TODO: See if rewriting outside the functional style yields speedup (e.g. less copying of matrix objects -> less garbage collection)

    // BACKWARD: for i = k-1 ... k-m
    // The length of any list should be the number of stored vectors
    let rhos: Vec<f64> = ss
        .iter()
        .zip(ys)
        .map(|(s, y)| 1. / (y.dot(s) + EPSD))
        .collect();
    let q_k = grad_fx_k;

    let mut q_i = q_k.clone();
    let mut alphas: Vec<f64> = vec![];
    for ((rho_i, s_i), y_i) in rhos.iter().zip(ss).zip(ys) {
        let q_i_plus_1 = q_i;

        let alpha_i: f64 = rho_i * s_i.dot(&q_i_plus_1);
        q_i = q_i_plus_1 - (y_i * alpha_i);
        alphas.push(alpha_i);
    }
    let q_k_minus_m = q_i;

    let y_km1 = &ys[0];
    let s_km1 = &ss[0];
    let gamma_k = s_km1.dot(y_km1) / (y_km1.dot(y_km1) + EPSD); // according to Nocedal p226, eqn 9.6

    // FORWARD: for i = k-m .. k-1
    let r_k_minus_m = gamma_k * q_k_minus_m;

    // Note that rhos, alphas, ss, and ys are all in order from `k-1` to `k-m` so we just reverse all of them together to go from `k-m` to `k-1`
    let mut r_i = r_k_minus_m;
    for ((rho_i, alpha_i), (s_i, y_i)) in rhos.iter().zip(alphas).zip(ss.iter().zip(ys)).rev() {
        let beta_i: f64 = rho_i * y_i.dot(&r_i);
        let r_i_plus_1 = r_i + s_i * (alpha_i - beta_i);
        r_i = r_i_plus_1;
    }
    let r_k = r_i;

    // result r_k is H_k * grad f(x_k)
    r_k
}

// Outer loop of lbfgs
// See Optimizer.hs for any add'l comments
fn lbfgs(xs: &[f64], gradfxs: &[f64], lbfgs_info: LbfgsParams) -> LbfgsAnswer {
    // Comments for normal BFGS:
    // For x_{k+1}, to compute H_k, we need the (k-1) info
    // Our convention is that we are always working "at" k to compute k+1
    // x_0 doesn't require any H; x_1 (the first step) with k = 0 requires H_0
    // x_2 (the NEXT step) with k=1 requires H_1. For example>
    // x_2 = x_1 - alpha_1 H_1 grad f(x_1)   [GD step]
    // H_1 = V_0 H_0 V_0 + rho_0 s_0 s_0^T   [This is confusing because the book adds an extra +1 to the H index]
    // V_0 = I - rho_0 y_0 s_0^T
    // rho_0 = 1 / y_0^T s_0
    // s_0 = x_1 - x_0
    // y_0 = grad f(x_1) - grad f(x_0)

    if DEBUG_LBFGS {
        log::info!(
            "Starting lbfgs calculation with xs {:?} gradfxs {:?} lbfgs params {:?}",
            xs,
            gradfxs,
            lbfgs_info,
        );
    }

    if lbfgs_info.num_unconstr_steps == 0 {
        // Initialize state
        // Perform normal gradient descent on first step
        // Store x_k, grad f(x_k) so we can compute s_k, y_k on next step

        LbfgsAnswer {
            gradfxs_preconditioned: gradfxs.to_vec(),
            updated_lbfgs_info: LbfgsParams {
                last_state: Some(xs.to_vec()),
                last_grad: Some(gradfxs.to_vec()),
                s_list: vec![],
                y_list: vec![],
                num_unconstr_steps: 1,
                ..lbfgs_info
            },
        }
    } else if lbfgs_info.last_state != None && lbfgs_info.last_grad != None {
        // Our current step is k; the last step is km1 (k_minus_1)
        let x_k = Vector::from_column_slice(xs);
        let grad_fx_k = Vector::from_column_slice(gradfxs);

        let km1 = lbfgs_info.num_unconstr_steps;
        let x_km1 = Vector::from_vec(lbfgs_info.last_state.clone().unwrap());
        let grad_fx_km1 = Vector::from_vec(lbfgs_info.last_grad.clone().unwrap());
        let mut ss_km2 = lbfgs_info
            .s_list
            .clone()
            .into_iter()
            .map(Vector::from_vec)
            .collect();
        let mut ys_km2 = lbfgs_info
            .y_list
            .clone()
            .into_iter()
            .map(Vector::from_vec)
            .collect();

        // Compute s_{k-1} = x_k - x_{k-1} and y_{k-1} = (analogous with grads)
        // Unlike Nocedal, compute the difference vectors first instead of last (same result, just a loop rewrite)
        // Use the updated {s_i} and {y_i}. (If k < m, this reduces to normal BFGS, i.e. we use all the vectors so far)
        // Newest vectors added to front

        let s_km1 = &x_k - x_km1;
        let y_km1 = &grad_fx_k - grad_fx_km1;

        // The limited-memory part: drop stale vectors
        // Haskell `ss` -> JS `ss_km2`; Haskell `ss'` -> JS `ss_km1`
        let mut ss_km1 = vec![s_km1];
        ss_km1.append(&mut ss_km2);
        ss_km1.truncate(lbfgs_info.mem_size.try_into().unwrap());
        let mut ys_km1 = vec![y_km1];
        ys_km1.append(&mut ys_km2);
        ys_km1.truncate(lbfgs_info.mem_size.try_into().unwrap());
        let grad_preconditioned = lbfgs_inner(&grad_fx_k, &ss_km1, &ys_km1);

        // Reset L-BFGS if the result is not a descent direction, and use steepest descent direction
        // https://github.com/JuliaNLSolvers/Optim.jl/issues/143
        // https://github.com/JuliaNLSolvers/Optim.jl/pull/144
        // A descent direction is a vector p s.t. <p `dot` grad_fx_k> < 0
        // If P is a positive definite matrix, then p = -P grad f(x) is a descent dir at x
        let descent_dir_check = -1. * grad_preconditioned.dot(&grad_fx_k);

        if descent_dir_check > 0. {
            log::info!(
                "L-BFGS did not find a descent direction. Resetting correction vectors. {:?}",
                lbfgs_info,
            );
            return LbfgsAnswer {
                gradfxs_preconditioned: gradfxs.to_vec(),
                updated_lbfgs_info: LbfgsParams {
                    last_state: Some(x_k.data.into()),
                    last_grad: Some(grad_fx_k.data.into()),
                    s_list: vec![],
                    y_list: vec![],
                    num_unconstr_steps: 1,
                    ..lbfgs_info
                },
            };
        }

        // Found a direction; update the state
        // TODO: check the curvature condition y_k^T s_k > 0 (8.7) (Nocedal 201)
        // https://github.com/JuliaNLSolvers/Optim.jl/issues/26
        if DEBUG_LBFGS {
            log::info!("Descent direction found. {grad_preconditioned}");
        }

        LbfgsAnswer {
            gradfxs_preconditioned: grad_preconditioned.into_iter().copied().collect(),
            updated_lbfgs_info: LbfgsParams {
                last_state: Some(x_k.data.into()),
                last_grad: Some(grad_fx_k.data.into()),
                s_list: ss_km1.into_iter().map(|v| v.data.into()).collect(),
                y_list: ys_km1.into_iter().map(|v| v.data.into()).collect(),
                num_unconstr_steps: km1 + 1,
                ..lbfgs_info
            },
        }
    } else {
        log::info!("State: {lbfgs_info:?}");
        panic!("Invalid L-BFGS state");
    }
}

>>>>>>> 2ce26c2f
fn minimize(
    mut f: impl FnMut(&[f64], f64, &mut [f64]) -> f64,
    xs0: &[f64],
    weight: f64,
    lbfgs_info: LbfgsParams,
    mut stop: impl FnMut() -> bool,
) -> OptInfo {
    // TODO: Do a UO convergence check here? Since the EP check is tied to the render cycle...

    log::info!("-------------------------------------");
    log::info!("minimize");

    let mut xs = xs0.to_vec(); // Don't use xs
    let mut fxs = 0.;
    let mut gradfxs = vec![0.; xs0.len()];
    let mut gradient_preconditioned = gradfxs.clone();
    let mut norm_gradfxs = 0.;
    let mut i = 0;

<<<<<<< HEAD
    let cfg = lbfgs::Config {
        m: 17,
        armijo: 0.001,
        wolfe: 0.9,
        min_interval: 1e-9,
        max_steps: 10,
        epsd: 1e-11,
    };

    let len_inputs = xs.len();
    let len_gradient = len_inputs + 1;
    let len_secondary = f.obj_mask.len() + f.constr_mask.len();

    let mut inputs = vec![0.; len_gradient];

    let mask: Vec<i32> = f
        .obj_mask
        .iter()
        .chain(f.constr_mask)
        .map(|&b| if b { 1 } else { 0 })
        .collect();
    let mut gradient = vec![0.; len_gradient];
    let mut secondary = vec![0.; len_secondary];

    let mut objgrad = |x: &[f64], grad: &mut [f64]| -> f64 {
        inputs[..len_inputs].copy_from_slice(x);
        inputs[len_inputs] = weight;
        gradient.fill(0.);

        let energy = call_grad(f.f.clone(), &inputs, &mask, &mut gradient, &mut secondary);

        for (i, (&x, &b)) in (&gradient[..len_inputs])
            .iter()
            .zip(f.grad_mask)
            .enumerate()
        {
            grad[i] = if b { x } else { 0. };
        }
        energy
    };

    let mut state = if let (Some(x), Some(grad)) = (lbfgs_info.last_state, lbfgs_info.last_grad) {
        lbfgs::State {
            x,
            grad,
            s_y: lbfgs_info
                .s_list
                .into_iter()
                .zip(lbfgs_info.y_list)
                .collect(),
        }
    } else {
        i += 1;
        lbfgs::first_step(cfg, &mut objgrad, &mut xs)
    };

    let failed = lbfgs::step_until(cfg, objgrad, &mut xs, &mut state, |info| {
        if contains_nan(&info.state.x) {
            log::info!("xs {:?}", info.state.x);
            panic!("NaN in xs");
        }
        fxs = info.fx;
        gradfxs.copy_from_slice(&info.state.grad);
=======
    let mut new_lbfgs_info = lbfgs_info.clone();

    while !stop() {
        if contains_nan(&xs) {
            log::info!("xs {xs:?}");
            panic!("NaN in xs");
        }
        fxs = f(&xs, weight, &mut gradfxs);
>>>>>>> 2ce26c2f
        if contains_nan(&gradfxs) {
            log::info!("gradfxs {gradfxs:?}");
            panic!("NaN in gradfxs");
        }

        gradient_preconditioned.copy_from_slice(info.r);

        // Don't take the Euclidean norm. According to Boyd (485), we should use the Newton descent check, with the norm of the gradient pulled back to the nicer space.
        norm_gradfxs = dot(&gradfxs, &gradient_preconditioned);

        if BREAK_EARLY && unconstrained_converged(norm_gradfxs) {
            // This is on the original gradient, not the preconditioned one
<<<<<<< HEAD
            log::info!(
                "descent converged early, on step {} of {} (per display cycle); stopping early",
                i,
                num_steps,
            );
            return Some(false);
=======
            log::info!("descent converged early, on step {i}; stopping early");
            break;
        }

        if USE_LINE_SEARCH {
            // The search direction is conditioned (here, by an approximation of the inverse of the Hessian at the point)
            t = aw_line_search(&mut f, &xs, weight, &gradient_preconditioned, fxs);
>>>>>>> 2ce26c2f
        }

        let norm_grad = norm_list(&gradfxs);

        if DEBUG_GRAD_DESCENT {
            log::info!("-----");
            log::info!("i {i}");
<<<<<<< HEAD
            log::info!("num steps per display cycle {num_steps}");
            log::info!("input (xs): {:?}", info.state.x);
=======
            log::info!("input (xs): {xs:?}");
>>>>>>> 2ce26c2f
            log::info!("energy (f(xs)): {fxs}");
            log::info!("grad (grad(f)(xs)) : {gradfxs:?}");
            log::info!("|grad f(x)|: {norm_grad}");
            log::info!("t {}", info.t);
        }

        if fxs.is_nan() || norm_grad.is_nan() {
            log::info!("-----");

            let path_map = info.state.x.iter().zip(&gradfxs);

            log::info!("[current val, gradient of val] {path_map:?}");

            for (x, dx) in path_map {
                if dx.is_nan() {
                    log::info!("NaN in varying val's gradient (current val): {x}");
                }
            }

            log::info!("i {i}");
<<<<<<< HEAD
            log::info!("num steps per display cycle {num_steps}");
            log::info!("input (xs): {:?}", info.state.x);
=======
            log::info!("input (xs): {xs:?}");
>>>>>>> 2ce26c2f
            log::info!("energy (f(xs)): {fxs:?}");
            log::info!("grad (grad(f)(xs)): {gradfxs:?}");
            log::info!("|grad f(x)|: {norm_grad}");
            log::info!("t {}", info.t);
            return Some(true);
        }

        i += 1;
        if i < num_steps {
            None
        } else {
            Some(false)
        }
    });

    return OptInfo {
        xs,
        energy_val: fxs,
        norm_grad: norm_gradfxs,
        new_lbfgs_info: LbfgsParams {
            last_state: Some(state.x),
            last_grad: Some(state.grad),
            s_list: state.s_y.iter().map(|(s, _)| s.clone()).collect(),
            y_list: state.s_y.iter().map(|(_, y)| y.clone()).collect(),
        },
        gradient: gradfxs,
        gradient_preconditioned,
        failed,
<<<<<<< HEAD
        obj_engs: secondary[..f.obj_mask.len()].to_vec(), // TODO
        constr_engs: secondary[f.obj_mask.len()..].to_vec(), // TODO
=======
>>>>>>> 2ce26c2f
    };
}

fn start(n: usize) -> Params {
    let last_gradient = vec![0.; n];
    let last_gradient_preconditioned = vec![0.; n];
    Params {
        last_gradient,
        last_gradient_preconditioned,

        weight: INIT_CONSTRAINT_WEIGHT,
        uo_round: 0,
        ep_round: 0,
        opt_status: OptStatus::UnconstrainedRunning,

        lbfgs_info: DEFAULT_LBFGS_PARAMS,

        last_uo_state: None,
        last_uo_energy: None,

        last_ep_state: None,
        last_ep_energy: None,
    }
}

fn contains_nan(number_list: &[f64]) -> bool {
    number_list.iter().any(|n| n.is_nan())
}

fn to_js_value(value: &(impl Serialize + ?Sized)) -> Result<JsValue, serde_wasm_bindgen::Error> {
    // ts-rs expects `Option::None` to become `null` instead of `undefined`
    value.serialize(&serde_wasm_bindgen::Serializer::new().serialize_missing_as_null(true))
}

#[wasm_bindgen]
pub fn penrose_init() {
    // https://docs.rs/console_error_panic_hook/0.1.7/console_error_panic_hook/#usage
    std::panic::set_hook(Box::new(console_error_panic_hook::hook));

    // https://docs.rs/console_log/0.2.0/console_log/#example
    console_log::init_with_level(Level::Warn).unwrap();
}

#[wasm_bindgen]
pub fn penrose_poly_roots(v: &mut [f64]) {
    let n = v.len();
    // https://en.wikipedia.org/wiki/Companion_matrix
    let mut m = nalgebra::DMatrix::<f64>::zeros(n, n);
    for i in 0..(n - 1) {
        m[(i + 1, i)] = 1.;
        m[(i, n - 1)] = -v[i];
    }
    m[(n - 1, n - 1)] = -v[n - 1];

    // the characteristic polynomial of the companion matrix is equal to the original polynomial, so
    // by finding the eigenvalues of the companion matrix, we get the roots of its characteristic
    // polynomial and thus of the original polynomial
    let r = m.complex_eigenvalues();
    for i in 0..n {
        let z = r[i];
        // as mentioned in the `polyRoots` docstring in `engine/AutodiffFunctions`, we discard any
        // non-real root and replace with `NaN`
        v[i] = if z.im == 0. { z.re } else { f64::NAN };
    }
}

#[wasm_bindgen]
pub fn penrose_start(n: usize) -> JsValue {
    let params: Params = start(n);
    to_js_value(&params).unwrap()
}

#[wasm_bindgen]
pub fn penrose_step_until(f: JsValue, x: &mut [f64], state: JsValue, stop: JsValue) -> JsValue {
    let unstepped: Params = serde_wasm_bindgen::from_value(state).unwrap();
    // a `JsValue` is basically just an integer representing an index into an array that
    // `wasm-bindgen` maintains on the JavaScript side, so they're pretty much free to `.clone()`
    let stepped: Params = step_until(
        |x, weight, grad| call_grad(f.clone(), x, weight, grad),
        x,
        unstepped,
        || call_stop(stop.clone()),
    );
    to_js_value(&stepped).unwrap()
}<|MERGE_RESOLUTION|>--- conflicted
+++ resolved
@@ -18,6 +18,8 @@
     fn call_stop(stop: JsValue) -> bool;
 }
 
+type Vector = nalgebra::DVector<f64>;
+
 // the ts-rs crate defines a `TS` trait and `ts` macro which generate Rust tests that, when run,
 // generate TypeScript definitions in the `bindings/` directory of this package; that's why the
 // `build-decls` script for this package is `cargo test`
@@ -42,18 +44,6 @@
     last_grad: Option<Vec<f64>>, // nx1 (col vec)
     s_list: Vec<Vec<f64>>, // list of nx1 col vecs
     y_list: Vec<Vec<f64>>, // list of nx1 col vecs
-<<<<<<< HEAD
-=======
-    #[serde(rename = "numUnconstrSteps")]
-    num_unconstr_steps: usize,
-    #[serde(rename = "memSize")]
-    mem_size: usize,
-}
-
-struct LbfgsAnswer {
-    gradfxs_preconditioned: Vec<f64>,
-    updated_lbfgs_info: LbfgsParams,
->>>>>>> 2ce26c2f
 }
 
 #[derive(Clone, Deserialize, Serialize, TS)]
@@ -104,11 +94,6 @@
 // Intial weight for constraints
 const INIT_CONSTRAINT_WEIGHT: f64 = 1e3;
 
-<<<<<<< HEAD
-=======
-const DEFAULT_LBFGS_MEM_SIZE: usize = 17;
-
->>>>>>> 2ce26c2f
 const DEFAULT_LBFGS_PARAMS: LbfgsParams = LbfgsParams {
     last_state: None,
     last_grad: None,
@@ -314,326 +299,6 @@
     opt_params
 }
 
-<<<<<<< HEAD
-=======
-// Note: line search seems to be quite sensitive to the maxSteps parameter; with maxSteps=25, the line search might
-
-fn aw_line_search(
-    mut f: impl FnMut(&[f64], f64, &mut [f64]) -> f64,
-    xs0: &[f64],
-    weight: f64,
-    gradfxs0: &[f64],
-    fxs0: f64,
-) -> f64 {
-    let max_steps = 10;
-
-    let descent_dir = negv(gradfxs0); // This is preconditioned by L-BFGS
-
-    let mut grad_at_x0 = vec![0.; xs0.len()];
-    f(xs0, weight, &mut grad_at_x0);
-    let duf_at_x0 = dot(&descent_dir, &grad_at_x0);
-    let min_interval = 10e-10;
-
-    // Hyperparameters
-    let c1 = 0.001; // Armijo
-    let c2 = 0.9; // Wolfe
-
-    // Armijo condition
-    // f(x0 + t * descentDir) <= (f(x0) + c1 * t * <grad(f)(x0), x0>)
-    let armijo = |ti: f64, objective: f64| -> bool {
-        // take in objective instead of calling f here, because we compute objective
-        // and gradient at the same time and then pass them separately to armijo and
-        // wolfe
-        let cond1 = objective;
-        let cond2 = fxs0 + c1 * ti * duf_at_x0;
-        cond1 <= cond2
-    };
-
-    // D(u) := <grad f, u>
-    // D(u, f, x) = <grad f(x), u>
-    // u is the descentDir (i.e. -grad(f)(x))
-
-    // Strong Wolfe condition
-    // |<grad(f)(x0 + t * descentDir), u>| <= c2 * |<grad f(x0), u>|
-    // let strong_wolfe = |_ti: f64, gradient: &[f64]| {
-    //     let cond1 = dot(&descent_dir, gradient).abs();
-    //     let cond2 = c2 * duf_at_x0.abs();
-    //     cond1 <= cond2
-    // };
-
-    // Weak Wolfe condition
-    // <grad(f)(x0 + t * descentDir), u> >= c2 * <grad f(x0), u>
-    let weak_wolfe = |_ti: f64, gradient: &[f64]| {
-        // take in gradient here, because we compute
-        // objective and gradient at the same time and then pass them separately to
-        // armijo and wolfe
-        let cond1 = dot(&descent_dir, gradient);
-        let cond2 = c2 * duf_at_x0;
-        cond1 >= cond2
-    };
-
-    let wolfe = weak_wolfe; // Set this if using strong_wolfe instead
-
-    // Interval check
-    let should_stop = |num_updates: usize, ai: f64, bi: f64, t: f64| {
-        let interval_too_small = (ai - bi).abs() < min_interval;
-        let too_many_steps = num_updates > max_steps;
-
-        if interval_too_small && DEBUG_LINE_SEARCH {
-            log::info!("line search stopping: interval too small");
-        }
-        if too_many_steps && DEBUG_LINE_SEARCH {
-            log::info!("line search stopping: step count exceeded");
-        }
-
-        let need_to_stop = interval_too_small || too_many_steps;
-
-        if need_to_stop && DEBUG_LINE_SEARCH {
-            log::info!("stopping early: (i, a, b, t) = {num_updates} {ai} {bi} {t}");
-        }
-        need_to_stop
-    };
-
-    // Consts / initial values
-    // TODO: port comments from original
-
-    // const t = 0.002; // for venn_simple.style
-    // const t = 0.1; // for tree.style
-
-    let mut a = 0.;
-    let mut b = f64::INFINITY;
-    let mut t = 1.;
-    let mut i = 0;
-
-    if DEBUG_LINE_SEARCH {
-        log::info!("line search {xs0:?} {gradfxs0:?}");
-    }
-
-    // Main loop + update check
-    while !should_stop(i, a, b, t) {
-        let mut grad = vec![0.; xs0.len()];
-        let obj = f(&addv(xs0, &scalev(t, &descent_dir)), weight, &mut grad);
-        let is_armijo = armijo(t, obj);
-        let is_wolfe = wolfe(t, &grad);
-        if DEBUG_LINE_SEARCH {
-            log::info!("(i, a, b, t), armijo, wolfe {i} {a} {b} {t} {is_armijo} {is_wolfe}");
-        }
-
-        if !is_armijo {
-            if DEBUG_LINE_SEARCH {
-                log::info!("not armijo");
-            }
-            b = t;
-        } else if !is_wolfe {
-            if DEBUG_LINE_SEARCH {
-                log::info!("not wolfe");
-            }
-            a = t;
-        } else {
-            if DEBUG_LINE_SEARCH {
-                log::info!("found good interval");
-                log::info!("stopping: (i, a, b, t) = {i} {a} {b} {t}");
-            }
-            break;
-        }
-
-        if b < f64::INFINITY {
-            if DEBUG_LINE_SEARCH {
-                log::info!("already found armijo");
-            }
-            t = (a + b) / 2.;
-        } else {
-            if DEBUG_LINE_SEARCH {
-                log::info!("did not find armijo");
-            }
-            t = 2. * a;
-        }
-
-        i += 1;
-    }
-
-    t
-}
-
-// Precondition the gradient:
-// Approximate the inverse of the Hessian times the gradient
-// Only using the last `m` gradient/state difference vectors, not building the full h_k matrix (Nocedal p226)
-
-// "Nocedal" refers to the 1999 edition of "Numerical Optimization" by Nocedal and Wright
-// https://www.ime.unicamp.br/~pulino/MT404/TextosOnline/NocedalJ.pdf
-
-fn lbfgs_inner(grad_fx_k: &Vector, ss: &[Vector], ys: &[Vector]) -> Vector {
-    // TODO: See if rewriting outside the functional style yields speedup (e.g. less copying of matrix objects -> less garbage collection)
-
-    // BACKWARD: for i = k-1 ... k-m
-    // The length of any list should be the number of stored vectors
-    let rhos: Vec<f64> = ss
-        .iter()
-        .zip(ys)
-        .map(|(s, y)| 1. / (y.dot(s) + EPSD))
-        .collect();
-    let q_k = grad_fx_k;
-
-    let mut q_i = q_k.clone();
-    let mut alphas: Vec<f64> = vec![];
-    for ((rho_i, s_i), y_i) in rhos.iter().zip(ss).zip(ys) {
-        let q_i_plus_1 = q_i;
-
-        let alpha_i: f64 = rho_i * s_i.dot(&q_i_plus_1);
-        q_i = q_i_plus_1 - (y_i * alpha_i);
-        alphas.push(alpha_i);
-    }
-    let q_k_minus_m = q_i;
-
-    let y_km1 = &ys[0];
-    let s_km1 = &ss[0];
-    let gamma_k = s_km1.dot(y_km1) / (y_km1.dot(y_km1) + EPSD); // according to Nocedal p226, eqn 9.6
-
-    // FORWARD: for i = k-m .. k-1
-    let r_k_minus_m = gamma_k * q_k_minus_m;
-
-    // Note that rhos, alphas, ss, and ys are all in order from `k-1` to `k-m` so we just reverse all of them together to go from `k-m` to `k-1`
-    let mut r_i = r_k_minus_m;
-    for ((rho_i, alpha_i), (s_i, y_i)) in rhos.iter().zip(alphas).zip(ss.iter().zip(ys)).rev() {
-        let beta_i: f64 = rho_i * y_i.dot(&r_i);
-        let r_i_plus_1 = r_i + s_i * (alpha_i - beta_i);
-        r_i = r_i_plus_1;
-    }
-    let r_k = r_i;
-
-    // result r_k is H_k * grad f(x_k)
-    r_k
-}
-
-// Outer loop of lbfgs
-// See Optimizer.hs for any add'l comments
-fn lbfgs(xs: &[f64], gradfxs: &[f64], lbfgs_info: LbfgsParams) -> LbfgsAnswer {
-    // Comments for normal BFGS:
-    // For x_{k+1}, to compute H_k, we need the (k-1) info
-    // Our convention is that we are always working "at" k to compute k+1
-    // x_0 doesn't require any H; x_1 (the first step) with k = 0 requires H_0
-    // x_2 (the NEXT step) with k=1 requires H_1. For example>
-    // x_2 = x_1 - alpha_1 H_1 grad f(x_1)   [GD step]
-    // H_1 = V_0 H_0 V_0 + rho_0 s_0 s_0^T   [This is confusing because the book adds an extra +1 to the H index]
-    // V_0 = I - rho_0 y_0 s_0^T
-    // rho_0 = 1 / y_0^T s_0
-    // s_0 = x_1 - x_0
-    // y_0 = grad f(x_1) - grad f(x_0)
-
-    if DEBUG_LBFGS {
-        log::info!(
-            "Starting lbfgs calculation with xs {:?} gradfxs {:?} lbfgs params {:?}",
-            xs,
-            gradfxs,
-            lbfgs_info,
-        );
-    }
-
-    if lbfgs_info.num_unconstr_steps == 0 {
-        // Initialize state
-        // Perform normal gradient descent on first step
-        // Store x_k, grad f(x_k) so we can compute s_k, y_k on next step
-
-        LbfgsAnswer {
-            gradfxs_preconditioned: gradfxs.to_vec(),
-            updated_lbfgs_info: LbfgsParams {
-                last_state: Some(xs.to_vec()),
-                last_grad: Some(gradfxs.to_vec()),
-                s_list: vec![],
-                y_list: vec![],
-                num_unconstr_steps: 1,
-                ..lbfgs_info
-            },
-        }
-    } else if lbfgs_info.last_state != None && lbfgs_info.last_grad != None {
-        // Our current step is k; the last step is km1 (k_minus_1)
-        let x_k = Vector::from_column_slice(xs);
-        let grad_fx_k = Vector::from_column_slice(gradfxs);
-
-        let km1 = lbfgs_info.num_unconstr_steps;
-        let x_km1 = Vector::from_vec(lbfgs_info.last_state.clone().unwrap());
-        let grad_fx_km1 = Vector::from_vec(lbfgs_info.last_grad.clone().unwrap());
-        let mut ss_km2 = lbfgs_info
-            .s_list
-            .clone()
-            .into_iter()
-            .map(Vector::from_vec)
-            .collect();
-        let mut ys_km2 = lbfgs_info
-            .y_list
-            .clone()
-            .into_iter()
-            .map(Vector::from_vec)
-            .collect();
-
-        // Compute s_{k-1} = x_k - x_{k-1} and y_{k-1} = (analogous with grads)
-        // Unlike Nocedal, compute the difference vectors first instead of last (same result, just a loop rewrite)
-        // Use the updated {s_i} and {y_i}. (If k < m, this reduces to normal BFGS, i.e. we use all the vectors so far)
-        // Newest vectors added to front
-
-        let s_km1 = &x_k - x_km1;
-        let y_km1 = &grad_fx_k - grad_fx_km1;
-
-        // The limited-memory part: drop stale vectors
-        // Haskell `ss` -> JS `ss_km2`; Haskell `ss'` -> JS `ss_km1`
-        let mut ss_km1 = vec![s_km1];
-        ss_km1.append(&mut ss_km2);
-        ss_km1.truncate(lbfgs_info.mem_size.try_into().unwrap());
-        let mut ys_km1 = vec![y_km1];
-        ys_km1.append(&mut ys_km2);
-        ys_km1.truncate(lbfgs_info.mem_size.try_into().unwrap());
-        let grad_preconditioned = lbfgs_inner(&grad_fx_k, &ss_km1, &ys_km1);
-
-        // Reset L-BFGS if the result is not a descent direction, and use steepest descent direction
-        // https://github.com/JuliaNLSolvers/Optim.jl/issues/143
-        // https://github.com/JuliaNLSolvers/Optim.jl/pull/144
-        // A descent direction is a vector p s.t. <p `dot` grad_fx_k> < 0
-        // If P is a positive definite matrix, then p = -P grad f(x) is a descent dir at x
-        let descent_dir_check = -1. * grad_preconditioned.dot(&grad_fx_k);
-
-        if descent_dir_check > 0. {
-            log::info!(
-                "L-BFGS did not find a descent direction. Resetting correction vectors. {:?}",
-                lbfgs_info,
-            );
-            return LbfgsAnswer {
-                gradfxs_preconditioned: gradfxs.to_vec(),
-                updated_lbfgs_info: LbfgsParams {
-                    last_state: Some(x_k.data.into()),
-                    last_grad: Some(grad_fx_k.data.into()),
-                    s_list: vec![],
-                    y_list: vec![],
-                    num_unconstr_steps: 1,
-                    ..lbfgs_info
-                },
-            };
-        }
-
-        // Found a direction; update the state
-        // TODO: check the curvature condition y_k^T s_k > 0 (8.7) (Nocedal 201)
-        // https://github.com/JuliaNLSolvers/Optim.jl/issues/26
-        if DEBUG_LBFGS {
-            log::info!("Descent direction found. {grad_preconditioned}");
-        }
-
-        LbfgsAnswer {
-            gradfxs_preconditioned: grad_preconditioned.into_iter().copied().collect(),
-            updated_lbfgs_info: LbfgsParams {
-                last_state: Some(x_k.data.into()),
-                last_grad: Some(grad_fx_k.data.into()),
-                s_list: ss_km1.into_iter().map(|v| v.data.into()).collect(),
-                y_list: ys_km1.into_iter().map(|v| v.data.into()).collect(),
-                num_unconstr_steps: km1 + 1,
-                ..lbfgs_info
-            },
-        }
-    } else {
-        log::info!("State: {lbfgs_info:?}");
-        panic!("Invalid L-BFGS state");
-    }
-}
-
->>>>>>> 2ce26c2f
 fn minimize(
     mut f: impl FnMut(&[f64], f64, &mut [f64]) -> f64,
     xs0: &[f64],
@@ -651,9 +316,7 @@
     let mut gradfxs = vec![0.; xs0.len()];
     let mut gradient_preconditioned = gradfxs.clone();
     let mut norm_gradfxs = 0.;
-    let mut i = 0;
-
-<<<<<<< HEAD
+
     let cfg = lbfgs::Config {
         m: 17,
         armijo: 0.001,
@@ -661,38 +324,6 @@
         min_interval: 1e-9,
         max_steps: 10,
         epsd: 1e-11,
-    };
-
-    let len_inputs = xs.len();
-    let len_gradient = len_inputs + 1;
-    let len_secondary = f.obj_mask.len() + f.constr_mask.len();
-
-    let mut inputs = vec![0.; len_gradient];
-
-    let mask: Vec<i32> = f
-        .obj_mask
-        .iter()
-        .chain(f.constr_mask)
-        .map(|&b| if b { 1 } else { 0 })
-        .collect();
-    let mut gradient = vec![0.; len_gradient];
-    let mut secondary = vec![0.; len_secondary];
-
-    let mut objgrad = |x: &[f64], grad: &mut [f64]| -> f64 {
-        inputs[..len_inputs].copy_from_slice(x);
-        inputs[len_inputs] = weight;
-        gradient.fill(0.);
-
-        let energy = call_grad(f.f.clone(), &inputs, &mask, &mut gradient, &mut secondary);
-
-        for (i, (&x, &b)) in (&gradient[..len_inputs])
-            .iter()
-            .zip(f.grad_mask)
-            .enumerate()
-        {
-            grad[i] = if b { x } else { 0. };
-        }
-        energy
     };
 
     let mut state = if let (Some(x), Some(grad)) = (lbfgs_info.last_state, lbfgs_info.last_grad) {
@@ -706,109 +337,79 @@
                 .collect(),
         }
     } else {
-        i += 1;
-        lbfgs::first_step(cfg, &mut objgrad, &mut xs)
+        lbfgs::first_step(cfg, |x, grad| f(x, weight, grad), &mut xs)
     };
 
-    let failed = lbfgs::step_until(cfg, objgrad, &mut xs, &mut state, |info| {
-        if contains_nan(&info.state.x) {
-            log::info!("xs {:?}", info.state.x);
-            panic!("NaN in xs");
-        }
-        fxs = info.fx;
-        gradfxs.copy_from_slice(&info.state.grad);
-=======
-    let mut new_lbfgs_info = lbfgs_info.clone();
-
-    while !stop() {
-        if contains_nan(&xs) {
-            log::info!("xs {xs:?}");
-            panic!("NaN in xs");
-        }
-        fxs = f(&xs, weight, &mut gradfxs);
->>>>>>> 2ce26c2f
-        if contains_nan(&gradfxs) {
-            log::info!("gradfxs {gradfxs:?}");
-            panic!("NaN in gradfxs");
-        }
-
-        gradient_preconditioned.copy_from_slice(info.r);
-
-        // Don't take the Euclidean norm. According to Boyd (485), we should use the Newton descent check, with the norm of the gradient pulled back to the nicer space.
-        norm_gradfxs = dot(&gradfxs, &gradient_preconditioned);
-
-        if BREAK_EARLY && unconstrained_converged(norm_gradfxs) {
-            // This is on the original gradient, not the preconditioned one
-<<<<<<< HEAD
-            log::info!(
-                "descent converged early, on step {} of {} (per display cycle); stopping early",
-                i,
-                num_steps,
-            );
-            return Some(false);
-=======
-            log::info!("descent converged early, on step {i}; stopping early");
-            break;
-        }
-
-        if USE_LINE_SEARCH {
-            // The search direction is conditioned (here, by an approximation of the inverse of the Hessian at the point)
-            t = aw_line_search(&mut f, &xs, weight, &gradient_preconditioned, fxs);
->>>>>>> 2ce26c2f
-        }
-
-        let norm_grad = norm_list(&gradfxs);
-
-        if DEBUG_GRAD_DESCENT {
-            log::info!("-----");
-            log::info!("i {i}");
-<<<<<<< HEAD
-            log::info!("num steps per display cycle {num_steps}");
-            log::info!("input (xs): {:?}", info.state.x);
-=======
-            log::info!("input (xs): {xs:?}");
->>>>>>> 2ce26c2f
-            log::info!("energy (f(xs)): {fxs}");
-            log::info!("grad (grad(f)(xs)) : {gradfxs:?}");
-            log::info!("|grad f(x)|: {norm_grad}");
-            log::info!("t {}", info.t);
-        }
-
-        if fxs.is_nan() || norm_grad.is_nan() {
-            log::info!("-----");
-
-            let path_map = info.state.x.iter().zip(&gradfxs);
-
-            log::info!("[current val, gradient of val] {path_map:?}");
-
-            for (x, dx) in path_map {
-                if dx.is_nan() {
-                    log::info!("NaN in varying val's gradient (current val): {x}");
+    let failed = lbfgs::step_until(
+        cfg,
+        |x, grad| f(x, weight, grad),
+        &mut xs,
+        &mut state,
+        |info| {
+            if stop() {
+                return Some(false);
+            }
+
+            if contains_nan(&info.state.x) {
+                log::info!("xs {:?}", info.state.x);
+                panic!("NaN in xs");
+            }
+            fxs = info.fx;
+            gradfxs.copy_from_slice(&info.state.grad);
+            if contains_nan(&gradfxs) {
+                log::info!("gradfxs {gradfxs:?}");
+                panic!("NaN in gradfxs");
+            }
+
+            gradient_preconditioned.copy_from_slice(info.r);
+
+            // Don't take the Euclidean norm. According to Boyd (485), we should use the Newton descent check, with the norm of the gradient pulled back to the nicer space.
+            norm_gradfxs = dot(&gradfxs, &gradient_preconditioned);
+
+            if BREAK_EARLY && unconstrained_converged(norm_gradfxs) {
+                // This is on the original gradient, not the preconditioned one
+                log::info!("descent converged, stopping early");
+            }
+
+            let norm_grad = norm_list(&gradfxs);
+
+            if DEBUG_GRAD_DESCENT {
+                log::info!("-----");
+                log::info!("input (xs): {:?}", info.state.x);
+                log::info!("energy (f(xs)): {fxs}");
+                log::info!("grad (grad(f)(xs)) : {gradfxs:?}");
+                log::info!("|grad f(x)|: {norm_grad}");
+                log::info!("t {}", info.t);
+            }
+
+            if fxs.is_nan() || norm_grad.is_nan() {
+                log::info!("-----");
+
+                let path_map = info.state.x.iter().zip(&gradfxs);
+
+                log::info!("[current val, gradient of val] {path_map:?}");
+
+                for (x, dx) in path_map {
+                    if dx.is_nan() {
+                        log::info!("NaN in varying val's gradient (current val): {x}");
+                    }
                 }
-            }
-
-            log::info!("i {i}");
-<<<<<<< HEAD
-            log::info!("num steps per display cycle {num_steps}");
-            log::info!("input (xs): {:?}", info.state.x);
-=======
-            log::info!("input (xs): {xs:?}");
->>>>>>> 2ce26c2f
-            log::info!("energy (f(xs)): {fxs:?}");
-            log::info!("grad (grad(f)(xs)): {gradfxs:?}");
-            log::info!("|grad f(x)|: {norm_grad}");
-            log::info!("t {}", info.t);
-            return Some(true);
-        }
-
-        i += 1;
-        if i < num_steps {
+
+                log::info!("input (xs): {:?}", info.state.x);
+                log::info!("energy (f(xs)): {fxs:?}");
+                log::info!("grad (grad(f)(xs)): {gradfxs:?}");
+                log::info!("|grad f(x)|: {norm_grad}");
+                log::info!("t {}", info.t);
+                return Some(true);
+            }
+
             None
-        } else {
-            Some(false)
-        }
-    });
-
+        },
+    );
+
+    // TODO: Log stats for last one?
+
+    let (s_list, y_list) = state.s_y.into_iter().unzip();
     return OptInfo {
         xs,
         energy_val: fxs,
@@ -816,17 +417,12 @@
         new_lbfgs_info: LbfgsParams {
             last_state: Some(state.x),
             last_grad: Some(state.grad),
-            s_list: state.s_y.iter().map(|(s, _)| s.clone()).collect(),
-            y_list: state.s_y.iter().map(|(_, y)| y.clone()).collect(),
+            s_list,
+            y_list,
         },
         gradient: gradfxs,
         gradient_preconditioned,
         failed,
-<<<<<<< HEAD
-        obj_engs: secondary[..f.obj_mask.len()].to_vec(), // TODO
-        constr_engs: secondary[f.obj_mask.len()..].to_vec(), // TODO
-=======
->>>>>>> 2ce26c2f
     };
 }
 
