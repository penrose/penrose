canvas {
  width = 800
  height = 700
}

Colors {
    -- Keenan palette
    black = rgba(0.0, 0.0, 0.0, 1.0)

    darkpurple = rgba(0.549,0.565,0.757, 1.0)
    purple2 = rgba(0.106, 0.122, 0.54, 0.2)
    lightpurple = rgba(0.816,0.824, 0.902, 1.0)

    verylightpurple = rgba(0.953, 0.957, 0.977, 1.0)
    purple3 = rgba(0.557, 0.627, 0.769, 1.0)

    midnightblue = rgba(0.14, 0.16, 0.52, 1.0)
    lightslategray = rgba(0.50, 0.51, 0.69, 1.0)
    silver = rgba(0.71, 0.72, 0.79, 1.0)
    gainsboro = rgba(0.87, 0.87, 0.87, 1.0)

    darkgray = rgba(0.1, 0.1, 0.1, 1.0)
    mediumgray = rgba(0.5, 0.5, 0.5, 1.0)
    gray = rgba(0.8, 0.8, 0.8, 1.0)
    red = rgba(1.0, 0.0, 0.0, 1.0)
    pink = rgba(1.0, 0.4, 0.7, 1.0)
    yellow = rgba(1.0, 1.0, 0.0, 1.0)
    orange = rgba(1.0, 0.6, 0.0, 1.0)
    lightorange = rgba(1.0, 0.6, 0.0, 0.25)
    green = rgba(0.0, 1.0, 0.0, 1.0)
    blue = rgba(0.0, 0.0, 1.0, 1.0)
    sky = rgba(0.325, 0.718, 0.769, 1.0)
    lightsky = rgba(0.325, 0.718, 0.769, 0.25)
    lightblue = rgba(0.0, 0.0, 1.0, 0.25)
    cyan = rgba(0.0, 1.0, 1.0, 1.0)
    purple = rgba(0.5, 0.0, 0.5, 1.0)
    white = rgba(1.0, 1.0, 1.0, 1.0)
    none = rgba(0.0, 0.0, 0.0, 0.0)
    bluegreen = rgba(0.44, 0.68, 0.60, 1.0)
}

const {
    pi = 3.14159
    arrowheadSize = 0.65
    strokeWidth = 1.75
    textPadding = 7.0
    textPadding2 = 25.0
    repelWeight = 0.7 -- TODO: Reverted from 0.0
    repelWeight2 = 0.5
    fontSize = "18pt"
    containPadding = 50.0
    rayLength = 100.0
    pointSize = 4.0
    pointStroke = 0.0
    thetaRadius = 30.0
    bigThetaRadius = 40.0
}

--Plane
Plane p {
  dim = 700.0
  p.text = Text {
    center : ((dim / 2.0) - const.textPadding2, (dim / 2.0) - const.textPadding2)
    string : p.label
    fontSize : const.fontSize
  }

  -- inner: #f3f4f9, outer: #8e93c4
  p.icon = Rectangle {
    -- angle : 0.0
    --color : Colors.verylightpurple
    color : Colors.none -- TODO: arrange angle markers so plane can be opaque
    strokeColor : Colors.purple3
    strokeWidth : 2.0
    center : (0.0, 0.0)
    w : dim
    h : dim
  }

  p.text above p.icon
}

--Point
Point p {
  p.x = ?
  p.y = ?
  p.vec = (p.x, p.y)
  p.color = Colors.black

    p.icon = Circle {
      center: p.vec
      r : const.pointSize
      color : Colors.black
      strokeWidth : 0.0
      strokeColor : Colors.black
    }

    p.text = Text {
      string : p.label
      rotation : 0.0
      color : Colors.black
      fontSize : const.fontSize
    }
    ensure atDist(p.icon, p.text, const.textPadding)
}

Point p
with Plane P
where In(p, P) {
  -- TODO: the problem is that this ensures the padding is const? Or is > padding okay?
  -- There's a choice of whether to put padding on the point or the text for containment
  ensure contains(P.icon, p.icon, const.containPadding)
  ensure contains(P.icon, p.text, 0.0)

  p.icon above P.icon
  p.text above P.icon
}

Point p, q, r
where Collinear(p, q, r) {
  ensure collinear(p.icon, q.icon, r.icon)
  encourage repel(p.icon, q.icon, const.repelWeight)
  encourage repel(q.icon, r.icon, const.repelWeight)
--  encourage equal(vdist(q.vec, p.vec), vdist(r.vec,q.vec))
}

--Segment
Segment e
where e := MkSegment(p, q)
with Point p; Point q {
     e.vec = [q.x - p.x, q.y - p.y]

     e.color = Colors.black

     e.icon = Line {
       start : p.icon.center
       end : q.icon.center
	     color : e.color
	     thickness : const.strokeWidth
	     stroke : "none"
	     style : "solid"
     }

     p.icon above e.icon
     q.icon above e.icon

    --  encourage repel(e.icon, p.text, const.repelWeight)
    --  encourage repel(e.icon, q.text, const.repelWeight)

    --  e.icon above const.plane
}

Segment e; Plane p {
  e.icon above p.icon
}

Segment s, t
where EqualLength(s, t) {
  encourage equal(vdist(s.icon.start, s.icon.end), vdist(t.icon.start, t.icon.end))
}

Segment s, t 
where EqualLengthMarker1(s, t) {
  override s.tick = Line {
    start : midpointOffset(s.icon, 10.)
    end : midpointOffset(s.icon, -10.)
    color : Colors.black
    thickness : 2.0
    stroke : "none"
    style : "solid"
  }
  override t.tick = Line {
    start : midpointOffset(t.icon, 10.)
    end : midpointOffset(t.icon, -10.)
    color : Colors.black
    thickness : 2.0
    stroke : "none"
    style : "solid"
  }
  s.tick above s.icon
  t.tick above t.icon
}

Segment s, t 
where EqualLengthMarker2(s, t) {
  --need slope of line, then need to equally distribute the tick marks
  override s.tick = Line {
    start : midpointOffset(s.icon, 10.)
    end : midpointOffset(s.icon, -10.)
    color : Colors.black
    thickness : 2.0
    stroke : "none"
    style : "solid"
  }
  override t.tick = Line {
    start : midpointOffset(t.icon, 10.)
    end : midpointOffset(t.icon, -10.)
    color : Colors.black
    thickness : 2.0
    stroke : "none"
    style : "solid"
  }
  override s.tick2 = Line {
    start : midpointOffset(s.icon, 10.)
    end : midpointOffset(s.icon, -10.)
    color : Colors.black
    thickness : 2.0
    stroke : "none"
    style : "solid"
  }
  override t.tick2 = Line {
    start : midpointOffset(t.icon, 10.)
    end : midpointOffset(t.icon, -10.)
    color : Colors.black
    thickness : 2.0
    stroke : "none"
    style : "solid"
  }
  s.tick above s.icon
  s.tick2 above s.icon
  t.tick above t.icon
  t.tick2 above t.icon
}

Segment s, t 
where EqualLengthMarker3(s, t) {
  --need slope of line, then need to equally distribute the tick marks
  override s.tick = Line {
    start : midpointOffset(s.icon, 10.)
    end : midpointOffset(s.icon, -10.)
    color : Colors.black
    thickness : 2.0
    stroke : "none"
    style : "solid"
  }
  override t.tick = Line {
    start : midpointOffset(t.icon, 10.)
    end : midpointOffset(t.icon, -10.)
    color : Colors.black
    thickness : 2.0
    stroke : "none"
    style : "solid"
  }
  override s.tick2 = Line {
    start : midpointOffset(s.icon, 10.)
    end : midpointOffset(s.icon, -10.)
    color : Colors.black
    thickness : 2.0
    stroke : "none"
    style : "solid"
  }
  override t.tick2 = Line {
    start : midpointOffset(t.icon, 10.)
    end : midpointOffset(t.icon, -10.)
    color : Colors.black
    thickness : 2.0
    stroke : "none"
    style : "solid"
  }
    override s.tick3 = Line {
    start : midpointOffset(s.icon, 10.)
    end : midpointOffset(s.icon, -10.)
    color : Colors.black
    thickness : 2.0
    stroke : "none"
    style : "solid"
  }
  override t.tick3 = Line {
    start : midpointOffset(t.icon, 10.)
    end : midpointOffset(t.icon, -10.)
    color : Colors.black
    thickness : 2.0
    stroke : "none"
    style : "solid"
  }
  s.tick above s.icon
  s.tick2 above s.icon
  s.tick3 above s.icon
  t.tick above t.icon
  t.tick2 above t.icon
  t.tick3 above t.icon
}

--Angle
Angle theta
where theta := InteriorAngle(p, q, r)
with Point p; Point q; Point r {
  theta.p = p.vec
  theta.q = q.vec
  theta.r = r.vec
  theta.color = setOpacity(Colors.darkpurple, 0.4)
  theta.side1 = Line {
    start : p.icon.center
    end : q.icon.center
    color : theta.color
    thickness : const.strokeWidth
    stroke : 2.
    style : "solid"
  }
  theta.side2 = Line {
    start : q.icon.center
    end : r.icon.center
    color : theta.color
    thickness : const.strokeWidth
    stroke : 2.
    style : "solid"
  }
  theta.radius = const.thetaRadius
}

Angle a, b
where EqualAngleMarker1(a, b) {
  --find points from p->q, then q->r for each vector. draw vectors for each
  startA = ptOnLine(a.q, a.p, a.radius)
  endA = ptOnLine(a.q, a.r, a.radius)
  sweepA = arcSweepFlag(a.q, startA, endA)

  startB = ptOnLine(b.q, b.p, b.radius)
  endB = ptOnLine(b.q, b.r, b.radius)
  sweepB = arcSweepFlag(b.q, startB, endB)

  override a.mark = Path {
    pathData : arc("open", startA, endA, (a.radius, a.radius), 0, 0, sweepA)
   strokeWidth : 2.0
    color : Colors.black
    fill: Colors.none
 }
  override b.mark = Path {
    pathData : arc("open", startB, endB, (b.radius, b.radius), 0, 0, sweepB)
    strokeWidth : 2.0
    color : Colors.black
    fill: Colors.none
 }
}

Angle a, b
where EqualAngleMarker2(a, b) {
  startA = ptOnLine(a.q, a.p, a.radius)
  endA = ptOnLine(a.q, a.r, a.radius)
  sweepA = arcSweepFlag(a.q, startA, endA)

  startB = ptOnLine(b.q, b.p, b.radius)
  endB = ptOnLine(b.q, b.r, b.radius)
  sweepB = arcSweepFlag(b.q, startB, endB)

<<<<<<< HEAD
  override a.angleMark = Path {
=======
  override a.mark = Path {
>>>>>>> ec12a722
    pathData : arc("open", startA, endA, (a.radius, a.radius), 0, 0, sweepA)
   strokeWidth : 2.0
    color : Colors.black
    fill: Colors.none
 }
<<<<<<< HEAD
  override b.angleMark = Path {
=======
  override b.mark = Path {
>>>>>>> ec12a722
    pathData : arc("open", startB, endB, (b.radius, b.radius), 0, 0, sweepB)
    strokeWidth : 2.0
    color : Colors.black
    fill: Colors.none
 }

  bigR = const.bigThetaRadius
  startAbig = ptOnLine(a.q, a.p, bigR)
  endAbig = ptOnLine(a.q, a.r, bigR)

  startBbig = ptOnLine(b.q, b.p, bigR)
  endBbig = ptOnLine(b.q, b.r, bigR)

<<<<<<< HEAD
  override a.angleMark2 = Path {
=======
  override a.mark2 = Path {
>>>>>>> ec12a722
    pathData : arc("open", startAbig, endAbig, (bigR, bigR), 0, 0, sweepA)
    strokeWidth : 2.0
    color : Colors.black
    fill: Colors.none
 }
<<<<<<< HEAD
  override b.angleMark2 = Path {
=======
  override b.mark2 = Path {
>>>>>>> ec12a722
    pathData : arc("open", startBbig, endBbig, (bigR, bigR), 0, 0, sweepB)
    strokeWidth : 2.0
    color : Colors.black
    fill: Colors.none
 }

}
Angle a, b
where EqualAngleMarker3(a, b) {
  startA = angleMarker(a.q, a.p, a.radius)
  endA = angleMarker(a.q, a.r, a.radius)
  sweepA = arcSweepFlag(a.q, startA, endA)

  startB = angleMarker(b.q, b.p, b.radius)
  endB = angleMarker(b.q, b.r, b.radius)
  sweepB = arcSweepFlag(b.q, startB, endB)

  override a.angleMark = Path {
    pathData : arc("open", startA, endA, (a.radius, a.radius), 0, 0, sweepA)
   strokeWidth : 2.0
    color : Colors.black
    fill: Colors.none
 }
  override b.angleMark = Path {
    pathData : arc("open", startB, endB, (b.radius, b.radius), 0, 0, sweepB)
    strokeWidth : 2.0
    color : Colors.black
    fill: Colors.none
 }

  midR = const.bigThetaRadius
  startAbig = angleMarker(a.q, a.p, midR)
  endAbig = angleMarker(a.q, a.r, midR)

  startBbig = angleMarker(b.q, b.p, midR)
  endBbig = angleMarker(b.q, b.r, midR)

  override a.angleMark2 = Path {
    pathData : arc("open", startAbig, endAbig, (midR, midR), 0, 0, sweepA)
    strokeWidth : 2.0
    color : Colors.black
    fill: Colors.none
 }
  override b.angleMark2 = Path {
    pathData : arc("open", startBbig, endBbig, (midR, midR), 0, 0, sweepB)
    strokeWidth : 2.0
    color : Colors.black
    fill: Colors.none
 }

  bigR = const.bigThetaRadius + 20.
  startAbig = angleMarker(a.q, a.p, bigR)
  endAbig = angleMarker(a.q, a.r, bigR)

  startBbig = angleMarker(b.q, b.p, bigR)
  endBbig = angleMarker(b.q, b.r, bigR)

  override a.angleMark3 = Path {
    pathData : arc("open", startAbig, endAbig, (bigR, bigR), 0, 0, sweepA)
    strokeWidth : 2.0
    color : Colors.black
    fill: Colors.none
 }
  override b.angleMark3 = Path {
    pathData : arc("open", startBbig, endBbig, (bigR, bigR), 0, 0, sweepB)
    strokeWidth : 2.0
    color : Colors.black
    fill: Colors.none
 }
}

Angle a, b
where EqualAngle(a, b) {
  -- make sure angle a is equal to angle b
  dotA = dot(normalize(a.p - a.q), normalize(a.r - a.q))
  dotB = dot(normalize(b.p - b.q), normalize(b.r - b.q))
  ensure equal(dotA, dotB)
}

<<<<<<< HEAD
--Triangle
=======
Angle a
where RightUnmarked(a) {
  ensure equal(dot(a.p - a.q, a.r - a.q), 0)
}

Angle a
where RightMarked(a) {
  --render half square path of size a.radius
  override a.mark = Path {
    pathData : pathFromPoints("open", [ptOnLine(a.q, a.p, 20.), innerPointOffset(a.q, a.p, a.r, 20.), ptOnLine(a.q, a.r, 20.)])
    strokeWidth : 2.0
    color : Colors.black
    fill : Colors.none
  }
  ensure equal(dot(a.p - a.q, a.r - a.q), 0)
}

Segment e; Plane p {
  e.icon above p.icon
}

>>>>>>> ec12a722
Triangle t; Plane P 
where t := MkTriangle(p, q, r)
with Point p; Point q; Point r {
  t.side1 above P.icon
  t.side2 above P.icon
  t.side3 above P.icon
}

Triangle t
where t := MkTriangle(p, q, r)
with Point p; Point q; Point r {
     t.color = setOpacity(Colors.darkpurple, 0.4)
     t.side1 = Line {
     	 start : p.icon.center
     	 end : q.icon.center
	     color : t.color
	     thickness : const.strokeWidth
	     stroke : "none"
	     style : "solid"
     }
     t.side2 = Line {
       start : q.icon.center
       end : r.icon.center
	     color : t.color
	     thickness : const.strokeWidth
	     stroke : "none"
	     style : "solid"
     }
     t.side3 = Line {
     	 start : p.icon.center
     	 end : r.icon.center
	     color : t.color
	     thickness : const.strokeWidth
	     stroke : "none"
	     style : "solid"
     }
}

--Rectangle
-- -- Should the rectangle be constructed from the points, or vice versa?
Rectangle R
where R := MkRectangle(p, q, r, s); In(p, P)
with Point p; Point q; Point r; Point s; Plane P  {
  override R.color = setOpacity(Colors.blue, 0.2)

  R.icon = Path {
    pathData : pathFromPoints("closed", [p.icon.center, q.icon.center, r.icon.center, s.icon.center])
    strokeWidth : const.strokeWidth
    fill : R.color
    color : Colors.black
  }

  ensure equal(vdist(p.icon.center, q.icon.center), vdist(r.icon.center, s.icon.center))
  ensure equal(vdist(p.icon.center, s.icon.center), vdist(q.icon.center, r.icon.center))
  ensure equal(vdist(p.icon.center, s.icon.center), vdist(q.icon.center, r.icon.center))
  ensure equal(dot(p.icon.center - q.icon.center, q.icon.center - r.icon.center), 0)
  ensure equal(dot(q.icon.center - r.icon.center, r.icon.center - s.icon.center), 0)
  -- ensure lessThan(10.0, norm(p.icon.center - q.icon.center))
  -- ensure lessThan(10.0, norm(q.icon.center - r.icon.center))

  R.icon above P.icon
}

<<<<<<< HEAD
=======
Angle theta
where theta := InteriorAngle(p, q, r)
with Point p; Point q; Point r {
  theta.p = p.vec
  theta.q = q.vec
  theta.r = r.vec
  theta.color = Colors.black
  theta.side1 = Line {
    start : p.icon.center
    end : q.icon.center
    color : theta.color
    thickness : const.strokeWidth
    stroke : 2.
    style : "solid"
  }
  theta.side2 = Line {
    start : q.icon.center
    end : r.icon.center
    color : theta.color
    thickness : const.strokeWidth
    stroke : 2.
    style : "solid"
  }
  theta.radius = const.thetaRadius
}
 --    theta.radius = const.thetaRadius
--     -- TODO: always take the acute angle, not the obtuse angle
--     theta.arcPath = arcPathEuclidean(p.vec, q.vec, r.vec, theta.radius, "Closed")
--
--     theta.shape = Path {
--       pathData : polygonFromPoints(theta.arcPath)
--      strokeWidth : const.strokeWidth
--       color : Colors.darkpurple
--       fill : setOpacity(Colors.white, 0.5)
--     }

--     theta.icon above const.plane
--     theta.icon below p.icon
--     theta.icon below q.icon
--     theta.icon below r.icon

--     -- TODO: or could be minimum constraint function
--     encourage repel(q.icon, r.icon, 100.0)
-- }
>>>>>>> ec12a722

-- -- We don't know if the points in the triangle actually include the points in the square or not
-- -- TODO: this doesn't seem to match -- and the matches take way too long!!

-- -- Square S
-- -- where S := MkSquare(p, q, r, s); Disjoint(S, T); T := MkTriangle(a, b, c)
-- -- with Point p; Point q; Point r; Point s; Triangle T; Point a; Point b; Point c {

-- -- Need overrides because Square <: Rectangle

-- Square S
-- where S := MkSquare(p, q, r, s)
-- with Point p; Point q; Point r; Point s {

--      -- Assuming (p,q) are the segment of a triangle
--      -- TODO: this should really do that match in Style...
--      -- and r,s are the other two points of the square

--     override S.color = setOpacity(Colors.midnightblue, 0.4)

--     S.path = squareAt(p.vec, q.vec)

--     override S.shape = Path {
-- 	    pathData : polygonFromPoints(S.path)
-- 	    -- Assumes that the last two points are the new corners (r, s) that need to be set
-- 	    strokeWidth : const.strokeWidth
-- 	    fill : S.color
-- 	    color : Colors.black
-- 	    rotation : 0.0
--     }

--     -- Position the points at the corner of the square
--     override r.vec = get(S.path, 2)
--     override r.x = get(r.vec, 0)
--     override r.y = get(r.vec, 1)

--     override s.vec = get(S.path, 3)
--     override s.x = get(s.vec, 0)
--     override s.y = get(s.vec, 1)
-- }

-- -- These more specific matches are so we can figure out which third point of the triangle to push the square away from
-- -- Note: order of the variables really matters!

-- Square S
-- where S := MkSquare(p, q, r, s); Disjoint(S, T); T := MkTriangle(c, q, p)
-- with Point p; Point q; Point r; Point s; Triangle T; Point c {

--     override S.path = squareAt(p.vec, q.vec, c.vec)
-- }

-- Square S
-- where S := MkSquare(p, q, r, s); Disjoint(S, T); T := MkTriangle(q, p, c)
-- with Point p; Point q; Point r; Point s; Triangle T; Point c {

--     override S.path = squareAt(p.vec, q.vec, c.vec)
-- }

-- Square S
-- where S := MkSquare(p, q, r, s); Disjoint(S, T); T := MkTriangle(p, c, q)
-- with Point p; Point q; Point r; Point s; Triangle T; Point c {

--     override S.path = squareAt(p.vec, q.vec, c.vec)
-- }


-- Angle theta
-- where theta := InteriorAngle(q, p, r); Right(theta)
-- with Point p; Point q; Point r {
--       override theta.perpSize = 13.0

--       -- override theta.shape = Path {
--       -- 		 pathData : perpPath(q.vec, p.vec, r.vec, theta.perpSize)
--       -- 		 strokeWidth : 1.25
--       -- 		 color : Colors.black
--       -- 		 fill : setOpacity(Colors.white, 0.5)
--       -- }

--       ensure perpendicular(q.vec, p.vec, r.vec)
-- }

-- Ray r {
--     r.length = const.rayLength
-- }

-- Point p
-- where p := Midpoint(s)
-- with Segment s {
--      override p.icon.x = midpointX(s.icon)
--      override p.icon.y = midpointY(s.icon)

--      override p.icon.strokeWidth = 1.0
--      override p.icon.color = Colors.white
--      override p.icon.r = 3.2
--      p.midLayering = p.icon above s.icon
-- }

-- Ray r
-- with Angle theta; Point x; Point y; Point z
-- where r := Bisector(theta); theta := InteriorAngle(y, x, z) {

--       r.tail = [x.x, x.y]
--       r.head = angleBisectorEuclidean(x.vec, y.vec, z.vec, r.length)

--       r.icon = Line {
--       	      startX : x.x
-- 	      startY : x.y
-- 	      -- TODO: figure out how long this should be
-- 	      -- TODO: calculate this location properly; WRT the angle and the non-origin endpoints; this is just a heuristic
-- 	      endX : get(r.head, 0)
-- 	      endY : get(r.head, 1)
-- 	      thickness : const.strokeWidth
-- 	      color : Colors.darkpurple
--       	      rightArrowhead : True
-- 	      arrowheadSize : const.arrowheadSize
--       }

--       -- Bisect the arc twice more to get the bisector mark locations
--       -- Throw away z coordinate for each
--       theta.bisectpt1 = angleBisectorEuclidean(x.vec, y.vec, r.head, theta.radius)
--       theta.bisectpt2 = angleBisectorEuclidean(x.vec, z.vec, r.head, theta.radius)
--       theta.markLen = 10.0

--       -- Angle bisector marks: two tick marks
--       theta.bisectMark1 = Path {
--       	      pathData : makeBisectorMark(theta.bisectpt1, x.vec, theta.markLen)
--       	      strokeWidth : const.strokeWidth
--       	      fill : Colors.none
--       	      color : Colors.darkpurple
--       	      rotation : 0.0
--       	      rightArrowhead : False
--       	      arrowheadSize : 0.0
--       }

--       theta.bisectMark2 = Path {
--       	      pathData : makeBisectorMark(theta.bisectpt2, x.vec, theta.markLen)
--       	      strokeWidth : const.strokeWidth
--       	      fill : Colors.none
--       	      color : Colors.darkpurple
--       	      rotation : 0.0
--       	      rightArrowhead : False
--       	      arrowheadSize : 0.0
--       }

--       theta.layeringMark1 = theta.bisectMark1 above theta.icon
--       theta.layeringMark2 = theta.bisectMark2 above theta.icon
--       r.layering = r.icon above const.plane
-- }

-- Ray r
-- with Linelike s; Point m
-- where r := PerpendicularBisector(s); m := Midpoint(s) {

--       r.icon = Line {
--       	      startX : midpointX(s.icon)
-- 	      startY : midpointY(s.icon)
-- 	      endX : perpX(s.icon, r.icon.startX, r.icon.startY, r.length)
-- 	      endY : perpY(s.icon, r.icon.startX, r.icon.startY, r.length)
-- 	      thickness : const.strokeWidth
-- 	      color : Colors.darkpurple
-- 	      style : "dotted"
--       	      rightArrowhead : True
-- 	      arrowheadSize : const.arrowheadSize
--       }

--       r.perpSize = 10.0

--       r.perpMark = Path {
--       		 pathData : perpPath(r.shape, s.shape, (r.shape.startX, r.shape.startY), r.perpSize)
-- 		 strokeWidth : 1.25
-- 		 color : Colors.black
-- 		 fill : setOpacity(Colors.white, 0.5)
--       }

--       r.layering1 = r.icon above const.plane
--       r.layering2 = r.perpMark above const.plane

--       r.markLayering1 = r.perpMark below s.icon
--       r.markLayering2 = r.perpMark below r.icon
--       -- r.markLayering3 = r.perpMark above const.sphere
--       r.markLayering4 = r.perpMark below p.icon
--       r.markLayering5 = r.perpMark below q.icon
--       r.markLayering6 = r.perpMark below r.icon
--       r.markLayering7 = r.perpMark below m.icon

--      labelAvoidFn_Mark = encourage repel(r.icon, m.text, const.repelWeight)
--      labelAvoidFn_Ray = encourage repel(r.perpMark, m.text, const.repelWeight)
--      labelAvoidFn_Seg = encourage repel(s.icon, m.text, const.repelWeight)
-- }

-- -- TODO: trying to just add a repel function on the point that's not in a segment... this might be too many repels for the ones that are in a segment though

-- -- TODO: should we use const.repelWeight below?

-- Ray r; Point p {
--     labelAvoidFn = encourage repel(r.icon, p.text, const.repelWeight)
--     layering = r.icon below p.icon
-- }

-- Segment s; Point p {
--      -- TODO: Maybe the optimization would be faster if I used lines instead of curves for the segments?	
--      labelAvoidFn_p = encourage repel(s.icon, p.text, const.repelWeight)
-- }

-- Triangle t; Point p {
--     layering1 = t.icon below p.icon
--     layering2 = t.icon below p.text
-- }

-- Square s; Point p {
--     layering1 = s.icon below p.icon
--     layering2 = s.icon below p.text
-- }

-- Rectangle r; Point p {
--     layering1 = r.icon below p.icon
--     layering2 = r.icon below p.text
-- }

-- Triangle t; Segment e {
--     layering1 = t.icon below e.icon
-- }

-- Square s; Segment e {
--     layering1 = s.icon below e.icon
-- }

-- Rectangle r; Segment e {
--     layering1 = r.icon below e.icon
-- }

-- Triangle t; Angle theta {
-- 	 layering = theta.icon above t.icon
-- }

--- -----------------------------------------------------------------------------

-- -- TODO: Take the altitude at a particular angle that happens to be right
-- -- Might not need to specify the angle if we know the triangle's right
-- Segment e
-- where e := Altitude(t, theta); Right(theta); theta := InteriorAngle(q, p, r) -- `p` is the point of the angle
-- with Triangle t; Angle theta; Point p; Point q; Point r {

--      e.color = Colors.black
--      e.proj_pt = project(q.vec, p.vec, r.vec)

--      e.icon = Line {
--      	     startX : p.x
--      	     startY : p.y
--      	     endX : get(e.proj_pt, 0)
--      	     endY : get(e.proj_pt, 1)
-- 	     style : "dashed"
-- 	     color : e.color
-- 	     thickness : const.strokeWidth
-- 	     stroke : "none"
--      }

--      -- TODO: layering
-- }

-- -- Set the location of an endpoint of an altitude to be the result of the altitude on the edge
-- Point p
-- with Segment e; Triangle t; Angle theta
-- where p := Endpoint(e); e := Altitude(t, theta) {

--       override p.x = get(e.proj_pt, 0)
--       override p.y = get(e.proj_pt, 1)
-- }

-- -- Special case for KL
-- Point p
-- with Segment ba; Segment cp; Point a; Point b; Point c
-- where ba := MkSegment(b, a); On(p, ba); cp := MkSegment(c, p); Perpendicular(cp, ba) {

--       -- BA is the existing segment; C is an existing point that defines the angle
--       -- p's location is really another altitude of the angle ACB
--       override p.vec = project(a.vec, c.vec, b.vec) 
--       override p.x = get(p.vec, 0)
--       override p.y = get(p.vec, 1)
-- }- -- TODO: Appendices removed for now<|MERGE_RESOLUTION|>--- conflicted
+++ resolved
@@ -343,21 +343,13 @@
   endB = ptOnLine(b.q, b.r, b.radius)
   sweepB = arcSweepFlag(b.q, startB, endB)
 
-<<<<<<< HEAD
-  override a.angleMark = Path {
-=======
   override a.mark = Path {
->>>>>>> ec12a722
     pathData : arc("open", startA, endA, (a.radius, a.radius), 0, 0, sweepA)
    strokeWidth : 2.0
     color : Colors.black
     fill: Colors.none
  }
-<<<<<<< HEAD
-  override b.angleMark = Path {
-=======
   override b.mark = Path {
->>>>>>> ec12a722
     pathData : arc("open", startB, endB, (b.radius, b.radius), 0, 0, sweepB)
     strokeWidth : 2.0
     color : Colors.black
@@ -371,21 +363,13 @@
   startBbig = ptOnLine(b.q, b.p, bigR)
   endBbig = ptOnLine(b.q, b.r, bigR)
 
-<<<<<<< HEAD
-  override a.angleMark2 = Path {
-=======
   override a.mark2 = Path {
->>>>>>> ec12a722
     pathData : arc("open", startAbig, endAbig, (bigR, bigR), 0, 0, sweepA)
     strokeWidth : 2.0
     color : Colors.black
     fill: Colors.none
  }
-<<<<<<< HEAD
-  override b.angleMark2 = Path {
-=======
   override b.mark2 = Path {
->>>>>>> ec12a722
     pathData : arc("open", startBbig, endBbig, (bigR, bigR), 0, 0, sweepB)
     strokeWidth : 2.0
     color : Colors.black
@@ -403,13 +387,13 @@
   endB = angleMarker(b.q, b.r, b.radius)
   sweepB = arcSweepFlag(b.q, startB, endB)
 
-  override a.angleMark = Path {
+  override a.mark = Path {
     pathData : arc("open", startA, endA, (a.radius, a.radius), 0, 0, sweepA)
    strokeWidth : 2.0
     color : Colors.black
     fill: Colors.none
  }
-  override b.angleMark = Path {
+  override b.mark = Path {
     pathData : arc("open", startB, endB, (b.radius, b.radius), 0, 0, sweepB)
     strokeWidth : 2.0
     color : Colors.black
@@ -423,13 +407,13 @@
   startBbig = angleMarker(b.q, b.p, midR)
   endBbig = angleMarker(b.q, b.r, midR)
 
-  override a.angleMark2 = Path {
+  override a.mark2 = Path {
     pathData : arc("open", startAbig, endAbig, (midR, midR), 0, 0, sweepA)
     strokeWidth : 2.0
     color : Colors.black
     fill: Colors.none
  }
-  override b.angleMark2 = Path {
+  override b.mark2 = Path {
     pathData : arc("open", startBbig, endBbig, (midR, midR), 0, 0, sweepB)
     strokeWidth : 2.0
     color : Colors.black
@@ -443,13 +427,13 @@
   startBbig = angleMarker(b.q, b.p, bigR)
   endBbig = angleMarker(b.q, b.r, bigR)
 
-  override a.angleMark3 = Path {
+  override a.mark3 = Path {
     pathData : arc("open", startAbig, endAbig, (bigR, bigR), 0, 0, sweepA)
     strokeWidth : 2.0
     color : Colors.black
     fill: Colors.none
  }
-  override b.angleMark3 = Path {
+  override b.mark3 = Path {
     pathData : arc("open", startBbig, endBbig, (bigR, bigR), 0, 0, sweepB)
     strokeWidth : 2.0
     color : Colors.black
@@ -465,9 +449,6 @@
   ensure equal(dotA, dotB)
 }
 
-<<<<<<< HEAD
---Triangle
-=======
 Angle a
 where RightUnmarked(a) {
   ensure equal(dot(a.p - a.q, a.r - a.q), 0)
@@ -489,7 +470,6 @@
   e.icon above p.icon
 }
 
->>>>>>> ec12a722
 Triangle t; Plane P 
 where t := MkTriangle(p, q, r)
 with Point p; Point q; Point r {
@@ -553,53 +533,6 @@
   R.icon above P.icon
 }
 
-<<<<<<< HEAD
-=======
-Angle theta
-where theta := InteriorAngle(p, q, r)
-with Point p; Point q; Point r {
-  theta.p = p.vec
-  theta.q = q.vec
-  theta.r = r.vec
-  theta.color = Colors.black
-  theta.side1 = Line {
-    start : p.icon.center
-    end : q.icon.center
-    color : theta.color
-    thickness : const.strokeWidth
-    stroke : 2.
-    style : "solid"
-  }
-  theta.side2 = Line {
-    start : q.icon.center
-    end : r.icon.center
-    color : theta.color
-    thickness : const.strokeWidth
-    stroke : 2.
-    style : "solid"
-  }
-  theta.radius = const.thetaRadius
-}
- --    theta.radius = const.thetaRadius
---     -- TODO: always take the acute angle, not the obtuse angle
---     theta.arcPath = arcPathEuclidean(p.vec, q.vec, r.vec, theta.radius, "Closed")
---
---     theta.shape = Path {
---       pathData : polygonFromPoints(theta.arcPath)
---      strokeWidth : const.strokeWidth
---       color : Colors.darkpurple
---       fill : setOpacity(Colors.white, 0.5)
---     }
-
---     theta.icon above const.plane
---     theta.icon below p.icon
---     theta.icon below q.icon
---     theta.icon below r.icon
-
---     -- TODO: or could be minimum constraint function
---     encourage repel(q.icon, r.icon, 100.0)
--- }
->>>>>>> ec12a722
 
 -- -- We don't know if the points in the triangle actually include the points in the square or not
 -- -- TODO: this doesn't seem to match -- and the matches take way too long!!
