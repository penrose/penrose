canvas {
  width = 800
  height = 700
}

Colors {
    -- Keenan palette
    black = rgba(0.0, 0.0, 0.0, 1.0)

    darkpurple = rgba(0.549,0.565,0.757, 1.0)
    purple2 = rgba(0.106, 0.122, 0.54, 0.2)
    lightpurple = rgba(0.816,0.824, 0.902, 1.0)

    verylightpurple = rgba(0.953, 0.957, 0.977, 1.0)
    purple3 = rgba(0.557, 0.627, 0.769, 1.0)

    midnightblue = rgba(0.14, 0.16, 0.52, 1.0)
    lightslategray = rgba(0.50, 0.51, 0.69, 1.0)
    silver = rgba(0.71, 0.72, 0.79, 1.0)
    gainsboro = rgba(0.87, 0.87, 0.87, 1.0)

    darkgray = rgba(0.1, 0.1, 0.1, 1.0)
    mediumgray = rgba(0.5, 0.5, 0.5, 1.0)
    gray = rgba(0.8, 0.8, 0.8, 1.0)
    red = rgba(1.0, 0.0, 0.0, 1.0)
    pink = rgba(1.0, 0.4, 0.7, 1.0)
    yellow = rgba(1.0, 1.0, 0.0, 1.0)
    orange = rgba(1.0, 0.6, 0.0, 1.0)
    lightorange = rgba(1.0, 0.6, 0.0, 0.25)
    green = rgba(0.0, 1.0, 0.0, 1.0)
    blue = rgba(0.0, 0.0, 1.0, 1.0)
    sky = rgba(0.325, 0.718, 0.769, 1.0)
    lightsky = rgba(0.325, 0.718, 0.769, 0.25)
    lightblue = rgba(0.0, 0.0, 1.0, 0.25)
    cyan = rgba(0.0, 1.0, 1.0, 1.0)
    purple = rgba(0.5, 0.0, 0.5, 1.0)
    white = rgba(1.0, 1.0, 1.0, 1.0)
    none = rgba(0.0, 0.0, 0.0, 0.0)
    bluegreen = rgba(0.44, 0.68, 0.60, 1.0)
}

const {
    pi = 3.14159
    arrowheadSize = 0.65
    strokeWidth = 1.75
    textPadding = 7.0
    textPadding2 = 25.0
    repelWeight = 0.7 -- TODO: Reverted from 0.0
    repelWeight2 = 0.5
    fontSize = "18pt"
    containPadding = 50.0
    rayLength = 100.0
    pointSize = 4.0
    pointStroke = 0.0
    thetaRadius = 30.0
    bigThetaRadius = 40.0
}

Plane p {
  dim = 700.0
  p.text = Text {
    center : ((dim / 2.0) - const.textPadding2, (dim / 2.0) - const.textPadding2)
    string : p.label
    fontSize : const.fontSize
  }

  -- inner: #f3f4f9, outer: #8e93c4
  p.icon = Rectangle {
    -- angle : 0.0
    --color : Colors.verylightpurple
    color : Colors.none -- TODO: arrange angle markers so plane can be opaque
    strokeColor : Colors.purple3
    strokeWidth : 2.0
    center : (0.0, 0.0)
    w : dim
    h : dim
  }

  p.text above p.icon
}

Point p {
  p.x = ?
  p.y = ?
  p.vec = (p.x, p.y)
  p.color = Colors.black

    p.icon = Circle {
      center: p.vec
      r : const.pointSize
      color : Colors.black
      strokeWidth : 0.0
      strokeColor : Colors.black
    }

    p.text = Text {
      string : p.label
      rotation : 0.0
      color : Colors.black
      fontSize : const.fontSize
    }
    ensure atDist(p.icon, p.text, const.textPadding)
}

Point p
with Plane P
where In(p, P) {
  -- TODO: the problem is that this ensures the padding is const? Or is > padding okay?
  -- There's a choice of whether to put padding on the point or the text for containment
  ensure contains(P.icon, p.icon, const.containPadding)
  ensure contains(P.icon, p.text, 0.0)

  p.icon above P.icon
  p.text above P.icon
}

Point p, q, r
where Collinear(p, q, r) {
  ensure collinear(p.icon, q.icon, r.icon)
  encourage repel(p.icon, q.icon, const.repelWeight)
  encourage repel(q.icon, r.icon, const.repelWeight)
--  encourage equal(vdist(q.vec, p.vec), vdist(r.vec,q.vec))
}

Segment e
where e := MkSegment(p, q)
with Point p; Point q {
     e.vec = [q.x - p.x, q.y - p.y]

     e.color = Colors.black

     e.icon = Line {
       start : p.icon.center
       end : q.icon.center
	     color : e.color
	     thickness : const.strokeWidth
	     stroke : "none"
	     style : "solid"
     }

     p.icon above e.icon
     q.icon above e.icon

<<<<<<< HEAD
     encourage pointLineDist(p.text.center, e.icon, 30.)
     encourage pointLineDist(q.text.center, e.icon, 30.)
=======
    --  encourage repel(e.icon, p.text, const.repelWeight)
    --  encourage repel(e.icon, q.text, const.repelWeight)
>>>>>>> ec12a722

    --  e.icon above const.plane
}

Segment s, t
where EqualLength(s, t) {
  encourage equal(vdist(s.icon.start, s.icon.end), vdist(t.icon.start, t.icon.end))
}

Segment s, t 
where EqualLengthMarker(s, t) {
  s.tick = Line {
    start : midpointOffset(s.icon, 10.)
    end : midpointOffset(s.icon, -10.)
    color : Colors.black
    thickness : 2.0
    stroke : "none"
    style : "solid"
  }
  t.tick = Line {
    start : midpointOffset(t.icon, 10.)
    end : midpointOffset(t.icon, -10.)
    color : Colors.black
    thickness : 2.0
    stroke : "none"
    style : "solid"
  }
  s.tick above s.icon
  t.tick above t.icon
}

Angle a, b
where EqualAngleMarker1(a, b) {
  --find points from p->q, then q->r for each vector. draw vectors for each
  startA = ptOnLine(a.q, a.p, a.radius)
  endA = ptOnLine(a.q, a.r, a.radius)
  sweepA = arcSweepFlag(a.q, startA, endA)

  startB = ptOnLine(b.q, b.p, b.radius)
  endB = ptOnLine(b.q, b.r, b.radius)
  sweepB = arcSweepFlag(b.q, startB, endB)

  override a.mark = Path {
    pathData : arc("open", startA, endA, (a.radius, a.radius), 0, 0, sweepA)
   strokeWidth : 2.0
    color : Colors.black
    fill: Colors.none
 }
  override b.mark = Path {
    pathData : arc("open", startB, endB, (b.radius, b.radius), 0, 0, sweepB)
    strokeWidth : 2.0
    color : Colors.black
    fill: Colors.none
 }
}

Angle a, b
where EqualAngleMarker2(a, b) {
  startA = ptOnLine(a.q, a.p, a.radius)
  endA = ptOnLine(a.q, a.r, a.radius)
  sweepA = arcSweepFlag(a.q, startA, endA)

  startB = ptOnLine(b.q, b.p, b.radius)
  endB = ptOnLine(b.q, b.r, b.radius)
  sweepB = arcSweepFlag(b.q, startB, endB)

  override a.mark = Path {
    pathData : arc("open", startA, endA, (a.radius, a.radius), 0, 0, sweepA)
   strokeWidth : 2.0
    color : Colors.black
    fill: Colors.none
 }
  override b.mark = Path {
    pathData : arc("open", startB, endB, (b.radius, b.radius), 0, 0, sweepB)
    strokeWidth : 2.0
    color : Colors.black
    fill: Colors.none
 }

  bigR = const.bigThetaRadius
  startAbig = ptOnLine(a.q, a.p, bigR)
  endAbig = ptOnLine(a.q, a.r, bigR)

  startBbig = ptOnLine(b.q, b.p, bigR)
  endBbig = ptOnLine(b.q, b.r, bigR)

  override a.mark2 = Path {
    pathData : arc("open", startAbig, endAbig, (bigR, bigR), 0, 0, sweepA)
    strokeWidth : 2.0
    color : Colors.black
    fill: Colors.none
 }
  override b.mark2 = Path {
    pathData : arc("open", startBbig, endBbig, (bigR, bigR), 0, 0, sweepB)
    strokeWidth : 2.0
    color : Colors.black
    fill: Colors.none
 }

}
Angle a, b
where EqualAngle(a, b) {
  -- make sure angle a is equal to angle b
  dotA = dot(normalize(a.p - a.q), normalize(a.r - a.q))
  dotB = dot(normalize(b.p - b.q), normalize(b.r - b.q))
  ensure equal(dotA, dotB)
}

Angle a
where RightUnmarked(a) {
  ensure equal(dot(a.p - a.q, a.r - a.q), 0)
}

Angle a
where RightMarked(a) {
  --render half square path of size a.radius
  override a.mark = Path {
    pathData : pathFromPoints("open", [ptOnLine(a.q, a.p, 20.), innerPointOffset(a.q, a.p, a.r, 20.), ptOnLine(a.q, a.r, 20.)])
    strokeWidth : 2.0
    color : Colors.black
    fill : Colors.none
  }
  ensure equal(dot(a.p - a.q, a.r - a.q), 0)
}

Segment e; Plane p {
  e.icon above p.icon
}

Triangle t; Plane P 
where t := MkTriangle(p, q, r)
with Point p; Point q; Point r {
  t.side1 above P.icon
  t.side2 above P.icon
  t.side3 above P.icon
}

Triangle t
where t := MkTriangle(p, q, r)
with Point p; Point q; Point r {
     t.color = setOpacity(Colors.darkpurple, 0.4)
     t.side1 = Line {
     	 start : p.icon.center
     	 end : q.icon.center
	     color : t.color
	     thickness : const.strokeWidth
	     stroke : "none"
	     style : "solid"
     }
     t.side2 = Line {
       start : q.icon.center
       end : r.icon.center
	     color : t.color
	     thickness : const.strokeWidth
	     stroke : "none"
	     style : "solid"
     }
     t.side3 = Line {
     	 start : p.icon.center
     	 end : r.icon.center
	     color : t.color
	     thickness : const.strokeWidth
	     stroke : "none"
	     style : "solid"
     }
}

-- -- Should the rectangle be constructed from the points, or vice versa?
Rectangle R
where R := MkRectangle(p, q, r, s); In(p, P)
with Point p; Point q; Point r; Point s; Plane P  {
  override R.color = setOpacity(Colors.blue, 0.2)

  R.icon = Path {
    pathData : pathFromPoints("closed", [p.icon.center, q.icon.center, r.icon.center, s.icon.center])
    strokeWidth : const.strokeWidth
    fill : R.color
    color : Colors.black
  }

  ensure equal(vdist(p.icon.center, q.icon.center), vdist(r.icon.center, s.icon.center))
  ensure equal(vdist(p.icon.center, s.icon.center), vdist(q.icon.center, r.icon.center))
  ensure equal(vdist(p.icon.center, s.icon.center), vdist(q.icon.center, r.icon.center))
  ensure equal(dot(p.icon.center - q.icon.center, q.icon.center - r.icon.center), 0)
  ensure equal(dot(q.icon.center - r.icon.center, r.icon.center - s.icon.center), 0)
  -- ensure lessThan(10.0, norm(p.icon.center - q.icon.center))
  -- ensure lessThan(10.0, norm(q.icon.center - r.icon.center))

  R.icon above P.icon
}

Angle theta
where theta := InteriorAngle(p, q, r)
with Point p; Point q; Point r {
  theta.p = p.vec
  theta.q = q.vec
  theta.r = r.vec
  theta.color = Colors.black
  theta.side1 = Line {
    start : p.icon.center
    end : q.icon.center
    color : theta.color
    thickness : const.strokeWidth
    stroke : 2.
    style : "solid"
  }
  theta.side2 = Line {
    start : q.icon.center
    end : r.icon.center
    color : theta.color
    thickness : const.strokeWidth
    stroke : 2.
    style : "solid"
  }
  theta.radius = const.thetaRadius
  encourage nonDegenerateAngle(p.icon, q.icon, r.icon)
}
 --    theta.radius = const.thetaRadius
--     -- TODO: always take the acute angle, not the obtuse angle
--     theta.arcPath = arcPathEuclidean(p.vec, q.vec, r.vec, theta.radius, "Closed")
--
--     theta.shape = Path {
--       pathData : polygonFromPoints(theta.arcPath)
--      strokeWidth : const.strokeWidth
--       color : Colors.darkpurple
--       fill : setOpacity(Colors.white, 0.5)
--     }

--     theta.icon above const.plane
--     theta.icon below p.icon
--     theta.icon below q.icon
--     theta.icon below r.icon

--     -- TODO: or could be minimum constraint function
--     encourage repel(q.icon, r.icon, 100.0)
-- }

-- -- We don't know if the points in the triangle actually include the points in the square or not
-- -- TODO: this doesn't seem to match -- and the matches take way too long!!

-- -- Square S
-- -- where S := MkSquare(p, q, r, s); Disjoint(S, T); T := MkTriangle(a, b, c)
-- -- with Point p; Point q; Point r; Point s; Triangle T; Point a; Point b; Point c {

-- -- Need overrides because Square <: Rectangle

-- Square S
-- where S := MkSquare(p, q, r, s)
-- with Point p; Point q; Point r; Point s {

--      -- Assuming (p,q) are the segment of a triangle
--      -- TODO: this should really do that match in Style...
--      -- and r,s are the other two points of the square

--     override S.color = setOpacity(Colors.midnightblue, 0.4)

--     S.path = squareAt(p.vec, q.vec)

--     override S.shape = Path {
-- 	    pathData : polygonFromPoints(S.path)
-- 	    -- Assumes that the last two points are the new corners (r, s) that need to be set
-- 	    strokeWidth : const.strokeWidth
-- 	    fill : S.color
-- 	    color : Colors.black
-- 	    rotation : 0.0
--     }

--     -- Position the points at the corner of the square
--     override r.vec = get(S.path, 2)
--     override r.x = get(r.vec, 0)
--     override r.y = get(r.vec, 1)

--     override s.vec = get(S.path, 3)
--     override s.x = get(s.vec, 0)
--     override s.y = get(s.vec, 1)
-- }

-- -- These more specific matches are so we can figure out which third point of the triangle to push the square away from
-- -- Note: order of the variables really matters!

-- Square S
-- where S := MkSquare(p, q, r, s); Disjoint(S, T); T := MkTriangle(c, q, p)
-- with Point p; Point q; Point r; Point s; Triangle T; Point c {

--     override S.path = squareAt(p.vec, q.vec, c.vec)
-- }

-- Square S
-- where S := MkSquare(p, q, r, s); Disjoint(S, T); T := MkTriangle(q, p, c)
-- with Point p; Point q; Point r; Point s; Triangle T; Point c {

--     override S.path = squareAt(p.vec, q.vec, c.vec)
-- }

-- Square S
-- where S := MkSquare(p, q, r, s); Disjoint(S, T); T := MkTriangle(p, c, q)
-- with Point p; Point q; Point r; Point s; Triangle T; Point c {

--     override S.path = squareAt(p.vec, q.vec, c.vec)
-- }


-- Angle theta
-- where theta := InteriorAngle(q, p, r); Right(theta)
-- with Point p; Point q; Point r {
--       override theta.perpSize = 13.0

--       -- override theta.shape = Path {
--       -- 		 pathData : perpPath(q.vec, p.vec, r.vec, theta.perpSize)
--       -- 		 strokeWidth : 1.25
--       -- 		 color : Colors.black
--       -- 		 fill : setOpacity(Colors.white, 0.5)
--       -- }

--       ensure perpendicular(q.vec, p.vec, r.vec)
-- }

-- Ray r {
--     r.length = const.rayLength
-- }

-- Point p
-- where p := Midpoint(s)
-- with Segment s {
--      override p.icon.x = midpointX(s.icon)
--      override p.icon.y = midpointY(s.icon)

--      override p.icon.strokeWidth = 1.0
--      override p.icon.color = Colors.white
--      override p.icon.r = 3.2
--      p.midLayering = p.icon above s.icon
-- }

-- Ray r
-- with Angle theta; Point x; Point y; Point z
-- where r := Bisector(theta); theta := InteriorAngle(y, x, z) {

--       r.tail = [x.x, x.y]
--       r.head = angleBisectorEuclidean(x.vec, y.vec, z.vec, r.length)

--       r.icon = Line {
--       	      startX : x.x
-- 	      startY : x.y
-- 	      -- TODO: figure out how long this should be
-- 	      -- TODO: calculate this location properly; WRT the angle and the non-origin endpoints; this is just a heuristic
-- 	      endX : get(r.head, 0)
-- 	      endY : get(r.head, 1)
-- 	      thickness : const.strokeWidth
-- 	      color : Colors.darkpurple
--       	      rightArrowhead : True
-- 	      arrowheadSize : const.arrowheadSize
--       }

--       -- Bisect the arc twice more to get the bisector mark locations
--       -- Throw away z coordinate for each
--       theta.bisectpt1 = angleBisectorEuclidean(x.vec, y.vec, r.head, theta.radius)
--       theta.bisectpt2 = angleBisectorEuclidean(x.vec, z.vec, r.head, theta.radius)
--       theta.markLen = 10.0

--       -- Angle bisector marks: two tick marks
--       theta.bisectMark1 = Path {
--       	      pathData : makeBisectorMark(theta.bisectpt1, x.vec, theta.markLen)
--       	      strokeWidth : const.strokeWidth
--       	      fill : Colors.none
--       	      color : Colors.darkpurple
--       	      rotation : 0.0
--       	      rightArrowhead : False
--       	      arrowheadSize : 0.0
--       }

--       theta.bisectMark2 = Path {
--       	      pathData : makeBisectorMark(theta.bisectpt2, x.vec, theta.markLen)
--       	      strokeWidth : const.strokeWidth
--       	      fill : Colors.none
--       	      color : Colors.darkpurple
--       	      rotation : 0.0
--       	      rightArrowhead : False
--       	      arrowheadSize : 0.0
--       }

--       theta.layeringMark1 = theta.bisectMark1 above theta.icon
--       theta.layeringMark2 = theta.bisectMark2 above theta.icon
--       r.layering = r.icon above const.plane
-- }

-- Ray r
-- with Linelike s; Point m
-- where r := PerpendicularBisector(s); m := Midpoint(s) {

--       r.icon = Line {
--       	      startX : midpointX(s.icon)
-- 	      startY : midpointY(s.icon)
-- 	      endX : perpX(s.icon, r.icon.startX, r.icon.startY, r.length)
-- 	      endY : perpY(s.icon, r.icon.startX, r.icon.startY, r.length)
-- 	      thickness : const.strokeWidth
-- 	      color : Colors.darkpurple
-- 	      style : "dotted"
--       	      rightArrowhead : True
-- 	      arrowheadSize : const.arrowheadSize
--       }

--       r.perpSize = 10.0

--       r.perpMark = Path {
--       		 pathData : perpPath(r.shape, s.shape, (r.shape.startX, r.shape.startY), r.perpSize)
-- 		 strokeWidth : 1.25
-- 		 color : Colors.black
-- 		 fill : setOpacity(Colors.white, 0.5)
--       }

--       r.layering1 = r.icon above const.plane
--       r.layering2 = r.perpMark above const.plane

--       r.markLayering1 = r.perpMark below s.icon
--       r.markLayering2 = r.perpMark below r.icon
--       -- r.markLayering3 = r.perpMark above const.sphere
--       r.markLayering4 = r.perpMark below p.icon
--       r.markLayering5 = r.perpMark below q.icon
--       r.markLayering6 = r.perpMark below r.icon
--       r.markLayering7 = r.perpMark below m.icon

--      labelAvoidFn_Mark = encourage repel(r.icon, m.text, const.repelWeight)
--      labelAvoidFn_Ray = encourage repel(r.perpMark, m.text, const.repelWeight)
--      labelAvoidFn_Seg = encourage repel(s.icon, m.text, const.repelWeight)
-- }

-- -- TODO: trying to just add a repel function on the point that's not in a segment... this might be too many repels for the ones that are in a segment though

-- -- TODO: should we use const.repelWeight below?

-- Ray r; Point p {
--     labelAvoidFn = encourage repel(r.icon, p.text, const.repelWeight)
--     layering = r.icon below p.icon
-- }

-- Segment s; Point p {
--      -- TODO: Maybe the optimization would be faster if I used lines instead of curves for the segments?	
--      labelAvoidFn_p = encourage repel(s.icon, p.text, const.repelWeight)
-- }

-- Triangle t; Point p {
--     layering1 = t.icon below p.icon
--     layering2 = t.icon below p.text
-- }

-- Square s; Point p {
--     layering1 = s.icon below p.icon
--     layering2 = s.icon below p.text
-- }

-- Rectangle r; Point p {
--     layering1 = r.icon below p.icon
--     layering2 = r.icon below p.text
-- }

-- Triangle t; Segment e {
--     layering1 = t.icon below e.icon
-- }

-- Square s; Segment e {
--     layering1 = s.icon below e.icon
-- }

-- Rectangle r; Segment e {
--     layering1 = r.icon below e.icon
-- }

-- Triangle t; Angle theta {
-- 	 layering = theta.icon above t.icon
-- }

--- -----------------------------------------------------------------------------

-- -- TODO: Take the altitude at a particular angle that happens to be right
-- -- Might not need to specify the angle if we know the triangle's right
-- Segment e
-- where e := Altitude(t, theta); Right(theta); theta := InteriorAngle(q, p, r) -- `p` is the point of the angle
-- with Triangle t; Angle theta; Point p; Point q; Point r {

--      e.color = Colors.black
--      e.proj_pt = project(q.vec, p.vec, r.vec)

--      e.icon = Line {
--      	     startX : p.x
--      	     startY : p.y
--      	     endX : get(e.proj_pt, 0)
--      	     endY : get(e.proj_pt, 1)
-- 	     style : "dashed"
-- 	     color : e.color
-- 	     thickness : const.strokeWidth
-- 	     stroke : "none"
--      }

--      -- TODO: layering
-- }

-- -- Set the location of an endpoint of an altitude to be the result of the altitude on the edge
-- Point p
-- with Segment e; Triangle t; Angle theta
-- where p := Endpoint(e); e := Altitude(t, theta) {

--       override p.x = get(e.proj_pt, 0)
--       override p.y = get(e.proj_pt, 1)
-- }

-- -- Special case for KL
-- Point p
-- with Segment ba; Segment cp; Point a; Point b; Point c
-- where ba := MkSegment(b, a); On(p, ba); cp := MkSegment(c, p); Perpendicular(cp, ba) {

--       -- BA is the existing segment; C is an existing point that defines the angle
--       -- p's location is really another altitude of the angle ACB
--       override p.vec = project(a.vec, c.vec, b.vec) 
--       override p.x = get(p.vec, 0)
--       override p.y = get(p.vec, 1)
-- }- -- TODO: Appendices removed for now<|MERGE_RESOLUTION|>--- conflicted
+++ resolved
@@ -141,13 +141,8 @@
      p.icon above e.icon
      q.icon above e.icon
 
-<<<<<<< HEAD
      encourage pointLineDist(p.text.center, e.icon, 30.)
      encourage pointLineDist(q.text.center, e.icon, 30.)
-=======
-    --  encourage repel(e.icon, p.text, const.repelWeight)
-    --  encourage repel(e.icon, q.text, const.repelWeight)
->>>>>>> ec12a722
 
     --  e.icon above const.plane
 }
