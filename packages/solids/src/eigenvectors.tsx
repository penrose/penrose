import {
  Num,
  Var,
  add,
  div,
  mul,
  neg,
  ops,
  sqrt,
  sub,
  variable,
} from "@penrose/core";
import MarkdownIt from "markdown-it";
import mdMJ from "markdown-it-mathjax3";
import { createMutable } from "solid-js/store";
import DraggablePoint from "./DraggablePoint.js";
import { SignalNum, num, signalNum } from "./util.js";

const md = MarkdownIt().use(mdMJ);

const [ox, oy] = [200, 330];
const [w, h] = [270, 270];
const fontSize = "20px";
const fontFamily = "STIXGeneral-Italic";
const a1Color = "#3498db";
const a2Color = "#2ecc71";
const vColor = "#E74C3C";

const $ = (props: { children: string }) => (
  <span innerHTML={md.render(`$${props.children}$`)}></span>
);
const P = (props: { children: string }) => (
  <p innerHTML={md.render(`${props.children}`)}></p>
);

const toCanvas = (xy: Num[]) => [
  add(mul(xy[0], w / 5), ox),
  add(neg(mul(xy[1], h / 5)), oy),
];
const toModel = (xy: number[]): number[] => [xy[0] / (w / 5), xy[1] / (h / 5)];
const toScreen = (xy: number[]) => [(xy[0] * w) / 5 + ox, oy - (xy[1] * h) / 5];
const inWorld = (xy: number[]) => {
  const minmax = (n: number) => Math.max(0, Math.min(5, n));
  const x = minmax(xy[0]);
  const y = minmax(xy[1]);
  return [x, y];
};

const Arrowhead = (args: { id: string; fill: string }) => (
  <marker
    orient="auto"
    markerWidth="8"
    markerHeight="16"
    refX="1.5"
    refY="2"
    {...args}
  >
    <path d="M 0,0 V4 L2,2 Z"></path>
  </marker>
);

const Point = ({
  val,
  fill,
  label,
}: {
  val: Num[];
  fill: string;
  label: string;
}) => {
  const vals = toCanvas(val).map(signalNum);
  const [lx, ly] = ops.vadd(toCanvas(val), [15, -15]).map(signalNum);
  return (
    <g>
      <text
        font-family={fontFamily}
        font-size={fontSize}
        stroke-width={0}
        fill={fill}
        x={num(lx)}
        y={num(ly)}
      >
        {label}
      </text>
      <circle
        cx={num(vals[0])}
        cy={num(vals[1])}
        r={4}
        fill={"rgb(231, 76, 60)"}
      ></circle>
    </g>
  );
};

<<<<<<< HEAD
=======
/**
 * Converts screen to relative SVG coords
 * Thanks to
 * https://www.petercollingridge.co.uk/tutorials/svg/interactive/dragging/
 * @param e
 * @param svg
 */
const getPosition = (
  { clientX, clientY }: { clientX: number; clientY: number },
  svg: SVGSVGElement,
) => {
  const CTM = svg.getScreenCTM();
  if (CTM !== null) {
    return { x: (clientX - CTM.e) / CTM.a, y: (clientY - CTM.f) / CTM.d };
  }
  return { x: 0, y: 0 };
};

const onMouseDown = (e: MouseEvent, parent: SVGSVGElement, val: Var[]) => {
  const target = e.target as SVGSVGElement;
  target.setAttribute("fill-opacity", "0.15");
  const { clientX, clientY } = e;
  let { x: tempX, y: tempY } = getPosition({ clientX, clientY }, parent);
  let dx = 0,
    dy = 0;
  const onMouseMove = (e: MouseEvent) => {
    const { x, y } = getPosition(e, parent);
    dx = x - tempX;
    dy = tempY - y;
    tempX = x;
    tempY = y;
    // set the actual values
    const [mx, my] = toModel([dx, dy]);
    const futureX = val[0].val + mx;
    const futureY = val[1].val + my;
    if (futureX >= 0 && futureX <= 5) val[0].val = futureX;
    if (futureY >= 0 && futureY <= 5) val[1].val = futureY;
  };
  const onMouseUp = (e: MouseEvent) => {
    document.removeEventListener("mouseup", onMouseUp);
    document.removeEventListener("mousemove", onMouseMove);
    // remove transform
    target.setAttribute(`transform`, "");
    target.setAttribute("fill-opacity", "0.1");
  };
  document.addEventListener("mouseup", onMouseUp);
  document.addEventListener("mousemove", onMouseMove);
};

>>>>>>> 10869e2e
const Vector = ({
  id,
  fill,
  val,
  label,
}: {
  val: Var[];
  id: string;
  fill: string;
  label: string;
}) => {
  const vals = toCanvas(val).map(signalNum);
  const [lx, ly] = ops.vadd(toCanvas(val), [5, -5]).map(signalNum);
  return (
    <g>
      <Arrowhead id={id} fill={fill}></Arrowhead>
      <text
        font-family={fontFamily}
        font-size={fontSize}
        stroke-width={0}
        fill={fill}
        x={num(lx)}
        y={num(ly)}
      >
        {label}
      </text>
      <line
        marker-end={`url(#${id})`}
        stroke-width={6}
        stroke={fill}
        x1={ox}
        y1={oy}
        x2={num(vals[0])}
        y2={num(vals[1])}
      ></line>
    </g>
  );
};

const Axis = ({
  origin: [ox, oy],
  xRange: [minX, maxX],
  yRange: [minY, maxY],
  width,
  height,
}: {
  origin: [number, number];
  xRange: [number, number];
  yRange: [number, number];
  width: number;
  height: number;
}) => {
  const xStep = width / (maxX - minX);
  const yStep = height / (maxY - minY);
  const xTicks = Math.floor(width / xStep) + 1;
  const yTicks = Math.floor(height / yStep) + 1;
  const stroke = "#0002";
  return (
    <g>
      <g
        transform={`translate(0,${oy})`}
        style="font-size: 10px; pointer-events: none;"
      >
        {Array.from({ length: xTicks }).map((_, i: number) => (
          <g transform={`translate(${ox + i * xStep},0)`} style="opacity: 1;">
            <line y2="6" x2="0" stroke={stroke}></line>
            <text y="9" x="0" dy=".71em" style="text-anchor: middle;">
              {i}
            </text>
          </g>
        ))}
        <path fill="none" stroke="#0002" d={`M${ox},6V0H${ox + width}V6`} />
      </g>
      <g
        transform={`translate(${ox},0)`}
        style="font-size: 10px; pointer-events: none;"
      >
        {Array.from({ length: yTicks }).map((_, i: number) => (
          <g transform={`translate(0,${oy - i * yStep})`} style="opacity: 1;">
            <line x2="-6" y2="0" stroke={stroke}></line>
            <text x="-9" y="0" dy=".32em" style="text-anchor: end;">
              {i}
            </text>
          </g>
        ))}
        <path fill="none" stroke={stroke} d={`M-6,${oy}H0V${oy - height}H-6`} />
      </g>
    </g>
  );
};

const vec = (x: number, y: number): [Var, Var] => [
  createMutable(variable(x)),
  createMutable(variable(y)),
];

export const EigenValues = ({
  a1,
  a2,
  v,
}: {
  a1: Var[];
  a2: Var[];
  v: Var[];
}) => {
  const A = ops.mtrans([a1, a2]);
  const Av = ops.mvmul(A, v);
  const vc = toCanvas(v).map(signalNum);
  const avc = toCanvas(ops.mvmul(A, v)).map(signalNum);
  // compute eigenvalues using the trick: https://www.youtube.com/watch?v=e50Bj7jn9IQ
  const m = div(add(a1[0], a2[1]), 2);
  const p = ops.cross2(A[0], A[1]);
  const d = sqrt(sub(mul(m, m), p));
  const eigenValues = [add(m, d), sub(m, d)];
  const eigenValuesD = eigenValues.map(signalNum);
  const eigen1 = ops.vnormalize([sub(eigenValues[0], A[1][1]), A[1][0]]);
  const eigen1D = eigen1.map(signalNum);
  const eigen2 = ops.vnormalize([sub(eigenValues[1], A[1][1]), A[1][0]]);
  const eigen2D = eigen2.map(signalNum);
  const EigenSpace = ({
    basis,
    label,
  }: {
    basis: SignalNum[];
    label: string;
  }) => (
    <>
      <line
        x1={ox}
        y1={oy}
        x2={ox + num(basis[0]) * 10000}
        y2={oy - num(basis[1]) * 10000}
        stroke-width={1}
        stroke={"#000"}
      ></line>
      <text
        font-family={fontFamily}
        font-size={fontSize}
        stroke="#fff"
        stroke-width={4}
        paint-order="stroke"
        fill="#000"
        x={ox + num(basis[0]) * 100}
        y={oy - num(basis[1]) * 100}
      >
        {label}
      </text>
    </>
  );

  let svg = undefined;

  return (
    <div
      style={{
        display: "flex",
        width: "100%",
        "justify-content": "center",
        "align-content": "center",
      }}
    >
      <svg ref={svg} width={700} height={400}>
        <Axis
          origin={[ox, oy]}
          width={w}
          height={h}
          xRange={[0, 5]}
          yRange={[0, 5]}
        />
        <g>
          <Vector id="primary" fill={a1Color} val={a1} label="a₁" />
          <DraggablePoint
            x={a1[0]}
            y={a1[1]}
            constrain={inWorld}
            transform={{ toScreen, toModel }}
            svg={svg}
          />
          <Vector id="secondary" fill={a2Color} val={a2} label="a₂" />
          <DraggablePoint
            x={a2[0]}
            y={a2[1]}
            constrain={inWorld}
            svg={svg}
            transform={{ toScreen, toModel }}
          />
          <Point fill={vColor} val={v} label="v" />
          <DraggablePoint
            x={v[0]}
            y={v[1]}
            constrain={inWorld}
            svg={svg}
            transform={{ toScreen, toModel }}
          />
          <line
            x1={num(vc[0])}
            y1={num(vc[1])}
            x2={num(avc[0])}
            y2={num(avc[1])}
            stroke-width={2}
            stroke="#0002"
            stroke-dasharray="2,2"
          ></line>
          <Point fill={vColor} val={Av} label="Av" />
        </g>
        <EigenSpace basis={eigen1D} label="s₁" />
        <EigenSpace basis={eigen2D} label="s₂" />
      </svg>
      <div>
        <$>{`\\lambda_1 = ${num(eigenValuesD[0]).toFixed(2)}`}</$>
        <$>{`\\lambda_2 = ${num(eigenValuesD[1]).toFixed(2)}`}</$>
      </div>
    </div>
  );
};

export const Vectors = ({ a1, a2, v }: { a1: Var[]; a2: Var[]; v: Var[] }) => {
  const A = ops.mtrans([a1, a2]);
  const Av = ops.mvmul(A, v);
  const avd = Av.map(signalNum);
  const vc = toCanvas(v).map(signalNum);
  const avc = toCanvas(ops.mvmul(A, v)).map(signalNum);
  let svg = undefined;
  return (
    <div style={{ display: "flex", "align-items": "center" }}>
      <svg ref={svg} width={800} height={400}>
        <Axis
          origin={[ox, oy]}
          width={w}
          height={h}
          xRange={[0, 5]}
          yRange={[0, 5]}
        />
        <g>
          <Vector id="primary" fill={a1Color} val={a1} label="a₁" />
          <DraggablePoint
            x={a1[0]}
            y={a1[1]}
            constrain={inWorld}
            svg={svg}
            transform={{ toScreen, toModel }}
          />
          <Vector id="secondary" fill={a2Color} val={a2} label="a₂" />
          <DraggablePoint
            x={a2[0]}
            y={a2[1]}
            constrain={inWorld}
            svg={svg}
            transform={{ toScreen, toModel }}
          />
          <Point fill={vColor} val={v} label="v" />
          <DraggablePoint
            x={v[0]}
            y={v[1]}
            constrain={inWorld}
            svg={svg}
            transform={{ toScreen, toModel }}
          />
          <line
            x1={num(vc[0])}
            y1={num(vc[1])}
            x2={num(avc[0])}
            y2={num(avc[1])}
            stroke-width={2}
            stroke="#0002"
            stroke-dasharray="2,2"
          ></line>
          <Point fill={vColor} val={Av} label="Av" />
        </g>
      </svg>
      <div>
        <$>
          {`\\textcolor{${vColor}}{A} =  
\\begin{bmatrix}
\\textcolor{${a1Color}}{a_1,x} & \\textcolor{${a2Color}}{a_2,x} \\\\
\\textcolor{${a1Color}}{a_1,y} & \\textcolor{${a2Color}}{a_2,y} \\\\
\\end{bmatrix} =
\\begin{bmatrix}
${num(a1[0]).toFixed(2)} & ${num(a2[0]).toFixed(2)}\\\\
${num(a1[1]).toFixed(2)} & ${num(a2[1]).toFixed(2)}
\\end{bmatrix}
`}
        </$>
<<<<<<< HEAD
        <$>{`\\textcolor{${vColor}}{v}= [${num(v[0]).toFixed(2)}, ${num(
          v[1]
=======
        <$>{`\\textcolor{${vColor}}{v}= [${num(vd[0]).toFixed(2)}, ${num(
          vd[1],
>>>>>>> 10869e2e
        ).toFixed(2)}]`}</$>
        <$>{`\\textcolor{${vColor}}{Av}= [${num(avd[0]).toFixed(2)}, ${num(
          avd[1],
        ).toFixed(2)}]`}</$>
      </div>
    </div>
  );
};

export default () => {
  const a1 = vec(1, 0.5);
  const a2 = vec(0.5, 1);
  const v = vec(2, 3);
  return (
    <div
      style={{ display: "flex", width: "100%", "justify-content": "center" }}
    >
      <div style={{ "font-family": "Lato", margin: "0 150px" }}>
        <h1
          style={{
            "font-size": "6em",
            "font-weight": "normal",
            "margin-bottom": 0,
          }}
        >
          Eigenvectors and Eigenvalues
          <br />
        </h1>
        <span
          style={{ "font-size": "1.5rem", "margin-top": 0, "font-weight": 100 }}
        >
          Explained Visually
        </span>
        <P>
          _Adapted from the original article:
          [https://setosa.io/ev/eigenvectors-and-eigenvalues/](https://setosa.io/ev/eigenvectors-and-eigenvalues/)_
        </P>
        <P>
          Eigenvalues/vectors are instrumental to understanding electrical
          circuits, mechanical systems, ecology and even Google's PageRank
          algorithm. Let's see if visualization can make these ideas more
          intuitive. To begin, let $v$ be a vector (shown as a point) and $A$ be
          a matrix with columns $a_1$ and $a_2$ (shown as arrows). If we
          multiply $v$ by $A$, then $A$ sends $v$ to a new vector $Av$.
        </P>
        <Vectors a1={a1} a2={a2} v={v} />
        <P>
          If you can draw a line through the three points $(0,0)$, $v$ and $Av$,
          then $Av$ is just $v$ multiplied by a number $\lambda$; that is, $Av =
          \lambda v$. In this case, we call $\lambda$ an __eigenvalue__ and $v$
          an __eigenvector__. For example, here $(1,2)$ is an eigvector and $5$
          an eigenvalue.
        </P>
        <P>
          Below, change the columns of $A$ and drag $v$ to be an eigenvector.
          Note three facts: First, every point on the same line as an
          eigenvector is an eigenvector. Those lines are __eigenspaces__, and
          each has an associated eigenvalue. Second, if you place $v$ on an
          eigenspace (either $s_1$ or $s_2$) with associated eigenvalue $\lambda
          &lt;1$, then $Av$ is closer to $(0,0)$ than $v$; but when $\lambda
          &gt;1$, it's farther. Third, both eigenspaces depend on both columns
          of $A$: it is not as though $a_1$ only affects $s_1$.
        </P>
        <EigenValues a1={a1} a2={a2} v={v} />
        <P>
          If you keep multiplying $v$ by $A$, you get a sequence $v, Av, A^2v$
          etc. Eigenspaces attract that sequence and eigenvalues tell you
          whether it ends up at $(0,0)$ or far away. Therefore,
          eigenvectors/values tell us about systems that evolve step-by-step.
        </P>
      </div>
    </div>
  );
};<|MERGE_RESOLUTION|>--- conflicted
+++ resolved
@@ -92,8 +92,7 @@
   );
 };
 
-<<<<<<< HEAD
-=======
+
 /**
  * Converts screen to relative SVG coords
  * Thanks to
@@ -143,7 +142,6 @@
   document.addEventListener("mousemove", onMouseMove);
 };
 
->>>>>>> 10869e2e
 const Vector = ({
   id,
   fill,
@@ -427,13 +425,8 @@
 \\end{bmatrix}
 `}
         </$>
-<<<<<<< HEAD
         <$>{`\\textcolor{${vColor}}{v}= [${num(v[0]).toFixed(2)}, ${num(
           v[1]
-=======
-        <$>{`\\textcolor{${vColor}}{v}= [${num(vd[0]).toFixed(2)}, ${num(
-          vd[1],
->>>>>>> 10869e2e
         ).toFixed(2)}]`}</$>
         <$>{`\\textcolor{${vColor}}{Av}= [${num(avd[0]).toFixed(2)}, ${num(
           avd[1],
