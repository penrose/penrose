import {
  absVal,
  add,
  addN,
  constOf,
  constOfIf,
  div,
  EPS_DENOM,
  fns,
  gt,
  inverse,
  max,
  min,
  mul,
  neg,
  ops,
  squared,
  sub,
  varOf,
} from "engine/Autodiff";
import * as _ from "lodash";
import { canvasSize } from "ui/Canvas";
import { linePts } from "utils/OtherUtils";

export const objDict = {
  /** 
  * Encourage the inputs to have the same value: `(x - y)^2`
  */
  equal: (x: VarAD, y: VarAD) => squared(sub(x, y)),

<<<<<<< HEAD
  /** 
  * Encourage shape `top` to be above shape `bottom`. Only works for shapes with property `center`.
  */
  above: ([t1, top]: [string, any], [t2, bottom]: [string, any], offset = 100) =>
=======
  above: (
    [t1, top]: [string, any],
    [t2, bottom]: [string, any],
    offset = 100
  ) =>
>>>>>>> 586ce517
    // (getY top - getY bottom - offset) ^ 2
    squared(
      sub(sub(top.center.contents[1], bottom.center.contents[1]), varOf(offset))
    ),

  /** 
  * Encourage shape `s1` to have the same center position as shape `s2`. Only works for shapes with property `center`.
  */
  sameCenter: ([t1, s1]: [string, any], [t2, s2]: [string, any]) =>
    ops.vdistsq(fns.center(s1), fns.center(s2)),

  /** 
  * Try to repel shapes `s1` and `s2` with some weight.
  */
  repel: ([t1, s1]: [string, any], [t2, s2]: [string, any], weight = 10.0) => {
    // HACK: `repel` typically needs to have a weight multiplied since its magnitude is small
    // TODO: find this out programmatically
    const repelWeight = 10e6;

    let res;

    // Repel a line `s1` from another shape `s2` with a center.
    if (t1 === "Line") {
      const line = s1;
      const c2 = fns.center(s2);
      const lineSamplePts = sampleSeg(linePts(line));
      const allForces = addN(
        lineSamplePts.map((p) => repelPt(constOfIf(weight), c2, p))
      );
      res = mul(constOfIf(weight), allForces);
    } else {
      // Repel any two shapes with a center.
      // 1 / (d^2(cx, cy) + eps)
      res = inverse(ops.vdistsq(fns.center(s1), fns.center(s2)));
    }

    return mul(res, constOf(repelWeight));
  },

<<<<<<< HEAD
  /** 
  * Try to center the arrow `arr` between the shapes `s2` and `s3` (they can also be any shapes with a center).
  */
  centerArrow: ([t1, arr]: [string, any], [t2, s2]: [string, any], [t3, s3]: [string, any]): VarAD => {
=======
  centerArrow: (
    [t1, arr]: [string, any],
    [t2, text1]: [string, any],
    [t3, text2]: [string, any]
  ): VarAD => {
>>>>>>> 586ce517
    const spacing = varOf(1.1); // arbitrary

    if (typesAre([t1, t2, t3], ["Arrow", "Text", "Text"])) {
      // HACK: Arbitrarily pick the height of the text
      // [spacing * getNum text1 "h", negate $ 2 * spacing * getNum text2 "h"]
<<<<<<< HEAD
      return centerArrow2(arr, fns.center(s2), fns.center(s3),
        [mul(spacing, s2.h.contents),
        neg(mul(s3.h.contents, spacing))]);

    } else throw new Error(`${[t1, t2, t3]} not supported for centerArrow`);
  },

  /** 
  * Encourage shape `bottom` to be below shape `top`. Only works for shapes with property `center`.
  */
  below: ([t1, bottom]: [string, any], [t2, top]: [string, any], offset = 100) =>
    // TODO: can this be made more efficient (code-wise) by calling "above" and swapping arguments?
    squared(sub(sub(top.center.contents[1], bottom.center.contents[1]), constOfIf(offset))),

  /** 
  * Try to center a label `s2` with respect to some shape `s1`.
  */
  centerLabel: ([t1, s1]: [string, any], [t2, s2]: [string, any], w: number): VarAD => {

    // Try to center label `s2` above the arrow `s1`
=======
      return centerArrow2(arr, fns.center(text1), fns.center(text2), [
        mul(spacing, text1.h.contents),
        neg(mul(text2.h.contents, spacing)),
      ]);
    } else throw new Error(`${[t1, t2, t3]} not supported for centerArrow`);
  },

  // can this be made more efficient (code-wise) by calling "above" and swapping arguments? - stella
  below: (
    [t1, bottom]: [string, any],
    [t2, top]: [string, any],
    offset = 100
  ) =>
    squared(
      sub(
        sub(top.center.contents[1], bottom.center.contents[1]),
        constOfIf(offset)
      )
    ),

  centerLabel: (
    [t1, s1]: [string, any],
    [t2, s2]: [string, any],
    w: number
  ): VarAD => {
>>>>>>> 586ce517
    if (typesAre([t1, t2], ["Arrow", "Text"])) {
      const arr = s1;
      const text1 = s2;
      const mx = div(
        add(arr.start.contents[0], arr.end.contents[0]),
        constOf(2.0)
      );
      const my = div(
        add(arr.start.contents[1], arr.end.contents[1]),
        constOf(2.0)
      );

      // entire equation is (mx - lx) ^ 2 + (my + 1.1 * text.h - ly) ^ 2 from Functions.hs - split it into two halves below for readability
      const lh = squared(sub(mx, text1.center.contents[0]));
      const rh = squared(
        sub(
          add(my, mul(text1.h.contents, constOf(1.1))),
          text1.center.contents[1]
        )
      );
      return mul(add(lh, rh), constOfIf(w));
    } else if (typesAre([t1, t2], ["Rectangle", "Text"])) {
      // Try to center label in the rectangle
      // TODO: This should be applied generically on any two GPIs with a center
      return objDict.sameCenter([t1, s1], [t2, s2]);
    } else throw new Error(`${[t1, t2]} not supported for centerLabel`);
  },

  /** 
  * Try to place shape `s1` near shape `s2` (putting their centers at the same place).
  */
  near: ([t1, s1]: [string, any], [t2, s2]: [string, any], offset = 10.0) => {
    // This only works for two objects with centers (x,y)
    const res = absVal(ops.vdistsq(fns.center(s1), fns.center(s2)));
    return sub(res, squared(constOfIf(offset)));
  },

  /** 
  * Try to place shape `s1` near a location `(x, y)`.
  */
  nearPt: ([t1, s1]: [string, any], x: any, y: any) => {
    return ops.vdistsq(fns.center(s1), [constOfIf(x), constOfIf(y)]);
  },
};

export const constrDict = {

  /** 
  * Require that a shape have a size less than some constant maximum, based on the type of the shape.
  */
  maxSize: ([shapeType, props]: [string, any]) => {
    const limit = Math.max(...canvasSize);
    switch (shapeType) {
      case "Circle":
        return sub(props.r.contents, constOf(limit / 6.0));
      case "Square":
        return sub(props.side.contents, constOf(limit / 3.0));
      default:
        // HACK: report errors systematically
        throw new Error(`${shapeType} doesn't have a maxSize`);
    }
  },

  /** 
  * Require that a shape have a size greater than some constant minimum, based on the type of the shape.
  */
  minSize: ([shapeType, props]: [string, any]) => {
    const limit = 20;

    if (shapeType === "Line" || shapeType === "Arrow") {
      const minLen = 50;
      const vec = ops.vsub(props.end.contents, props.start.contents);
      return sub(constOf(minLen), ops.vnorm(vec));
    }

    switch (shapeType) {
      case "Circle":
        return sub(constOf(limit), props.r.contents);
      case "Square":
        return sub(constOf(limit), props.side.contents);
      default:
        // HACK: report errors systematically
        throw new Error(`${shapeType} doesn't have a minSize`);
    }
  },

  /** 
  * Require that a shape `s1` contains another shape `s2`, based on the type of the shape, and with an optional `offset` between the sizes of the shapes (e.g. if `s1` should contain `s2` with margin `offset`).
  */
  contains: (
    [t1, s1]: [string, any],
    [t2, s2]: [string, any],
    offset: VarAD
  ) => {
    if (t1 === "Circle" && t2 === "Circle") {
      const d = ops.vdist(fns.center(s1), fns.center(s2));
      const o = offset
        ? sub(sub(s1.r.contents, s2.r.contents), offset)
        : sub(s1.r.contents, s2.r.contents);
      const res = sub(d, o);
      return res;
    } else if (t1 === "Circle" && t2 === "Text") {
      const d = ops.vdist(fns.center(s1), fns.center(s2));
      const textR = max(s2.w.contents, s2.h.contents);
      return add(sub(d, s1.r.contents), textR);
    } else if (t1 === "Rectangle" && t2 === "Circle") {
      // contains [GPI r@("Rectangle", _), GPI c@("Circle", _), Val (FloatV padding)] =
      // -- HACK: reusing test impl, revert later
      //    let r_l = min (getNum r "w") (getNum r "h") / 2
      //        diff = r_l - getNum c "r"
      //    in dist (getX r, getY r) (getX c, getY c) - diff + padding

      // TODO: `rL` is probably a hack for dimensions
      const rL = div(min(s1.w.contents, s1.h.contents), varOf(2.0));
      const diff = sub(rL, s2.r.contents);
      const d = ops.vdist(fns.center(s1), fns.center(s2));
      return add(sub(d, diff), offset);
    } else if (t1 === "Square" && t2 === "Circle") {
      // dist (outerx, outery) (innerx, innery) - (0.5 * outer.side - inner.radius)
      const sq = s1.center.contents;
      const d = ops.vdist(sq, fns.center(s2));
      return sub(d, sub(mul(constOf(0.5), s1.side.contents), s2.r.contents));
    } else if (t1 === "Rectangle" && t2 === "Text") {
      // contains [GPI r@("Rectangle", _), GPI l@("Text", _), Val (FloatV padding)] =
      // TODO: implement precisely, max (w, h)? How about diagonal case?
      // dist (getX l, getY l) (getX r, getY r) - getNum r "w" / 2 +
      //   getNum l "w" / 2 + padding

      const a1 = ops.vdist(fns.center(s1), fns.center(s2));
      const a2 = div(s1.w.contents, constOf(2.0));
      const a3 = div(s2.w.contents, constOf(2.0));
      const c = offset ? offset : constOf(0.0);
      return add(add(sub(a1, a2), a3), c);
    } else if (t1 === "Square" && t2 === "Text") {
      const a1 = ops.vdist(fns.center(s1), fns.center(s2));
      const a2 = div(s1.side.contents, constOf(2.0));
      const a3 = div(s2.w.contents, constOf(2.0)); // TODO: Implement w/ exact text dims
      const c = offset ? offset : constOf(0.0);
      return add(add(sub(a1, a2), a3), c);
    } else if (t1 === "Square" && t2 === "Arrow") {
      const [[startX, startY], [endX, endY]] = linePts(s2);
      const [x, y] = fns.center(s1);

      const r = div(s1.side.contents, constOf(2.0));
      const f = constOf(0.75); // 0.25 padding
      //     (lx, ly) = ((x - side / 2) * 0.75, (y - side / 2) * 0.75)
      //     (rx, ry) = ((x + side / 2) * 0.75, (y + side / 2) * 0.75)
      // in inRange startX lx rx + inRange startY ly ry + inRange endX lx rx +
      //    inRange endY ly ry
      const [lx, ly] = [mul(sub(x, r), f), mul(sub(y, r), f)];
      const [rx, ry] = [mul(add(x, r), f), mul(add(y, r), f)];
      return addN([
        constrDict.inRange(startX, lx, rx),
        constrDict.inRange(startY, ly, ry),
        constrDict.inRange(endX, lx, rx),
        constrDict.inRange(endY, ly, ry),
      ]);
    } else throw new Error(`${[t1, t2]} not supported for contains`);
  },

<<<<<<< HEAD
  /** 
  * Require that a shape `s1` is disjoint from shape `s2`, based on the type of the shape, and with an optional `offset` between them (e.g. if `s1` should be disjoint from `s2` with margin `offset`).
  */
  disjoint: ([t1, s1]: [string, any], [t2, s2]: [string, any], offset = 5.0) => {

=======
  disjoint: (
    [t1, s1]: [string, any],
    [t2, s2]: [string, any],
    offset = 5.0
  ) => {
>>>>>>> 586ce517
    if (t1 === "Circle" && t2 === "Circle") {
      const d = ops.vdist(fns.center(s1), fns.center(s2));
      const o = [s1.r.contents, s2.r.contents, varOf(10.0)];
      return sub(addN(o), d);
    } else if (typesAre([t1, t2], ["Text", "Line"])) {
      const [text, seg] = [s1, s2];
      const centerT = fns.center(text);
      const endpts = linePts(seg);
      const cp = closestPt_PtSeg(centerT, endpts);
      const lenApprox = div(text.w.contents, constOf(2.0));
      return sub(add(lenApprox, constOfIf(offset)), ops.vdist(centerT, cp));
    } else throw new Error(`${[t1, t2]} not supported for disjoint`);
  },

  /** 
  * Require that shape `s1` is smaller than `s2` with some offset `offset`.
  */
  smallerThan: ([t1, s1]: [string, any], [t2, s2]: [string, any]) => {
    // s1 is smaller than s2
    const offset = mul(varOf(0.4), s2.r.contents);
    return sub(sub(s1.r.contents, s2.r.contents), offset);
  },

  /** 
  * Require that shape `s1` outside of `s2` with some offset `padding`.
  */
  outsideOf: (
    [t1, s1]: [string, any],
    [t2, s2]: [string, any],
    padding = 10
  ) => {
    if (t1 === "Text" && t2 === "Circle") {
      const textR = max(s1.w.contents, s1.h.contents);
      const d = ops.vdist(fns.center(s1), fns.center(s2));
      return sub(add(add(s2.r.contents, textR), constOfIf(padding)), d);
    } else throw new Error(`${[t1, t2]} not supported for outsideOf`);
  },

  /** 
  * Require that shape `s1` overlaps shape `s2` with some offset `padding`.
  */
  overlapping: (
    [t1, s1]: [string, any],
    [t2, s2]: [string, any],
    padding = 10
  ) => {
    if (t1 === "Circle" && t2 === "Circle") {
      return looseIntersect(
        fns.center(s1),
        s1.r.contents,
        fns.center(s2),
        s2.r.contents,
        constOfIf(padding)
      );
    } else throw new Error(`${[t1, t2]} not supported for overlapping`);
  },

<<<<<<< HEAD
  /** 
  * Require that shape `s1` is tangent to shape `s2`.
  */
  tangentTo: (
    [t1, s1]: [string, any],
    [t2, s2]: [string, any]
  ) => {
=======
  tangentTo: ([t1, s1]: [string, any], [t2, s2]: [string, any]) => {
>>>>>>> 586ce517
    if (t1 === "Circle" && t2 === "Circle") {
      const d = ops.vdist(fns.center(s1), fns.center(s2));
      const r1 = s1.r.contents;
      const r2 = s2.r.contents;
      // Since we want equality
      return absVal(sub(d, sub(r1, r2)));
    } else throw new Error(`${[t1, t2]} not supported for tangentTo`);
  },

  /** 
  * Require that label `s2` is at a distance of `offset` from a point-like shape `s1`.
  */
  atDist: ([t1, s1]: [string, any], [t2, s2]: [string, any], offset: VarAD) => {
    // TODO: Account for the size/radius of the initial point, rather than just the center

    if (t2 === "Text") {
      let pt;
      if (t1 === "Arrow") {
        // Position label close to the arrow's end
        pt = { x: s1.end.contents[0], y: s1.end.contents[1] };
      } else {
        // Only assume shape1 has a center
        pt = { x: s1.center.contents[0], y: s1.center.contents[1] };
      }

      // Get polygon of text (box)
      // TODO: Make this a GPI property
      // TODO: Do this properly; Port the matrix stuff in `textPolygonFn` / `textPolygonFn2` in Shapes.hs
      // I wrote a version simplified to work for rectangles

      const text = s2;
      // TODO: Simplify this code since I don't actually use `textPts`
      const halfWidth = div(text.w.contents, constOf(2.0));
      const halfHeight = div(text.h.contents, constOf(2.0));
      const nhalfWidth = neg(halfWidth);
      const nhalfHeight = neg(halfHeight);
      const textCenter = fns.center(text);
      // CCW: TR, TL, BL, BR
      const textPts = [
        [halfWidth, halfHeight],
        [nhalfWidth, halfHeight],
        [nhalfWidth, nhalfHeight],
        [halfWidth, nhalfHeight],
      ].map((p) => ops.vadd(textCenter, p));

      const rect = {
        minX: textPts[1][0],
        maxX: textPts[0][0],
        minY: textPts[2][1],
        maxY: textPts[0][1],
      };

      // TODO: Rewrite this with `ifCond`
      // If the point is inside the box, push it outside w/ `noIntersect`
      if (pointInBox(pt, rect)) {
        return noIntersect(
          textCenter,
          text.w.contents,
          fns.center(s1),
          constOf(2.0)
        );
      } else {
        // If the point is outside the box, try to get the distance from the point to equal the desired distance
        const dsqRes = dsqBP(pt, rect);
        const WEIGHT = 1;
        return mul(constOf(WEIGHT), equalHard(dsqRes, squared(offset)));
      }
    } else {
      throw Error(`unsupported shapes for 'atDist': ${t1}, ${t2}`);
    }
  },

  /** 
  * Require that the vector defined by `(q, p)` is perpendicular from the vector defined by `(r, p)`.
  */
  perpendicular: (q: VarAD[], p: VarAD[], r: VarAD[]): VarAD => {
    const v1 = ops.vsub(q, p);
    const v2 = ops.vsub(r, p);
    const dotProd = ops.vdot(v1, v2);
    return equalHard(dotProd, constOf(0.0));
  },

  /** 
  * Require that the value `x` is in the range defined by `[x0, x1]`.
  */
  inRange: (x: VarAD, x0: VarAD, x1: VarAD) => {
    return mul(sub(x, x0), sub(x, x1));
  },
};

// -------- Helpers for writing objectives

/** 
* Check that the `inputs` list equals the `expected` list.
*/
const typesAre = (inputs: string[], expected: string[]): boolean =>
  inputs.length === expected.length &&
  _.every(_.zip(inputs, expected).map(([i, e]) => i === e));

// -------- (Hidden) helpers for objective/constraints/computations

/** 
* Require that `x` equals `y`.
*/
const equalHard = (x: VarAD, y: VarAD) => {
  // This is an equality constraint (x = c) via two inequality constraints (x <= c and x >= c)
  const valMax = max(x, y);
  const valMin = min(x, y);
  // TODO: I guess you could also use an absolute value?
  return sub(valMax, valMin);
};

<<<<<<< HEAD
/** 
* Require that a shape at `center1` with radius `r1` not intersect a shape at `center2` with radius `r2`.
*/
const noIntersect = (center1: VarAD[], r1: VarAD, center2: VarAD[], r2: VarAD, padding = 10): VarAD => {
=======
const noIntersect = (
  center1: VarAD[],
  r1: VarAD,
  center2: VarAD[],
  r2: VarAD,
  padding = 10
): VarAD => {
>>>>>>> 586ce517
  // noIntersect [[x1, y1, s1], [x2, y2, s2]] = - dist (x1, y1) (x2, y2) + (s1 + s2 + 10)
  const res = add(add(r1, r2), constOfIf(padding));
  return sub(res, ops.vdist(center1, center2));
};

<<<<<<< HEAD
/** 
* Require that a shape at `center1` with radius `r1` intersect a shape at `center2` with radius `r2`, with overlap amount `padding`.
*/
const looseIntersect = (center1: VarAD[], r1: VarAD, center2: VarAD[], r2: VarAD, padding: VarAD): VarAD => {
=======
const looseIntersect = (
  center1: VarAD[],
  r1: VarAD,
  center2: VarAD[],
  r2: VarAD,
  padding: VarAD
): VarAD => {
>>>>>>> 586ce517
  // looseIntersect [[x1, y1, s1], [x2, y2, s2]] = dist (x1, y1) (x2, y2) - (s1 + s2 - 10)
  const res = sub(add(r1, r2), padding);
  return sub(ops.vdist(center1, center2), res);
};

<<<<<<< HEAD
/** 
* Encourage that an arrow `arr` be centered between two shapes with centers `center1` and `center2`, and text size (?) `[o1, o2]`.
*/
const centerArrow2 = (arr: any, center1: VarAD[], center2: VarAD[], [o1, o2]: VarAD[]): VarAD => {
=======
const centerArrow2 = (
  arr: any,
  center1: VarAD[],
  center2: VarAD[],
  [o1, o2]: VarAD[]
): VarAD => {
>>>>>>> 586ce517
  const vec = ops.vsub(center2, center1); // direction the arrow should point to
  const dir = ops.vnormalize(vec);

  let start = center1;
  let end = center2;

  // TODO: take in spacing, use the right text dimension/distance?, note on arrow directionality

  // TODO: add abs
  if (gt(ops.vnorm(vec), add(o1, absVal(o2)))) {
    start = ops.vadd(center1, ops.vmul(o1, dir));
    end = ops.vadd(center2, ops.vmul(o2, dir));
  }

  const fromPt = arr.start.contents;
  const toPt = arr.end.contents;

  return add(ops.vdistsq(fromPt, start), ops.vdistsq(toPt, end));
};

<<<<<<< HEAD
/** 
* Repel a vector `a` from a vector `b` with weight `c`.
*/
const repelPt = (c: VarAD, a: VarAD[], b: VarAD[]) => div(c, add(ops.vdistsq(a, b), constOf(EPS_DENOM)));
=======
const repelPt = (c: VarAD, a: VarAD[], b: VarAD[]) =>
  div(c, add(ops.vdistsq(a, b), constOf(EPS_DENOM)));
>>>>>>> 586ce517

// ------- Polygon-related helpers

/** 
* Return true iff `p` is in rect `b`, assuming `rect` is an axis-aligned bounding box (AABB) with properties `minX, maxX, minY, maxY`.
*/
const pointInBox = (p: any, rect: any): boolean => {
  return (
    p.x > rect.minX && p.x < rect.maxX && p.y > rect.minY && p.y < rect.maxY
  );
};

/** 
* Assuming `rect` is an axis-aligned bounding box (AABB),
* compute the positive distance squared from point `p` to box `rect` (not the signed distance).
* https://stackoverflow.com/questions/5254838/calculating-distance-between-a-point-and-a-rectangular-box-nearest-point
*/
const dsqBP = (p: any, rect: any): VarAD => {
  const dx = max(max(sub(rect.minX, p.x), constOf(0.0)), sub(p.x, rect.maxX));
  const dy = max(max(sub(rect.minY, p.y), constOf(0.0)), sub(p.y, rect.maxY));
  return add(squared(dx), squared(dy));
};

/** 
* Linearly interpolate between left `l` and right `r` endpoints, at fraction `k` of interpolation.
*/
const lerp = (l: VarAD, r: VarAD, k: VarAD): VarAD => {
  // TODO: Rewrite the lerp code to be more concise
  return add(mul(l, sub(constOf(1.0), k)), mul(r, k));
};

/** 
* Linearly interpolate between vector `l` and vector `r` endpoints, at fraction `k` of interpolation.
*/
const lerp2 = (l: VarAD[], r: VarAD[], k: VarAD): [VarAD, VarAD] => {
  return [lerp(l[0], r[0], k), lerp(l[1], r[1], k)];
};

/** 
* Sample a line `line` at `NUM_SAMPLES` points uniformly.
*/
const sampleSeg = (line: VarAD[][]) => {
  const NUM_SAMPLES = 15;
  const NUM_SAMPLES2 = constOf(1 + NUM_SAMPLES);
  // TODO: Check that this covers the whole line, i.e. no off-by-one error
  const samples = _.range(1 + NUM_SAMPLES).map((i) => {
    const k = div(constOf(i), NUM_SAMPLES2);
    return lerp2(line[0], line[1], k);
  });

  return samples;
};

/** 
* Return the closest point on segment `[start, end]` to point `pt`.
*/
const closestPt_PtSeg = (pt: VarAD[], [start, end]: VarAD[][]): VarAD[] => {
  const EPS0 = varOf(10e-3);
  const lensq = max(ops.vdistsq(start, end), EPS0); // Avoid a divide-by-0 if the line is too small

  // If line seg looks like a point, the calculation just returns (something close to) `v`
  const dir = ops.vsub(end, start);
  // t = ((p -: v) `dotv` dir) / lensq -- project vector onto line seg and normalize
  const t = div(
    ops.vdot(ops.vsub(pt, start), dir),
    add(lensq, constOf(EPS_DENOM))
  );
  const t1 = clamp([0.0, 1.0], t);

  // v +: (t' *: dir) -- walk along vector of line seg
  return ops.vadd(start, ops.vmul(t1, dir));
};

/** 
* Clamp `x` in range `[l, r]`.
*/
const clamp = ([l, r]: number[], x: VarAD): VarAD => {
  return max(constOf(l), min(constOf(r), x));
};<|MERGE_RESOLUTION|>--- conflicted
+++ resolved
@@ -28,18 +28,14 @@
   */
   equal: (x: VarAD, y: VarAD) => squared(sub(x, y)),
 
-<<<<<<< HEAD
   /** 
   * Encourage shape `top` to be above shape `bottom`. Only works for shapes with property `center`.
   */
-  above: ([t1, top]: [string, any], [t2, bottom]: [string, any], offset = 100) =>
-=======
   above: (
     [t1, top]: [string, any],
     [t2, bottom]: [string, any],
     offset = 100
   ) =>
->>>>>>> 586ce517
     // (getY top - getY bottom - offset) ^ 2
     squared(
       sub(sub(top.center.contents[1], bottom.center.contents[1]), varOf(offset))
@@ -79,27 +75,22 @@
     return mul(res, constOf(repelWeight));
   },
 
-<<<<<<< HEAD
   /** 
   * Try to center the arrow `arr` between the shapes `s2` and `s3` (they can also be any shapes with a center).
   */
-  centerArrow: ([t1, arr]: [string, any], [t2, s2]: [string, any], [t3, s3]: [string, any]): VarAD => {
-=======
   centerArrow: (
     [t1, arr]: [string, any],
     [t2, text1]: [string, any],
     [t3, text2]: [string, any]
   ): VarAD => {
->>>>>>> 586ce517
     const spacing = varOf(1.1); // arbitrary
 
     if (typesAre([t1, t2, t3], ["Arrow", "Text", "Text"])) {
       // HACK: Arbitrarily pick the height of the text
       // [spacing * getNum text1 "h", negate $ 2 * spacing * getNum text2 "h"]
-<<<<<<< HEAD
-      return centerArrow2(arr, fns.center(s2), fns.center(s3),
-        [mul(spacing, s2.h.contents),
-        neg(mul(s3.h.contents, spacing))]);
+      return centerArrow2(arr, fns.center(text1), fns.center(text2),
+        [mul(spacing, text1.h.contents),
+        neg(mul(text2.h.contents, spacing))]);
 
     } else throw new Error(`${[t1, t2, t3]} not supported for centerArrow`);
   },
@@ -114,36 +105,11 @@
   /** 
   * Try to center a label `s2` with respect to some shape `s1`.
   */
-  centerLabel: ([t1, s1]: [string, any], [t2, s2]: [string, any], w: number): VarAD => {
-
-    // Try to center label `s2` above the arrow `s1`
-=======
-      return centerArrow2(arr, fns.center(text1), fns.center(text2), [
-        mul(spacing, text1.h.contents),
-        neg(mul(text2.h.contents, spacing)),
-      ]);
-    } else throw new Error(`${[t1, t2, t3]} not supported for centerArrow`);
-  },
-
-  // can this be made more efficient (code-wise) by calling "above" and swapping arguments? - stella
-  below: (
-    [t1, bottom]: [string, any],
-    [t2, top]: [string, any],
-    offset = 100
-  ) =>
-    squared(
-      sub(
-        sub(top.center.contents[1], bottom.center.contents[1]),
-        constOfIf(offset)
-      )
-    ),
-
   centerLabel: (
     [t1, s1]: [string, any],
     [t2, s2]: [string, any],
     w: number
   ): VarAD => {
->>>>>>> 586ce517
     if (typesAre([t1, t2], ["Arrow", "Text"])) {
       const arr = s1;
       const text1 = s2;
@@ -304,19 +270,14 @@
     } else throw new Error(`${[t1, t2]} not supported for contains`);
   },
 
-<<<<<<< HEAD
   /** 
   * Require that a shape `s1` is disjoint from shape `s2`, based on the type of the shape, and with an optional `offset` between them (e.g. if `s1` should be disjoint from `s2` with margin `offset`).
   */
-  disjoint: ([t1, s1]: [string, any], [t2, s2]: [string, any], offset = 5.0) => {
-
-=======
   disjoint: (
     [t1, s1]: [string, any],
     [t2, s2]: [string, any],
     offset = 5.0
   ) => {
->>>>>>> 586ce517
     if (t1 === "Circle" && t2 === "Circle") {
       const d = ops.vdist(fns.center(s1), fns.center(s2));
       const o = [s1.r.contents, s2.r.contents, varOf(10.0)];
@@ -374,7 +335,6 @@
     } else throw new Error(`${[t1, t2]} not supported for overlapping`);
   },
 
-<<<<<<< HEAD
   /** 
   * Require that shape `s1` is tangent to shape `s2`.
   */
@@ -382,9 +342,6 @@
     [t1, s1]: [string, any],
     [t2, s2]: [string, any]
   ) => {
-=======
-  tangentTo: ([t1, s1]: [string, any], [t2, s2]: [string, any]) => {
->>>>>>> 586ce517
     if (t1 === "Circle" && t2 === "Circle") {
       const d = ops.vdist(fns.center(s1), fns.center(s2));
       const r1 = s1.r.contents;
@@ -497,12 +454,9 @@
   return sub(valMax, valMin);
 };
 
-<<<<<<< HEAD
 /** 
 * Require that a shape at `center1` with radius `r1` not intersect a shape at `center2` with radius `r2`.
 */
-const noIntersect = (center1: VarAD[], r1: VarAD, center2: VarAD[], r2: VarAD, padding = 10): VarAD => {
-=======
 const noIntersect = (
   center1: VarAD[],
   r1: VarAD,
@@ -510,18 +464,14 @@
   r2: VarAD,
   padding = 10
 ): VarAD => {
->>>>>>> 586ce517
   // noIntersect [[x1, y1, s1], [x2, y2, s2]] = - dist (x1, y1) (x2, y2) + (s1 + s2 + 10)
   const res = add(add(r1, r2), constOfIf(padding));
   return sub(res, ops.vdist(center1, center2));
 };
 
-<<<<<<< HEAD
 /** 
 * Require that a shape at `center1` with radius `r1` intersect a shape at `center2` with radius `r2`, with overlap amount `padding`.
 */
-const looseIntersect = (center1: VarAD[], r1: VarAD, center2: VarAD[], r2: VarAD, padding: VarAD): VarAD => {
-=======
 const looseIntersect = (
   center1: VarAD[],
   r1: VarAD,
@@ -529,25 +479,20 @@
   r2: VarAD,
   padding: VarAD
 ): VarAD => {
->>>>>>> 586ce517
   // looseIntersect [[x1, y1, s1], [x2, y2, s2]] = dist (x1, y1) (x2, y2) - (s1 + s2 - 10)
   const res = sub(add(r1, r2), padding);
   return sub(ops.vdist(center1, center2), res);
 };
 
-<<<<<<< HEAD
 /** 
 * Encourage that an arrow `arr` be centered between two shapes with centers `center1` and `center2`, and text size (?) `[o1, o2]`.
 */
-const centerArrow2 = (arr: any, center1: VarAD[], center2: VarAD[], [o1, o2]: VarAD[]): VarAD => {
-=======
 const centerArrow2 = (
   arr: any,
   center1: VarAD[],
   center2: VarAD[],
   [o1, o2]: VarAD[]
 ): VarAD => {
->>>>>>> 586ce517
   const vec = ops.vsub(center2, center1); // direction the arrow should point to
   const dir = ops.vnormalize(vec);
 
@@ -568,15 +513,11 @@
   return add(ops.vdistsq(fromPt, start), ops.vdistsq(toPt, end));
 };
 
-<<<<<<< HEAD
 /** 
 * Repel a vector `a` from a vector `b` with weight `c`.
 */
-const repelPt = (c: VarAD, a: VarAD[], b: VarAD[]) => div(c, add(ops.vdistsq(a, b), constOf(EPS_DENOM)));
-=======
 const repelPt = (c: VarAD, a: VarAD[], b: VarAD[]) =>
   div(c, add(ops.vdistsq(a, b), constOf(EPS_DENOM)));
->>>>>>> 586ce517
 
 // ------- Polygon-related helpers
 
