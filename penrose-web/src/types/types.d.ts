/**
 * Output of label generation.
 */
interface LabelData {
  rendered: SVGSVGElement;
  width: number;
  height: number;
}

//#region Shape/Evaluator-related types

type Shape = IShape;

type Properties = { [k: string]: Value<number> };

/**
 * A shape (Graphical Primitive Instance, aka GPI) in penrose has a type (_e.g._ `Circle`) and a set of properties (_e.g._ `center`). This type is specifically used for rendering. See {@link GPI} for the version used for the runtime.
 */
interface IShape {
  shapeType: string;
  properties: Properties;
}

/**
 * The input parameters to computations/objectives/constraints in Style. It can be either an entire shape (`IGPI`) or a value (`IVal`).
 */
type ArgVal<T> = IGPI<T> | IVal<T>;

interface IGPI<T> {
  tag: "GPI";
  contents: GPI<T>;
}

/**
 * A shape (Graphical Primitive Instance, aka GPI) in penrose has a type (_e.g._ `Circle`) and a set of properties (_e.g._ `center`). Each property this a value tagged with its type.
 */
type GPI<T> = [string, { [k: string]: Value<T> }];

interface IVal<T> {
  tag: "Val";
  contents: Value<T>;
}

// NOTE: To make a deep clone, use `clone` from `rfdc`
/**
 * Translation represents the computational graph compiled from a trio of Penrose programs.
 */
type Translation = ITrans<VarAD>;

interface ITrans<T> {
  // TODO: compGraph
  trMap: { [k: string]: { [k: string]: FieldExpr<T> } };
  warnings: string[];
}

type FieldExpr<T> = IFExpr<T> | IFGPI<T>;

interface IFExpr<T> {
  tag: "FExpr";
  contents: TagExpr<T>;
}

interface IFGPI<T> {
  tag: "FGPI";
  contents: GPIExpr<T>;
}

type GPIExpr<T> = [string, { [k: string]: TagExpr<T> }];
type TagExpr<T> = IOptEval<T> | IDone<T> | IPending<T>;

interface IOptEval<T> {
  tag: "OptEval";
  contents: Expr;
}

interface IDone<T> {
  tag: "Done";
  contents: Value<T>;
}

interface IPending<T> {
  tag: "Pending";
  contents: Value<T>;
}

type Expr =
  | IIntLit
  | IAFloat
  | IStringLit
  | IBoolLit
  // | IEvar
  | Path // NOTE: changed from EPath
  | ICompApp
  | IObjFn
  | IConstrFn
  | IAvoidFn
  | IBinOp
  | IUOp
  | IList
  | ITuple
  | IVector
  | IMatrix
  | IVectorAccess
  | IMatrixAccess
  | IListAccess
  | GPIDecl
  | ILayering
  | IPluginAccess
  | IThenOp;

interface IIntLit {
  tag: "IntLit";
  contents: number;
}

interface IAFloat {
  tag: "AFloat";
  contents: AnnoFloat;
}

interface IStringLit extends ASTNode {
  tag: "StringLit";
  contents: string;
}

interface IBoolLit extends ASTNode {
  tag: "BoolLit";
  contents: boolean;
}

interface IEVar {
  tag: "EVar";
  contents: LocalVar;
}

// NOTE: no longer using EPath, and use Path instead in Expr
// interface IEPath {
//   tag: "EPath";
//   contents: Path;
//   // value
// }

interface ICompApp extends ASTNode {
  tag: "CompApp";
  name: Identifier;
  args: Expr[];
}

interface IObjFn extends ASTNode {
  tag: "ObjFn";
  name: Identifier;
  args: Expr[];
}

interface IConstrFn extends ASTNode {
  tag: "ConstrFn";
  name: Identifier;
  args: Expr[];
}

interface IAvoidFn {
  tag: "AvoidFn";
  contents: [string, Expr[]];
}

type BinaryOp = "BPlus" | "BMinus" | "Multiply" | "Divide" | "Exp";

// NOTE: unary + operator not parsed, as they don't change values
type UnaryOp = "UPlus";
interface IBinOp extends ASTNode {
  tag: "BinOp";
  op: BinaryOp;
  left: Expr;
  right: Expr;
}
interface IUOp extends ASTNode {
  tag: "UOp";
  op: UnaryOp;
  arg: Expr;
}

interface IList extends ASTNode {
  tag: "List";
  contents: Expr[];
}

interface ITuple extends ASTNode {
  tag: "Tuple";
  contents: [Expr, Expr];
}

interface IVector extends ASTNode {
  tag: "Vector";
  contents: Expr[];
}

interface IMatrix extends ASTNode {
  tag: "Matrix";
  contents: Expr[];
}

interface IVectorAccess {
  tag: "VectorAccess";
  contents: [Path, Expr];
}

interface IMatrixAccess {
  tag: "MatrixAccess";
  contents: [Path, Expr[]];
}

interface IListAccess {
  tag: "ListAccess";
  contents: [Path, number];
}

interface GPIDecl extends ASTNode {
  tag: "GPIDecl";
  shapeName: Identifier;
  properties: PropertyDecl[];
}

interface ILayering extends ASTNode {
  tag: "Layering";
  below: Path;
  above: Path;
}

interface IPluginAccess {
  tag: "PluginAccess";
  contents: [string, Expr, Expr];
}

interface IThenOp {
  tag: "ThenOp";
  contents: [Expr, Expr];
}

type AnnoFloat = IFix | IVary;

interface IFix extends ASTNode {
  tag: "Fix";
  contents: number;
}

interface IVary extends ASTNode {
  tag: "Vary";
}

interface PropertyDecl extends ASTNode {
  tag: "PropertyDecl";
  name: Identifier;
  value: Expr;
}

// TODO: check how the evaluator/compiler should interact with ASTNode
type Path = IFieldPath | IPropertyPath | IAccessPath;
// Unused
// | ITypePropertyPath;

interface IFieldPath extends ASTNode {
  tag: "FieldPath";
  name: BindingForm;
  field: Identifier;
}

interface IPropertyPath extends ASTNode {
  tag: "PropertyPath";
  name: BindingForm;
  field: Identifier;
  property: Identifier;
}

interface IAccessPath extends ASTNode {
  tag: "AccessPath";
  path: Path;
  indices: number[];
}

// Unused
// interface ITypePropertyPath {
//   tag: "TypePropertyPath";
// }

type BindingForm = SubVar | StyVar;

interface SubVar extends ASTNode {
  tag: "SubVar";
  contents: Identifier;
}

interface StyVar extends ASTNode {
  tag: "StyVar";
  contents: Identifier;
}

interface LocalVar extends ASTNode {
  tag: "LocalVar";
  contents: Identifier;
}

/**
 * A value in the penrose system.
 */
type Value<T> =
  | IFloatV<T>
  | IIntV
  | IBoolV<T>
  | IStrV<T>
  | IPtV<T>
  | IPathDataV<T>
  | IPtListV<T>
  | IColorV<T>
  | IPaletteV<T>
  | IFileV<T>
  | IStyleV<T>
  | IListV<T>
  | IVectorV<T>
  | IMatrixV<T>
  | ITupV<T>
  | ILListV<T>
  | IHMatrixV<T>
  | IPolygonV<T>;

/** A floating point number **/
interface IFloatV<T> {
  tag: "FloatV";
  contents: T;
}

/** An integer **/
interface IIntV {
  tag: "IntV";
  contents: number;
}

/** A boolean expression (`True` or `False`) **/
interface IBoolV<T> {
  tag: "BoolV";
  contents: boolean;
}

/** A string literal **/
interface IStrV<T> {
  tag: "StrV";
  contents: string;
}

/** A point in 2D **/
interface IPtV<T> {
  tag: "PtV";
  contents: [T, T];
}

/** A path, similar to an [SVG path](https://developer.mozilla.org/en-US/docs/Web/SVG/Tutorial/Paths) **/
interface IPathDataV<T> {
  tag: "PathDataV";
  contents: SubPath<T>[];
}

/** A list of points **/
interface IPtListV<T> {
  tag: "PtListV";
  contents: [T, T][];
}

/** A list of colors **/
interface IPaletteV<T> {
  tag: "PaletteV";
  contents: Color<T>[];
}

/** A color encoded in RGB or HSV **/
interface IColorV<T> {
  tag: "ColorV";
  contents: Color<T>;
}

/** A path to a file **/
interface IFileV<T> {
  tag: "FileV";
  contents: string;
}

/** A string literal for shape styling (e.g. `dotted`) **/
interface IStyleV<T> {
  tag: "StyleV";
  contents: string;
}

/** A list **/
interface IListV<T> {
  tag: "ListV";
  contents: T[];
}

/** A vector of floating-point numbers **/
interface IVectorV<T> {
  tag: "VectorV";
  contents: T[];
}

/** A 2D matrix **/
interface IMatrixV<T> {
  tag: "MatrixV";
  contents: T[][];
}

/** A 2-tuple **/
interface ITupV<T> {
  tag: "TupV";
  contents: [T, T];
}

/** A list of lists **/
interface ILListV<T> {
  tag: "LListV";
  contents: T[][];
}

/**
 * @deprecated
 */
interface IHMatrixV<T> {
  tag: "HMatrixV";
  contents: HMatrix<T>;
}

/**
 * @deprecated
 */
interface IPolygonV<T> {
  tag: "PolygonV";
  contents: [[T, T][][], [T, T][][], [[T, T], [T, T]], [T, T][]];
}

type SubPath<T> = IClosed<T> | IOpen<T>;

interface IClosed<T> {
  tag: "Closed";
  contents: Elem<T>[];
}

interface IOpen<T> {
  tag: "Open";
  contents: Elem<T>[];
}

type HMatrix<T> = IHMatrix<T>;

interface IHMatrix<T> {
  xScale: T;
  xSkew: T;
  ySkew: T;
  yScale: T;
  dx: T;
  dy: T;
}

type Color<T> = IRGBA<T> | IHSVA<T>;

interface IRGBA<T> {
  tag: "RGBA";
  contents: [T, T, T, T];
}

interface IHSVA<T> {
  tag: "HSVA";
  contents: [T, T, T, T];
}

type Elem<T> =
  | IPt<T>
  | ICubicBez<T>
  | ICubicBezJoin<T>
  | IQuadBez<T>
  | IQuadBezJoin<T>;

interface IPt<T> {
  tag: "Pt";
  contents: [T, T];
}

interface ICubicBez<T> {
  tag: "CubicBez";
  contents: [[T, T], [T, T], [T, T]];
}

interface ICubicBezJoin<T> {
  tag: "CubicBezJoin";
  contents: [[T, T], [T, T]];
}

interface IQuadBez<T> {
  tag: "QuadBez";
  contents: [[T, T], [T, T]];
}

interface IQuadBezJoin<T> {
  tag: "QuadBezJoin";
  contents: [T, T];
}
//#endregion

//#region State-related types

/**
 * The diagram state modeling the original Haskell types
 */
interface IState {
  // COMBAK: Just for getting the JSON; remove this

  // subProg: SubProg;
  // styProg: StyProg;
  // TODO: Get this into the Style compiler when available
  // -- | 'SubOut' is the output of the Substance compiler, comprised of:
  // -- * Substance AST
  // -- * (Variable environment, Substance environment)
  // -- * A mapping from Substance ids to their coresponding labels
  // data SubOut =
  //   SubOut SubProg (VarEnv, SubEnv) LabelMap

  varyingPaths: Path[];
  shapePaths: Path[];
  shapeProperties: any; // TODO: types
  uninitializedPaths: any; // TODO: types
  params: Params;
  objFns: Fn[];
  constrFns: Fn[];
  rng: prng;
  selecterMatches: any; // TODO: types
  policyParams: any; // TODO: types
  oConfig: any; // TODO: types
  pendingPaths: Path[];
  varyingValues: number[];
  translation: Translation;
  originalTranslation: Translation;
  shapeOrdering: string[];
  shapes: Shape[];
  varyingMap: VaryMap;
}
type State = IState;

type VaryMap<T = VarAD> = Map<string, T>;

type FnDone<T> = IFnDone<T>;
interface IFnDone<T> {
  name: string;
  args: ArgVal<T>[];
  optType: OptType;
}

type Fn = IFn;

/**
 * Generic interface for constraint or objective functions
 */
interface IFn {
  fname: string;
  fargs: Expr[];
  optType: OptType;
}
type OptType = "ObjFn" | "ConstrFn";

// TODO: use strings for status
type OptStatus =
  | INewIter
  | IUnconstrainedRunning
  | IUnconstrainedConverged
  | IEPConverged;

interface INewIter {
  tag: "NewIter";
}

interface IUnconstrainedRunning {
  tag: "UnconstrainedRunning";
}

interface IUnconstrainedConverged {
  tag: "UnconstrainedConverged";
}

interface IEPConverged {
  tag: "EPConverged";
}

type LbfgsParams = ILbfgsParams;

// `n` is the size of the varying state
interface ILbfgsParams {
  // TODO: Store as matrix types
  lastState: Maybe<any>; // nx1 (col vec)
  lastGrad: Maybe<any>; // nx1 (col vec)
  // invH: Maybe<any>; // nxn matrix
  s_list: any[]; // list of nx1 col vecs
  y_list: any[]; // list of nx1 col vecs
  numUnconstrSteps: number;
  memSize: number;
}

type Params = IParams;

interface IParams {
  optStatus: OptStatus;
  /** Constraint weight for exterior point method **/
  weight: number;
  /** Info for unconstrained optimization **/
  UOround: number;
  lastUOstate: number[];
  lastUOenergy: number;
  /** Info for exterior point method **/
  EPround: number;
  lastEPstate: number[];
  lastEPenergy: number;

  lastGradient: number[]; // Value of gradient evaluated at the last state
  lastGradientPreconditioned: number[]; // Value of gradient evaluated at the last state, preconditioned by LBFGS
  // ^ Those two are stored to make them available to Style later

  // For L-BFGS
  lbfgsInfo: LbfgsParams;

  xsVars: VarAD[]; // Computational graph (leaf vars), from the bottom up

  // For energy/gradient compilation
  graphs: GradGraphs;

  functionsCompiled: boolean;

  // Higher-order functions (not yet applied with hyperparameters, in this case, just the EP weight)
  objective: any; // number -> (number[] -> number)
  gradient: any; // number -> (number[] -> number[])

  // Applied with weight (or hyperparameters in general) -- may change with the EP round
  currObjective(xs: number[]): number;
  currGradient(xs: number[]): number[];

  // `xsVars` are all the leaves of the energy graph
  energyGraph: VarAD; // This is the top of the energy graph (parent node)
  constrWeightNode: VarAD; // Handle to node for constraint weight (so it can be set as the weight changes)
  epWeightNode: VarAD; // similar to constrWeightNode
}

type WeightInfo = IWeightInfo;

interface IWeightInfo {
  constrWeightNode: VarAD; // Constant
  epWeightNode: VarAD; // Changes (input in optimization, but we do NOT need the gradient WRT it)
  constrWeight: number;
  epWeight: number;
}

//#endregion

//#region Helper types

interface Nothing<T> {
  tag: "Nothing";
}

interface Just<T> {
  tag: "Just";
  contents: T;
}

type MaybeVal<T> = Nothing<T> | Just<T>;
//#endregion

//#region Types for reverse-mode autodiff

// ----- Core types

//      s ("single output" node)
//     ...
//     PARENT node (z) -- has refs to its parents
//      ^
//      | sensitivity (dz/dv)
//      |
//     var (v)         -- has refs to its parents
// (carries gradVal: ds/dv)

// (var and node are used interchangeably)

interface IEdgeAD {
  node: VarAD;

  // Function "flowing down" from parent z (output, which is the node stored here) to child v (input), dz/dv
  // Aka how sensitive the output is to this input -- a function encoded as a computational graph fragment
  sensitivityNode: MaybeVal<VarAD>;
}

type EdgeAD = IEdgeAD;

interface IVarAD {
  val: number; // The value of this node at the time the computational graph was created. This is mostly unused, since most values are compiled out except for leaf nodes

  valDone: boolean; // formerly used to cache energy values in the computational graph in evalEnergyOnGraph; TODO: can be removed if evalEnergyOnGraph is removed

  tag: "custom";
  metadata: string; // Used for storing the kind of weight
  op: string;
  isCompNode: boolean; // comp node (normal computational graph) or grad node (node in computational graph for gradient)
  isInput: boolean; // These inputs need to be distinguished as bindings in the function (e.g. \x y -> x + y)
  parents: EdgeAD[]; // The resulting values from an expression. e.g. in `z := x + y`, `z` is a parent of `x` and of `y`
  children: EdgeAD[];
  parentsGrad: EdgeAD[]; // The resulting values from an expression. e.g. in `z := x + y`, `z` is a parent of `x` and of `y`
  childrenGrad: EdgeAD[];
  gradVal: MaybeVal<number>;
  gradNode: MaybeVal<VarAD>;
  index: number; // -1 if not a leaf node, 0-n for leaf nodes (order in the leaf node list) so we know how to pass in the floats

  debug: boolean; // If true, this prints node debug info on evaluation
  debugInfo: string;

  nodeVisited: boolean;
  // Now used to track whether this node (and its children) has already been computed in the codegen
  name: string; // Name of cached value for this node in codegen (e.g. `const x3 = x1 + x2;` <-- name of node is `x3`)
}

type VarAD = IVarAD;
//#endregion

//#region Types for generalizing our system autodiff

type VecAD = VarAD[];

type Pt2 = [VarAD, VarAD];

type GradGraphs = IGradGraphs;

interface IGradGraphs {
  inputs: VarAD[];
  energyOutput: VarAD;
  // The energy inputs may be different from the grad inputs bc the former may contain the EP weight (but for the latter, we do not want the derivative WRT the EP weight)
  gradOutputs: VarAD[];
  weight: MaybeVal<VarAD>; // EP weight, a hyperparameter to both energy and gradient; TODO: generalize to multiple hyperparameters
}

type OptInfo = IOptInfo;
// Returned after a call to `minimize`

interface IOptInfo {
  xs: number[];
  energyVal: number;
  normGrad: number;
  newLbfgsInfo: LbfgsParams;
  gradient: number[];
  gradientPreconditioned: number[];
}

type OptDebugInfo = IOptDebugInfo;

type NumMap = Map<string, number>;

interface IOptDebugInfo {
  gradient: NumMap;
  gradientPreconditioned: NumMap;
}

//#endregion

//#region Style AST

/** Top level type for Style AST */
interface StyProg extends ASTNode {
  tag: "StyProg";
  blocks: HeaderBlock[];
}

// type HeaderBlock = [Header, Block];
interface HeaderBlock extends ASTNode {
  tag: "HeaderBlock";
  header: Header;
  block: Block;
}

interface Block extends ASTNode {
  tag: "Block";
  statements: Stmt[];
}

type Header = Selector | Namespace;

interface Selector extends ASTNode {
  tag: "Selector";
  head: DeclPatterns;
  with?: DeclPatterns;
  where?: RelationPatterns;
  namespace?: Namespace;
}

// NOTE: Instead of a js array typed child. I explicitly wrap them in an ASTNode so location and ancestry info can be better preserved.
// TODO: consider dropping the suffix pattern. It's a bit confusing, and DeclList would have been clearer.
interface DeclPatterns extends ASTNode {
  tag: "DeclPatterns";
  contents: DeclPattern[];
}

interface Namespace extends ASTNode {
  tag: "Namespace";
  contents: StyVar;
}

interface DeclPattern extends ASTNode {
  tag: "DeclPattern";
  type: StyT;
  id: BindingForm;
}

type RelationPattern = RelBind | RelPred;
interface RelationPatterns extends ASTNode {
  tag: "RelationPatterns";
  contents: RelationPattern[];
}

interface RelBind extends ASTNode {
  tag: "RelBind";
  id: BindingForm;
  expr: SelExpr;
}
interface RelPred extends ASTNode {
  tag: "RelPred";
  name: string;
  args: PredArg[];
}

type PredArg = SelExpr | RelPred;

// NOTE: the original type is unnecessarily nested and contain type constructor, which is deprecated.
type StyT = Identifier;
// type StyT = ISTTypeVar | ISTCtor;

interface ISTTypeVar {
  tag: "STTypeVar";
  contents: STypeVar;
}

interface ISTCtor {
  tag: "STCtor";
  contents: STypeCtor;
}

type STypeVar = ISTypeVar;

interface ISTypeVar {
  typeVarNameS: string;
  typeVarPosS: SourcePos;
}

type STypeCtor = ISTypeCtor;

interface ISTypeCtor {
  nameConsS: string;
  argConsS: SArg[];
  posConsS: SourcePos;
}

type SArg = ISAVar | ISAT;

interface ISAVar {
  tag: "SAVar";
  contents: BindingForm;
}

interface ISAT {
  tag: "SAT";
  contents: StyT;
}

type SelExpr = SEBind | SEFunc | SEValCons | SEFuncOrValCons;

interface SEBind extends ASTNode {
  tag: "SEBind";
  contents: BindingForm;
}

interface SEFunc extends ASTNode {
  tag: "SEFunc";
  name: Identifier;
  args: SelExpr[];
}

interface SEValCons extends ASTNode {
  tag: "SEValCons";
  name: Identifier;
  args: SelExpr[];
}
// NOTE: This type is used by the style compiler; since the grammar is ambiguous, the compiler will need to narrow down the type of this node when checking the AST.
interface SEFuncOrValCons extends ASTNode {
  tag: "SEFuncOrValCons";
  name: Identifier;
  args: SelExpr[];
}

type SourcePos = ISourcePos;

interface ISourcePos {
  sourceName: string;
  sourceLine: Pos;
  sourceColumn: Pos;
}

type Pos = IPos;

type IPos = number;

type Stmt = PathAssign | IOverride | Delete | IAnonAssign;

interface PathAssign extends ASTNode {
  tag: "PathAssign";
  type: StyType;
  path: Path;
  value: Expr;
}

interface IOverride extends ASTNode {
  tag: "Override";
  path: Path;
  value: Expr;
}

interface Delete extends ASTNode {
  tag: "Delete";
  contents: Path;
}

interface IAnonAssign extends ASTNode {
  tag: "AnonAssign";
  contents: Expr;
}

type StyType = ITypeOf | IListOf;

interface ITypeOf {
  tag: "TypeOf";
  contents: string;
}

interface IListOf {
  tag: "ListOf";
  contents: string;
}

//#endregion

//#region Substance AST and Domain environment types
type SubOut = ISubOut;

type SubProg = SubStmt[];

type ISubOut = [SubProg, [VarEnv, SubEnv], LabelMap];

type LabelMap = { [k: string]: string };

type SubEnv = ISubEnv;

interface ISubEnv {
  exprEqualities: [SubExpr, SubExpr][];
  predEqualities: [SubPredicate, SubPredicate][];
  bindings: { [k: Var]: SubExpr };
  subPreds: SubPredicate[];
}

type VarEnv = IVarEnv;

interface IVarEnv {
  typeConstructors: { [k: string]: TypeConstructor };
  valConstructors: { [k: string]: ValConstructor };
  operators: { [k: string]: Operator };
  predicates: { [k: string]: PredicateEnv };
  typeVarMap: { [k: TypeVar]: Type };
  typeValConstructor: { [k: T]: ValConstructor };
  varMap: { [k: Var]: T };
  preludes: [Var, T][];
  subTypes: [T, T][];
  typeCtorNames: string[];
  declaredNames: string[];
  stmtNotations: StmtNotationRule[];
  errors: string;
}
type TypeConstructor = ITypeConstructor;

interface ITypeConstructor {
  nametc: string;
  kindstc: K[];
}

type K = IKtype | IKT;

interface IKtype {
  tag: "Ktype";
  contents: Type;
}

interface IKT {
  tag: "KT";
  contents: T;
}

type T = ITTypeVar | ITConstr;

interface ITTypeVar {
  tag: "TTypeVar";
  contents: TypeVar;
}

interface ITConstr {
  tag: "TConstr";
  contents: TypeCtorApp;
}

type Y = ITypeVarY | IVarY;

interface ITypeVarY {
  tag: "TypeVarY";
  contents: TypeVar;
}

interface IVarY {
  tag: "VarY";
  contents: Var;
}

type Arg = IAVar | IAT;

interface IAVar {
  tag: "AVar";
  contents: Var;
}

interface IAT {
  tag: "AT";
  contents: T;
}

type TypeVar = ITypeVar;

interface ITypeVar {
  typeVarName: string;
  typeVarPos: SourcePos;
}

type SubExpr =
  | IVarE
  | IApplyFunc
  | IApplyValCons
  | IDeconstructorE
  | IStringLit;

interface IVarE {
  tag: "VarE";
  contents: Var;
}

interface IApplyFunc {
  tag: "ApplyFunc";
  contents: Func;
}

interface IApplyValCons {
  tag: "ApplyValCons";
  contents: Func;
}

interface IDeconstructorE {
  tag: "DeconstructorE";
  contents: Deconstructor;
}

interface IStringLit {
  tag: "StringLit";
  contents: string;
}

type SubPredicate = ISubPredicate;

interface ISubPredicate {
  predicateName: string;
  predicateArgs: SubPredArg[];
  predicatePos: SourcePos;
}

type ValConstructor = IValConstructor;

interface IValConstructor {
  namevc: string;
  ylsvc: Y[];
  kindsvc: K[];
  nsvc: Var[];
  tlsvc: T[];
  tvc: T;
}

type Type = IType;

interface IType {
  typeName: string;
  typePos: SourcePos;
}

type TypeCtorApp = ITypeCtorApp;

interface ITypeCtorApp {
  nameCons: string;
  argCons: Arg[];
  constructorInvokerPos: SourcePos;
}

type Func = IFunc;

interface IFunc {
  nameFunc: string;
  argFunc: SubExpr[];
}

type Operator = IOperator;

interface IOperator {
  nameop: string;
  ylsop: Y[];
  kindsop: K[];
  tlsop: T[];
  top: T;
}

type Deconstructor = IDeconstructor;

interface IDeconstructor {
  varDeconstructor: Var;
  fieldDeconstructor: string;
}

type PredicateEnv = IPred1 | IPred2;

interface IPred1 {
  tag: "Pred1";
  contents: Predicate1;
}

interface IPred2 {
  tag: "Pred2";
  contents: Predicate2;
}

type SubPredArg = IPE | IPP;

interface IPE {
  tag: "PE";
  contents: SubExpr;
}

interface IPP {
  tag: "PP";
  contents: SubPredicate;
}

type LabelOption = IDefault | IIDs;

interface IDefault {
  tag: "Default";
}

interface IIDs {
  tag: "IDs";
  contents: Var[];
}

type SubStmt =
  | IDecl
  | IBind
  | IEqualE
  | IEqualQ
  | IApplyP
  | ILabelDecl
  | IAutoLabel
  | INoLabel;

interface IDecl {
  tag: "Decl";
  contents: [T, Var];
}

interface IBind {
  tag: "Bind";
  contents: [Var, SubExpr];
}

interface IEqualE {
  tag: "EqualE";
  contents: [SubExpr, SubExpr];
}

interface IEqualQ {
  tag: "EqualQ";
  contents: [SubPredicate, SubPredicate];
}

interface IApplyP {
  tag: "ApplyP";
  contents: SubPredicate;
}

interface ILabelDecl {
  tag: "LabelDecl";
  contents: [Var, string];
}

interface IAutoLabel {
  tag: "AutoLabel";
  contents: LabelOption;
}

interface INoLabel {
  tag: "NoLabel";
  contents: Var[];
}

type StmtNotationRule = IStmtNotationRule;

interface IStmtNotationRule {
  fromSnr: Token[];
  toSnr: Token[];
  patternsSnr: Token[];
  entitiesSnr: Token[];
}

type Predicate1 = IPrd1;

interface IPrd1 {
  namepred1: string;
  ylspred1: Y[];
  kindspred1: K[];
  tlspred1: T[];
}

type Predicate2 = IPrd2;

interface IPrd2 {
  namepred2: string;
  plspred2: Prop[];
}

type Token =
  | IBind
  | IIterator
  | IIter
  | INewLine
  | IPredEq
  | IExprEq
  | IComma
  | ILparen
  | IRparen
  | ISpace
  | ISym
  | IVar
  | IStringLit
  | IRecursivePattern
  | IRecursivePatternElement
  | ISinglePatternElement
  | IPattern
  | IEntitiy
  | IDSLLEntity
  | ILabel
  | IAutoLabel
  | IComment
  | IStartMultiComment
  | IEndMultiComment;

interface IBind {
  tag: "Bind";
}

interface IIterator {
  tag: "Iterator";
}

interface IIter {
  tag: "Iter";
}

interface INewLine {
  tag: "NewLine";
}

interface IPredEq {
  tag: "PredEq";
}

interface IExprEq {
  tag: "ExprEq";
}

interface IComma {
  tag: "Comma";
}

interface ILparen {
  tag: "Lparen";
}

interface IRparen {
  tag: "Rparen";
}

interface ISpace {
  tag: "Space";
}

interface ISym {
  tag: "Sym";
  contents: string;
}

interface IVar {
  tag: "Var";
  contents: string;
}

interface IStringLit {
  tag: "StringLit";
  contents: string;
}

interface IRecursivePattern {
  tag: "RecursivePattern";
  contents: Token[];
}

interface IRecursivePatternElement {
  tag: "RecursivePatternElement";
  contents: Token[];
}

interface ISinglePatternElement {
  tag: "SinglePatternElement";
  contents: Token[];
}

interface IPattern {
  tag: "Pattern";
  contents: [string, boolean];
}

interface IEntitiy {
  tag: "Entitiy";
  contents: string;
}

interface IDSLLEntity {
  tag: "DSLLEntity";
  contents: string;
}

interface ILabel {
  tag: "Label";
  contents: string;
}

interface IAutoLabel {
  tag: "AutoLabel";
  contents: string;
}

interface IComment {
  tag: "Comment";
  contents: string;
}

interface IStartMultiComment {
  tag: "StartMultiComment";
  contents: string;
}

interface IEndMultiComment {
  tag: "EndMultiComment";
  contents: string;
}

type Prop = IProp;

interface IProp {
  propName: string;
  propPos: SourcePos;
}

//#endregion

<<<<<<< HEAD
//#region Style semantics

// Style static semantics for selectors

// g ::= B => |T
// Assumes nullary type constructors (i.e. Style type = Substance type)
interface ISelEnv {
  // COMBAK: k is a BindingForm that was stringified; maybe it should be a Map with BindingForm as key?
  sTypeVarMap: { [k: string]: StyT }; // B : |T
  sErrors: string[]; // TODO(errors): Store errors properly
  skipBlock: Bool;
  header: Maybe<Header>; // Just for debugging
}
// Currently used to track if any Substance variables appear in a selector but not a Substance program (in which case, we skip the block)

type SelEnv = ISelEnv;

//#endregion

//#region Selector dynamic semantics (matching)

// Type declarations

// A substitution θ has form [y → x], binding Sty vars to Sub vars (currently not expressions).
// COMBAK: In prev grammar, the key was `StyVar`, but here it gets stringified
type Subst = { [k: string]: Var };
=======
//#region AST nodes
interface SourceLoc {
  line: number;
  col: number;
}

interface ASTNode {
  tag: string;
  start: SourceLoc;
  end: SourceLoc;
  // Optionally for querying
  // children: ASTNode[];
  // file: string;
  // parent: ASTNode; // NOTE: pointer type; don't serialize this
}

interface Identifier extends ASTNode {
  type: string;
  value: string;
}
>>>>>>> 4435e3e6

//#endregion<|MERGE_RESOLUTION|>--- conflicted
+++ resolved
@@ -1165,6 +1165,9 @@
   tag: "IDs";
   contents: Var[];
 }
+
+
+type Var = string;
 
 type SubStmt =
   | IDecl
@@ -1386,7 +1389,6 @@
 
 //#endregion
 
-<<<<<<< HEAD
 //#region Style semantics
 
 // Style static semantics for selectors
@@ -1413,7 +1415,9 @@
 // A substitution θ has form [y → x], binding Sty vars to Sub vars (currently not expressions).
 // COMBAK: In prev grammar, the key was `StyVar`, but here it gets stringified
 type Subst = { [k: string]: Var };
-=======
+
+//#endregion
+
 //#region AST nodes
 interface SourceLoc {
   line: number;
@@ -1431,9 +1435,8 @@
 }
 
 interface Identifier extends ASTNode {
-  type: string;
-  value: string;
-}
->>>>>>> 4435e3e6
+  type: string; // meta-info: either `value` or `type-identifier` according to the parser
+  value: string; // the actual value
+}
 
 //#endregion