--- conflicted
+++ resolved
@@ -35,17 +35,12 @@
       "path": "packages/editor"
     },
     {
-<<<<<<< HEAD
       "name": "📦 @penrose/docs-site",
       "path": "packages/docs-site"
-=======
+    },
+    {
       "name": "📦 @penrose/examples",
       "path": "packages/examples"
-    },
-    {
-      "name": "📦 @penrose/panels",
-      "path": "packages/panels"
->>>>>>> 30090afa
     },
     {
       "name": "📦 @penrose/roger",
