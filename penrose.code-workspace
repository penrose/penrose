--- conflicted
+++ resolved
@@ -30,17 +30,12 @@
       "path": "packages/core"
     },
     {
-<<<<<<< HEAD
       "name": "📦 @penrose/editor",
       "path": "packages/editor"
-=======
+    },
+    {
       "name": "📦 @penrose/docs-site",
       "path": "packages/docs-site"
-    },
-    {
-      "name": "📦 @penrose/panels",
-      "path": "packages/panels"
->>>>>>> 7f0f7275
     },
     {
       "name": "📦 @penrose/roger",
