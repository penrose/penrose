--- conflicted
+++ resolved
@@ -17,11 +17,6 @@
     "strictNullChecks": true,
     "suppressImplicitAnyIndexErrors": true,
     "allowSyntheticDefaultImports": true,
-<<<<<<< HEAD
-    // "noUnusedLocals": true
-    "noUnusedLocals": false,
-    "skipLibCheck": true
-=======
     "resolveJsonModule": true,
     "noUnusedLocals": false,
     "skipLibCheck": true, // for Tensorflow JS
@@ -30,7 +25,6 @@
     "paths": {
       "*": ["src/*"]
     }
->>>>>>> 46564b42
   },
   "formatCodeOptions": {
     "baseIndentSize": 0,
@@ -67,14 +61,9 @@
     "src/setupTests.ts"
   ],
   "typedocOptions": {
-<<<<<<< HEAD
     "inputFiles": ["./src"],
     "mode": "modules",
     "out": "doc",
     "exclude": ["**/*.test.tsx"]
-=======
-    "mode": "modules",
-    "out": "docs"
->>>>>>> 46564b42
   }
 }