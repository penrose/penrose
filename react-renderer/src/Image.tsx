import * as React from "react";
import { toScreen } from "./Util";
import draggable from "./Draggable";
import { IGPIPropsDraggable } from "./types";

class Image extends React.Component<IGPIPropsDraggable> {
  public render() {
    const { shape } = this.props;
    const { onClick } = this.props;
    const { canvasSize } = this.props;
    const [x, y] = toScreen([shape.x.contents, shape.y.contents], canvasSize);
    const [w, h] = [shape.w.contents, shape.h.contents];
    const path = shape.path.contents;
    const opacity = shape.opacity.contents;

    return (
      <image
        href={process.env.PUBLIC_URL + path}
        x={x - w / 2}
        y={y - h / 2}
<<<<<<< HEAD
        opacity={opacity}
        width={w}
        height={h}
=======
        // opacity={opacity}
        width={w}
        height={h}
        transform={`rotate(${180 - shape.rotation.contents}, ${x}, ${y})`}
>>>>>>> 194e4001
        onMouseDown={onClick}
      />
    );
  }
  //   <title>{shape.name.contents}</title>
  // </image>
}
export default draggable(Image);<|MERGE_RESOLUTION|>--- conflicted
+++ resolved
@@ -18,16 +18,10 @@
         href={process.env.PUBLIC_URL + path}
         x={x - w / 2}
         y={y - h / 2}
-<<<<<<< HEAD
         opacity={opacity}
         width={w}
         height={h}
-=======
-        // opacity={opacity}
-        width={w}
-        height={h}
         transform={`rotate(${180 - shape.rotation.contents}, ${x}, ${y})`}
->>>>>>> 194e4001
         onMouseDown={onClick}
       />
     );
