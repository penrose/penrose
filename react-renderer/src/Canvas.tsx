--- conflicted
+++ resolved
@@ -247,15 +247,10 @@
     frame.remove();
   };
 
-<<<<<<< HEAD
-  public renderEntity = ({ shapeType, properties }: Shape, key: number) => {
+  public renderGPI = ({ shapeType, properties }: Shape, key: number) => {
     const component = this.props.lock
       ? staticMap[shapeType]
       : interactiveMap[shapeType];
-=======
-  public renderGPI = ([name, shape]: [string, object], key: number) => {
-    const component = this.props.lock ? staticMap[name] : interactiveMap[name];
->>>>>>> 517dfef9
     if (component === undefined) {
       Log.error(`Could not render GPI ${shapeType}.`);
       return <rect fill="red" x={0} y={0} width={100} height={100} key={key} />;
@@ -273,32 +268,7 @@
       ctm: !this.props.lock ? (this.svg.current as any).getScreenCTM() : null,
     });
   };
-  public renderLayer = (
-    shapes: Shape[],
-    debugData: any[],
-    component: React.ComponentClass<ILayerProps>,
-    key: number
-  ) => {
-    if (shapes.length === 0) {
-      return <g key={key} />;
-    }
-    if (this.svg.current === null) {
-      Log.error("SVG ref is null");
-      return <g key={key} />;
-    }
-    const ctm = this.svg.current.getScreenCTM();
-    if (ctm === null) {
-      Log.error("Cannot get CTM");
-      return <g key={key} />;
-    }
-    return React.createElement(component, {
-      key,
-      ctm,
-      shapes,
-      debugData,
-      canvasSize,
-    });
-  };
+  
   public render() {
     const {
       layers,
@@ -341,28 +311,7 @@
           {elementMetadata && `${elementMetadata}\n`}
           {otherMetadata && `${otherMetadata}`}
         </desc>
-<<<<<<< HEAD
-        {shapes.map(this.renderEntity)}
-=======
-        {shapesr.map(this.renderGPI)}
->>>>>>> 517dfef9
-        {layers &&
-          layers.map(({ layer, enabled }: ILayer, key: number) => {
-            if (layerMap[layer] === undefined) {
-              Log.error(`Layer does not exist in deck: ${layer}`);
-              return null;
-            }
-            if (enabled) {
-              // TODO: what does data refer to here? Why is it a list?
-              return this.renderLayer(
-                shapes,
-                data as any,
-                layerMap[layer],
-                key
-              );
-            }
-            return null;
-          })}
+        {shapes.map(this.renderGPI)}
       </svg>
     );
   }
