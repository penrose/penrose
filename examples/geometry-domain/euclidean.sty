/* # TODO

- make the diagram the right size for the PDF

# OBJECTS TODO

- ray head is contained in box and is not fixed length
  - Add a rect-point constraint (or just use inRange?)
- rays don't overlap other rays (or segments)
- Maybe it would make more sense to sample in range of the box, rather than the canvas, and then optimize?? Can that be customizable in Style?

# LABELS TODO

- make `m` and `s` labels better (esp placing above segment)
- labels don't pairwise overlap
  - nothing overlaps the E^2 label (no other labels or primitives)
- sometimes the labels end up on TOP of the points due to the distance objective not being signed -- fix that
- account for label size in rect-label constraint (doesn't deal w/ non-square labels)

*/

Colors {
    -- Keenan palette
    Colors.black = rgba(0.0, 0.0, 0.0, 1.0)

    Colors.darkpurple = rgba(0.549,0.565,0.757, 1.0)
    Colors.purple2 = rgba(0.106, 0.122, 0.54, 0.2)
    Colors.lightpurple = rgba(0.816,0.824, 0.902, 1.0)

    Colors.verylightpurple = rgba(0.953, 0.957, 0.977, 1.0)
    Colors.purple3 = rgba(0.557, 0.627, 0.769, 1.0)

    Colors.midnightblue = rgba(0.14, 0.16, 0.52, 1.0)
    Colors.lightslategray = rgba(0.50, 0.51, 0.69, 1.0)
    Colors.silver = rgba(0.71, 0.72, 0.79, 1.0)
    Colors.gainsboro = rgba(0.87, 0.87, 0.87, 1.0)

    Colors.darkgray = rgba(0.1, 0.1, 0.1, 1.0)
    Colors.gray = rgba(0.8, 0.8, 0.8, 1.0)
    Colors.red = rgba(1.0, 0.0, 0.0, 1.0)
    Colors.pink = rgba(1.0, 0.4, 0.7, 1.0)
    Colors.yellow = rgba(1.0, 1.0, 0.0, 1.0)
    Colors.orange = rgba(1.0, 0.6, 0.0, 1.0)
    Colors.lightorange = rgba(1.0, 0.6, 0.0, 0.25)
    Colors.green = rgba(0.0, 1.0, 0.0, 1.0)
    Colors.blue = rgba(0.0, 0.0, 1.0, 1.0)
    Colors.sky = rgba(0.325, 0.718, 0.769, 1.0)
    Colors.lightsky = rgba(0.325, 0.718, 0.769, 0.25)
    Colors.lightblue = rgba(0.0, 0.0, 1.0, 0.25)
    Colors.cyan = rgba(0.0, 1.0, 1.0, 1.0)
    Colors.purple = rgba(0.5, 0.0, 0.5, 1.0)
    Colors.white = rgba(1.0, 1.0, 1.0, 1.0)
    Colors.none = rgba(0.0, 0.0, 0.0, 0.0)
    Colors.bluegreen = rgba(0.44, 0.68, 0.60, 1.0)
}

<<<<<<< HEAD
const {
    const.pi = 3.14159
    const.arrowheadSize = 0.65
    const.strokeWidth = 1.75
    const.textPadding = 7.0
    const.textPadding2 = 25.0
    const.repelWeight = 0.7
    const.repelWeight2 = 0.5
    const.fontSize = "18pt"
    const.containPadding = 40.0
    const.rayLength = 70.0

    const.label = "E^2"
    const.text = Text {
	x : (const.dim / 2.0) - const.textPadding2
	y : (const.dim / 2.0) - const.textPadding2
	string : const.label
	fontSize : const.fontSize
    }

    const.dim = 250.0
=======
G {
    G.pi = 3.14159
    G.arrowheadSize = 0.65
    G.strokeWidth = 1.75
    G.textPadding = 7.0
    G.textPadding2 = 25.0
    G.repelWeight = 0.7
    G.repelWeight2 = 0.5
    G.fontSize = "18pt"
    G.containPadding = 50.0
    G.rayLength = 100.0

    G.label = "E^2"
    G.text = Text {
	x : (G.dim / 2.0) - G.textPadding2
	y : (G.dim / 2.0) - G.textPadding2
	string : G.label
	fontSize : G.fontSize
    }

    G.dim = 400.0
>>>>>>> 65fe73b9

    -- inner: #f3f4f9, outer: #8e93c4
    const.plane = Rectangle {
    	    angle : 0.0
	    color : Colors.verylightpurple
	    strokeColor : Colors.purple3
	    strokeWidth : 2.0
	    x : 0.0
	    y : 0.0
	    sizeX : const.dim
	    sizeY : const.dim
    }

   const.textLayering = const.text above const.plane
}

Point p {
      p.x = ?
      p.y = ?
      p.vec = [p.x, p.y]

       p.shape = Circle {
         x : get(p.vec, 0)
	 y : get(p.vec, 1)
         r : 3.0
	 color : Colors.black
	 strokeWidth : 1.0
	 strokeColor : Colors.black
       }

       p.text = Text {
         x : ?
	 y : ?
	 string : p.label
	 rotation : 0.0
	 color : Colors.black
	 fontSize : const.fontSize
       }

       p.labelFnMargin = ensure atDist(p.shape, p.text, const.textPadding)
       -- TODO: the problem is that this ensures the padding is const? Or is > padding okay?
       -- There's a choice of whether to put padding on the point or the text for containment
       p.posFn = ensure contains(const.plane, p.shape, const.containPadding)
       p.labelFn = ensure contains(const.plane, p.text, 0.0)

       p.layering1 = p.shape above const.plane
       p.layering2 = p.text above const.plane
}

Segment e
where e := MkSegment(p, q)
with Point p; Point q {
     e.vec = [q.x - p.x, q.y - p.y]

     e.shape = Line {
     	     startX : p.shape.x
     	     startY : p.shape.y
     	     endX : q.shape.x
     	     endY : q.shape.y
	     color : Colors.black
	     thickness : const.strokeWidth
     }

     e.layering1 = p.shape above e.shape
     e.layering2 = q.shape above e.shape

     LOCAL.labelAvoidFn_p = encourage repel(e.shape, p.text, const.repelWeight)
     LOCAL.labelAvoidFn_q = encourage repel(e.shape, q.text, const.repelWeight)

     -- e.norm = 200.0

     -- TODO: ensure norm > 10.0
     -- e.normFn = ensure hasNorm(e.vec, 200.0)

     e.layering = e.shape above const.plane
}

Triangle t
where t := MkTriangleP(p, q, r)
with Point p; Point q; Point r {
     t.color = setOpacity(Colors.darkpurple, 0.4)

     -- TODO: layer all labels on top of filled shapes
     t.shape = Curve {
     	     pathData : triangle(p.shape.x, p.shape.y, q.shape.x, q.shape.y, r.shape.x, r.shape.y)
	     strokeWidth : 0.0
	     fill : t.color
	     color : Colors.black
	     rotation : 0.0
     }

     t.layering = t.shape above const.plane
}

Angle theta
where theta := InteriorAngle(q, p, r)
with Point p; Point q; Point r {

     theta.radius = 40.0
     -- TODO: always take the acute angle, not the obtuse angle
     theta.arcPath = arcPathEuclidean(p.vec, q.vec, r.vec, theta.radius)

     theta.shape = Curve {
     		 pathData : polygonFromPoints(theta.arcPath)
		 strokeWidth : const.strokeWidth
		 color : Colors.darkpurple
		 fill : setOpacity(Colors.white, 0.5)
     }

     theta.layering1 = theta.shape above const.plane
     theta.layering2 = theta.shape below p.shape
     theta.layering3 = theta.shape below q.shape
     theta.layering4 = theta.shape below r.shape

     -- TODO: or could be minimum constraint function
     theta.sizeFn = encourage repel(q.shape, r.shape, 100.0)
}

Ray r {
    r.length = const.rayLength
}

Point p
where p := Midpoint(s)
with Segment s {
     override p.shape.x = midpointX(s.shape)
     override p.shape.y = midpointY(s.shape)

     override p.shape.color = Colors.white
     override p.shape.r = 3.2
     p.midLayering = p.shape above s.shape
}

Ray r
with Angle theta; Point x; Point y; Point z
where r := Bisector(theta); theta := InteriorAngle(y, x, z) {

      r.tail = [x.x, x.y]
      r.head = angleBisectorEuclidean(x.vec, y.vec, z.vec, r.length)

      r.shape = Line {
      	      startX : x.x
	      startY : x.y
	      -- TODO: figure out how long this should be
	      -- TODO: calculate this location properly; WRT the angle and the non-origin endpoints; this is just a heuristic
	      endX : get(r.head, 0)
	      endY : get(r.head, 1)
	      thickness : const.strokeWidth
	      color : Colors.darkpurple
      	      rightArrowhead : True
	      arrowheadSize : const.arrowheadSize
      }

      -- Bisect the arc twice more to get the bisector mark locations
      -- Throw away z coordinate for each
      theta.bisectpt1 = angleBisectorEuclidean(x.vec, y.vec, r.head, theta.radius)
      theta.bisectpt2 = angleBisectorEuclidean(x.vec, z.vec, r.head, theta.radius)
      theta.markLen = 10.0

      -- Angle bisector marks: two tick marks
      theta.bisectMark1 = Curve {
      	      pathData : makeBisectorMark(theta.bisectpt1, x.vec, theta.markLen)
      	      strokeWidth : const.strokeWidth
      	      fill : Colors.none
      	      color : Colors.darkpurple
      	      rotation : 0.0
      	      rightArrowhead : False
      	      arrowheadSize : 0.0
      }

      theta.bisectMark2 = Curve {
      	      pathData : makeBisectorMark(theta.bisectpt2, x.vec, theta.markLen)
      	      strokeWidth : const.strokeWidth
      	      fill : Colors.none
      	      color : Colors.darkpurple
      	      rotation : 0.0
      	      rightArrowhead : False
      	      arrowheadSize : 0.0
      }

      theta.layeringMark1 = theta.bisectMark1 above theta.shape
      theta.layeringMark2 = theta.bisectMark2 above theta.shape
      r.layering = r.shape above const.plane
}

Ray r
with Linelike s; Point m
where r := PerpendicularBisector(s); m := Midpoint(s) {

      r.shape = Line {
      	      startX : midpointX(s.shape)
	      startY : midpointY(s.shape)
	      endX : perpX(s.shape, r.shape.startX, r.shape.startY, r.length)
	      endY : perpY(s.shape, r.shape.startX, r.shape.startY, r.length)
	      thickness : const.strokeWidth
	      color : Colors.darkpurple
	      style : "dotted"
      	      rightArrowhead : True
	      arrowheadSize : const.arrowheadSize
      }

      r.perpSize = 10.0

      r.perpMark = Curve {
      		 pathData : perpPath(r.shape, s.shape, (r.shape.startX, r.shape.startY), r.perpSize)
		 strokeWidth : 1.25
		 color : Colors.black
		 fill : setOpacity(Colors.white, 0.5)
      }

      r.layering1 = r.shape above const.plane
      r.layering2 = r.perpMark above const.plane

      r.markLayering1 = r.perpMark below s.shape
      r.markLayering2 = r.perpMark below r.shape
      -- r.markLayering3 = r.perpMark above const.sphere
      r.markLayering4 = r.perpMark below p.shape
      r.markLayering5 = r.perpMark below q.shape
      r.markLayering6 = r.perpMark below r.shape
      r.markLayering7 = r.perpMark below m.shape

     LOCAL.labelAvoidFn_Mark = encourage repel(r.shape, m.text, const.repelWeight)
     LOCAL.labelAvoidFn_Ray = encourage repel(r.perpMark, m.text, const.repelWeight)
     LOCAL.labelAvoidFn_Seg = encourage repel(s.shape, m.text, const.repelWeight)
}

-- TODO: trying to just add a repel function on the point that's not in a segment... this might be too many repels for the ones that are in a segment though

-- TODO: should we use const.repelWeight below?

Ray r; Point p {
    LOCAL.labelAvoidFn = encourage repel(r.shape, p.text, const.repelWeight)
    LOCAL.layering = r.shape below p.shape
}

Segment s; Point p {
     LOCAL.labelAvoidFn_p = encourage repel(s.shape, p.text, const.repelWeight)
}

Triangle t; Point p {
    LOCAL.layering = t.shape below p.shape
}

Triangle t; Angle theta {
	 LOCAL.layering = theta.shape above t.shape
}<|MERGE_RESOLUTION|>--- conflicted
+++ resolved
@@ -54,7 +54,6 @@
     Colors.bluegreen = rgba(0.44, 0.68, 0.60, 1.0)
 }
 
-<<<<<<< HEAD
 const {
     const.pi = 3.14159
     const.arrowheadSize = 0.65
@@ -64,8 +63,8 @@
     const.repelWeight = 0.7
     const.repelWeight2 = 0.5
     const.fontSize = "18pt"
-    const.containPadding = 40.0
-    const.rayLength = 70.0
+    const.containPadding = 50.0
+    const.rayLength = 100.0
 
     const.label = "E^2"
     const.text = Text {
@@ -75,30 +74,7 @@
 	fontSize : const.fontSize
     }
 
-    const.dim = 250.0
-=======
-G {
-    G.pi = 3.14159
-    G.arrowheadSize = 0.65
-    G.strokeWidth = 1.75
-    G.textPadding = 7.0
-    G.textPadding2 = 25.0
-    G.repelWeight = 0.7
-    G.repelWeight2 = 0.5
-    G.fontSize = "18pt"
-    G.containPadding = 50.0
-    G.rayLength = 100.0
-
-    G.label = "E^2"
-    G.text = Text {
-	x : (G.dim / 2.0) - G.textPadding2
-	y : (G.dim / 2.0) - G.textPadding2
-	string : G.label
-	fontSize : G.fontSize
-    }
-
-    G.dim = 400.0
->>>>>>> 65fe73b9
+    const.dim = 400.0
 
     -- inner: #f3f4f9, outer: #8e93c4
     const.plane = Rectangle {
