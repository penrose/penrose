canvas {
  width = 800
  height = 700
}

Set x {
    x.icon = Text { string : x.label }
}

Set x; Set y {
   -- Try to make sure no labels overlap
   encourage repel(x.icon, y.icon, 5.0)
}

-- TODO: Phase this back in

Set x; Set y
where IsSubset(x, y) {
    arrow = Arrow { 
      thickness : 2.0
      color : rgba(0.0, 0.0, 0.0, 1.0)
    }

    -- Draw the arrow from y to x
    encourage centerArrow(arrow, x.icon, y.icon)

    -- Position y above x
    encourage above(y.icon, x.icon)

    -- Have sets 'fight' to be aligned with the superset's x-position
    encourage equal(x.icon.center[0], y.icon.center[0])
}

<<<<<<< HEAD
/*
Set x; Set y
where IsSubset(x,y) as bar {
  bar.circle = Circle{}
  override bar.arrow.color = rgba(0.2, 0.1, 0.8, 1.0)
}

Set u; Set v
where  Not(Intersecting(u, v)) as bee {
  bee.square = Square{}
}
*/


=======
>>>>>>> c01d265e
/*
-- TODO: This one currently causes convergence to become very slow but works eventually

Set x1; Set x2
where IsSubset(x1, S); IsSubset(x2, S)
with Set S {
   -- If two sets are direct subsets of the same set, give them the same y-position
   heightFn = ensure sameHeight(x1.icon, x2.icon)
}
*/<|MERGE_RESOLUTION|>--- conflicted
+++ resolved
@@ -31,23 +31,6 @@
     encourage equal(x.icon.center[0], y.icon.center[0])
 }
 
-<<<<<<< HEAD
-/*
-Set x; Set y
-where IsSubset(x,y) as bar {
-  bar.circle = Circle{}
-  override bar.arrow.color = rgba(0.2, 0.1, 0.8, 1.0)
-}
-
-Set u; Set v
-where  Not(Intersecting(u, v)) as bee {
-  bee.square = Square{}
-}
-*/
-
-
-=======
->>>>>>> c01d265e
 /*
 -- TODO: This one currently causes convergence to become very slow but works eventually
 
