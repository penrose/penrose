--- conflicted
+++ resolved
@@ -55,27 +55,19 @@
 
 Set x; Set y
 where IsSubset(x, y) {
-<<<<<<< HEAD
-    arrow = Line {
-      strokeWidth : 2.0
-      strokeColor : rgba(0.0, 0.0, 0.0, 1.0)
-      endArrowhead : true
-    }
-=======
 
    vec2 p = x.center
    vec2 q = y.center
    vec2 u = unit(q-p)
    scalar r = Global.setRadius
 
-   arrow = Arrow {
+   arrow = Line {
       start: p + r*u
       end: q - r*u
-      thickness : 4.0
-      color : rgba(0.0, 0.0, 0.0, 1.0)
+      strokeWidth : 4.0
+      strokeColor : rgba(0.0, 0.0, 0.0, 1.0)
       arrowheadSize: .5
    }
->>>>>>> bfc7b2e6
 
    -- Draw the arrow from y to x
    --encourage centerArrow(arrow, x.bounds, y.bounds)
