forall Set x {
       x.test0 = 5.3
       x.test1 = 1.0 + 2.5
       x.test2 = -0.9 * x.test1
       x.test3 = -0.9 * x.icon.center

    x.icon = Circle {
        strokeWidth : 0.0
    }
<<<<<<< HEAD
=======

    -- x.text = Equation {
    --     string : x.label
    -- }

    -- ensure contains(x.icon, x.text)
    -- ensure minSize(x.icon)
    -- ensure maxSize(x.icon)
    -- encourage sameCenter(x.text, x.icon)
    -- x.textLayering = x.text above x.icon
>>>>>>> 6a89b032
}<|MERGE_RESOLUTION|>--- conflicted
+++ resolved
@@ -7,8 +7,6 @@
     x.icon = Circle {
         strokeWidth : 0.0
     }
-<<<<<<< HEAD
-=======
 
     -- x.text = Equation {
     --     string : x.label
@@ -19,5 +17,4 @@
     -- ensure maxSize(x.icon)
     -- encourage sameCenter(x.text, x.icon)
     -- x.textLayering = x.text above x.icon
->>>>>>> 6a89b032
 }