--- conflicted
+++ resolved
@@ -16,15 +16,6 @@
 
 Set x {
     x.icon = Circle {
-<<<<<<< HEAD
-      color : Colors.lightBlue
-      strokeColor : Colors.black
-      strokeStyle : "solid"
-      strokeWidth : 1.0
-    }
-
-    x.text = Text {
-=======
         fillColor : Colors.lightBlue
         strokeColor : Colors.black
         strokeStyle : "solid"
@@ -33,7 +24,6 @@
     }
 
     x.text    = Equation {
->>>>>>> 6a89b032
       string : x.label
     }
 
@@ -56,14 +46,6 @@
 with Set X; Set Y; Set R1; Set R2 {
   f.padding = 20.0
 
-<<<<<<< HEAD
-  f.icon = Arrow {
-    start : (R1.icon.center[0] + R1.icon.side / 2.0 + f.padding, R1.icon.center[1])
-    end : (R2.icon.center[0] - R2.icon.side / 2.0 - f.padding, R2.icon.center[1])
-    thickness : 2.0
-    color : Colors.black
-  }
-=======
     f.icon = Line {
       start : (R1.icon.center[0] + R1.icon.width / 2.0 + f.padding, R1.icon.center[1])
       end : (R2.icon.center[0] - R2.icon.width / 2.0 - f.padding, R2.icon.center[1])
@@ -80,7 +62,6 @@
       string : f.label
       -- rotation : 0.0
     }
->>>>>>> 6a89b032
 
   f.text = Text {
     string : f.label
