canvas {
  width = 800
  height = 700
}

forall Set x {
    x.icon = Rectangle {
        strokeWidth : 0.0
    }

    x.text = Text {
        string : x.label
    }

    ensure subset(x.text, x.icon)
    ensure minSize(x.icon)
<<<<<<< HEAD
    ensure maxSize(x.icon, canvas.height / 3)
=======
    ensure maxSize(x.icon, canvas.height / 2)
>>>>>>> 04619a0e
    encourage sameCenter(x.text, x.icon)
    x.textLayering = x.text above x.icon
}

forall Set x; Set y
where IsSubset(x, y) {

    ensure disjoint(y.text, x.icon, 30.0)
    ensure subset(x.icon, y.icon)
    -- ensure disjoint(y.text, x.icon)
    -- ensure contains(y.icon, x.icon)
    x.icon above y.icon
}

-- TODO: Fix that the resample hack breaks on switching examples since it saves the cached functions...
-- TOOD: Also breaks if you resample without generating the function on first sample. Clearly this should be part of the state

---

forall Set x; Set y
where Not(Intersecting(x, y)) {
    -- ensure disjointBBox(x.icon, y.icon, 20.0)
    ensure disjoint(x.icon, y.icon)
}

-- --------- NEW


forall Set x; Set y
where Intersecting(x, y) {
    ensure overlapping(x.icon, y.icon)
    -- ensure disjoint(y.text, x.icon)
    -- ensure disjoint(x.text, y.icon)
}

-- forall Point p {
--     p.offset = 20.0
--     p.icon = Circle {
--         strokeWidth : 0.0
--         color : rgba(0.0, 0.0, 0.0, 1.0)
--         r : 3.0
--     }

--     p.text = Text {
--         string : p.label
--         center : p.icon.center + (p.offset, p.offset)
--     }

--     p.textLayering = p.text above p.icon
-- }

-- Point p
-- with Set A
-- where PointIn(A, p) {
--     ensure subset(p.icon, A.icon)
--     p.layering = p.icon above A.icon
-- }

-- Point p
-- with Set A
-- where Not(PointIn(A, p)) {
--     ensure disjoint(A.icon, p.icon)
-- }<|MERGE_RESOLUTION|>--- conflicted
+++ resolved
@@ -14,11 +14,7 @@
 
     ensure subset(x.text, x.icon)
     ensure minSize(x.icon)
-<<<<<<< HEAD
-    ensure maxSize(x.icon, canvas.height / 3)
-=======
     ensure maxSize(x.icon, canvas.height / 2)
->>>>>>> 04619a0e
     encourage sameCenter(x.text, x.icon)
     x.textLayering = x.text above x.icon
 }
