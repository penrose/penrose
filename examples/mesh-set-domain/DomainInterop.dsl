type Type

-- | Set domain program

type Set <: Type
type Point <: Type
type Map

<<<<<<< HEAD
Set <: Type
Point <: Type

constructor Singleton(Point p) -> Set

function Intersection(Set a, Set b) -> Set
function Union(Set a, Set b) -> Set
function Subtraction(Set a, Set b) -> Set
function CartesianProduct(Set a, Set b) -> Set
function Difference(Set a, Set b) -> Set
function Subset(Set a, Set b) -> Set
function AddPoint(Point p, Set s1) -> Set

predicate From(Map f, Set domain, Set codomain)
predicate Empty(Set s)
predicate Nonempty(Set s)
predicate Intersect(Set s1, Set s2)
predicate NotIntersecting(Set s1, Set s2)
predicate IsSubset(Set s1, Set s2)
predicate NotSubset(Set s1, Set s2)
predicate PointIn(Set s, Point p)
predicate PointNotIn(Set s, Point p)
predicate Injection(Map m)
predicate Surjection(Map m)
predicate Bijection(Map m)
predicate PairIn(Point, Point, Map)

-- predicate Not(Predicate p)
=======
constructor Singleton : Point p -> Set

function Intersection : Set a * Set b -> Set
function Union : Set a * Set b -> Set
function Subtraction : Set a * Set b -> Set
function CartesianProduct : Set a * Set b -> Set
function Difference : Set a * Set b -> Set
function Subset : Set a * Set b -> Set
function AddPoint : Point p * Set s1 -> Set

predicate From : Map f * Set domain * Set codomain
predicate Empty : Set s
predicate Nonempty : Set s
predicate Intersect : Set s1 * Set s2
predicate NotIntersecting : Set s1 * Set s2
predicate IsSubset : Set s1 * Set s2
predicate NotSubset : Set s1 * Set s2
predicate PointIn : Set s * Point p
predicate PointNotIn : Set s * Point p
predicate Injection : Map m
predicate Surjection : Map m
predicate Bijection : Map m
predicate PairIn : Point * Point * Map

-- predicate Not : Predicate p
>>>>>>> 96772ca0

-- These are new, and should go back in the Set domain
notation "A ⊂ B" ~ "IsSubset(A, B)"
notation "p ∈ A" ~ "PointIn(A, p)"
notation "p ∉ A" ~ "PointNotIn(A, p)"

------------------------------
-- | Mesh domain program

type Vertex <: Type
type Edge <: Type
type Face <: Type
type SimplicialSubset -- Subset of a mesh; might not be a simplicial complex
type SimplicialComplex <: SimplicialSubset -- Mesh := SimplicialComplex(2); simplicial complex
type Subcomplex <: SimplicialSubset -- (V, E, F) linked to a mesh; is a simplicial complex

Vertex <: Subcomplex -- TODO: plugin doesn't deal w/ this
Edge <: SimplicialSubset
Face <: SimplicialSubset
-- Subcomplex <: SimplicialComplex
-- TODO: Technically true, but messes up our Style matching

constructor MkEdge(Vertex v1, Vertex v2) -> Edge
constructor MkFace(Edge e1, Edge e2, Edge e3) -> Face

function Star(SimplicialSubset s) -> SimplicialSubset
function Closure(SimplicialSubset s) -> Subcomplex
function Link(SimplicialSubset s) -> SimplicialSubset
function SetMinus(SimplicialSubset s, SimplicialSubset t) -> SimplicialSubset
function Boundary(SimplicialSubset s) -> SimplicialSubset
-- function Union(SimplicialSubset s, SimplicialSubset t) -> SimplicialSubset

-- Generic connectivity and selection predicates
predicate InVE(Vertex v, Edge e)
predicate InEF(Edge e, Face f)

predicate InVS(Vertex v, SimplicialSubset s)
predicate InES(Edge e, SimplicialSubset s)
predicate InFS(Face f, SimplicialSubset s)

-- For plugin use
predicate DeclaredV(Vertex v)
predicate DeclaredE(Edge e)
predicate DeclaredF(Face f)

type Object
Vertex <: Object
Edge <: Object
Face <: Object
SimplicialSubset <: Object
SimplicialComplex <: Object
Subcomplex <: Object

predicate Result(Object o) -- The Style only draws objects that are declared as results

-- Syntactic sugar
notation "Vertex v ∈ K" ~ "Vertex v; InVS(v, K)"
notation "Edge e ∈ K" ~ "Edge e; InES(e, K)"
notation "Face f ∈ K" ~ "Face f; InFS(f, K)"
-- notation "SimplicialSubset S ⊆ K" ~ "SimplicialSubset S; SubsetOf(S, K)"
-- notation "Subcomplex S ⊆ K" ~ "Subcomplex S; SubsetOf(S, K)"

-- These are new, from geometry.dsl
notation "{p, q}" ~ "MkEdge(p, q)"
notation "{p, q, r}" ~ "MkFace(p, q, r)"
-- | above this line, concatenate the two .dom files for Sets and Meshes

------------------------------

-- predicate Identified(Point, Vertex)
predicate Identified(Type, Type)<|MERGE_RESOLUTION|>--- conflicted
+++ resolved
@@ -5,10 +5,6 @@
 type Set <: Type
 type Point <: Type
 type Map
-
-<<<<<<< HEAD
-Set <: Type
-Point <: Type
 
 constructor Singleton(Point p) -> Set
 
@@ -35,33 +31,6 @@
 predicate PairIn(Point, Point, Map)
 
 -- predicate Not(Predicate p)
-=======
-constructor Singleton : Point p -> Set
-
-function Intersection : Set a * Set b -> Set
-function Union : Set a * Set b -> Set
-function Subtraction : Set a * Set b -> Set
-function CartesianProduct : Set a * Set b -> Set
-function Difference : Set a * Set b -> Set
-function Subset : Set a * Set b -> Set
-function AddPoint : Point p * Set s1 -> Set
-
-predicate From : Map f * Set domain * Set codomain
-predicate Empty : Set s
-predicate Nonempty : Set s
-predicate Intersect : Set s1 * Set s2
-predicate NotIntersecting : Set s1 * Set s2
-predicate IsSubset : Set s1 * Set s2
-predicate NotSubset : Set s1 * Set s2
-predicate PointIn : Set s * Point p
-predicate PointNotIn : Set s * Point p
-predicate Injection : Map m
-predicate Surjection : Map m
-predicate Bijection : Map m
-predicate PairIn : Point * Point * Map
-
--- predicate Not : Predicate p
->>>>>>> 96772ca0
 
 -- These are new, and should go back in the Set domain
 notation "A ⊂ B" ~ "IsSubset(A, B)"
