{
  "repository": "penrose/penrose",
  "author": "Penrose Team (https://penrose.cs.cmu.edu/)",
  "private": true,
  "packages": [
    "packages/*"
  ],
  "scripts": {
    "build": "nx run-many --target=build --verbose",
    "typecheck": "nx run-many --target=typecheck --verbose",
    "build:roger": "nx run roger:build",
    "build:docs-site": "nx run docs-site:build",
    "start:docs-site": "nx run docs-site:dev",
    "start": "nx run editor:watch",
    "build:ide": "nx run editor:build",
    "test": "nx run-many --target=test --verbose",
    "coverage": "nx run core:coverage",
    "docs": "nx run core:docs",
    "lint": "nx run core:lint",
    "lint:fix": "nx run core:lint --fix",
    "lerna": "lerna",
    "new-version": "lerna version --conventional-commits --no-git-tag-version --no-push",
    "format": "prettier . --write && nx run-many --target=format --verbose",
    "format:check": "prettier . --check && nx run-many --target=format:check --verbose",
    "toc": "markdown-toc --bullets='-' -i CONTRIBUTING.md",
    "diff": "lerna diff"
  },
  "devDependencies": {
    "@spyke/conventional-changelog-preset": "^1.0.5",
    "cross-env": "^7.0.3",
    "handlebars": "^4.7.7",
    "js-yaml": "^4.1.0",
    "lerna": "^3.22.1",
    "markdown-toc": "^1.2.0",
    "nx": "^15.0.13",
    "prettier": "2.8.8",
    "prettier-plugin-organize-imports": "^3.2.1",
    "pretty-quick": "^3.1.0",
    "rimraf": "^3.0.2",
    "typescript": "^5.0.4",
    "vitest": "^0.31.1",
    "@vitest/coverage-c8": "^0.31.1",
    "@vitest/ui": "^0.31.1"
  },
  "workspaces": {
    "packages": [
<<<<<<< HEAD
      "packages/components",
      "packages/core",
      "packages/docs-site",
      "packages/edgeworth",
      "packages/editor",
      "packages/examples",
      "packages/optimizer",
      "packages/roger",
      "packages/vscode",
      "packages/playground"
=======
      "packages/*"
>>>>>>> 8ef8c778
    ],
    "nohoist": [
      "**/@types/jest",
      "**/babel-loader",
      "**/webpack"
    ]
  }
}<|MERGE_RESOLUTION|>--- conflicted
+++ resolved
@@ -44,20 +44,7 @@
   },
   "workspaces": {
     "packages": [
-<<<<<<< HEAD
-      "packages/components",
-      "packages/core",
-      "packages/docs-site",
-      "packages/edgeworth",
-      "packages/editor",
-      "packages/examples",
-      "packages/optimizer",
-      "packages/roger",
-      "packages/vscode",
-      "packages/playground"
-=======
       "packages/*"
->>>>>>> 8ef8c778
     ],
     "nohoist": [
       "**/@types/jest",
