--- conflicted
+++ resolved
@@ -9,14 +9,9 @@
     "build": "lerna run build --stream --concurrency 1",
     "clean": "lerna clean && lerna exec -- rimraf build",
     "start": "lerna run watch --stream --parallel --scope=@penrose/core --scope=@penrose/browser-ui",
-<<<<<<< HEAD
     "start:ide": "lerna run watch --stream --parallel --scope=@penrose/core --scope=@penrose/components --scope=@penrose/editor",
     "build:ide": "lerna run build --stream --scope=@penrose/core --scope=@penrose/components --scope=@penrose/editor",
-=======
-    "start:ide": "lerna run watch --stream --parallel --scope=@penrose/core --scope=@penrose/panels",
-    "build:ide": "lerna run build --stream --scope=@penrose/core --scope=@penrose/panels",
     "build:docs-site": "lerna run build --stream --scope=@penrose/core --scope=@penrose/docs-site",
->>>>>>> 7f0f7275
     "test": "lerna run test --stream",
     "docs": "lerna run docs --stream",
     "lint": "lerna run lint --stream",
