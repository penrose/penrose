{
  "repository": "penrose/penrose",
  "author": "Penrose Team (https://penrose.ink)",
  "private": true,
  "packages": [
    "packages/*"
  ],
  "scripts": {
    "build": "lerna run build --stream --concurrency 1",
    "clean": "lerna clean && lerna run clean --stream",
    "prestart": "lerna run build --scope=@penrose/examples --scope=@penrose/core",
    "start": "lerna run watch --stream --parallel --scope=@penrose/core --scope=@penrose/browser-ui",
<<<<<<< HEAD
    "start:ide": "lerna run watch --stream --parallel --scope=@penrose/core --scope=@penrose/editor",
    "build:ide": "lerna run build --stream --scope=@penrose/core --scope=@penrose/components --scope=@penrose/editor",
    "build:docs-site": "lerna run build --stream --scope=@penrose/core --scope=@penrose/docs-site",
=======
    "prestart:ide": "lerna run build --scope=@penrose/examples --scope=@penrose/core",
    "start:ide": "lerna run watch --stream --parallel --scope=@penrose/core --scope=@penrose/panels",
    "build:ide": "lerna run build --stream --scope=@penrose/core --scope=@penrose/panels  --include-dependencies",
    "build:docs-site": "lerna run build --stream --scope=@penrose/core --scope=@penrose/components --scope=@penrose/docs-site",
    "start:docs-site": "lerna run watch --stream --parallel --scope=@penrose/components --scope=@penrose/docs-site",
>>>>>>> 30090afa
    "test": "lerna run test --stream",
    "docs": "lerna run docs --stream",
    "lint": "lerna run lint --stream",
    "lerna": "lerna",
    "new-version": "lerna version --conventional-commits --create-release github -m \"chore(release): publish %s [ci skip]\"",
    "new-version:prerelease": "lerna version --conventional-prerelease",
    "graduate": "lerna version --conventional-commits --conventional-graduate",
    "publish:canary": "lerna publish --canary --dist-tag develop --force-publish",
    "release": "lerna publish from-package",
    "format": "prettier . --write",
    "format:check": "prettier . --check",
    "diff": "lerna diff"
  },
  "devDependencies": {
    "cross-env": "^7.0.3",
    "handlebars": "^4.7.7",
    "lerna": "^3.22.1",
    "prettier": "2.2.1",
    "prettier-plugin-organize-imports": "^2.3.4",
    "pretty-quick": "^3.1.0",
    "rimraf": "^3.0.2",
    "typescript": "^4.1.3"
  },
  "workspaces": {
    "packages": [
      "packages/*"
    ],
    "nohoist": [
      "**/@types/jest",
      "**/babel-loader",
      "**/webpack"
    ]
  },
  "version": "0.0.0"
}<|MERGE_RESOLUTION|>--- conflicted
+++ resolved
@@ -10,17 +10,11 @@
     "clean": "lerna clean && lerna run clean --stream",
     "prestart": "lerna run build --scope=@penrose/examples --scope=@penrose/core",
     "start": "lerna run watch --stream --parallel --scope=@penrose/core --scope=@penrose/browser-ui",
-<<<<<<< HEAD
-    "start:ide": "lerna run watch --stream --parallel --scope=@penrose/core --scope=@penrose/editor",
-    "build:ide": "lerna run build --stream --scope=@penrose/core --scope=@penrose/components --scope=@penrose/editor",
-    "build:docs-site": "lerna run build --stream --scope=@penrose/core --scope=@penrose/docs-site",
-=======
     "prestart:ide": "lerna run build --scope=@penrose/examples --scope=@penrose/core",
     "start:ide": "lerna run watch --stream --parallel --scope=@penrose/core --scope=@penrose/panels",
     "build:ide": "lerna run build --stream --scope=@penrose/core --scope=@penrose/panels  --include-dependencies",
     "build:docs-site": "lerna run build --stream --scope=@penrose/core --scope=@penrose/components --scope=@penrose/docs-site",
     "start:docs-site": "lerna run watch --stream --parallel --scope=@penrose/components --scope=@penrose/docs-site",
->>>>>>> 30090afa
     "test": "lerna run test --stream",
     "docs": "lerna run docs --stream",
     "lint": "lerna run lint --stream",
