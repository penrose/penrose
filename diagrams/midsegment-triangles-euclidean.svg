<svg version="1.2" xmlns="http://www.w3.org/2000/svg" viewBox="0 0 800 700">
  <g
    transform="rotate(0, 214.10742193061805, 311.59201847536036)translate(214.10742193061805, 311.59201847536036)"
    string="G"
  >
    <title>`G`.text</title>
    <svg
      xmlns="http://www.w3.org/2000/svg"
      width="15.05976"
      height="19.16"
      role="img"
      focusable="false"
      viewBox="0.958 -13.5078 13.6036 13.929319999999999"
    >
      <path
        stroke="none"
        fill="#000000"
        stroke-width="0"
        d="M0.958-4.82832Q0.958-7.03172 2.24172-9.06268T5.47976-12.28156 9.3884-13.48864Q11.1128-13.48864 12.12828-12.51148 12.30072-12.31988 12.41568-12.18576T12.56896-11.99416L12.58812-11.93668Q12.6456-11.93668 13.10544-12.43484 13.239559999999999-12.5498 13.39284-12.70308T13.6994-13.00964 13.891-13.2204L14.1784-13.5078H14.29336Q14.5616-13.5078 14.5616-13.37368 14.5616-13.297039999999999 13.94848-10.74876 13.25872-8.08552 13.25872-8.06636 13.2204-7.97056 13.16292-7.9514T12.81804-7.91308H12.51148Q12.39652-8.02804 12.39652-8.08552 12.39652-8.10468 12.41568-8.21964T12.454-8.60284 12.47316-9.21596Q12.47316-10.57632 11.86004-11.5918T9.7716-12.62644Q9.42672-12.62644 9.02436-12.56896T8.00888-12.31988 6.84012-11.7834 5.63304-10.86372 4.52176-9.50336 3.62124-7.54904 3.02728-4.9816Q2.98896-4.63672 2.98896-4.23436 2.98896-3.31468 3.2572-2.60576T3.94696-1.51364 4.90496-0.8622 5.90128-0.53648 6.76348-0.45984Q7.79812-0.45984 8.66032-0.90052T9.84824-2.03096Q9.90572-2.18424 10.13564-3.08476T10.36556-4.10024Q10.36556-4.25352 10.11648-4.29184T8.96688-4.34932H8.25796Q8.143-4.46428 8.143-4.5026T8.18132-4.86664Q8.25796-5.11572 8.37292-5.2306799999999996H8.69864Q9.46504-5.19236 11.38104-5.19236 12.14744-5.19236 12.62644-5.19236T13.3162-5.21152 13.54612-5.21152Q13.81436-5.21152 13.81436-5.03908 13.81436-5.00076 13.77604-4.77084 13.68024-4.4068 13.58444-4.36848 13.52696-4.34932 13.297039999999999-4.34932 12.91384-4.34932 12.51148-4.29184 12.37736-4.23436 12.31988-4.1194T12.05164-3.14224Q11.879199999999999-2.50996 11.76424-2.06928 11.28524-0.11496 11.22776-0.05748 11.18944-0.01916 11.13196-0.01916 10.94036-0.01916 10.59548-0.40236T10.1548-0.99632Q10.1548-1.01548 10.11648-0.99632T10.00152-0.90052Q8.58368 0.42152 6.16952 0.42152 3.85116 0.42152 2.41416-1.0538T0.958-4.82832Z"
        fill-opacity="1"
      ></path>
    </svg>
  </g>
  <g>
    <filter id="`GJF`.icon-shadow" x="0" y="0" width="200%" height="200%">
      <feOffset result="offOut" in="SourceAlpha" dx="5" dy="5"></feOffset>
      <feGaussianBlur
        result="blurOut"
        in="offOut"
        stdDeviation="4"
      ></feGaussianBlur>
      <feBlend in="SourceGraphic" in2="blurOut" mode="normal"></feBlend>
      <feComponentTransfer>
        <feFuncA type="linear" slope="0.5"></feFuncA>
      </feComponentTransfer>
      <feMerge>
        <feMergeNode></feMergeNode>
        <feMergeNode in="SourceGraphic"></feMergeNode>
      </feMerge>
    </filter>
    <path
      stroke="#62d877"
      fill="none"
      stroke-width="1"
      stroke-opacity="0.5"
      d="M 229.75323741450006 297.60428988095305 L 433.2450029579166 417.66440266889265 L 353.54379945293084 410.7567312614143 Z "
    ></path>
    <title>`GJF`.icon</title>
  </g>
  <g
    transform="rotate(0, 444.68366406890505, 425.736346392412)translate(444.68366406890505, 425.736346392412)"
    string="J"
  >
    <title>`J`.text</title>
    <svg
      xmlns="http://www.w3.org/2000/svg"
      width="12.12828"
      height="19.16"
      role="img"
      focusable="false"
      viewBox="1.09212 -13.08628 11.03616 13.5078"
    >
      <path
        stroke="none"
        fill="#000000"
        stroke-width="0"
        d="M8.56452-11.975Q8.56452-12.20492 6.78264-12.20492H6.30364Q6.18868-12.30072 6.18868-12.3582T6.227-12.72224Q6.30364-12.97132 6.4186-13.08628H6.74432Q7.52988-13.04796 9.54168-13.04796 10.36556-13.04796 10.88288-13.04796T11.5918-13.06712 11.86004-13.06712Q12.12828-13.06712 12.12828-12.87552 12.12828-12.8372 12.0708-12.60728 11.99416-12.30072 11.93668-12.2624T11.57264-12.20492Q10.57632-12.20492 10.4422-11.93668 10.36556-11.6876 9.25428-7.20416 8.0472-2.45248 8.02804-2.43332 7.60652-1.22624 6.38028-0.40236T3.7362 0.42152Q2.62492 0.42152 1.85852-0.15328T1.09212-1.68608Q1.09212-2.4908 1.5328-2.91232T2.52912-3.33384Q3.39132-3.33384 3.48712-2.4908 3.48712-1.87768 3.14224-1.5328T2.35668-1.07296Q2.2034-1.03464 2.2034-1.01548T2.33752-0.84304Q2.83568-0.2874 3.77452-0.2874 4.5026-0.2874 5.19236-0.90052T6.20784-2.4908Q6.28448-2.72072 7.41492-7.2808T8.56452-11.975Z"
        fill-opacity="1"
      ></path>
    </svg>
  </g>
  <g
    transform="rotate(0, 349.73138096873987, 424.7567513272803)translate(349.73138096873987, 424.7567513272803)"
    string="F"
  >
    <title>`F`.text</title>
    <svg
      xmlns="http://www.w3.org/2000/svg"
      width="14.35084"
      height="19.16"
      role="img"
      focusable="false"
      viewBox="0.59396 -13.0288 13.756879999999999 13.0288"
    >
      <path
        stroke="none"
        fill="#000000"
        stroke-width="0"
        d="M0.91968-0.01916Q0.59396-0.01916 0.59396-0.21076 0.59396-0.24908 0.65144-0.479 0.72808-0.78556 0.80472-0.82388T1.2454-0.88136Q1.76272-0.88136 2.395-0.93884 2.66324-0.99632 2.75904-1.16876 2.79736-1.26456 4.1194-6.55272T5.4606-11.91752Q5.4606-12.05164 5.38396-12.05164 5.2306799999999996-12.10912 4.36848-12.14744H3.77452Q3.65956-12.2624 3.65956-12.30072T3.69788-12.62644Q3.77452-12.95216 3.88948-13.0288H14.21672Q14.35084-12.95216 14.35084-12.81804 14.35084-12.72224 14.10176-10.67212T13.83352-8.56452Q13.7952-8.4304 13.45032-8.4304H13.2204Q13.08628-8.5262 13.08628-8.67948 13.08628-8.69864 13.14376-9.13932T13.20124-10.1548Q13.20124-10.7296 13.06712-11.09364T12.70308-11.6876 11.99416-11.99416 11.017-12.12828 9.63748-12.14744H9.1968Q7.62568-12.12828 7.52988-12.08996 7.43408-12.05164 7.39576-11.93668 7.3766-11.91752 6.74432-9.42672L6.1312-6.95508H7.185Q7.24248-6.95508 7.62568-6.95508T8.16216-6.97424 8.58368-7.03172 9.04352-7.16584 9.36924-7.39576Q9.61832-7.62568 9.79076-8.02804T10.03984-8.75612 10.13564-9.100999999999999Q10.19312-9.1968 10.49968-9.1968H10.7296Q10.86372-9.100999999999999 10.86372-9.0052 10.86372-8.94772 10.26976-6.49524T9.61832-3.96612Q9.58-3.832 9.23512-3.832H9.0052Q8.87108-3.94696 8.87108-4.06192 8.87108-4.1194 8.96688-4.48344T9.06268-5.24984Q9.06268-5.80548 8.67948-5.9395999999999995T6.97424-6.07372H5.92044L5.30732-3.6404Q4.6942-1.26456 4.6942-1.1496 4.6942-0.88136 6.39944-0.88136H6.87844Q6.9934-0.7664 6.9934-0.74724T6.95508-0.36404Q6.87844-0.11496 6.76348 0H6.43776Q5.6522-0.03832 3.5446-0.03832 2.2992-0.03832 1.64776-0.03832T0.91968-0.01916Z"
        fill-opacity="1"
      ></path>
    </svg>
  </g>
  <g style="solid">
<<<<<<< HEAD
    <marker
      id="`GJF`.PQ-leftArrowhead"
      markerUnits="strokeWidth"
      markerWidth="9.95"
      markerHeight="8.12"
      viewBox="0 0 9.95 8.12"
      refX="2.36"
      refY="4.06"
      orient="auto-start-reverse"
    >
      <path
        d="M9.95 4.06 0 8.12 2.36 4.06 0 0 9.95 4.06z"
        fill="#000000"
        fill-opacity="1"
      ></path>
    </marker>
    <marker
      id="`GJF`.PQ-rightArrowhead"
      markerUnits="strokeWidth"
      markerWidth="9.95"
      markerHeight="8.12"
      viewBox="0 0 9.95 8.12"
      refX="2.36"
      refY="4.06"
      orient="auto-start-reverse"
    >
      <path
        d="M9.95 4.06 0 8.12 2.36 4.06 0 0 9.95 4.06z"
        fill="#000000"
        fill-opacity="1"
      ></path>
    </marker>
=======
>>>>>>> 94da0ffd
    <path
      d="M 229.75323741450006 297.60428988095305 L 433.2450029579166 417.66440266889265"
      stroke-opacity="1"
      stroke-width="1.75"
      stroke="#000000"
      stroke-linecap="butt"
    ></path>
    <title>`GJF`.PQ</title>
  </g>
  <g style="solid">
<<<<<<< HEAD
    <marker
      id="`GJF`.RP-leftArrowhead"
      markerUnits="strokeWidth"
      markerWidth="9.95"
      markerHeight="8.12"
      viewBox="0 0 9.95 8.12"
      refX="2.36"
      refY="4.06"
      orient="auto-start-reverse"
    >
      <path
        d="M9.95 4.06 0 8.12 2.36 4.06 0 0 9.95 4.06z"
        fill="#000000"
        fill-opacity="1"
      ></path>
    </marker>
    <marker
      id="`GJF`.RP-rightArrowhead"
      markerUnits="strokeWidth"
      markerWidth="9.95"
      markerHeight="8.12"
      viewBox="0 0 9.95 8.12"
      refX="2.36"
      refY="4.06"
      orient="auto-start-reverse"
    >
      <path
        d="M9.95 4.06 0 8.12 2.36 4.06 0 0 9.95 4.06z"
        fill="#000000"
        fill-opacity="1"
      ></path>
    </marker>
=======
>>>>>>> 94da0ffd
    <path
      d="M 353.54379945293084 410.7567312614143 L 229.75323741450006 297.60428988095305"
      stroke-opacity="1"
      stroke-width="1.75"
      stroke="#000000"
      stroke-linecap="butt"
    ></path>
    <title>`GJF`.RP</title>
  </g>
  <circle
    fill="#000000"
    fill-opacity="1"
    cx="229.75323741450006"
    cy="297.60428988095305"
    stroke="#000000"
    stroke-opacity="1"
    stroke-width="0"
    stroke-linecap="butt"
    r="4"
  >
    <title>`G`.icon</title>
  </circle>
  <g style="solid">
<<<<<<< HEAD
    <marker
      id="`GJF`.QR-leftArrowhead"
      markerUnits="strokeWidth"
      markerWidth="9.95"
      markerHeight="8.12"
      viewBox="0 0 9.95 8.12"
      refX="2.36"
      refY="4.06"
      orient="auto-start-reverse"
    >
      <path
        d="M9.95 4.06 0 8.12 2.36 4.06 0 0 9.95 4.06z"
        fill="#000000"
        fill-opacity="1"
      ></path>
    </marker>
    <marker
      id="`GJF`.QR-rightArrowhead"
      markerUnits="strokeWidth"
      markerWidth="9.95"
      markerHeight="8.12"
      viewBox="0 0 9.95 8.12"
      refX="2.36"
      refY="4.06"
      orient="auto-start-reverse"
    >
      <path
        d="M9.95 4.06 0 8.12 2.36 4.06 0 0 9.95 4.06z"
        fill="#000000"
        fill-opacity="1"
      ></path>
    </marker>
=======
>>>>>>> 94da0ffd
    <path
      d="M 433.2450029579166 417.66440266889265 L 353.54379945293084 410.7567312614143"
      stroke-opacity="1"
      stroke-width="1.75"
      stroke="#000000"
      stroke-linecap="butt"
    ></path>
    <title>`GJF`.QR</title>
  </g>
  <circle
    fill="#000000"
    fill-opacity="1"
    cx="433.2450029579166"
    cy="417.66440266889265"
    stroke="#000000"
    stroke-opacity="1"
    stroke-width="0"
    stroke-linecap="butt"
    r="4"
  >
    <title>`J`.icon</title>
  </circle>
  <g style="solid">
<<<<<<< HEAD
    <marker
      id="`DEF`.QR-leftArrowhead"
      markerUnits="strokeWidth"
      markerWidth="9.95"
      markerHeight="8.12"
      viewBox="0 0 9.95 8.12"
      refX="2.36"
      refY="4.06"
      orient="auto-start-reverse"
    >
      <path
        d="M9.95 4.06 0 8.12 2.36 4.06 0 0 9.95 4.06z"
        fill="#000000"
        fill-opacity="1"
      ></path>
    </marker>
    <marker
      id="`DEF`.QR-rightArrowhead"
      markerUnits="strokeWidth"
      markerWidth="9.95"
      markerHeight="8.12"
      viewBox="0 0 9.95 8.12"
      refX="2.36"
      refY="4.06"
      orient="auto-start-reverse"
    >
      <path
        d="M9.95 4.06 0 8.12 2.36 4.06 0 0 9.95 4.06z"
        fill="#000000"
        fill-opacity="1"
      ></path>
    </marker>
=======
>>>>>>> 94da0ffd
    <path
      d="M 105.96267537606928 184.45184850049182 L 353.54379945293084 410.7567312614143"
      stroke-opacity="1"
      stroke-width="1.75"
      stroke="#000000"
      stroke-linecap="butt"
    ></path>
    <title>`DEF`.QR</title>
  </g>
  <g style="solid">
<<<<<<< HEAD
    <marker
      id="`DEF`.RP-leftArrowhead"
      markerUnits="strokeWidth"
      markerWidth="9.95"
      markerHeight="8.12"
      viewBox="0 0 9.95 8.12"
      refX="2.36"
      refY="4.06"
      orient="auto-start-reverse"
    >
      <path
        d="M9.95 4.06 0 8.12 2.36 4.06 0 0 9.95 4.06z"
        fill="#000000"
        fill-opacity="1"
      ></path>
    </marker>
    <marker
      id="`DEF`.RP-rightArrowhead"
      markerUnits="strokeWidth"
      markerWidth="9.95"
      markerHeight="8.12"
      viewBox="0 0 9.95 8.12"
      refX="2.36"
      refY="4.06"
      orient="auto-start-reverse"
    >
      <path
        d="M9.95 4.06 0 8.12 2.36 4.06 0 0 9.95 4.06z"
        fill="#000000"
        fill-opacity="1"
      ></path>
    </marker>
=======
>>>>>>> 94da0ffd
    <path
      d="M 353.54379945293084 410.7567312614143 L 512.9462064629024 424.57207407637094"
      stroke-opacity="1"
      stroke-width="1.75"
      stroke="#000000"
      stroke-linecap="butt"
    ></path>
    <title>`DEF`.RP</title>
  </g>
  <circle
    fill="#000000"
    fill-opacity="1"
    cx="353.54379945293084"
    cy="410.7567312614143"
    stroke="#000000"
    stroke-opacity="1"
    stroke-width="0"
    stroke-linecap="butt"
    r="4"
  >
    <title>`F`.icon</title>
  </circle>
  <g
    transform="rotate(0, 287.0025231642904, 321.02050953616964)translate(287.0025231642904, 321.02050953616964)"
    string="K"
  >
    <title>`K`.text</title>
    <svg
      xmlns="http://www.w3.org/2000/svg"
      width="17.03324"
      height="19.16"
      role="img"
      focusable="false"
      viewBox="0.59396 -13.08628 16.43928 13.08628"
    >
      <path
        stroke="none"
        fill="#000000"
        stroke-width="0"
        d="M5.4606-12.03248Q5.4606-12.1666 4.36848-12.20492 3.9278-12.20492 3.79368-12.22408T3.65956-12.39652Q3.65956-12.43484 3.69788-12.66476 3.81284-13.04796 3.88948-13.06712 3.9278-13.08628 4.10024-13.08628H4.19604Q4.9816-13.04796 6.8018-13.04796 7.45324-13.04796 8.00888-13.04796T8.87108-13.06712 9.25428-13.06712Q9.58-13.06712 9.58-12.91384 9.58-12.81804 9.52252-12.6456 9.50336-12.60728 9.50336-12.53064T9.4842-12.41568 9.44588-12.33904 9.3884-12.28156 9.31176-12.24324 9.17764-12.22408 9.0052-12.20492 8.73696-12.20492Q7.97056-12.18576 7.7598-12.14744T7.41492-11.93668L5.86296-5.8438Q5.88212-5.8438 9.3884-8.60284T12.99048-11.43852Q13.25872-11.70676 13.25872-11.879199999999999 13.25872-12.1666 12.77972-12.20492 12.47316-12.20492 12.47316-12.41568 12.47316-12.454 12.53064-12.68392T12.62644-12.97132Q12.68392-13.06712 12.95216-13.06712 13.0288-13.06712 13.62276-13.04796T15.15556-13.0288Q15.59624-13.0288 16.07524-13.04796T16.65004-13.06712Q17.03324-13.06712 17.03324-12.87552 17.03324-12.454 16.87996-12.30072 16.82248-12.20492 16.51592-12.20492 15.07892-12.10912 13.91016-11.22776 13.6036-11.03616 12.56896-10.23144T10.65296-8.7178L9.75244-8.00888 9.92488-7.58736Q10.09732-7.16584 10.461359999999999-6.30364T11.13196-4.67504Q12.56896-1.28372 12.66476-1.16876 12.70308-1.13044 12.76056-1.09212 13.0288-0.90052 13.73772-0.88136H14.14008Q14.25504-0.72808 14.25504-0.70892T14.19756-0.36404Q14.12092-0.11496 14.00596 0H13.7952Q13.0288-0.05748 11.975-0.05748 9.63748-0.05748 9.35008 0H9.15848Q9.04352-0.11496 9.04352-0.17244T9.08184-0.51732Q9.15848-0.7664 9.1968-0.82388T9.40756-0.88136H9.46504Q10.42304-0.88136 10.42304-1.36036 10.42304-1.437 9.90572-2.70156T9.2926-4.13856L8.18132-6.78264 6.87844-5.76716 5.57556-4.75168 5.13488-2.9697999999999998Q4.6942-1.20708 4.6942-1.11128 4.6942-0.97716 4.84748-0.93884T5.80548-0.88136H6.39944Q6.5144-0.70892 6.5144-0.6706 6.5144-0.36404 6.38028-0.0958 6.28448 0 6.07372 0 6.01624 0 5.3648-0.01916T3.4488-0.03832Q2.26088-0.03832 1.6286-0.03832T0.93884-0.01916Q0.59396-0.01916 0.59396-0.21076 0.59396-0.24908 0.65144-0.479 0.72808-0.78556 0.80472-0.82388T1.2454-0.88136Q1.76272-0.88136 2.395-0.93884 2.66324-0.99632 2.75904-1.16876 2.81652-1.2454 4.13856-6.49524T5.4606-12.03248Z"
        fill-opacity="1"
      ></path>
    </svg>
  </g>
  <g>
    <filter id="`DEF`.icon-shadow" x="0" y="0" width="200%" height="200%">
      <feOffset result="offOut" in="SourceAlpha" dx="5" dy="5"></feOffset>
      <feGaussianBlur
        result="blurOut"
        in="offOut"
        stdDeviation="4"
      ></feGaussianBlur>
      <feBlend in="SourceGraphic" in2="blurOut" mode="normal"></feBlend>
      <feComponentTransfer>
        <feFuncA type="linear" slope="0.5"></feFuncA>
      </feComponentTransfer>
      <feMerge>
        <feMergeNode></feMergeNode>
        <feMergeNode in="SourceGraphic"></feMergeNode>
      </feMerge>
    </filter>
    <path
      stroke="#afbad8"
      fill="none"
      stroke-width="1"
      stroke-opacity="0.5"
      d="M 512.9462064629024 424.57207407637094 L 105.96267537606928 184.45184850049182 L 353.54379945293084 410.7567312614143 Z "
    ></path>
    <title>`DEF`.icon</title>
  </g>
  <g
    transform="rotate(0, 483.2495008714923, 426.7330232755933)translate(483.2495008714923, 426.7330232755933)"
    string="D"
  >
    <title>`D`.text</title>
    <svg
      xmlns="http://www.w3.org/2000/svg"
      width="15.86448"
      height="19.16"
      role="img"
      focusable="false"
      viewBox="0.63228 -13.08628 14.7532 13.08628"
    >
      <path
        stroke="none"
        fill="#000000"
        stroke-width="0"
        d="M5.49892-12.03248Q5.49892-12.1666 4.4068-12.20492 3.96612-12.20492 3.832-12.22408T3.69788-12.39652Q3.69788-12.5498 3.77452-12.77972T3.90864-13.06712Q3.94696-13.08628 7.72148-13.08628 10.9212-13.06712 11.3044-13.06712T12.0708-12.95216Q13.45032-12.62644 14.40832-11.43852T15.38548-8.25796Q15.38548-5.269 13.33536-2.89316T8.50704-0.05748L8.2388-0.01916 4.52176 0H2.395 1.37952Q0.91968 0 0.78556-0.03832T0.63228-0.21076Q0.63228-0.24908 0.68976-0.479 0.7664-0.78556 0.84304-0.82388T1.28372-0.88136Q1.80104-0.88136 2.43332-0.93884 2.70156-0.99632 2.79736-1.16876 2.85484-1.2454 4.17688-6.49524T5.49892-12.03248ZM13.46948-8.98604Q13.46948-9.71412 13.25872-10.28892T12.76056-11.18944 12.05164-11.74508 11.3044-12.05164 10.6338-12.18576Q10.59548-12.18576 10.36556-12.18576T9.80992-12.18576 9.17764-12.20492H8.35376Q7.51072-12.20492 7.39576-12.01332 7.35744-11.93668 5.99708-6.49524T4.63672-0.99632Q4.63672-0.91968 4.84748-0.91968T6.3228-0.90052Q6.4186-0.90052 6.68684-0.90052T7.14668-0.88136Q9.56084-0.88136 11.13196-2.45248 11.82172-3.14224 12.2624-4.06192T13.08628-6.49524 13.46948-8.98604Z"
        fill-opacity="1"
      ></path>
    </svg>
  </g>
  <g
    transform="rotate(0, 119.76066253702078, 162.92217930386394)translate(119.76066253702078, 162.92217930386394)"
    string="E"
  >
    <title>`E`.text</title>
    <svg
      xmlns="http://www.w3.org/2000/svg"
      width="14.63824"
      height="19.16"
      role="img"
      focusable="false"
      viewBox="0.59396 -13.0288 14.04428 13.0288"
    >
      <path
        stroke="none"
        fill="#000000"
        stroke-width="0"
        d="M9.42672-4.08108Q9.04352-4.08108 9.04352-4.33016 9.04352-4.4068 9.13932-4.79T9.23512-5.4606Q9.23512-6.05456 8.83276-6.18868T6.97424-6.3228H5.97792Q5.95876-6.28448 5.30732-3.67872T4.65588-0.99632Q4.65588-0.91968 4.86664-0.91968T6.39944-0.88136Q8.20048-0.88136 8.77528-0.91968T9.92488-1.16876Q10.86372-1.47532 11.47684-2.24172T12.8372-4.75168Q13.0288-5.1732 13.08628-5.21152 13.2204-5.24984 13.37368-5.24984 13.75688-5.24984 13.75688-5.00076 11.74508-0.13412 11.64928-0.03832 11.5918 0 6.16952 0H2.54828Q0.59396 0 0.59396-0.21076 0.59396-0.24908 0.65144-0.479 0.72808-0.78556 0.80472-0.82388T1.2454-0.88136Q1.76272-0.88136 2.395-0.93884 2.66324-0.99632 2.75904-1.16876 2.79736-1.26456 4.1194-6.55272T5.4606-11.91752Q5.4606-12.05164 5.38396-12.05164 5.2306799999999996-12.10912 4.36848-12.14744H3.77452Q3.65956-12.2624 3.65956-12.30072T3.69788-12.62644Q3.77452-12.95216 3.88948-13.0288H14.50412Q14.63824-12.95216 14.63824-12.81804 14.63824-12.72224 14.38916-10.67212T14.12092-8.56452Q14.0826-8.4304 13.73772-8.4304H13.5078Q13.37368-8.5262 13.37368-8.67948L13.43116-9.12016Q13.48864-9.58 13.48864-10.11648 13.48864-10.69128 13.35452-11.07448T12.99048-11.66844 12.31988-11.975 11.41936-12.10912 10.19312-12.14744H9.2926Q7.60652-12.12828 7.51072-12.08996 7.43408-12.05164 7.39576-11.91752 7.3766-11.86004 6.8018-9.56084T6.20784-7.22332Q6.6485199999999995-7.20416 7.12752-7.20416H7.62568Q8.89024-7.20416 9.36924-7.49156T10.23144-9.04352Q10.30808-9.35008 10.3464-9.3884T10.67212-9.44588Q10.76792-9.44588 10.8254-9.44588T10.9212-9.42672 10.95952-9.40756 10.99784-9.33092 11.05532-9.25428L10.42304-6.72516Q9.79076-4.17688 9.73328-4.13856 9.6758-4.08108 9.42672-4.08108Z"
        fill-opacity="1"
      ></path>
    </svg>
  </g>
  <g style="solid">
    <path
      d="M 512.9462064629024 424.57207407637094 L 105.96267537606928 184.45184850049182"
      stroke-opacity="1"
      stroke-width="1.75"
      stroke="#000000"
      stroke-linecap="butt"
    ></path>
    <title>`DEF`.PQ</title>
  </g>
  <circle
    fill="#000000"
    fill-opacity="1"
    cx="512.9462064629024"
    cy="424.57207407637094"
    stroke="#000000"
    stroke-opacity="1"
    stroke-width="0"
    stroke-linecap="butt"
    r="4"
  >
    <title>`D`.icon</title>
  </circle>
  <circle
    fill="#000000"
    fill-opacity="1"
    cx="105.96267537606928"
    cy="184.45184850049182"
    stroke="#000000"
    stroke-opacity="1"
    stroke-width="0"
    stroke-linecap="butt"
    r="4"
  >
    <title>`E`.icon</title>
  </circle>
  <g
    transform="rotate(0, 407.3944360138485, 413.9354899440532)translate(407.3944360138485, 413.9354899440532)"
    string="H"
  >
    <title>`H`.text</title>
    <svg
      xmlns="http://www.w3.org/2000/svg"
      width="17.01408"
      height="19.16"
      role="img"
      focusable="false"
      viewBox="0.59396 -13.08628 16.42012 13.08628"
    >
      <path
        stroke="none"
        fill="#000000"
        stroke-width="0"
        d="M4.36848-12.20492Q3.71704-12.20492 3.67872-12.28156 3.65956-12.31988 3.65956-12.43484 3.65956-12.89468 3.87032-13.06712 3.90864-13.08628 4.19604-13.08628 4.9816-13.04796 6.8018-13.04796 7.45324-13.04796 8.00888-13.04796T8.87108-13.06712 9.25428-13.06712Q9.56084-13.06712 9.56084-12.87552 9.56084-12.8372 9.52252-12.60728 9.42672-12.28156 9.33092-12.22408H9.2926Q9.25428-12.22408 9.1968-12.22408T9.06268-12.22408 8.89024-12.20492 8.7178-12.20492Q7.97056-12.18576 7.7598-12.14744T7.41492-11.93668Q7.35744-11.86004 6.8018-9.58 6.66768-9.08184 6.5144-8.46872T6.28448-7.5682L6.20784-7.2808Q6.20784-7.24248 8.98604-7.24248H11.76424L11.7834-7.29996Q11.7834-7.35744 12.37736-9.65664 12.91384-11.86004 12.91384-12.01332T11.82172-12.20492Q11.38104-12.20492 11.24692-12.24324T11.1128-12.41568Q11.1128-12.454 11.15112-12.6456 11.22776-12.97132 11.26608-13.00964T11.57264-13.06712Q11.66844-13.06712 12.37736-13.04796T14.1784-13.0288Q15.36632-13.0288 15.9986-13.04796T16.68836-13.06712Q17.01408-13.06712 17.01408-12.87552 17.01408-12.3582 16.78416-12.22408H16.74584Q16.70752-12.22408 16.65004-12.22408T16.51592-12.22408 16.34348-12.20492 16.17104-12.20492Q15.4238-12.18576 15.21304-12.14744T14.86816-11.93668Q14.81068-11.84088 13.48864-6.5144T12.14744-1.11128Q12.14744-0.97716 12.22408-0.97716 12.37736-0.91968 13.25872-0.88136H13.85268Q13.96764-0.72808 13.96764-0.70892T13.91016-0.36404Q13.83352-0.11496 13.71856 0H13.43116Q12.72224-0.03832 10.86372-0.03832 10.21228-0.03832 9.65664-0.03832T8.77528-0.03832 8.37292-0.01916Q8.0472-0.01916 8.0472-0.1916 8.0472-0.2874 8.10468-0.45984 8.20048-0.82388 8.29628-0.8622 8.37292-0.88136 8.58368-0.88136H8.69864Q9.21596-0.88136 9.84824-0.93884 9.9632-0.958 10.00152-0.958T10.11648-1.0538 10.23144-1.22624 10.3464-1.57112 10.48052-2.1076 10.69128-2.93148Q10.8254-3.46796 10.90204-3.79368 11.53432-6.3228 11.53432-6.34196T8.75612-6.36112H5.97792L5.34564-3.77452Q4.6942-1.20708 4.6942-1.11128 4.6942-0.97716 4.84748-0.93884T5.80548-0.88136H6.39944Q6.5144-0.72808 6.5144-0.70892T6.45692-0.36404Q6.38028-0.11496 6.26532 0H5.97792Q5.269-0.03832 3.41048-0.03832 2.75904-0.03832 2.2034-0.03832T1.32204-0.03832 0.91968-0.01916Q0.59396-0.01916 0.59396-0.1916 0.59396-0.22992 0.65144-0.45984 0.74724-0.82388 0.84304-0.8622 0.91968-0.88136 1.13044-0.88136H1.2454Q1.76272-0.88136 2.395-0.93884 2.66324-0.99632 2.75904-1.16876 2.81652-1.2454 4.13856-6.49524T5.4606-12.03248Q5.4606-12.1666 4.36848-12.20492Z"
        fill-opacity="1"
      ></path>
    </svg>
  </g>
  <g style="solid">
<<<<<<< HEAD
    <marker
      id="`GJ`.icon-leftArrowhead"
      markerUnits="strokeWidth"
      markerWidth="9.95"
      markerHeight="8.12"
      viewBox="0 0 9.95 8.12"
      refX="2.36"
      refY="4.06"
      orient="auto-start-reverse"
    >
      <path
        d="M9.95 4.06 0 8.12 2.36 4.06 0 0 9.95 4.06z"
        fill="#000000"
        fill-opacity="1"
      ></path>
    </marker>
    <marker
      id="`GJ`.icon-rightArrowhead"
      markerUnits="strokeWidth"
      markerWidth="9.95"
      markerHeight="8.12"
      viewBox="0 0 9.95 8.12"
      refX="2.36"
      refY="4.06"
      orient="auto-start-reverse"
    >
      <path
        d="M9.95 4.06 0 8.12 2.36 4.06 0 0 9.95 4.06z"
        fill="#000000"
        fill-opacity="1"
      ></path>
    </marker>
=======
>>>>>>> 94da0ffd
    <path
      d="M 229.75323741450006 297.60428988095305 L 433.2450029579166 417.66440266889265"
      stroke-opacity="1"
      stroke-width="1.75"
      stroke="#000000"
      stroke-linecap="butt"
    ></path>
    <title>`GJ`.icon</title>
  </g>
  <g style="solid">
<<<<<<< HEAD
    <marker
      id="`HK`.icon-leftArrowhead"
      markerUnits="strokeWidth"
      markerWidth="9.95"
      markerHeight="8.12"
      viewBox="0 0 9.95 8.12"
      refX="2.36"
      refY="4.06"
      orient="auto-start-reverse"
    >
      <path
        d="M9.95 4.06 0 8.12 2.36 4.06 0 0 9.95 4.06z"
        fill="#000000"
        fill-opacity="1"
      ></path>
    </marker>
    <marker
      id="`HK`.icon-rightArrowhead"
      markerUnits="strokeWidth"
      markerWidth="9.95"
      markerHeight="8.12"
      viewBox="0 0 9.95 8.12"
      refX="2.36"
      refY="4.06"
      orient="auto-start-reverse"
    >
      <path
        d="M9.95 4.06 0 8.12 2.36 4.06 0 0 9.95 4.06z"
        fill="#000000"
        fill-opacity="1"
      ></path>
    </marker>
=======
>>>>>>> 94da0ffd
    <path
      d="M 393.3944012054237 414.2105669651535 L 291.6485184337154 354.18051057118373"
      stroke-opacity="1"
      stroke-width="1.75"
      stroke="#000000"
      stroke-linecap="butt"
    ></path>
    <title>`HK`.icon</title>
  </g>
  <circle
    fill="#000000"
    fill-opacity="1"
    cx="393.3944012054237"
    cy="414.2105669651535"
    stroke="#000000"
    stroke-opacity="1"
    stroke-width="0"
    stroke-linecap="butt"
    r="4"
  >
    <title>`H`.icon</title>
  </circle>
  <g style="solid">
<<<<<<< HEAD
    <marker
      id="`aGFJ`.side1-leftArrowhead"
      markerUnits="strokeWidth"
      markerWidth="9.95"
      markerHeight="8.12"
      viewBox="0 0 9.95 8.12"
      refX="2.36"
      refY="4.06"
      orient="auto-start-reverse"
    >
      <path
        d="M9.95 4.06 0 8.12 2.36 4.06 0 0 9.95 4.06z"
        fill="#000000"
        fill-opacity="1"
      ></path>
    </marker>
    <marker
      id="`aGFJ`.side1-rightArrowhead"
      markerUnits="strokeWidth"
      markerWidth="9.95"
      markerHeight="8.12"
      viewBox="0 0 9.95 8.12"
      refX="2.36"
      refY="4.06"
      orient="auto-start-reverse"
    >
      <path
        d="M9.95 4.06 0 8.12 2.36 4.06 0 0 9.95 4.06z"
        fill="#000000"
        fill-opacity="1"
      ></path>
    </marker>
=======
>>>>>>> 94da0ffd
    <path
      d="M 229.75323741450006 297.60428988095305 L 353.54379945293084 410.7567312614143"
      stroke-opacity="1"
      stroke-width="1.75"
      stroke="#000000"
      stroke-linecap="butt"
    ></path>
    <title>`aGFJ`.side1</title>
  </g>
  <g style="solid">
<<<<<<< HEAD
    <marker
      id="`aGFJ`.side2-leftArrowhead"
      markerUnits="strokeWidth"
      markerWidth="9.95"
      markerHeight="8.12"
      viewBox="0 0 9.95 8.12"
      refX="2.36"
      refY="4.06"
      orient="auto-start-reverse"
    >
      <path
        d="M9.95 4.06 0 8.12 2.36 4.06 0 0 9.95 4.06z"
        fill="#000000"
        fill-opacity="1"
      ></path>
    </marker>
    <marker
      id="`aGFJ`.side2-rightArrowhead"
      markerUnits="strokeWidth"
      markerWidth="9.95"
      markerHeight="8.12"
      viewBox="0 0 9.95 8.12"
      refX="2.36"
      refY="4.06"
      orient="auto-start-reverse"
    >
      <path
        d="M9.95 4.06 0 8.12 2.36 4.06 0 0 9.95 4.06z"
        fill="#000000"
        fill-opacity="1"
      ></path>
    </marker>
=======
>>>>>>> 94da0ffd
    <path
      d="M 353.54379945293084 410.7567312614143 L 433.2450029579166 417.66440266889265"
      stroke-opacity="1"
      stroke-width="1.75"
      stroke="#000000"
      stroke-linecap="butt"
    ></path>
    <title>`aGFJ`.side2</title>
  </g>
  <circle
    fill="#000000"
    fill-opacity="1"
    cx="291.6485184337154"
    cy="354.18051057118373"
    stroke="#000000"
    stroke-opacity="1"
    stroke-width="0"
    stroke-linecap="butt"
    r="4"
  >
    <title>`K`.icon</title>
  </circle>
</svg><|MERGE_RESOLUTION|>--- conflicted
+++ resolved
@@ -1,6 +1,6 @@
 <svg version="1.2" xmlns="http://www.w3.org/2000/svg" viewBox="0 0 800 700">
   <g
-    transform="rotate(0, 214.10742193061805, 311.59201847536036)translate(214.10742193061805, 311.59201847536036)"
+    transform="rotate(0, 347.86544441290124, 351.5250416600149)translate(347.86544441290124, 351.5250416600149)"
     string="G"
   >
     <title>`G`.text</title>
@@ -21,7 +21,7 @@
       ></path>
     </svg>
   </g>
-  <g>
+  <g startArrowheadSize="1" endArrowheadSize="1">
     <filter id="`GJF`.icon-shadow" x="0" y="0" width="200%" height="200%">
       <feOffset result="offOut" in="SourceAlpha" dx="5" dy="5"></feOffset>
       <feGaussianBlur
@@ -39,16 +39,16 @@
       </feMerge>
     </filter>
     <path
-      stroke="#62d877"
+      stroke="#307e50"
       fill="none"
       stroke-width="1"
       stroke-opacity="0.5"
-      d="M 229.75323741450006 297.60428988095305 L 433.2450029579166 417.66440266889265 L 353.54379945293084 410.7567312614143 Z "
+      d="M 337.3609931661871 342.2699752116136 L 301.9465749471809 232.44959749502436 L 124.86134476905829 342.053675913594 Z "
     ></path>
     <title>`GJF`.icon</title>
   </g>
   <g
-    transform="rotate(0, 444.68366406890505, 425.736346392412)translate(444.68366406890505, 425.736346392412)"
+    transform="rotate(0, 275.85779189107643, 212.23862046817865)translate(275.85779189107643, 212.23862046817865)"
     string="J"
   >
     <title>`J`.text</title>
@@ -70,7 +70,7 @@
     </svg>
   </g>
   <g
-    transform="rotate(0, 349.73138096873987, 424.7567513272803)translate(349.73138096873987, 424.7567513272803)"
+    transform="rotate(0, 99.78453910218806, 313.89624906218097)translate(99.78453910218806, 313.89624906218097)"
     string="F"
   >
     <title>`F`.text</title>
@@ -92,43 +92,8 @@
     </svg>
   </g>
   <g style="solid">
-<<<<<<< HEAD
-    <marker
-      id="`GJF`.PQ-leftArrowhead"
-      markerUnits="strokeWidth"
-      markerWidth="9.95"
-      markerHeight="8.12"
-      viewBox="0 0 9.95 8.12"
-      refX="2.36"
-      refY="4.06"
-      orient="auto-start-reverse"
-    >
-      <path
-        d="M9.95 4.06 0 8.12 2.36 4.06 0 0 9.95 4.06z"
-        fill="#000000"
-        fill-opacity="1"
-      ></path>
-    </marker>
-    <marker
-      id="`GJF`.PQ-rightArrowhead"
-      markerUnits="strokeWidth"
-      markerWidth="9.95"
-      markerHeight="8.12"
-      viewBox="0 0 9.95 8.12"
-      refX="2.36"
-      refY="4.06"
-      orient="auto-start-reverse"
-    >
-      <path
-        d="M9.95 4.06 0 8.12 2.36 4.06 0 0 9.95 4.06z"
-        fill="#000000"
-        fill-opacity="1"
-      ></path>
-    </marker>
-=======
->>>>>>> 94da0ffd
-    <path
-      d="M 229.75323741450006 297.60428988095305 L 433.2450029579166 417.66440266889265"
+    <path
+      d="M 337.3609931661871 342.2699752116136 L 301.9465749471809 232.44959749502436"
       stroke-opacity="1"
       stroke-width="1.75"
       stroke="#000000"
@@ -137,43 +102,8 @@
     <title>`GJF`.PQ</title>
   </g>
   <g style="solid">
-<<<<<<< HEAD
-    <marker
-      id="`GJF`.RP-leftArrowhead"
-      markerUnits="strokeWidth"
-      markerWidth="9.95"
-      markerHeight="8.12"
-      viewBox="0 0 9.95 8.12"
-      refX="2.36"
-      refY="4.06"
-      orient="auto-start-reverse"
-    >
-      <path
-        d="M9.95 4.06 0 8.12 2.36 4.06 0 0 9.95 4.06z"
-        fill="#000000"
-        fill-opacity="1"
-      ></path>
-    </marker>
-    <marker
-      id="`GJF`.RP-rightArrowhead"
-      markerUnits="strokeWidth"
-      markerWidth="9.95"
-      markerHeight="8.12"
-      viewBox="0 0 9.95 8.12"
-      refX="2.36"
-      refY="4.06"
-      orient="auto-start-reverse"
-    >
-      <path
-        d="M9.95 4.06 0 8.12 2.36 4.06 0 0 9.95 4.06z"
-        fill="#000000"
-        fill-opacity="1"
-      ></path>
-    </marker>
-=======
->>>>>>> 94da0ffd
-    <path
-      d="M 353.54379945293084 410.7567312614143 L 229.75323741450006 297.60428988095305"
+    <path
+      d="M 124.86134476905829 342.053675913594 L 337.3609931661871 342.2699752116136"
       stroke-opacity="1"
       stroke-width="1.75"
       stroke="#000000"
@@ -184,8 +114,8 @@
   <circle
     fill="#000000"
     fill-opacity="1"
-    cx="229.75323741450006"
-    cy="297.60428988095305"
+    cx="337.3609931661871"
+    cy="342.2699752116136"
     stroke="#000000"
     stroke-opacity="1"
     stroke-width="0"
@@ -195,43 +125,8 @@
     <title>`G`.icon</title>
   </circle>
   <g style="solid">
-<<<<<<< HEAD
-    <marker
-      id="`GJF`.QR-leftArrowhead"
-      markerUnits="strokeWidth"
-      markerWidth="9.95"
-      markerHeight="8.12"
-      viewBox="0 0 9.95 8.12"
-      refX="2.36"
-      refY="4.06"
-      orient="auto-start-reverse"
-    >
-      <path
-        d="M9.95 4.06 0 8.12 2.36 4.06 0 0 9.95 4.06z"
-        fill="#000000"
-        fill-opacity="1"
-      ></path>
-    </marker>
-    <marker
-      id="`GJF`.QR-rightArrowhead"
-      markerUnits="strokeWidth"
-      markerWidth="9.95"
-      markerHeight="8.12"
-      viewBox="0 0 9.95 8.12"
-      refX="2.36"
-      refY="4.06"
-      orient="auto-start-reverse"
-    >
-      <path
-        d="M9.95 4.06 0 8.12 2.36 4.06 0 0 9.95 4.06z"
-        fill="#000000"
-        fill-opacity="1"
-      ></path>
-    </marker>
-=======
->>>>>>> 94da0ffd
-    <path
-      d="M 433.2450029579166 417.66440266889265 L 353.54379945293084 410.7567312614143"
+    <path
+      d="M 301.9465749471809 232.44959749502436 L 124.86134476905829 342.053675913594"
       stroke-opacity="1"
       stroke-width="1.75"
       stroke="#000000"
@@ -242,8 +137,8 @@
   <circle
     fill="#000000"
     fill-opacity="1"
-    cx="433.2450029579166"
-    cy="417.66440266889265"
+    cx="301.9465749471809"
+    cy="232.44959749502436"
     stroke="#000000"
     stroke-opacity="1"
     stroke-width="0"
@@ -253,43 +148,8 @@
     <title>`J`.icon</title>
   </circle>
   <g style="solid">
-<<<<<<< HEAD
-    <marker
-      id="`DEF`.QR-leftArrowhead"
-      markerUnits="strokeWidth"
-      markerWidth="9.95"
-      markerHeight="8.12"
-      viewBox="0 0 9.95 8.12"
-      refX="2.36"
-      refY="4.06"
-      orient="auto-start-reverse"
-    >
-      <path
-        d="M9.95 4.06 0 8.12 2.36 4.06 0 0 9.95 4.06z"
-        fill="#000000"
-        fill-opacity="1"
-      ></path>
-    </marker>
-    <marker
-      id="`DEF`.QR-rightArrowhead"
-      markerUnits="strokeWidth"
-      markerWidth="9.95"
-      markerHeight="8.12"
-      viewBox="0 0 9.95 8.12"
-      refX="2.36"
-      refY="4.06"
-      orient="auto-start-reverse"
-    >
-      <path
-        d="M9.95 4.06 0 8.12 2.36 4.06 0 0 9.95 4.06z"
-        fill="#000000"
-        fill-opacity="1"
-      ></path>
-    </marker>
-=======
->>>>>>> 94da0ffd
-    <path
-      d="M 105.96267537606928 184.45184850049182 L 353.54379945293084 410.7567312614143"
+    <path
+      d="M 549.8606415633159 342.4862745096332 L 124.86134476905829 342.053675913594"
       stroke-opacity="1"
       stroke-width="1.75"
       stroke="#000000"
@@ -298,43 +158,8 @@
     <title>`DEF`.QR</title>
   </g>
   <g style="solid">
-<<<<<<< HEAD
-    <marker
-      id="`DEF`.RP-leftArrowhead"
-      markerUnits="strokeWidth"
-      markerWidth="9.95"
-      markerHeight="8.12"
-      viewBox="0 0 9.95 8.12"
-      refX="2.36"
-      refY="4.06"
-      orient="auto-start-reverse"
-    >
-      <path
-        d="M9.95 4.06 0 8.12 2.36 4.06 0 0 9.95 4.06z"
-        fill="#000000"
-        fill-opacity="1"
-      ></path>
-    </marker>
-    <marker
-      id="`DEF`.RP-rightArrowhead"
-      markerUnits="strokeWidth"
-      markerWidth="9.95"
-      markerHeight="8.12"
-      viewBox="0 0 9.95 8.12"
-      refX="2.36"
-      refY="4.06"
-      orient="auto-start-reverse"
-    >
-      <path
-        d="M9.95 4.06 0 8.12 2.36 4.06 0 0 9.95 4.06z"
-        fill="#000000"
-        fill-opacity="1"
-      ></path>
-    </marker>
-=======
->>>>>>> 94da0ffd
-    <path
-      d="M 353.54379945293084 410.7567312614143 L 512.9462064629024 424.57207407637094"
+    <path
+      d="M 124.86134476905829 342.053675913594 L 479.0318051253035 122.84551907645474"
       stroke-opacity="1"
       stroke-width="1.75"
       stroke="#000000"
@@ -345,8 +170,8 @@
   <circle
     fill="#000000"
     fill-opacity="1"
-    cx="353.54379945293084"
-    cy="410.7567312614143"
+    cx="124.86134476905829"
+    cy="342.053675913594"
     stroke="#000000"
     stroke-opacity="1"
     stroke-width="0"
@@ -356,7 +181,7 @@
     <title>`F`.icon</title>
   </circle>
   <g
-    transform="rotate(0, 287.0025231642904, 321.02050953616964)translate(287.0025231642904, 321.02050953616964)"
+    transform="rotate(0, 245.110140179841, 322.83100492382454)translate(245.110140179841, 322.83100492382454)"
     string="K"
   >
     <title>`K`.text</title>
@@ -377,7 +202,7 @@
       ></path>
     </svg>
   </g>
-  <g>
+  <g startArrowheadSize="1" endArrowheadSize="1">
     <filter id="`DEF`.icon-shadow" x="0" y="0" width="200%" height="200%">
       <feOffset result="offOut" in="SourceAlpha" dx="5" dy="5"></feOffset>
       <feGaussianBlur
@@ -395,16 +220,16 @@
       </feMerge>
     </filter>
     <path
-      stroke="#afbad8"
+      stroke="#1ad9a7"
       fill="none"
       stroke-width="1"
       stroke-opacity="0.5"
-      d="M 512.9462064629024 424.57207407637094 L 105.96267537606928 184.45184850049182 L 353.54379945293084 410.7567312614143 Z "
+      d="M 479.0318051253035 122.84551907645474 L 549.8606415633159 342.4862745096332 L 124.86134476905829 342.053675913594 Z "
     ></path>
     <title>`DEF`.icon</title>
   </g>
   <g
-    transform="rotate(0, 483.2495008714923, 426.7330232755933)translate(483.2495008714923, 426.7330232755933)"
+    transform="rotate(0, 492.7821993142409, 101.05361973659954)translate(492.7821993142409, 101.05361973659954)"
     string="D"
   >
     <title>`D`.text</title>
@@ -426,7 +251,7 @@
     </svg>
   </g>
   <g
-    transform="rotate(0, 119.76066253702078, 162.92217930386394)translate(119.76066253702078, 162.92217930386394)"
+    transform="rotate(0, 528.7509302048074, 354.90078324680826)translate(528.7509302048074, 354.90078324680826)"
     string="E"
   >
     <title>`E`.text</title>
@@ -449,7 +274,7 @@
   </g>
   <g style="solid">
     <path
-      d="M 512.9462064629024 424.57207407637094 L 105.96267537606928 184.45184850049182"
+      d="M 479.0318051253035 122.84551907645474 L 549.8606415633159 342.4862745096332"
       stroke-opacity="1"
       stroke-width="1.75"
       stroke="#000000"
@@ -460,8 +285,8 @@
   <circle
     fill="#000000"
     fill-opacity="1"
-    cx="512.9462064629024"
-    cy="424.57207407637094"
+    cx="479.0318051253035"
+    cy="122.84551907645474"
     stroke="#000000"
     stroke-opacity="1"
     stroke-width="0"
@@ -473,8 +298,8 @@
   <circle
     fill="#000000"
     fill-opacity="1"
-    cx="105.96267537606928"
-    cy="184.45184850049182"
+    cx="549.8606415633159"
+    cy="342.4862745096332"
     stroke="#000000"
     stroke-opacity="1"
     stroke-width="0"
@@ -484,7 +309,7 @@
     <title>`E`.icon</title>
   </circle>
   <g
-    transform="rotate(0, 407.3944360138485, 413.9354899440532)translate(407.3944360138485, 413.9354899440532)"
+    transform="rotate(0, 187.5951524473833, 257.1988718423289)translate(187.5951524473833, 257.1988718423289)"
     string="H"
   >
     <title>`H`.text</title>
@@ -506,43 +331,8 @@
     </svg>
   </g>
   <g style="solid">
-<<<<<<< HEAD
-    <marker
-      id="`GJ`.icon-leftArrowhead"
-      markerUnits="strokeWidth"
-      markerWidth="9.95"
-      markerHeight="8.12"
-      viewBox="0 0 9.95 8.12"
-      refX="2.36"
-      refY="4.06"
-      orient="auto-start-reverse"
-    >
-      <path
-        d="M9.95 4.06 0 8.12 2.36 4.06 0 0 9.95 4.06z"
-        fill="#000000"
-        fill-opacity="1"
-      ></path>
-    </marker>
-    <marker
-      id="`GJ`.icon-rightArrowhead"
-      markerUnits="strokeWidth"
-      markerWidth="9.95"
-      markerHeight="8.12"
-      viewBox="0 0 9.95 8.12"
-      refX="2.36"
-      refY="4.06"
-      orient="auto-start-reverse"
-    >
-      <path
-        d="M9.95 4.06 0 8.12 2.36 4.06 0 0 9.95 4.06z"
-        fill="#000000"
-        fill-opacity="1"
-      ></path>
-    </marker>
-=======
->>>>>>> 94da0ffd
-    <path
-      d="M 229.75323741450006 297.60428988095305 L 433.2450029579166 417.66440266889265"
+    <path
+      d="M 337.3609931661871 342.2699752116136 L 301.9465749471809 232.44959749502436"
       stroke-opacity="1"
       stroke-width="1.75"
       stroke="#000000"
@@ -551,43 +341,8 @@
     <title>`GJ`.icon</title>
   </g>
   <g style="solid">
-<<<<<<< HEAD
-    <marker
-      id="`HK`.icon-leftArrowhead"
-      markerUnits="strokeWidth"
-      markerWidth="9.95"
-      markerHeight="8.12"
-      viewBox="0 0 9.95 8.12"
-      refX="2.36"
-      refY="4.06"
-      orient="auto-start-reverse"
-    >
-      <path
-        d="M9.95 4.06 0 8.12 2.36 4.06 0 0 9.95 4.06z"
-        fill="#000000"
-        fill-opacity="1"
-      ></path>
-    </marker>
-    <marker
-      id="`HK`.icon-rightArrowhead"
-      markerUnits="strokeWidth"
-      markerWidth="9.95"
-      markerHeight="8.12"
-      viewBox="0 0 9.95 8.12"
-      refX="2.36"
-      refY="4.06"
-      orient="auto-start-reverse"
-    >
-      <path
-        d="M9.95 4.06 0 8.12 2.36 4.06 0 0 9.95 4.06z"
-        fill="#000000"
-        fill-opacity="1"
-      ></path>
-    </marker>
-=======
->>>>>>> 94da0ffd
-    <path
-      d="M 393.3944012054237 414.2105669651535 L 291.6485184337154 354.18051057118373"
+    <path
+      d="M 213.4039598581196 287.2516367043092 L 231.1111689676227 342.1618255626038"
       stroke-opacity="1"
       stroke-width="1.75"
       stroke="#000000"
@@ -598,8 +353,8 @@
   <circle
     fill="#000000"
     fill-opacity="1"
-    cx="393.3944012054237"
-    cy="414.2105669651535"
+    cx="213.4039598581196"
+    cy="287.2516367043092"
     stroke="#000000"
     stroke-opacity="1"
     stroke-width="0"
@@ -609,43 +364,8 @@
     <title>`H`.icon</title>
   </circle>
   <g style="solid">
-<<<<<<< HEAD
-    <marker
-      id="`aGFJ`.side1-leftArrowhead"
-      markerUnits="strokeWidth"
-      markerWidth="9.95"
-      markerHeight="8.12"
-      viewBox="0 0 9.95 8.12"
-      refX="2.36"
-      refY="4.06"
-      orient="auto-start-reverse"
-    >
-      <path
-        d="M9.95 4.06 0 8.12 2.36 4.06 0 0 9.95 4.06z"
-        fill="#000000"
-        fill-opacity="1"
-      ></path>
-    </marker>
-    <marker
-      id="`aGFJ`.side1-rightArrowhead"
-      markerUnits="strokeWidth"
-      markerWidth="9.95"
-      markerHeight="8.12"
-      viewBox="0 0 9.95 8.12"
-      refX="2.36"
-      refY="4.06"
-      orient="auto-start-reverse"
-    >
-      <path
-        d="M9.95 4.06 0 8.12 2.36 4.06 0 0 9.95 4.06z"
-        fill="#000000"
-        fill-opacity="1"
-      ></path>
-    </marker>
-=======
->>>>>>> 94da0ffd
-    <path
-      d="M 229.75323741450006 297.60428988095305 L 353.54379945293084 410.7567312614143"
+    <path
+      d="M 337.3609931661871 342.2699752116136 L 124.86134476905829 342.053675913594"
       stroke-opacity="1"
       stroke-width="1.75"
       stroke="#000000"
@@ -654,43 +374,8 @@
     <title>`aGFJ`.side1</title>
   </g>
   <g style="solid">
-<<<<<<< HEAD
-    <marker
-      id="`aGFJ`.side2-leftArrowhead"
-      markerUnits="strokeWidth"
-      markerWidth="9.95"
-      markerHeight="8.12"
-      viewBox="0 0 9.95 8.12"
-      refX="2.36"
-      refY="4.06"
-      orient="auto-start-reverse"
-    >
-      <path
-        d="M9.95 4.06 0 8.12 2.36 4.06 0 0 9.95 4.06z"
-        fill="#000000"
-        fill-opacity="1"
-      ></path>
-    </marker>
-    <marker
-      id="`aGFJ`.side2-rightArrowhead"
-      markerUnits="strokeWidth"
-      markerWidth="9.95"
-      markerHeight="8.12"
-      viewBox="0 0 9.95 8.12"
-      refX="2.36"
-      refY="4.06"
-      orient="auto-start-reverse"
-    >
-      <path
-        d="M9.95 4.06 0 8.12 2.36 4.06 0 0 9.95 4.06z"
-        fill="#000000"
-        fill-opacity="1"
-      ></path>
-    </marker>
-=======
->>>>>>> 94da0ffd
-    <path
-      d="M 353.54379945293084 410.7567312614143 L 433.2450029579166 417.66440266889265"
+    <path
+      d="M 124.86134476905829 342.053675913594 L 301.9465749471809 232.44959749502436"
       stroke-opacity="1"
       stroke-width="1.75"
       stroke="#000000"
@@ -701,8 +386,8 @@
   <circle
     fill="#000000"
     fill-opacity="1"
-    cx="291.6485184337154"
-    cy="354.18051057118373"
+    cx="231.1111689676227"
+    cy="342.1618255626038"
     stroke="#000000"
     stroke-opacity="1"
     stroke-width="0"
