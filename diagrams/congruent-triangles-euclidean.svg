<svg version="1.2" xmlns="http://www.w3.org/2000/svg" viewBox="0 0 800 700">
  <g style="solid">
    <marker
      id="`UV`.icon-leftArrowhead"
      markerUnits="strokeWidth"
      markerWidth="9.95"
      markerHeight="8.12"
      viewBox="0 0 9.95 8.12"
      refX="2.36"
      refY="4.06"
      orient="auto-start-reverse"
    >
      <path
        d="M9.95 4.06 0 8.12 2.36 4.06 0 0 9.95 4.06z"
        fill="#000000"
        fill-opacity="1"
      ></path>
    </marker>
    <marker
      id="`UV`.icon-rightArrowhead"
      markerUnits="strokeWidth"
      markerWidth="9.95"
      markerHeight="8.12"
      viewBox="0 0 9.95 8.12"
      refX="2.36"
      refY="4.06"
      orient="auto-start-reverse"
    >
      <path
        d="M9.95 4.06 0 8.12 2.36 4.06 0 0 9.95 4.06z"
        fill="#000000"
        fill-opacity="1"
      ></path>
    </marker>
    <path
      d="M 443.2065347798124 261.83688290746943 L 670.481087760443 370.64348101507136"
      stroke-opacity="1"
      stroke-width="1.75"
      stroke="#000000"
      stroke-linecap="butt"
    ></path>
    <title>`UV`.icon</title>
  </g>
  <g style="solid">
    <marker
      id="`VT`.icon-leftArrowhead"
      markerUnits="strokeWidth"
      markerWidth="9.95"
      markerHeight="8.12"
      viewBox="0 0 9.95 8.12"
      refX="2.36"
      refY="4.06"
      orient="auto-start-reverse"
    >
      <path
        d="M9.95 4.06 0 8.12 2.36 4.06 0 0 9.95 4.06z"
        fill="#000000"
        fill-opacity="1"
      ></path>
    </marker>
    <marker
      id="`VT`.icon-rightArrowhead"
      markerUnits="strokeWidth"
      markerWidth="9.95"
      markerHeight="8.12"
      viewBox="0 0 9.95 8.12"
      refX="2.36"
      refY="4.06"
      orient="auto-start-reverse"
    >
      <path
        d="M9.95 4.06 0 8.12 2.36 4.06 0 0 9.95 4.06z"
        fill="#000000"
        fill-opacity="1"
      ></path>
    </marker>
    <path
      d="M 670.481087760443 370.64348101507136 L 530.4107139979817 371.28491690833516"
      stroke-opacity="1"
      stroke-width="1.75"
      stroke="#000000"
      stroke-linecap="butt"
    ></path>
    <title>`VT`.icon</title>
  </g>
  <circle
    fill="#000000"
    fill-opacity="1"
    cx="670.481087760443"
    cy="370.64348101507136"
    stroke="#000000"
    stroke-opacity="1"
    stroke-width="0"
    stroke-linecap="butt"
    r="4"
  >
    <title>`V`.icon</title>
  </circle>
  <g
    transform="rotate(0, 673.5512725153263, 345.1927005031436)translate(673.5512725153263, 345.1927005031436)"
    string="V"
  >
    <title>`V`.text</title>
    <svg
      style="font-size: 13.5px"
      xmlns="http://www.w3.org/2000/svg"
      width="14.73404"
      height="19.16"
      role="img"
      focusable="false"
      viewBox="0 -750 769 1000"
    >
      <g
<<<<<<< HEAD
        stroke="currentColor"
=======
        stroke="none"
>>>>>>> 880d197a
        fill="#000000"
        stroke-width="0"
        transform="scale(1,-1)"
        fill-opacity="1"
      >
        <g data-mml-node="math">
          <g data-mml-node="mtable">
            <g data-mml-node="mtr">
              <g data-mml-node="mtd">
                <g data-mml-node="mi">
                  <path
                    data-c="1D449"
                    d="M52 648Q52 670 65 683H76Q118 680 181 680Q299 680 320 683H330Q336 677 336 674T334 656Q329 641 325 637H304Q282 635 274 635Q245 630 242 620Q242 618 271 369T301 118L374 235Q447 352 520 471T595 594Q599 601 599 609Q599 633 555 637Q537 637 537 648Q537 649 539 661Q542 675 545 679T558 683Q560 683 570 683T604 682T668 681Q737 681 755 683H762Q769 676 769 672Q769 655 760 640Q757 637 743 637Q730 636 719 635T698 630T682 623T670 615T660 608T652 599T645 592L452 282Q272 -9 266 -16Q263 -18 259 -21L241 -22H234Q216 -22 216 -15Q213 -9 177 305Q139 623 138 626Q133 637 76 637H59Q52 642 52 648Z"
<<<<<<< HEAD
                    stroke="none"
=======
>>>>>>> 880d197a
                  ></path>
                </g>
              </g>
            </g>
          </g>
        </g>
      </g>
    </svg>
  </g>
  <g style="solid">
    <marker
      id="`ZY`.icon-leftArrowhead"
      markerUnits="strokeWidth"
      markerWidth="9.95"
      markerHeight="8.12"
      viewBox="0 0 9.95 8.12"
      refX="2.36"
      refY="4.06"
      orient="auto-start-reverse"
    >
      <path
        d="M9.95 4.06 0 8.12 2.36 4.06 0 0 9.95 4.06z"
        fill="#000000"
        fill-opacity="1"
      ></path>
    </marker>
    <marker
      id="`ZY`.icon-rightArrowhead"
      markerUnits="strokeWidth"
      markerWidth="9.95"
      markerHeight="8.12"
      viewBox="0 0 9.95 8.12"
      refX="2.36"
      refY="4.06"
      orient="auto-start-reverse"
    >
      <path
        d="M9.95 4.06 0 8.12 2.36 4.06 0 0 9.95 4.06z"
        fill="#000000"
        fill-opacity="1"
      ></path>
    </marker>
    <path
      d="M 177.31795734581132 325.6030669262613 L 279.8872877012487 421.1455218817261"
      stroke-opacity="1"
      stroke-width="1.75"
      stroke="#000000"
      stroke-linecap="butt"
    ></path>
    <title>`ZY`.icon</title>
  </g>
  <g style="solid">
    <marker
      id="`XZ`.icon-leftArrowhead"
      markerUnits="strokeWidth"
      markerWidth="9.95"
      markerHeight="8.12"
      viewBox="0 0 9.95 8.12"
      refX="2.36"
      refY="4.06"
      orient="auto-start-reverse"
    >
      <path
        d="M9.95 4.06 0 8.12 2.36 4.06 0 0 9.95 4.06z"
        fill="#000000"
        fill-opacity="1"
      ></path>
    </marker>
    <marker
      id="`XZ`.icon-rightArrowhead"
      markerUnits="strokeWidth"
      markerWidth="9.95"
      markerHeight="8.12"
      viewBox="0 0 9.95 8.12"
      refX="2.36"
      refY="4.06"
      orient="auto-start-reverse"
    >
      <path
        d="M9.95 4.06 0 8.12 2.36 4.06 0 0 9.95 4.06z"
        fill="#000000"
        fill-opacity="1"
      ></path>
    </marker>
    <path
      d="M 326.2726217886 118.9485272613569 L 177.31795734581132 325.6030669262613"
      stroke-opacity="1"
      stroke-width="1.75"
      stroke="#000000"
      stroke-linecap="butt"
    ></path>
    <title>`XZ`.icon</title>
  </g>
  <circle
    fill="#000000"
    fill-opacity="1"
    cx="177.31795734581132"
    cy="325.6030669262613"
    stroke="#000000"
    stroke-opacity="1"
    stroke-width="0"
    stroke-linecap="butt"
    r="4"
  >
    <title>`Z`.icon</title>
  </circle>
  <g
    transform="rotate(0, 159.56846215605051, 331.4181207317611)translate(159.56846215605051, 331.4181207317611)"
    string="Z"
  >
    <title>`Z`.text</title>
    <svg
      style="font-size: 13.5px"
      xmlns="http://www.w3.org/2000/svg"
      width="13.85268"
      height="19.16"
      role="img"
      focusable="false"
      viewBox="0 -750 723 1000"
    >
      <g
        stroke="none"
        fill="#000000"
        stroke-width="0"
        transform="scale(1,-1)"
        fill-opacity="1"
      >
        <g data-mml-node="math">
          <g data-mml-node="mtable">
            <g data-mml-node="mtr">
              <g data-mml-node="mtd">
                <g data-mml-node="mi">
                  <path
                    data-c="1D44D"
                    d="M58 8Q58 23 64 35Q64 36 329 334T596 635L586 637Q575 637 512 637H500H476Q442 637 420 635T365 624T311 598T266 548T228 469Q227 466 226 463T224 458T223 453T222 450L221 448Q218 443 202 443Q185 443 182 453L214 561Q228 606 241 651Q249 679 253 681Q256 683 487 683H718Q723 678 723 675Q723 673 717 649Q189 54 188 52L185 49H274Q369 50 377 51Q452 60 500 100T579 247Q587 272 590 277T603 282H607Q628 282 628 271Q547 5 541 2Q538 0 300 0H124Q58 0 58 8Z"
                  ></path>
                </g>
              </g>
            </g>
          </g>
        </g>
      </g>
    </svg>
  </g>
  <g style="solid">
    <marker
      id="`UT`.icon-leftArrowhead"
      markerUnits="strokeWidth"
      markerWidth="9.95"
      markerHeight="8.12"
      viewBox="0 0 9.95 8.12"
      refX="2.36"
      refY="4.06"
      orient="auto-start-reverse"
    >
      <path
        d="M9.95 4.06 0 8.12 2.36 4.06 0 0 9.95 4.06z"
        fill="#000000"
        fill-opacity="1"
      ></path>
    </marker>
    <marker
      id="`UT`.icon-rightArrowhead"
      markerUnits="strokeWidth"
      markerWidth="9.95"
      markerHeight="8.12"
      viewBox="0 0 9.95 8.12"
      refX="2.36"
      refY="4.06"
      orient="auto-start-reverse"
    >
      <path
        d="M9.95 4.06 0 8.12 2.36 4.06 0 0 9.95 4.06z"
        fill="#000000"
        fill-opacity="1"
      ></path>
    </marker>
    <path
      d="M 443.2065347798124 261.83688290746943 L 530.4107139979817 371.28491690833516"
      stroke-opacity="1"
      stroke-width="1.75"
      stroke="#000000"
      stroke-linecap="butt"
    ></path>
    <title>`UT`.icon</title>
  </g>
  <g style="solid">
    <marker
      id="`ST`.icon-leftArrowhead"
      markerUnits="strokeWidth"
      markerWidth="9.95"
      markerHeight="8.12"
      viewBox="0 0 9.95 8.12"
      refX="2.36"
      refY="4.06"
      orient="auto-start-reverse"
    >
      <path
        d="M9.95 4.06 0 8.12 2.36 4.06 0 0 9.95 4.06z"
        fill="#000000"
        fill-opacity="1"
      ></path>
    </marker>
    <marker
      id="`ST`.icon-rightArrowhead"
      markerUnits="strokeWidth"
      markerWidth="9.95"
      markerHeight="8.12"
      viewBox="0 0 9.95 8.12"
      refX="2.36"
      refY="4.06"
      orient="auto-start-reverse"
    >
      <path
        d="M9.95 4.06 0 8.12 2.36 4.06 0 0 9.95 4.06z"
        fill="#000000"
        fill-opacity="1"
      ></path>
    </marker>
    <path
      d="M 228.17703639414438 402.5105357018298 L 530.4107139979817 371.28491690833516"
      stroke-opacity="1"
      stroke-width="1.75"
      stroke="#000000"
      stroke-linecap="butt"
    ></path>
    <title>`ST`.icon</title>
  </g>
  <circle
    fill="#000000"
    fill-opacity="1"
    cx="530.4107139979817"
    cy="371.28491690833516"
    stroke="#000000"
    stroke-opacity="1"
    stroke-width="0"
    stroke-linecap="butt"
    r="4"
  >
    <title>`T`.icon</title>
  </circle>
  <g
    transform="rotate(0, 510.011298901764, 351.0107761419665)translate(510.011298901764, 351.0107761419665)"
    string="T"
  >
    <title>`T`.text</title>
    <svg
      style="font-size: 13.5px"
      xmlns="http://www.w3.org/2000/svg"
      width="13.48864"
      height="19.16"
      role="img"
      focusable="false"
      viewBox="0 -750 704 1000"
    >
      <g
<<<<<<< HEAD
        stroke="currentColor"
=======
        stroke="none"
>>>>>>> 880d197a
        fill="#000000"
        stroke-width="0"
        transform="scale(1,-1)"
        fill-opacity="1"
      >
        <g data-mml-node="math">
          <g data-mml-node="mtable">
            <g data-mml-node="mtr">
              <g data-mml-node="mtd">
                <g data-mml-node="mi">
                  <path
                    data-c="1D447"
                    d="M40 437Q21 437 21 445Q21 450 37 501T71 602L88 651Q93 669 101 677H569H659Q691 677 697 676T704 667Q704 661 687 553T668 444Q668 437 649 437Q640 437 637 437T631 442L629 445Q629 451 635 490T641 551Q641 586 628 604T573 629Q568 630 515 631Q469 631 457 630T439 622Q438 621 368 343T298 60Q298 48 386 46Q418 46 427 45T436 36Q436 31 433 22Q429 4 424 1L422 0Q419 0 415 0Q410 0 363 1T228 2Q99 2 64 0H49Q43 6 43 9T45 27Q49 40 55 46H83H94Q174 46 189 55Q190 56 191 56Q196 59 201 76T241 233Q258 301 269 344Q339 619 339 625Q339 630 310 630H279Q212 630 191 624Q146 614 121 583T67 467Q60 445 57 441T43 437H40Z"
<<<<<<< HEAD
                    stroke="none"
=======
>>>>>>> 880d197a
                  ></path>
                </g>
              </g>
            </g>
          </g>
        </g>
      </g>
    </svg>
  </g>
  <g style="solid">
    <marker
      id="`XY`.icon-leftArrowhead"
      markerUnits="strokeWidth"
      markerWidth="9.95"
      markerHeight="8.12"
      viewBox="0 0 9.95 8.12"
      refX="2.36"
      refY="4.06"
      orient="auto-start-reverse"
    >
      <path
        d="M9.95 4.06 0 8.12 2.36 4.06 0 0 9.95 4.06z"
        fill="#000000"
        fill-opacity="1"
      ></path>
    </marker>
    <marker
      id="`XY`.icon-rightArrowhead"
      markerUnits="strokeWidth"
      markerWidth="9.95"
      markerHeight="8.12"
      viewBox="0 0 9.95 8.12"
      refX="2.36"
      refY="4.06"
      orient="auto-start-reverse"
    >
      <path
        d="M9.95 4.06 0 8.12 2.36 4.06 0 0 9.95 4.06z"
        fill="#000000"
        fill-opacity="1"
      ></path>
    </marker>
    <path
      d="M 326.2726217886 118.9485272613569 L 279.8872877012487 421.1455218817261"
      stroke-opacity="1"
      stroke-width="1.75"
      stroke="#000000"
      stroke-linecap="butt"
    ></path>
    <title>`XY`.icon</title>
  </g>
  <circle
    fill="#000000"
    fill-opacity="1"
    cx="326.2726217886"
    cy="118.9485272613569"
    stroke="#000000"
    stroke-opacity="1"
    stroke-width="0"
    stroke-linecap="butt"
    r="4"
  >
    <title>`X`.icon</title>
  </circle>
  <circle
    fill="#000000"
    fill-opacity="1"
    cx="279.8872877012487"
    cy="421.1455218817261"
    stroke="#000000"
    stroke-opacity="1"
    stroke-width="0"
    stroke-linecap="butt"
    r="4"
  >
    <title>`Y`.icon</title>
  </circle>
  <g style="solid">
    <marker
      id="`US`.icon-leftArrowhead"
      markerUnits="strokeWidth"
      markerWidth="9.95"
      markerHeight="8.12"
      viewBox="0 0 9.95 8.12"
      refX="2.36"
      refY="4.06"
      orient="auto-start-reverse"
    >
      <path
        d="M9.95 4.06 0 8.12 2.36 4.06 0 0 9.95 4.06z"
        fill="#000000"
        fill-opacity="1"
      ></path>
    </marker>
    <marker
      id="`US`.icon-rightArrowhead"
      markerUnits="strokeWidth"
      markerWidth="9.95"
      markerHeight="8.12"
      viewBox="0 0 9.95 8.12"
      refX="2.36"
      refY="4.06"
      orient="auto-start-reverse"
    >
      <path
        d="M9.95 4.06 0 8.12 2.36 4.06 0 0 9.95 4.06z"
        fill="#000000"
        fill-opacity="1"
      ></path>
    </marker>
    <path
      d="M 443.2065347798124 261.83688290746943 L 228.17703639414438 402.5105357018298"
      stroke-opacity="1"
      stroke-width="1.75"
      stroke="#000000"
      stroke-linecap="butt"
    ></path>
    <title>`US`.icon</title>
  </g>
  <circle
    fill="#000000"
    fill-opacity="1"
    cx="443.2065347798124"
    cy="261.83688290746943"
    stroke="#000000"
    stroke-opacity="1"
    stroke-width="0"
    stroke-linecap="butt"
    r="4"
  >
    <title>`U`.icon</title>
  </circle>
  <g>
    <filter id="`XZ`.tick-shadow" x="0" y="0" width="200%" height="200%">
      <feOffset result="offOut" in="SourceAlpha" dx="5" dy="5"></feOffset>
      <feGaussianBlur
        result="blurOut"
        in="offOut"
        stdDeviation="4"
      ></feGaussianBlur>
      <feBlend in="SourceGraphic" in2="blurOut" mode="normal"></feBlend>
      <feComponentTransfer>
        <feFuncA type="linear" slope="0.5"></feFuncA>
      </feComponentTransfer>
      <feMerge>
        <feMergeNode></feMergeNode>
        <feMergeNode in="SourceGraphic"></feMergeNode>
      </feMerge>
    </filter>
    <path
      stroke="#000000"
      fill="none"
      stroke-width="2"
      stroke-opacity="1"
      d="M 239.29753616380833 222.51275194302747 L 255.52213717540656 234.20729300328935 M 248.06844195900476 210.34430118432883 L 264.293042970603 222.03884224459074"
    ></path>
    <title>`XZ`.tick</title>
  </g>
  <g>
    <filter id="`US`.tick-shadow" x="0" y="0" width="200%" height="200%">
      <feOffset result="offOut" in="SourceAlpha" dx="5" dy="5"></feOffset>
      <feGaussianBlur
        result="blurOut"
        in="offOut"
        stdDeviation="4"
      ></feGaussianBlur>
      <feBlend in="SourceGraphic" in2="blurOut" mode="normal"></feBlend>
      <feComponentTransfer>
        <feFuncA type="linear" slope="0.5"></feFuncA>
      </feComponentTransfer>
      <feMerge>
        <feMergeNode></feMergeNode>
        <feMergeNode in="SourceGraphic"></feMergeNode>
      </feMerge>
    </filter>
    <path
      stroke="#000000"
      fill="none"
      stroke-width="2"
      stroke-opacity="1"
      d="M 323.9409447628767 327.91134754559573 L 334.89015372903515 344.64797778832235 M 336.49341744492165 319.69944082097686 L 347.4426264110801 336.4360710637035"
    ></path>
    <title>`US`.tick</title>
  </g>
  <circle
    fill="#000000"
    fill-opacity="1"
    cx="228.17703639414438"
    cy="402.5105357018298"
    stroke="#000000"
    stroke-opacity="1"
    stroke-width="0"
    stroke-linecap="butt"
    r="4"
  >
    <title>`S`.icon</title>
  </circle>
  <g
    transform="rotate(0, 283.7484900434383, 426.9842826131332)translate(283.7484900434383, 426.9842826131332)"
    string="Y"
  >
    <title>`Y`.text</title>
    <svg
      style="font-size: 13.5px"
      xmlns="http://www.w3.org/2000/svg"
      width="14.61908"
      height="19.16"
      role="img"
      focusable="false"
      viewBox="0 -750 763 1000"
    >
      <g
        stroke="none"
        fill="#000000"
        stroke-width="0"
        transform="scale(1,-1)"
        fill-opacity="1"
      >
        <g data-mml-node="math">
          <g data-mml-node="mtable">
            <g data-mml-node="mtr">
              <g data-mml-node="mtd">
                <g data-mml-node="mi">
                  <path
                    data-c="1D44C"
                    d="M66 637Q54 637 49 637T39 638T32 641T30 647T33 664T42 682Q44 683 56 683Q104 680 165 680Q288 680 306 683H316Q322 677 322 674T320 656Q316 643 310 637H298Q242 637 242 624Q242 619 292 477T343 333L346 336Q350 340 358 349T379 373T411 410T454 461Q546 568 561 587T577 618Q577 634 545 637Q528 637 528 647Q528 649 530 661Q533 676 535 679T549 683Q551 683 578 682T657 680Q684 680 713 681T746 682Q763 682 763 673Q763 669 760 657T755 643Q753 637 734 637Q662 632 617 587Q608 578 477 424L348 273L322 169Q295 62 295 57Q295 46 363 46Q379 46 384 45T390 35Q390 33 388 23Q384 6 382 4T366 1Q361 1 324 1T232 2Q170 2 138 2T102 1Q84 1 84 9Q84 14 87 24Q88 27 89 30T90 35T91 39T93 42T96 44T101 45T107 45T116 46T129 46Q168 47 180 50T198 63Q201 68 227 171L252 274L129 623Q128 624 127 625T125 627T122 629T118 631T113 633T105 634T96 635T83 636T66 637Z"
                  ></path>
                </g>
              </g>
            </g>
          </g>
        </g>
      </g>
    </svg>
  </g>
  <g>
    <filter id="`UV`.tick-shadow" x="0" y="0" width="200%" height="200%">
      <feOffset result="offOut" in="SourceAlpha" dx="5" dy="5"></feOffset>
      <feGaussianBlur
        result="blurOut"
        in="offOut"
        stdDeviation="4"
      ></feGaussianBlur>
      <feBlend in="SourceGraphic" in2="blurOut" mode="normal"></feBlend>
      <feComponentTransfer>
        <feFuncA type="linear" slope="0.5"></feFuncA>
      </feComponentTransfer>
      <feMerge>
        <feMergeNode></feMergeNode>
        <feMergeNode in="SourceGraphic"></feMergeNode>
      </feMerge>
    </filter>
    <path
      stroke="#000000"
      fill="none"
      stroke-width="2"
      stroke-opacity="1"
      d="M 559.2904322747075 328.4984050485715 L 567.9266515526544 310.45912333242944 M 545.760970987601 322.02124059011135 L 554.3971902655478 303.98195887396923"
    ></path>
    <title>`UV`.tick</title>
  </g>
  <g>
    <filter id="`ZY`.tick-shadow" x="0" y="0" width="200%" height="200%">
      <feOffset result="offOut" in="SourceAlpha" dx="5" dy="5"></feOffset>
      <feGaussianBlur
        result="blurOut"
        in="offOut"
        stdDeviation="4"
      ></feGaussianBlur>
      <feBlend in="SourceGraphic" in2="blurOut" mode="normal"></feBlend>
      <feComponentTransfer>
        <feFuncA type="linear" slope="0.5"></feFuncA>
      </feComponentTransfer>
      <feMerge>
        <feMergeNode></feMergeNode>
        <feMergeNode in="SourceGraphic"></feMergeNode>
      </feMerge>
    </filter>
    <path
      stroke="#000000"
      fill="none"
      stroke-width="2"
      stroke-opacity="1"
      d="M 221.78664676359642 380.69156576509863 L 235.4185982834636 366.0570230428888 M 232.76255380525382 390.915529404999 L 246.394505325121 376.28098668278915 M 210.81073972193903 370.46760212519825 L 224.44269124180622 355.8330594029884"
    ></path>
    <title>`ZY`.tick</title>
  </g>
  <g>
    <filter id="`UT`.tick-shadow" x="0" y="0" width="200%" height="200%">
      <feOffset result="offOut" in="SourceAlpha" dx="5" dy="5"></feOffset>
      <feGaussianBlur
        result="blurOut"
        in="offOut"
        stdDeviation="4"
      ></feGaussianBlur>
      <feBlend in="SourceGraphic" in2="blurOut" mode="normal"></feBlend>
      <feComponentTransfer>
        <feFuncA type="linear" slope="0.5"></feFuncA>
      </feComponentTransfer>
      <feMerge>
        <feMergeNode></feMergeNode>
        <feMergeNode in="SourceGraphic"></feMergeNode>
      </feMerge>
    </filter>
    <path
      stroke="#000000"
      fill="none"
      stroke-width="2"
      stroke-opacity="1"
      d="M 478.98760375637744 322.79240229287745 L 494.62964502141665 310.32939752292714 M 488.3348573338402 334.5239332416569 L 503.9768985988794 322.0609284717065 M 469.6403501789147 311.0608713440981 L 485.2823914439539 298.5978665741477"
    ></path>
    <title>`UT`.tick</title>
  </g>
  <g>
    <filter id="`VT`.tick-shadow" x="0" y="0" width="200%" height="200%">
      <feOffset result="offOut" in="SourceAlpha" dx="5" dy="5"></feOffset>
      <feGaussianBlur
        result="blurOut"
        in="offOut"
        stdDeviation="4"
      ></feGaussianBlur>
      <feBlend in="SourceGraphic" in2="blurOut" mode="normal"></feBlend>
      <feComponentTransfer>
        <feFuncA type="linear" slope="0.5"></feFuncA>
      </feComponentTransfer>
      <feMerge>
        <feMergeNode></feMergeNode>
        <feMergeNode in="SourceGraphic"></feMergeNode>
      </feMerge>
    </filter>
    <path
      stroke="#000000"
      fill="none"
      stroke-width="2"
      stroke-opacity="1"
      d="M 600.4001075322931 360.96430452771085 L 600.4916942261316 380.96409339569567 M 585.4002658813046 361.03299454808973 L 585.491852575143 381.03278341607455 M 615.3999491832817 360.895614507332 L 615.4915358771202 380.89540337531685"
    ></path>
    <title>`VT`.tick</title>
  </g>
  <g
    transform="rotate(0, 212.08597343591188, 408.4321725506382)translate(212.08597343591188, 408.4321725506382)"
    string="S"
  >
    <title>`S`.text</title>
    <svg
      style="font-size: 13.5px"
      xmlns="http://www.w3.org/2000/svg"
      width="12.3582"
      height="19.16"
      role="img"
      focusable="false"
      viewBox="0 -750 645 1000"
    >
      <g
<<<<<<< HEAD
        stroke="currentColor"
=======
        stroke="none"
>>>>>>> 880d197a
        fill="#000000"
        stroke-width="0"
        transform="scale(1,-1)"
        fill-opacity="1"
      >
        <g data-mml-node="math">
          <g data-mml-node="mtable">
            <g data-mml-node="mtr">
              <g data-mml-node="mtd">
                <g data-mml-node="mi">
                  <path
                    data-c="1D446"
                    d="M308 24Q367 24 416 76T466 197Q466 260 414 284Q308 311 278 321T236 341Q176 383 176 462Q176 523 208 573T273 648Q302 673 343 688T407 704H418H425Q521 704 564 640Q565 640 577 653T603 682T623 704Q624 704 627 704T632 705Q645 705 645 698T617 577T585 459T569 456Q549 456 549 465Q549 471 550 475Q550 478 551 494T553 520Q553 554 544 579T526 616T501 641Q465 662 419 662Q362 662 313 616T263 510Q263 480 278 458T319 427Q323 425 389 408T456 390Q490 379 522 342T554 242Q554 216 546 186Q541 164 528 137T492 78T426 18T332 -20Q320 -22 298 -22Q199 -22 144 33L134 44L106 13Q83 -14 78 -18T65 -22Q52 -22 52 -14Q52 -11 110 221Q112 227 130 227H143Q149 221 149 216Q149 214 148 207T144 186T142 153Q144 114 160 87T203 47T255 29T308 24Z"
<<<<<<< HEAD
                    stroke="none"
=======
>>>>>>> 880d197a
                  ></path>
                </g>
              </g>
            </g>
          </g>
        </g>
      </g>
    </svg>
  </g>
  <g>
    <filter id="`ST`.tick-shadow" x="0" y="0" width="200%" height="200%">
      <feOffset result="offOut" in="SourceAlpha" dx="5" dy="5"></feOffset>
      <feGaussianBlur
        result="blurOut"
        in="offOut"
        stdDeviation="4"
      ></feGaussianBlur>
      <feBlend in="SourceGraphic" in2="blurOut" mode="normal"></feBlend>
      <feComponentTransfer>
        <feFuncA type="linear" slope="0.5"></feFuncA>
      </feComponentTransfer>
      <feMerge>
        <feMergeNode></feMergeNode>
        <feMergeNode in="SourceGraphic"></feMergeNode>
      </feMerge>
    </filter>
    <path
      stroke="#000000"
      fill="none"
      stroke-width="2"
      stroke-opacity="1"
      d="M 380.321566278833 396.84477835360605 L 378.26618411329304 376.95067425655895"
    ></path>
    <title>`ST`.tick</title>
  </g>
  <g>
    <filter id="`XY`.tick-shadow" x="0" y="0" width="200%" height="200%">
      <feOffset result="offOut" in="SourceAlpha" dx="5" dy="5"></feOffset>
      <feGaussianBlur
        result="blurOut"
        in="offOut"
        stdDeviation="4"
      ></feGaussianBlur>
      <feBlend in="SourceGraphic" in2="blurOut" mode="normal"></feBlend>
      <feComponentTransfer>
        <feFuncA type="linear" slope="0.5"></feFuncA>
      </feComponentTransfer>
      <feMerge>
        <feMergeNode></feMergeNode>
        <feMergeNode in="SourceGraphic"></feMergeNode>
      </feMerge>
    </filter>
    <path
      stroke="#000000"
      fill="none"
      stroke-width="2"
      stroke-opacity="1"
      d="M 293.1957151063318 268.52985608212117 L 312.9641943835169 271.5641930609618"
    ></path>
    <title>`XY`.tick</title>
  </g>
  <g
    transform="rotate(0, 330.06490852218474, 93.90477324926643)translate(330.06490852218474, 93.90477324926643)"
    string="X"
  >
    <title>`X`.text</title>
    <svg
      style="font-size: 13.5px"
      xmlns="http://www.w3.org/2000/svg"
      width="16.32432"
      height="19.16"
      role="img"
      focusable="false"
      viewBox="0 -750 852 1000"
    >
      <g
        stroke="none"
        fill="#000000"
        stroke-width="0"
        transform="scale(1,-1)"
        fill-opacity="1"
      >
        <g data-mml-node="math">
          <g data-mml-node="mtable">
            <g data-mml-node="mtr">
              <g data-mml-node="mtd">
                <g data-mml-node="mi">
                  <path
                    data-c="1D44B"
                    d="M42 0H40Q26 0 26 11Q26 15 29 27Q33 41 36 43T55 46Q141 49 190 98Q200 108 306 224T411 342Q302 620 297 625Q288 636 234 637H206Q200 643 200 645T202 664Q206 677 212 683H226Q260 681 347 681Q380 681 408 681T453 682T473 682Q490 682 490 671Q490 670 488 658Q484 643 481 640T465 637Q434 634 411 620L488 426L541 485Q646 598 646 610Q646 628 622 635Q617 635 609 637Q594 637 594 648Q594 650 596 664Q600 677 606 683H618Q619 683 643 683T697 681T738 680Q828 680 837 683H845Q852 676 852 672Q850 647 840 637H824Q790 636 763 628T722 611T698 593L687 584Q687 585 592 480L505 384Q505 383 536 304T601 142T638 56Q648 47 699 46Q734 46 734 37Q734 35 732 23Q728 7 725 4T711 1Q708 1 678 1T589 2Q528 2 496 2T461 1Q444 1 444 10Q444 11 446 25Q448 35 450 39T455 44T464 46T480 47T506 54Q523 62 523 64Q522 64 476 181L429 299Q241 95 236 84Q232 76 232 72Q232 53 261 47Q262 47 267 47T273 46Q276 46 277 46T280 45T283 42T284 35Q284 26 282 19Q279 6 276 4T261 1Q258 1 243 1T201 2T142 2Q64 2 42 0Z"
                  ></path>
                </g>
              </g>
            </g>
          </g>
        </g>
      </g>
    </svg>
  </g>
  <g
    transform="rotate(0, 449.2139611993291, 265.43005282316204)translate(449.2139611993291, 265.43005282316204)"
    string="U"
  >
    <title>`U`.text</title>
    <svg
      style="font-size: 13.5px"
      xmlns="http://www.w3.org/2000/svg"
      width="14.69572"
      height="19.16"
      role="img"
      focusable="false"
      viewBox="0 -750 767 1000"
    >
      <g
<<<<<<< HEAD
        stroke="currentColor"
=======
        stroke="none"
>>>>>>> 880d197a
        fill="#000000"
        stroke-width="0"
        transform="scale(1,-1)"
        fill-opacity="1"
      >
        <g data-mml-node="math">
          <g data-mml-node="mtable">
            <g data-mml-node="mtr">
              <g data-mml-node="mtd">
                <g data-mml-node="mi">
                  <path
                    data-c="1D448"
                    d="M107 637Q73 637 71 641Q70 643 70 649Q70 673 81 682Q83 683 98 683Q139 681 234 681Q268 681 297 681T342 682T362 682Q378 682 378 672Q378 670 376 658Q371 641 366 638H364Q362 638 359 638T352 638T343 637T334 637Q295 636 284 634T266 623Q265 621 238 518T184 302T154 169Q152 155 152 140Q152 86 183 55T269 24Q336 24 403 69T501 205L552 406Q599 598 599 606Q599 633 535 637Q511 637 511 648Q511 650 513 660Q517 676 519 679T529 683Q532 683 561 682T645 680Q696 680 723 681T752 682Q767 682 767 672Q767 650 759 642Q756 637 737 637Q666 633 648 597Q646 592 598 404Q557 235 548 205Q515 105 433 42T263 -22Q171 -22 116 34T60 167V183Q60 201 115 421Q164 622 164 628Q164 635 107 637Z"
<<<<<<< HEAD
                    stroke="none"
=======
>>>>>>> 880d197a
                  ></path>
                </g>
              </g>
            </g>
          </g>
        </g>
      </g>
    </svg>
  </g>
  <g>
    <filter id="`aTUS`.mark2-shadow" x="0" y="0" width="200%" height="200%">
      <feOffset result="offOut" in="SourceAlpha" dx="5" dy="5"></feOffset>
      <feGaussianBlur
        result="blurOut"
        in="offOut"
        stdDeviation="4"
      ></feGaussianBlur>
      <feBlend in="SourceGraphic" in2="blurOut" mode="normal"></feBlend>
      <feComponentTransfer>
        <feFuncA type="linear" slope="0.5"></feFuncA>
      </feComponentTransfer>
      <feMerge>
        <feMergeNode></feMergeNode>
        <feMergeNode in="SourceGraphic"></feMergeNode>
      </feMerge>
    </filter>
    <path
      stroke="#000000"
      fill="none"
      stroke-width="2"
      stroke-opacity="1"
      d="M 468.13254431971313 293.12096543754785 A 40 40 0 0 1 409.7332742943592 283.7353008397863"
    ></path>
    <title>`aTUS`.mark2</title>
  </g>
  <g>
    <filter id="`aTUS`.mark3-shadow" x="0" y="0" width="200%" height="200%">
      <feOffset result="offOut" in="SourceAlpha" dx="5" dy="5"></feOffset>
      <feGaussianBlur
        result="blurOut"
        in="offOut"
        stdDeviation="4"
      ></feGaussianBlur>
      <feBlend in="SourceGraphic" in2="blurOut" mode="normal"></feBlend>
      <feComponentTransfer>
        <feFuncA type="linear" slope="0.5"></feFuncA>
      </feComponentTransfer>
      <feMerge>
        <feMergeNode></feMergeNode>
        <feMergeNode in="SourceGraphic"></feMergeNode>
      </feMerge>
    </filter>
    <path
      stroke="#000000"
      fill="none"
      stroke-width="2"
      stroke-opacity="1"
      d="M 474.3640467046883 300.94198607006746 A 50 50 0 0 1 401.3649591729959 289.20990532286555"
    ></path>
    <title>`aTUS`.mark3</title>
  </g>
  <g>
    <filter id="`aTUS`.mark-shadow" x="0" y="0" width="200%" height="200%">
      <feOffset result="offOut" in="SourceAlpha" dx="5" dy="5"></feOffset>
      <feGaussianBlur
        result="blurOut"
        in="offOut"
        stdDeviation="4"
      ></feGaussianBlur>
      <feBlend in="SourceGraphic" in2="blurOut" mode="normal"></feBlend>
      <feComponentTransfer>
        <feFuncA type="linear" slope="0.5"></feFuncA>
      </feComponentTransfer>
      <feMerge>
        <feMergeNode></feMergeNode>
        <feMergeNode in="SourceGraphic"></feMergeNode>
      </feMerge>
    </filter>
    <path
      stroke="#000000"
      fill="none"
      stroke-width="2"
      stroke-opacity="1"
      d="M 461.9010419347379 285.29994480502825 A 30 30 0 0 1 418.10158941572246 278.2606963567071"
    ></path>
    <title>`aTUS`.mark</title>
  </g>
  <g style="solid">
    <marker
      id="`aTUS`.side1-leftArrowhead"
      markerUnits="strokeWidth"
      markerWidth="9.95"
      markerHeight="8.12"
      viewBox="0 0 9.95 8.12"
      refX="2.36"
      refY="4.06"
      orient="auto-start-reverse"
    >
      <path
        d="M9.95 4.06 0 8.12 2.36 4.06 0 0 9.95 4.06z"
        fill="#8c90c1"
        fill-opacity="0.4"
      ></path>
    </marker>
    <marker
      id="`aTUS`.side1-rightArrowhead"
      markerUnits="strokeWidth"
      markerWidth="9.95"
      markerHeight="8.12"
      viewBox="0 0 9.95 8.12"
      refX="2.36"
      refY="4.06"
      orient="auto-start-reverse"
    >
      <path
        d="M9.95 4.06 0 8.12 2.36 4.06 0 0 9.95 4.06z"
        fill="#8c90c1"
        fill-opacity="0.4"
      ></path>
    </marker>
    <path
      d="M 530.4107139979817 371.28491690833516 L 443.2065347798124 261.83688290746943"
      stroke-opacity="0.4"
      stroke-width="1.75"
      stroke="#8c90c1"
      stroke-linecap="butt"
    ></path>
    <title>`aTUS`.side1</title>
  </g>
  <g style="solid">
    <marker
      id="`aTUS`.side2-leftArrowhead"
      markerUnits="strokeWidth"
      markerWidth="9.95"
      markerHeight="8.12"
      viewBox="0 0 9.95 8.12"
      refX="2.36"
      refY="4.06"
      orient="auto-start-reverse"
    >
      <path
        d="M9.95 4.06 0 8.12 2.36 4.06 0 0 9.95 4.06z"
        fill="#8c90c1"
        fill-opacity="0.4"
      ></path>
    </marker>
    <marker
      id="`aTUS`.side2-rightArrowhead"
      markerUnits="strokeWidth"
      markerWidth="9.95"
      markerHeight="8.12"
      viewBox="0 0 9.95 8.12"
      refX="2.36"
      refY="4.06"
      orient="auto-start-reverse"
    >
      <path
        d="M9.95 4.06 0 8.12 2.36 4.06 0 0 9.95 4.06z"
        fill="#8c90c1"
        fill-opacity="0.4"
      ></path>
    </marker>
    <path
      d="M 443.2065347798124 261.83688290746943 L 228.17703639414438 402.5105357018298"
      stroke-opacity="0.4"
      stroke-width="1.75"
      stroke="#8c90c1"
      stroke-linecap="butt"
    ></path>
    <title>`aTUS`.side2</title>
  </g>
  <g>
    <filter id="`aUTS`.mark2-shadow" x="0" y="0" width="200%" height="200%">
      <feOffset result="offOut" in="SourceAlpha" dx="5" dy="5"></feOffset>
      <feGaussianBlur
        result="blurOut"
        in="offOut"
        stdDeviation="4"
      ></feGaussianBlur>
      <feBlend in="SourceGraphic" in2="blurOut" mode="normal"></feBlend>
      <feComponentTransfer>
        <feFuncA type="linear" slope="0.5"></feFuncA>
      </feComponentTransfer>
      <feMerge>
        <feMergeNode></feMergeNode>
        <feMergeNode in="SourceGraphic"></feMergeNode>
      </feMerge>
    </filter>
    <path
      stroke="#000000"
      fill="none"
      stroke-width="2"
      stroke-opacity="1"
      d="M 505.48470445808096 340.00083437825674 A 40 40 0 0 0 490.62250580388746 375.3956812394152"
    ></path>
    <title>`aUTS`.mark2</title>
  </g>
  <g>
    <filter id="`aUTS`.mark-shadow" x="0" y="0" width="200%" height="200%">
      <feOffset result="offOut" in="SourceAlpha" dx="5" dy="5"></feOffset>
      <feGaussianBlur
        result="blurOut"
        in="offOut"
        stdDeviation="4"
      ></feGaussianBlur>
      <feBlend in="SourceGraphic" in2="blurOut" mode="normal"></feBlend>
      <feComponentTransfer>
        <feFuncA type="linear" slope="0.5"></feFuncA>
      </feComponentTransfer>
      <feMerge>
        <feMergeNode></feMergeNode>
        <feMergeNode in="SourceGraphic"></feMergeNode>
      </feMerge>
    </filter>
    <path
      stroke="#000000"
      fill="none"
      stroke-width="2"
      stroke-opacity="1"
      d="M 511.71620684305617 347.82185501077635 A 30 30 0 0 0 500.56955785241104 374.3679901566452"
    ></path>
    <title>`aUTS`.mark</title>
  </g>
  <g style="solid">
    <marker
      id="`aUTS`.side1-leftArrowhead"
      markerUnits="strokeWidth"
      markerWidth="9.95"
      markerHeight="8.12"
      viewBox="0 0 9.95 8.12"
      refX="2.36"
      refY="4.06"
      orient="auto-start-reverse"
    >
      <path
        d="M9.95 4.06 0 8.12 2.36 4.06 0 0 9.95 4.06z"
        fill="#8c90c1"
        fill-opacity="0.4"
      ></path>
    </marker>
    <marker
      id="`aUTS`.side1-rightArrowhead"
      markerUnits="strokeWidth"
      markerWidth="9.95"
      markerHeight="8.12"
      viewBox="0 0 9.95 8.12"
      refX="2.36"
      refY="4.06"
      orient="auto-start-reverse"
    >
      <path
        d="M9.95 4.06 0 8.12 2.36 4.06 0 0 9.95 4.06z"
        fill="#8c90c1"
        fill-opacity="0.4"
      ></path>
    </marker>
    <path
      d="M 443.2065347798124 261.83688290746943 L 530.4107139979817 371.28491690833516"
      stroke-opacity="0.4"
      stroke-width="1.75"
      stroke="#8c90c1"
      stroke-linecap="butt"
    ></path>
    <title>`aUTS`.side1</title>
  </g>
  <g style="solid">
    <marker
      id="`aUTS`.side2-leftArrowhead"
      markerUnits="strokeWidth"
      markerWidth="9.95"
      markerHeight="8.12"
      viewBox="0 0 9.95 8.12"
      refX="2.36"
      refY="4.06"
      orient="auto-start-reverse"
    >
      <path
        d="M9.95 4.06 0 8.12 2.36 4.06 0 0 9.95 4.06z"
        fill="#8c90c1"
        fill-opacity="0.4"
      ></path>
    </marker>
    <marker
      id="`aUTS`.side2-rightArrowhead"
      markerUnits="strokeWidth"
      markerWidth="9.95"
      markerHeight="8.12"
      viewBox="0 0 9.95 8.12"
      refX="2.36"
      refY="4.06"
      orient="auto-start-reverse"
    >
      <path
        d="M9.95 4.06 0 8.12 2.36 4.06 0 0 9.95 4.06z"
        fill="#8c90c1"
        fill-opacity="0.4"
      ></path>
    </marker>
    <path
      d="M 530.4107139979817 371.28491690833516 L 228.17703639414438 402.5105357018298"
      stroke-opacity="0.4"
      stroke-width="1.75"
      stroke="#8c90c1"
      stroke-linecap="butt"
    ></path>
    <title>`aUTS`.side2</title>
  </g>
  <g style="solid">
    <marker
      id="`UTS`.PQ-leftArrowhead"
      markerUnits="strokeWidth"
      markerWidth="9.95"
      markerHeight="8.12"
      viewBox="0 0 9.95 8.12"
      refX="2.36"
      refY="4.06"
      orient="auto-start-reverse"
    >
      <path
        d="M9.95 4.06 0 8.12 2.36 4.06 0 0 9.95 4.06z"
        fill="#000000"
        fill-opacity="1"
      ></path>
    </marker>
    <marker
      id="`UTS`.PQ-rightArrowhead"
      markerUnits="strokeWidth"
      markerWidth="9.95"
      markerHeight="8.12"
      viewBox="0 0 9.95 8.12"
      refX="2.36"
      refY="4.06"
      orient="auto-start-reverse"
    >
      <path
        d="M9.95 4.06 0 8.12 2.36 4.06 0 0 9.95 4.06z"
        fill="#000000"
        fill-opacity="1"
      ></path>
    </marker>
    <path
      d="M 443.2065347798124 261.83688290746943 L 530.4107139979817 371.28491690833516"
      stroke-opacity="1"
      stroke-width="1.75"
      stroke="#000000"
      stroke-linecap="butt"
    ></path>
    <title>`UTS`.PQ</title>
  </g>
  <g style="solid">
    <marker
      id="`UTS`.QR-leftArrowhead"
      markerUnits="strokeWidth"
      markerWidth="9.95"
      markerHeight="8.12"
      viewBox="0 0 9.95 8.12"
      refX="2.36"
      refY="4.06"
      orient="auto-start-reverse"
    >
      <path
        d="M9.95 4.06 0 8.12 2.36 4.06 0 0 9.95 4.06z"
        fill="#000000"
        fill-opacity="1"
      ></path>
    </marker>
    <marker
      id="`UTS`.QR-rightArrowhead"
      markerUnits="strokeWidth"
      markerWidth="9.95"
      markerHeight="8.12"
      viewBox="0 0 9.95 8.12"
      refX="2.36"
      refY="4.06"
      orient="auto-start-reverse"
    >
      <path
        d="M9.95 4.06 0 8.12 2.36 4.06 0 0 9.95 4.06z"
        fill="#000000"
        fill-opacity="1"
      ></path>
    </marker>
    <path
      d="M 530.4107139979817 371.28491690833516 L 228.17703639414438 402.5105357018298"
      stroke-opacity="1"
      stroke-width="1.75"
      stroke="#000000"
      stroke-linecap="butt"
    ></path>
    <title>`UTS`.QR</title>
  </g>
  <g style="solid">
    <marker
      id="`UTS`.RP-leftArrowhead"
      markerUnits="strokeWidth"
      markerWidth="9.95"
      markerHeight="8.12"
      viewBox="0 0 9.95 8.12"
      refX="2.36"
      refY="4.06"
      orient="auto-start-reverse"
    >
      <path
        d="M9.95 4.06 0 8.12 2.36 4.06 0 0 9.95 4.06z"
        fill="#000000"
        fill-opacity="1"
      ></path>
    </marker>
    <marker
      id="`UTS`.RP-rightArrowhead"
      markerUnits="strokeWidth"
      markerWidth="9.95"
      markerHeight="8.12"
      viewBox="0 0 9.95 8.12"
      refX="2.36"
      refY="4.06"
      orient="auto-start-reverse"
    >
      <path
        d="M9.95 4.06 0 8.12 2.36 4.06 0 0 9.95 4.06z"
        fill="#000000"
        fill-opacity="1"
      ></path>
    </marker>
    <path
      d="M 228.17703639414438 402.5105357018298 L 443.2065347798124 261.83688290746943"
      stroke-opacity="1"
      stroke-width="1.75"
      stroke="#000000"
      stroke-linecap="butt"
    ></path>
    <title>`UTS`.RP</title>
  </g>
  <g style="solid">
    <marker
      id="`aUST`.side1-leftArrowhead"
      markerUnits="strokeWidth"
      markerWidth="9.95"
      markerHeight="8.12"
      viewBox="0 0 9.95 8.12"
      refX="2.36"
      refY="4.06"
      orient="auto-start-reverse"
    >
      <path
        d="M9.95 4.06 0 8.12 2.36 4.06 0 0 9.95 4.06z"
        fill="#8c90c1"
        fill-opacity="0.4"
      ></path>
    </marker>
    <marker
      id="`aUST`.side1-rightArrowhead"
      markerUnits="strokeWidth"
      markerWidth="9.95"
      markerHeight="8.12"
      viewBox="0 0 9.95 8.12"
      refX="2.36"
      refY="4.06"
      orient="auto-start-reverse"
    >
      <path
        d="M9.95 4.06 0 8.12 2.36 4.06 0 0 9.95 4.06z"
        fill="#8c90c1"
        fill-opacity="0.4"
      ></path>
    </marker>
    <path
      d="M 443.2065347798124 261.83688290746943 L 228.17703639414438 402.5105357018298"
      stroke-opacity="0.4"
      stroke-width="1.75"
      stroke="#8c90c1"
      stroke-linecap="butt"
    ></path>
    <title>`aUST`.side1</title>
  </g>
  <g style="solid">
    <marker
      id="`aUST`.side2-leftArrowhead"
      markerUnits="strokeWidth"
      markerWidth="9.95"
      markerHeight="8.12"
      viewBox="0 0 9.95 8.12"
      refX="2.36"
      refY="4.06"
      orient="auto-start-reverse"
    >
      <path
        d="M9.95 4.06 0 8.12 2.36 4.06 0 0 9.95 4.06z"
        fill="#8c90c1"
        fill-opacity="0.4"
      ></path>
    </marker>
    <marker
      id="`aUST`.side2-rightArrowhead"
      markerUnits="strokeWidth"
      markerWidth="9.95"
      markerHeight="8.12"
      viewBox="0 0 9.95 8.12"
      refX="2.36"
      refY="4.06"
      orient="auto-start-reverse"
    >
      <path
        d="M9.95 4.06 0 8.12 2.36 4.06 0 0 9.95 4.06z"
        fill="#8c90c1"
        fill-opacity="0.4"
      ></path>
    </marker>
    <path
      d="M 228.17703639414438 402.5105357018298 L 530.4107139979817 371.28491690833516"
      stroke-opacity="0.4"
      stroke-width="1.75"
      stroke="#8c90c1"
      stroke-linecap="butt"
    ></path>
    <title>`aUST`.side2</title>
  </g>
  <g>
    <filter id="`aYZX`.mark2-shadow" x="0" y="0" width="200%" height="200%">
      <feOffset result="offOut" in="SourceAlpha" dx="5" dy="5"></feOffset>
      <feGaussianBlur
        result="blurOut"
        in="offOut"
        stdDeviation="4"
      ></feGaussianBlur>
      <feBlend in="SourceGraphic" in2="blurOut" mode="normal"></feBlend>
      <feComponentTransfer>
        <feFuncA type="linear" slope="0.5"></feFuncA>
      </feComponentTransfer>
      <feMerge>
        <feMergeNode></feMergeNode>
        <feMergeNode in="SourceGraphic"></feMergeNode>
      </feMerge>
    </filter>
    <path
      stroke="#000000"
      fill="none"
      stroke-width="2"
      stroke-opacity="1"
      d="M 206.58704279023107 352.8669699659956 A 40 40 0 0 0 200.70703946633506 293.1538649030649"
    ></path>
    <title>`aYZX`.mark2</title>
  </g>
  <g>
    <filter id="`aYZX`.mark3-shadow" x="0" y="0" width="200%" height="200%">
      <feOffset result="offOut" in="SourceAlpha" dx="5" dy="5"></feOffset>
      <feGaussianBlur
        result="blurOut"
        in="offOut"
        stdDeviation="4"
      ></feGaussianBlur>
      <feBlend in="SourceGraphic" in2="blurOut" mode="normal"></feBlend>
      <feComponentTransfer>
        <feFuncA type="linear" slope="0.5"></feFuncA>
      </feComponentTransfer>
      <feMerge>
        <feMergeNode></feMergeNode>
        <feMergeNode in="SourceGraphic"></feMergeNode>
      </feMerge>
    </filter>
    <path
      stroke="#000000"
      fill="none"
      stroke-width="2"
      stroke-opacity="1"
      d="M 213.904314151336 359.6829457259292 A 50 50 0 0 0 206.554309996466 285.0415643972658"
    ></path>
    <title>`aYZX`.mark3</title>
  </g>
  <g>
    <filter id="`aYZX`.mark-shadow" x="0" y="0" width="200%" height="200%">
      <feOffset result="offOut" in="SourceAlpha" dx="5" dy="5"></feOffset>
      <feGaussianBlur
        result="blurOut"
        in="offOut"
        stdDeviation="4"
      ></feGaussianBlur>
      <feBlend in="SourceGraphic" in2="blurOut" mode="normal"></feBlend>
      <feComponentTransfer>
        <feFuncA type="linear" slope="0.5"></feFuncA>
      </feComponentTransfer>
      <feMerge>
        <feMergeNode></feMergeNode>
        <feMergeNode in="SourceGraphic"></feMergeNode>
      </feMerge>
    </filter>
    <path
      stroke="#000000"
      fill="none"
      stroke-width="2"
      stroke-opacity="1"
      d="M 199.26977142912614 346.05099420606206 A 30 30 0 0 0 194.85976893620412 301.266165408864"
    ></path>
    <title>`aYZX`.mark</title>
  </g>
  <g style="solid">
    <marker
      id="`aYZX`.side1-leftArrowhead"
      markerUnits="strokeWidth"
      markerWidth="9.95"
      markerHeight="8.12"
      viewBox="0 0 9.95 8.12"
      refX="2.36"
      refY="4.06"
      orient="auto-start-reverse"
    >
      <path
        d="M9.95 4.06 0 8.12 2.36 4.06 0 0 9.95 4.06z"
        fill="#8c90c1"
        fill-opacity="0.4"
      ></path>
    </marker>
    <marker
      id="`aYZX`.side1-rightArrowhead"
      markerUnits="strokeWidth"
      markerWidth="9.95"
      markerHeight="8.12"
      viewBox="0 0 9.95 8.12"
      refX="2.36"
      refY="4.06"
      orient="auto-start-reverse"
    >
      <path
        d="M9.95 4.06 0 8.12 2.36 4.06 0 0 9.95 4.06z"
        fill="#8c90c1"
        fill-opacity="0.4"
      ></path>
    </marker>
    <path
      d="M 279.8872877012487 421.1455218817261 L 177.31795734581132 325.6030669262613"
      stroke-opacity="0.4"
      stroke-width="1.75"
      stroke="#8c90c1"
      stroke-linecap="butt"
    ></path>
    <title>`aYZX`.side1</title>
  </g>
  <g style="solid">
    <marker
      id="`aYZX`.side2-leftArrowhead"
      markerUnits="strokeWidth"
      markerWidth="9.95"
      markerHeight="8.12"
      viewBox="0 0 9.95 8.12"
      refX="2.36"
      refY="4.06"
      orient="auto-start-reverse"
    >
      <path
        d="M9.95 4.06 0 8.12 2.36 4.06 0 0 9.95 4.06z"
        fill="#8c90c1"
        fill-opacity="0.4"
      ></path>
    </marker>
    <marker
      id="`aYZX`.side2-rightArrowhead"
      markerUnits="strokeWidth"
      markerWidth="9.95"
      markerHeight="8.12"
      viewBox="0 0 9.95 8.12"
      refX="2.36"
      refY="4.06"
      orient="auto-start-reverse"
    >
      <path
        d="M9.95 4.06 0 8.12 2.36 4.06 0 0 9.95 4.06z"
        fill="#8c90c1"
        fill-opacity="0.4"
      ></path>
    </marker>
    <path
      d="M 177.31795734581132 325.6030669262613 L 326.2726217886 118.9485272613569"
      stroke-opacity="0.4"
      stroke-width="1.75"
      stroke="#8c90c1"
      stroke-linecap="butt"
    ></path>
    <title>`aYZX`.side2</title>
  </g>
  <g style="solid">
    <marker
      id="`UTV`.PQ-leftArrowhead"
      markerUnits="strokeWidth"
      markerWidth="9.95"
      markerHeight="8.12"
      viewBox="0 0 9.95 8.12"
      refX="2.36"
      refY="4.06"
      orient="auto-start-reverse"
    >
      <path
        d="M9.95 4.06 0 8.12 2.36 4.06 0 0 9.95 4.06z"
        fill="#000000"
        fill-opacity="1"
      ></path>
    </marker>
    <marker
      id="`UTV`.PQ-rightArrowhead"
      markerUnits="strokeWidth"
      markerWidth="9.95"
      markerHeight="8.12"
      viewBox="0 0 9.95 8.12"
      refX="2.36"
      refY="4.06"
      orient="auto-start-reverse"
    >
      <path
        d="M9.95 4.06 0 8.12 2.36 4.06 0 0 9.95 4.06z"
        fill="#000000"
        fill-opacity="1"
      ></path>
    </marker>
    <path
      d="M 443.2065347798124 261.83688290746943 L 530.4107139979817 371.28491690833516"
      stroke-opacity="1"
      stroke-width="1.75"
      stroke="#000000"
      stroke-linecap="butt"
    ></path>
    <title>`UTV`.PQ</title>
  </g>
  <g style="solid">
    <marker
      id="`UTV`.QR-leftArrowhead"
      markerUnits="strokeWidth"
      markerWidth="9.95"
      markerHeight="8.12"
      viewBox="0 0 9.95 8.12"
      refX="2.36"
      refY="4.06"
      orient="auto-start-reverse"
    >
      <path
        d="M9.95 4.06 0 8.12 2.36 4.06 0 0 9.95 4.06z"
        fill="#000000"
        fill-opacity="1"
      ></path>
    </marker>
    <marker
      id="`UTV`.QR-rightArrowhead"
      markerUnits="strokeWidth"
      markerWidth="9.95"
      markerHeight="8.12"
      viewBox="0 0 9.95 8.12"
      refX="2.36"
      refY="4.06"
      orient="auto-start-reverse"
    >
      <path
        d="M9.95 4.06 0 8.12 2.36 4.06 0 0 9.95 4.06z"
        fill="#000000"
        fill-opacity="1"
      ></path>
    </marker>
    <path
      d="M 530.4107139979817 371.28491690833516 L 670.481087760443 370.64348101507136"
      stroke-opacity="1"
      stroke-width="1.75"
      stroke="#000000"
      stroke-linecap="butt"
    ></path>
    <title>`UTV`.QR</title>
  </g>
  <g style="solid">
    <marker
      id="`UTV`.RP-leftArrowhead"
      markerUnits="strokeWidth"
      markerWidth="9.95"
      markerHeight="8.12"
      viewBox="0 0 9.95 8.12"
      refX="2.36"
      refY="4.06"
      orient="auto-start-reverse"
    >
      <path
        d="M9.95 4.06 0 8.12 2.36 4.06 0 0 9.95 4.06z"
        fill="#000000"
        fill-opacity="1"
      ></path>
    </marker>
    <marker
      id="`UTV`.RP-rightArrowhead"
      markerUnits="strokeWidth"
      markerWidth="9.95"
      markerHeight="8.12"
      viewBox="0 0 9.95 8.12"
      refX="2.36"
      refY="4.06"
      orient="auto-start-reverse"
    >
      <path
        d="M9.95 4.06 0 8.12 2.36 4.06 0 0 9.95 4.06z"
        fill="#000000"
        fill-opacity="1"
      ></path>
    </marker>
    <path
      d="M 670.481087760443 370.64348101507136 L 443.2065347798124 261.83688290746943"
      stroke-opacity="1"
      stroke-width="1.75"
      stroke="#000000"
      stroke-linecap="butt"
    ></path>
    <title>`UTV`.RP</title>
  </g>
  <g>
    <filter id="`aXYZ`.mark2-shadow" x="0" y="0" width="200%" height="200%">
      <feOffset result="offOut" in="SourceAlpha" dx="5" dy="5"></feOffset>
      <feGaussianBlur
        result="blurOut"
        in="offOut"
        stdDeviation="4"
      ></feGaussianBlur>
      <feBlend in="SourceGraphic" in2="blurOut" mode="normal"></feBlend>
      <feComponentTransfer>
        <feFuncA type="linear" slope="0.5"></feFuncA>
      </feComponentTransfer>
      <feMerge>
        <feMergeNode></feMergeNode>
        <feMergeNode in="SourceGraphic"></feMergeNode>
      </feMerge>
    </filter>
    <path
      stroke="#000000"
      fill="none"
      stroke-width="2"
      stroke-opacity="1"
      d="M 285.95596165893005 381.60856332735614 A 40 40 0 0 0 250.61820225682897 393.8816188419918"
    ></path>
    <title>`aXYZ`.mark2</title>
  </g>
  <g>
    <filter id="`aXYZ`.mark-shadow" x="0" y="0" width="200%" height="200%">
      <feOffset result="offOut" in="SourceAlpha" dx="5" dy="5"></feOffset>
      <feGaussianBlur
        result="blurOut"
        in="offOut"
        stdDeviation="4"
      ></feGaussianBlur>
      <feBlend in="SourceGraphic" in2="blurOut" mode="normal"></feBlend>
      <feComponentTransfer>
        <feFuncA type="linear" slope="0.5"></feFuncA>
      </feComponentTransfer>
      <feMerge>
        <feMergeNode></feMergeNode>
        <feMergeNode in="SourceGraphic"></feMergeNode>
      </feMerge>
    </filter>
    <path
      stroke="#000000"
      fill="none"
      stroke-width="2"
      stroke-opacity="1"
      d="M 284.4387931695097 391.4928029659486 A 30 30 0 0 0 257.9354736179339 400.6975946019254"
    ></path>
    <title>`aXYZ`.mark</title>
  </g>
  <g style="solid">
    <marker
      id="`aXYZ`.side1-leftArrowhead"
      markerUnits="strokeWidth"
      markerWidth="9.95"
      markerHeight="8.12"
      viewBox="0 0 9.95 8.12"
      refX="2.36"
      refY="4.06"
      orient="auto-start-reverse"
    >
      <path
        d="M9.95 4.06 0 8.12 2.36 4.06 0 0 9.95 4.06z"
        fill="#8c90c1"
        fill-opacity="0.4"
      ></path>
    </marker>
    <marker
      id="`aXYZ`.side1-rightArrowhead"
      markerUnits="strokeWidth"
      markerWidth="9.95"
      markerHeight="8.12"
      viewBox="0 0 9.95 8.12"
      refX="2.36"
      refY="4.06"
      orient="auto-start-reverse"
    >
      <path
        d="M9.95 4.06 0 8.12 2.36 4.06 0 0 9.95 4.06z"
        fill="#8c90c1"
        fill-opacity="0.4"
      ></path>
    </marker>
    <path
      d="M 326.2726217886 118.9485272613569 L 279.8872877012487 421.1455218817261"
      stroke-opacity="0.4"
      stroke-width="1.75"
      stroke="#8c90c1"
      stroke-linecap="butt"
    ></path>
    <title>`aXYZ`.side1</title>
  </g>
  <g style="solid">
    <marker
      id="`aXYZ`.side2-leftArrowhead"
      markerUnits="strokeWidth"
      markerWidth="9.95"
      markerHeight="8.12"
      viewBox="0 0 9.95 8.12"
      refX="2.36"
      refY="4.06"
      orient="auto-start-reverse"
    >
      <path
        d="M9.95 4.06 0 8.12 2.36 4.06 0 0 9.95 4.06z"
        fill="#8c90c1"
        fill-opacity="0.4"
      ></path>
    </marker>
    <marker
      id="`aXYZ`.side2-rightArrowhead"
      markerUnits="strokeWidth"
      markerWidth="9.95"
      markerHeight="8.12"
      viewBox="0 0 9.95 8.12"
      refX="2.36"
      refY="4.06"
      orient="auto-start-reverse"
    >
      <path
        d="M9.95 4.06 0 8.12 2.36 4.06 0 0 9.95 4.06z"
        fill="#8c90c1"
        fill-opacity="0.4"
      ></path>
    </marker>
    <path
      d="M 279.8872877012487 421.1455218817261 L 177.31795734581132 325.6030669262613"
      stroke-opacity="0.4"
      stroke-width="1.75"
      stroke="#8c90c1"
      stroke-linecap="butt"
    ></path>
    <title>`aXYZ`.side2</title>
  </g>
  <g style="solid">
    <marker
      id="`XYZ`.PQ-leftArrowhead"
      markerUnits="strokeWidth"
      markerWidth="9.95"
      markerHeight="8.12"
      viewBox="0 0 9.95 8.12"
      refX="2.36"
      refY="4.06"
      orient="auto-start-reverse"
    >
      <path
        d="M9.95 4.06 0 8.12 2.36 4.06 0 0 9.95 4.06z"
        fill="#000000"
        fill-opacity="1"
      ></path>
    </marker>
    <marker
      id="`XYZ`.PQ-rightArrowhead"
      markerUnits="strokeWidth"
      markerWidth="9.95"
      markerHeight="8.12"
      viewBox="0 0 9.95 8.12"
      refX="2.36"
      refY="4.06"
      orient="auto-start-reverse"
    >
      <path
        d="M9.95 4.06 0 8.12 2.36 4.06 0 0 9.95 4.06z"
        fill="#000000"
        fill-opacity="1"
      ></path>
    </marker>
    <path
      d="M 326.2726217886 118.9485272613569 L 279.8872877012487 421.1455218817261"
      stroke-opacity="1"
      stroke-width="1.75"
      stroke="#000000"
      stroke-linecap="butt"
    ></path>
    <title>`XYZ`.PQ</title>
  </g>
  <g style="solid">
    <marker
      id="`XYZ`.QR-leftArrowhead"
      markerUnits="strokeWidth"
      markerWidth="9.95"
      markerHeight="8.12"
      viewBox="0 0 9.95 8.12"
      refX="2.36"
      refY="4.06"
      orient="auto-start-reverse"
    >
      <path
        d="M9.95 4.06 0 8.12 2.36 4.06 0 0 9.95 4.06z"
        fill="#000000"
        fill-opacity="1"
      ></path>
    </marker>
    <marker
      id="`XYZ`.QR-rightArrowhead"
      markerUnits="strokeWidth"
      markerWidth="9.95"
      markerHeight="8.12"
      viewBox="0 0 9.95 8.12"
      refX="2.36"
      refY="4.06"
      orient="auto-start-reverse"
    >
      <path
        d="M9.95 4.06 0 8.12 2.36 4.06 0 0 9.95 4.06z"
        fill="#000000"
        fill-opacity="1"
      ></path>
    </marker>
    <path
      d="M 279.8872877012487 421.1455218817261 L 177.31795734581132 325.6030669262613"
      stroke-opacity="1"
      stroke-width="1.75"
      stroke="#000000"
      stroke-linecap="butt"
    ></path>
    <title>`XYZ`.QR</title>
  </g>
  <g style="solid">
    <marker
      id="`XYZ`.RP-leftArrowhead"
      markerUnits="strokeWidth"
      markerWidth="9.95"
      markerHeight="8.12"
      viewBox="0 0 9.95 8.12"
      refX="2.36"
      refY="4.06"
      orient="auto-start-reverse"
    >
      <path
        d="M9.95 4.06 0 8.12 2.36 4.06 0 0 9.95 4.06z"
        fill="#000000"
        fill-opacity="1"
      ></path>
    </marker>
    <marker
      id="`XYZ`.RP-rightArrowhead"
      markerUnits="strokeWidth"
      markerWidth="9.95"
      markerHeight="8.12"
      viewBox="0 0 9.95 8.12"
      refX="2.36"
      refY="4.06"
      orient="auto-start-reverse"
    >
      <path
        d="M9.95 4.06 0 8.12 2.36 4.06 0 0 9.95 4.06z"
        fill="#000000"
        fill-opacity="1"
      ></path>
    </marker>
    <path
      d="M 177.31795734581132 325.6030669262613 L 326.2726217886 118.9485272613569"
      stroke-opacity="1"
      stroke-width="1.75"
      stroke="#000000"
      stroke-linecap="butt"
    ></path>
    <title>`XYZ`.RP</title>
  </g>
  <g>
    <filter id="`aZXY`.mark-shadow" x="0" y="0" width="200%" height="200%">
      <feOffset result="offOut" in="SourceAlpha" dx="5" dy="5"></feOffset>
      <feGaussianBlur
        result="blurOut"
        in="offOut"
        stdDeviation="4"
      ></feGaussianBlur>
      <feBlend in="SourceGraphic" in2="blurOut" mode="normal"></feBlend>
      <feComponentTransfer>
        <feFuncA type="linear" slope="0.5"></feFuncA>
      </feComponentTransfer>
      <feMerge>
        <feMergeNode></feMergeNode>
        <feMergeNode in="SourceGraphic"></feMergeNode>
      </feMerge>
    </filter>
    <path
      stroke="#000000"
      fill="none"
      stroke-width="2"
      stroke-opacity="1"
      d="M 308.7308101982072 143.2854287787542 A 30 30 0 0 0 321.721116320339 148.60124617713439"
    ></path>
    <title>`aZXY`.mark</title>
  </g>
  <g style="solid">
    <marker
      id="`aZXY`.side1-leftArrowhead"
      markerUnits="strokeWidth"
      markerWidth="9.95"
      markerHeight="8.12"
      viewBox="0 0 9.95 8.12"
      refX="2.36"
      refY="4.06"
      orient="auto-start-reverse"
    >
      <path
        d="M9.95 4.06 0 8.12 2.36 4.06 0 0 9.95 4.06z"
        fill="#8c90c1"
        fill-opacity="0.4"
      ></path>
    </marker>
    <marker
      id="`aZXY`.side1-rightArrowhead"
      markerUnits="strokeWidth"
      markerWidth="9.95"
      markerHeight="8.12"
      viewBox="0 0 9.95 8.12"
      refX="2.36"
      refY="4.06"
      orient="auto-start-reverse"
    >
      <path
        d="M9.95 4.06 0 8.12 2.36 4.06 0 0 9.95 4.06z"
        fill="#8c90c1"
        fill-opacity="0.4"
      ></path>
    </marker>
    <path
      d="M 177.31795734581132 325.6030669262613 L 326.2726217886 118.9485272613569"
      stroke-opacity="0.4"
      stroke-width="1.75"
      stroke="#8c90c1"
      stroke-linecap="butt"
    ></path>
    <title>`aZXY`.side1</title>
  </g>
  <g style="solid">
    <marker
      id="`aZXY`.side2-leftArrowhead"
      markerUnits="strokeWidth"
      markerWidth="9.95"
      markerHeight="8.12"
      viewBox="0 0 9.95 8.12"
      refX="2.36"
      refY="4.06"
      orient="auto-start-reverse"
    >
      <path
        d="M9.95 4.06 0 8.12 2.36 4.06 0 0 9.95 4.06z"
        fill="#8c90c1"
        fill-opacity="0.4"
      ></path>
    </marker>
    <marker
      id="`aZXY`.side2-rightArrowhead"
      markerUnits="strokeWidth"
      markerWidth="9.95"
      markerHeight="8.12"
      viewBox="0 0 9.95 8.12"
      refX="2.36"
      refY="4.06"
      orient="auto-start-reverse"
    >
      <path
        d="M9.95 4.06 0 8.12 2.36 4.06 0 0 9.95 4.06z"
        fill="#8c90c1"
        fill-opacity="0.4"
      ></path>
    </marker>
    <path
      d="M 326.2726217886 118.9485272613569 L 279.8872877012487 421.1455218817261"
      stroke-opacity="0.4"
      stroke-width="1.75"
      stroke="#8c90c1"
      stroke-linecap="butt"
    ></path>
    <title>`aZXY`.side2</title>
  </g>
</svg><|MERGE_RESOLUTION|>--- conflicted
+++ resolved
@@ -82,6 +82,90 @@
       stroke-linecap="butt"
     ></path>
     <title>`VT`.icon</title>
+  </g>
+  <g style="solid">
+    <marker
+      id="`UT`.icon-leftArrowhead"
+      markerUnits="strokeWidth"
+      markerWidth="9.95"
+      markerHeight="8.12"
+      viewBox="0 0 9.95 8.12"
+      refX="2.36"
+      refY="4.06"
+      orient="auto-start-reverse"
+    >
+      <path
+        d="M9.95 4.06 0 8.12 2.36 4.06 0 0 9.95 4.06z"
+        fill="#000000"
+        fill-opacity="1"
+      ></path>
+    </marker>
+    <marker
+      id="`UT`.icon-rightArrowhead"
+      markerUnits="strokeWidth"
+      markerWidth="9.95"
+      markerHeight="8.12"
+      viewBox="0 0 9.95 8.12"
+      refX="2.36"
+      refY="4.06"
+      orient="auto-start-reverse"
+    >
+      <path
+        d="M9.95 4.06 0 8.12 2.36 4.06 0 0 9.95 4.06z"
+        fill="#000000"
+        fill-opacity="1"
+      ></path>
+    </marker>
+    <path
+      d="M 443.2065347798124 261.83688290746943 L 530.4107139979817 371.28491690833516"
+      stroke-opacity="1"
+      stroke-width="1.75"
+      stroke="#000000"
+      stroke-linecap="butt"
+    ></path>
+    <title>`UT`.icon</title>
+  </g>
+  <g style="solid">
+    <marker
+      id="`ST`.icon-leftArrowhead"
+      markerUnits="strokeWidth"
+      markerWidth="9.95"
+      markerHeight="8.12"
+      viewBox="0 0 9.95 8.12"
+      refX="2.36"
+      refY="4.06"
+      orient="auto-start-reverse"
+    >
+      <path
+        d="M9.95 4.06 0 8.12 2.36 4.06 0 0 9.95 4.06z"
+        fill="#000000"
+        fill-opacity="1"
+      ></path>
+    </marker>
+    <marker
+      id="`ST`.icon-rightArrowhead"
+      markerUnits="strokeWidth"
+      markerWidth="9.95"
+      markerHeight="8.12"
+      viewBox="0 0 9.95 8.12"
+      refX="2.36"
+      refY="4.06"
+      orient="auto-start-reverse"
+    >
+      <path
+        d="M9.95 4.06 0 8.12 2.36 4.06 0 0 9.95 4.06z"
+        fill="#000000"
+        fill-opacity="1"
+      ></path>
+    </marker>
+    <path
+      d="M 228.17703639414438 402.5105357018298 L 530.4107139979817 371.28491690833516"
+      stroke-opacity="1"
+      stroke-width="1.75"
+      stroke="#000000"
+      stroke-linecap="butt"
+    ></path>
+    <title>`ST`.icon</title>
   </g>
   <circle
     fill="#000000"
@@ -111,11 +195,7 @@
       viewBox="0 -750 769 1000"
     >
       <g
-<<<<<<< HEAD
-        stroke="currentColor"
-=======
         stroke="none"
->>>>>>> 880d197a
         fill="#000000"
         stroke-width="0"
         transform="scale(1,-1)"
@@ -129,10 +209,6 @@
                   <path
                     data-c="1D449"
                     d="M52 648Q52 670 65 683H76Q118 680 181 680Q299 680 320 683H330Q336 677 336 674T334 656Q329 641 325 637H304Q282 635 274 635Q245 630 242 620Q242 618 271 369T301 118L374 235Q447 352 520 471T595 594Q599 601 599 609Q599 633 555 637Q537 637 537 648Q537 649 539 661Q542 675 545 679T558 683Q560 683 570 683T604 682T668 681Q737 681 755 683H762Q769 676 769 672Q769 655 760 640Q757 637 743 637Q730 636 719 635T698 630T682 623T670 615T660 608T652 599T645 592L452 282Q272 -9 266 -16Q263 -18 259 -21L241 -22H234Q216 -22 216 -15Q213 -9 177 305Q139 623 138 626Q133 637 76 637H59Q52 642 52 648Z"
-<<<<<<< HEAD
-                    stroke="none"
-=======
->>>>>>> 880d197a
                   ></path>
                 </g>
               </g>
@@ -389,11 +465,7 @@
       viewBox="0 -750 704 1000"
     >
       <g
-<<<<<<< HEAD
-        stroke="currentColor"
-=======
         stroke="none"
->>>>>>> 880d197a
         fill="#000000"
         stroke-width="0"
         transform="scale(1,-1)"
@@ -407,10 +479,6 @@
                   <path
                     data-c="1D447"
                     d="M40 437Q21 437 21 445Q21 450 37 501T71 602L88 651Q93 669 101 677H569H659Q691 677 697 676T704 667Q704 661 687 553T668 444Q668 437 649 437Q640 437 637 437T631 442L629 445Q629 451 635 490T641 551Q641 586 628 604T573 629Q568 630 515 631Q469 631 457 630T439 622Q438 621 368 343T298 60Q298 48 386 46Q418 46 427 45T436 36Q436 31 433 22Q429 4 424 1L422 0Q419 0 415 0Q410 0 363 1T228 2Q99 2 64 0H49Q43 6 43 9T45 27Q49 40 55 46H83H94Q174 46 189 55Q190 56 191 56Q196 59 201 76T241 233Q258 301 269 344Q339 619 339 625Q339 630 310 630H279Q212 630 191 624Q146 614 121 583T67 467Q60 445 57 441T43 437H40Z"
-<<<<<<< HEAD
-                    stroke="none"
-=======
->>>>>>> 880d197a
                   ></path>
                 </g>
               </g>
@@ -765,11 +833,7 @@
       viewBox="0 -750 645 1000"
     >
       <g
-<<<<<<< HEAD
-        stroke="currentColor"
-=======
         stroke="none"
->>>>>>> 880d197a
         fill="#000000"
         stroke-width="0"
         transform="scale(1,-1)"
@@ -783,10 +847,6 @@
                   <path
                     data-c="1D446"
                     d="M308 24Q367 24 416 76T466 197Q466 260 414 284Q308 311 278 321T236 341Q176 383 176 462Q176 523 208 573T273 648Q302 673 343 688T407 704H418H425Q521 704 564 640Q565 640 577 653T603 682T623 704Q624 704 627 704T632 705Q645 705 645 698T617 577T585 459T569 456Q549 456 549 465Q549 471 550 475Q550 478 551 494T553 520Q553 554 544 579T526 616T501 641Q465 662 419 662Q362 662 313 616T263 510Q263 480 278 458T319 427Q323 425 389 408T456 390Q490 379 522 342T554 242Q554 216 546 186Q541 164 528 137T492 78T426 18T332 -20Q320 -22 298 -22Q199 -22 144 33L134 44L106 13Q83 -14 78 -18T65 -22Q52 -22 52 -14Q52 -11 110 221Q112 227 130 227H143Q149 221 149 216Q149 214 148 207T144 186T142 153Q144 114 160 87T203 47T255 29T308 24Z"
-<<<<<<< HEAD
-                    stroke="none"
-=======
->>>>>>> 880d197a
                   ></path>
                 </g>
               </g>
@@ -901,11 +961,7 @@
       viewBox="0 -750 767 1000"
     >
       <g
-<<<<<<< HEAD
         stroke="currentColor"
-=======
-        stroke="none"
->>>>>>> 880d197a
         fill="#000000"
         stroke-width="0"
         transform="scale(1,-1)"
@@ -919,10 +975,7 @@
                   <path
                     data-c="1D448"
                     d="M107 637Q73 637 71 641Q70 643 70 649Q70 673 81 682Q83 683 98 683Q139 681 234 681Q268 681 297 681T342 682T362 682Q378 682 378 672Q378 670 376 658Q371 641 366 638H364Q362 638 359 638T352 638T343 637T334 637Q295 636 284 634T266 623Q265 621 238 518T184 302T154 169Q152 155 152 140Q152 86 183 55T269 24Q336 24 403 69T501 205L552 406Q599 598 599 606Q599 633 535 637Q511 637 511 648Q511 650 513 660Q517 676 519 679T529 683Q532 683 561 682T645 680Q696 680 723 681T752 682Q767 682 767 672Q767 650 759 642Q756 637 737 637Q666 633 648 597Q646 592 598 404Q557 235 548 205Q515 105 433 42T263 -22Q171 -22 116 34T60 167V183Q60 201 115 421Q164 622 164 628Q164 635 107 637Z"
-<<<<<<< HEAD
                     stroke="none"
-=======
->>>>>>> 880d197a
                   ></path>
                 </g>
               </g>
