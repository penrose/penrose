--- conflicted
+++ resolved
@@ -1,46 +1,7 @@
 <svg version="1.2" xmlns="http://www.w3.org/2000/svg" viewBox="0 0 800 700">
-<<<<<<< HEAD
-  <g style="solid">
-    <path
-      d="M 297.2307892905272 365.28699715089886 L 361.02088725315286 582.1762174226457"
-      stroke-opacity="1"
-      stroke-width="1.75"
-      stroke="#000000"
-      stroke-linecap="butt"
-    ></path>
-    <title>`UV`.icon</title>
-  </g>
-  <g style="solid">
-    <path
-      d="M 361.02088725315286 582.1762174226457 L 523.0383812090297 419.19925450969777"
-      stroke-opacity="1"
-      stroke-width="1.75"
-      stroke="#000000"
-      stroke-linecap="butt"
-    ></path>
-    <title>`VT`.icon</title>
-  </g>
-  <circle
-    fill="#000000"
-    fill-opacity="1"
-    cx="361.02088725315286"
-    cy="582.1762174226457"
-    stroke="#000000"
-    stroke-opacity="1"
-    stroke-width="0"
-    stroke-linecap="butt"
-    r="4"
-  >
-    <title>`V`.icon</title>
-  </circle>
   <g
-    transform="rotate(0, 365.251730864701, 587.7529522362064)translate(365.251730864701, 587.7529522362064)"
-    string="V"
-=======
-  <g
-    transform="rotate(0, 465.4859320478415, 175.16675846290772)translate(465.4859320478415, 175.16675846290772)"
+    transform="rotate(0, 465.48593204784163, 175.16675846290784)translate(465.48593204784163, 175.16675846290784)"
     string="X"
->>>>>>> 10c9736c
   >
     <title>`X`.text</title>
     <svg
@@ -62,11 +23,7 @@
   </g>
   <g style="solid">
     <path
-<<<<<<< HEAD
-      d="M 341.5109206736231 79.67854263420713 L 170.67052659963116 237.92190864397747"
-=======
-      d="M 409.0876854931723 418.6580760722982 L 285.45218539261094 563.2690883779693"
->>>>>>> 10c9736c
+      d="M 409.08768549317233 418.6580760722984 L 285.4521853926108 563.2690883779693"
       stroke-opacity="1"
       stroke-width="1.75"
       stroke="#000000"
@@ -76,34 +33,508 @@
   </g>
   <g style="solid">
     <path
-<<<<<<< HEAD
-      d="M 359.1165017151214 303.7070901285859 L 341.5109206736231 79.67854263420713"
-=======
-      d="M 409.0876854931723 418.6580760722982 L 285.45218539261094 563.2690883779693"
->>>>>>> 10c9736c
-      stroke-opacity="1"
-      stroke-width="1.75"
-      stroke="#000000"
-      stroke-linecap="butt"
-    ></path>
-<<<<<<< HEAD
-    <title>`XZ`.icon</title>
+      d="M 409.08768549317233 418.6580760722984 L 285.4521853926108 563.2690883779693"
+      stroke-opacity="1"
+      stroke-width="1.75"
+      stroke="#000000"
+      stroke-linecap="butt"
+    ></path>
+    <title>`UTS`.PQ</title>
+  </g>
+  <g style="solid">
+    <path
+      d="M 222.03316592000485 383.8920605484275 L 409.08768549317233 418.6580760722984"
+      stroke-opacity="1"
+      stroke-width="1.75"
+      stroke="#000000"
+      stroke-linecap="butt"
+    ></path>
+    <title>`UTS`.RP</title>
+  </g>
+  <g style="solid">
+    <path
+      d="M 409.08768549317233 418.6580760722984 L 222.03316592000485 383.8920605484275"
+      stroke-opacity="1"
+      stroke-width="1.75"
+      stroke="#000000"
+      stroke-linecap="butt"
+    ></path>
+    <title>`aUST`.side1</title>
+  </g>
+  <g style="solid">
+    <path
+      d="M 285.4521853926108 563.2690883779693 L 409.08768549317233 418.6580760722984"
+      stroke-opacity="1"
+      stroke-width="1.75"
+      stroke="#000000"
+      stroke-linecap="butt"
+    ></path>
+    <title>`aTUS`.side1</title>
+  </g>
+  <g style="solid">
+    <path
+      d="M 409.08768549317233 418.6580760722984 L 222.03316592000485 383.8920605484275"
+      stroke-opacity="1"
+      stroke-width="1.75"
+      stroke="#000000"
+      stroke-linecap="butt"
+    ></path>
+    <title>`aTUS`.side2</title>
+  </g>
+  <g style="solid">
+    <path
+      d="M 409.08768549317233 418.6580760722984 L 222.03316592000485 383.8920605484275"
+      stroke-opacity="1"
+      stroke-width="1.75"
+      stroke="#000000"
+      stroke-linecap="butt"
+    ></path>
+    <title>`US`.icon</title>
+  </g>
+  <g style="solid">
+    <path
+      d="M 409.08768549317233 418.6580760722984 L 285.4521853926108 563.2690883779693"
+      stroke-opacity="1"
+      stroke-width="1.75"
+      stroke="#000000"
+      stroke-linecap="butt"
+    ></path>
+    <title>`aUTS`.side1</title>
   </g>
   <circle
     fill="#000000"
     fill-opacity="1"
-    cx="341.5109206736231"
-    cy="79.67854263420713"
+    cx="409.08768549317233"
+    cy="418.6580760722984"
     stroke="#000000"
     stroke-opacity="1"
     stroke-width="0"
     stroke-linecap="butt"
     r="4"
   >
+    <title>`U`.icon</title>
+  </circle>
+  <g style="solid">
+    <path
+      d="M 285.4521853926108 563.2690883779693 L 222.03316592000485 383.8920605484275"
+      stroke-opacity="1"
+      stroke-width="1.75"
+      stroke="#000000"
+      stroke-linecap="butt"
+    ></path>
+    <title>`UTS`.QR</title>
+  </g>
+  <g style="solid">
+    <path
+      d="M 222.03316592000485 383.8920605484275 L 285.4521853926108 563.2690883779693"
+      stroke-opacity="1"
+      stroke-width="1.75"
+      stroke="#000000"
+      stroke-linecap="butt"
+    ></path>
+    <title>`ST`.icon</title>
+  </g>
+  <g style="solid">
+    <path
+      d="M 222.03316592000485 383.8920605484275 L 285.4521853926108 563.2690883779693"
+      stroke-opacity="1"
+      stroke-width="1.75"
+      stroke="#000000"
+      stroke-linecap="butt"
+    ></path>
+    <title>`aUST`.side2</title>
+  </g>
+  <g style="solid">
+    <path
+      d="M 285.4521853926108 563.2690883779693 L 222.03316592000485 383.8920605484275"
+      stroke-opacity="1"
+      stroke-width="1.75"
+      stroke="#000000"
+      stroke-linecap="butt"
+    ></path>
+    <title>`aUTS`.side2</title>
+  </g>
+  <circle
+    fill="#000000"
+    fill-opacity="1"
+    cx="285.4521853926108"
+    cy="563.2690883779693"
+    stroke="#000000"
+    stroke-opacity="1"
+    stroke-width="0"
+    stroke-linecap="butt"
+    r="4"
+  >
+    <title>`T`.icon</title>
+  </circle>
+  <g
+    transform="rotate(0, 423.0877132163689, 409.10229791342346)translate(423.0877132163689, 409.10229791342346)"
+    string="U"
+  >
+    <title>`U`.text</title>
+    <svg
+      xmlns="http://www.w3.org/2000/svg"
+      width="14.69572"
+      height="19.16"
+      role="img"
+      focusable="false"
+      viewBox="1.1496 -13.08628 13.54612 13.5078"
+    >
+      <path
+        stroke="none"
+        fill="#000000"
+        stroke-width="0"
+        d="M2.05012-12.20492Q1.39868-12.20492 1.36036-12.28156 1.3412-12.31988 1.3412-12.43484 1.3412-12.89468 1.55196-13.06712 1.59028-13.08628 1.87768-13.08628 2.66324-13.04796 4.48344-13.04796 5.13488-13.04796 5.69052-13.04796T6.55272-13.06712 6.93592-13.06712Q7.24248-13.06712 7.24248-12.87552 7.24248-12.8372 7.20416-12.60728 7.10836-12.28156 7.01256-12.22408H6.97424Q6.93592-12.22408 6.87844-12.22408T6.74432-12.22408 6.57188-12.20492 6.39944-12.20492Q5.6522-12.18576 5.44144-12.14744T5.09656-11.93668Q5.0774-11.89836 4.56008-9.92488T3.52544-5.78632 2.95064-3.23804Q2.91232-2.9697999999999998 2.91232-2.6824 2.91232-1.64776 3.50628-1.0538T5.15404-0.45984Q6.43776-0.45984 7.72148-1.32204T9.59916-3.9278L10.57632-7.77896Q11.47684-11.45768 11.47684-11.61096 11.47684-12.12828 10.2506-12.20492 9.79076-12.20492 9.79076-12.41568 9.79076-12.454 9.82908-12.6456 9.90572-12.95216 9.94404-13.00964T10.13564-13.08628Q10.19312-13.08628 10.74876-13.06712T12.3582-13.0288Q13.33536-13.0288 13.85268-13.04796T14.40832-13.06712Q14.69572-13.06712 14.69572-12.87552 14.69572-12.454 14.54244-12.30072 14.48496-12.20492 14.12092-12.20492 12.76056-12.12828 12.41568-11.43852 12.37736-11.34272 11.45768-7.74064 10.67212-4.5026 10.49968-3.9278 9.8674-2.0118 8.29628-0.80472T5.03908 0.42152Q3.27636 0.42152 2.22256-0.65144T1.1496-3.19972V-3.50628Q1.1496-3.85116 2.2034-8.06636 3.14224-11.91752 3.14224-12.03248 3.14224-12.1666 2.05012-12.20492Z"
+        fill-opacity="1"
+      ></path>
+    </svg>
+  </g>
+  <g
+    transform="rotate(0, 289.80423590761177, 576.5754732499545)translate(289.80423590761177, 576.5754732499545)"
+    string="T"
+  >
+    <title>`T`.text</title>
+    <svg
+      xmlns="http://www.w3.org/2000/svg"
+      width="13.48864"
+      height="19.16"
+      role="img"
+      focusable="false"
+      viewBox="0.40236 -12.97132 13.08628 12.97132"
+    >
+      <path
+        stroke="none"
+        fill="#000000"
+        stroke-width="0"
+        d="M0.7664-8.37292Q0.40236-8.37292 0.40236-8.5262 0.40236-8.622 0.70892-9.59916T1.36036-11.53432L1.68608-12.47316Q1.78188-12.81804 1.93516-12.97132H10.90204 12.62644Q13.239559999999999-12.97132 13.35452-12.95216T13.48864-12.77972Q13.48864-12.66476 13.16292-10.59548T12.79888-8.50704Q12.79888-8.37292 12.43484-8.37292 12.2624-8.37292 12.20492-8.37292T12.08996-8.46872L12.05164-8.5262Q12.05164-8.64116 12.1666-9.3884T12.28156-10.55716Q12.28156-11.22776 12.03248-11.57264T10.97868-12.05164Q10.88288-12.0708 9.8674-12.08996 8.98604-12.08996 8.75612-12.0708T8.41124-11.91752Q8.39208-11.89836 7.05088-6.57188T5.70968-1.1496Q5.70968-0.91968 7.39576-0.88136 8.00888-0.88136 8.18132-0.8622T8.35376-0.68976Q8.35376-0.59396 8.29628-0.42152 8.21964-0.07664 8.12384-0.01916L8.08552 0Q8.02804 0 7.9514 0 7.8556 0 6.95508-0.01916T4.36848-0.03832Q1.89684-0.03832 1.22624 0H0.93884Q0.82388-0.11496 0.82388-0.17244T0.8622-0.51732Q0.93884-0.7664 1.0538-0.88136H1.59028 1.80104Q3.33384-0.88136 3.62124-1.0538 3.6404-1.07296 3.65956-1.07296 3.75536-1.13044 3.85116-1.45616T4.61756-4.46428Q4.94328-5.76716 5.15404-6.59104 6.49524-11.86004 6.49524-11.975 6.49524-12.0708 5.9395999999999995-12.0708H5.34564Q4.06192-12.0708 3.65956-11.95584 2.79736-11.76424 2.31836-11.17028T1.28372-8.94772Q1.1496-8.5262 1.09212-8.44956T0.82388-8.37292H0.7664Z"
+        fill-opacity="1"
+      ></path>
+    </svg>
+  </g>
+  <g endArrowheadSize="1" stroke-width="1" startArrowheadSize="1">
+    <filter id="`UTS`.icon-shadow" x="0" y="0" width="200%" height="200%">
+      <feOffset result="offOut" in="SourceAlpha" dx="5" dy="5"></feOffset>
+      <feGaussianBlur
+        result="blurOut"
+        in="offOut"
+        stdDeviation="4"
+      ></feGaussianBlur>
+      <feBlend in="SourceGraphic" in2="blurOut" mode="normal"></feBlend>
+      <feComponentTransfer>
+        <feFuncA type="linear" slope="0.5"></feFuncA>
+      </feComponentTransfer>
+      <feMerge>
+        <feMergeNode></feMergeNode>
+        <feMergeNode in="SourceGraphic"></feMergeNode>
+      </feMerge>
+    </filter>
+    <path
+      stroke="none"
+      fill="none"
+      d="M 409.08768549317233 418.6580760722984 L 285.4521853926108 563.2690883779693 L 222.03316592000485 383.8920605484275 Z "
+    ></path>
+    <title>`UTS`.icon</title>
+  </g>
+  <g
+    transform="rotate(0, 201.60359865677444, 353.2929662484553)translate(201.60359865677444, 353.2929662484553)"
+    string="S"
+  >
+    <title>`S`.text</title>
+    <svg
+      xmlns="http://www.w3.org/2000/svg"
+      width="12.3582"
+      height="19.16"
+      role="img"
+      focusable="false"
+      viewBox="0.99632 -13.5078 11.36188 13.929319999999999"
+    >
+      <path
+        stroke="none"
+        fill="#000000"
+        stroke-width="0"
+        d="M5.90128-0.45984Q7.03172-0.45984 7.97056-1.45616T8.92856-3.77452Q8.92856-4.9816 7.93224-5.44144 5.90128-5.95876 5.32648-6.15036T4.52176-6.53356Q3.37216-7.33828 3.37216-8.85192 3.37216-10.02068 3.98528-10.97868T5.2306799999999996-12.41568Q5.78632-12.89468 6.57188-13.18208T7.79812-13.48864H8.00888 8.143Q9.98236-13.48864 10.80624-12.2624 10.8254-12.2624 11.05532-12.51148T11.55348-13.06712 11.93668-13.48864Q11.95584-13.48864 12.01332-13.48864T12.10912-13.5078Q12.3582-13.5078 12.3582-13.37368T11.82172-11.05532 11.2086-8.79444 10.90204-8.73696Q10.51884-8.73696 10.51884-8.9094 10.51884-9.02436 10.538-9.100999999999999 10.538-9.15848 10.55716-9.46504T10.59548-9.9632Q10.59548-10.61464 10.42304-11.09364T10.07816-11.80256 9.59916-12.28156Q8.9094-12.68392 8.02804-12.68392 6.93592-12.68392 5.99708-11.80256T5.03908-9.7716Q5.03908-9.1968 5.32648-8.77528T6.11204-8.18132Q6.18868-8.143 7.45324-7.81728T8.73696-7.4724Q9.3884-7.26164 10.00152-6.55272T10.61464-4.63672Q10.61464-4.13856 10.461359999999999-3.56376 10.36556-3.14224 10.11648-2.62492T9.42672-1.49448 8.16216-0.34488 6.36112 0.3832Q6.1312 0.42152 5.70968 0.42152 3.81284 0.42152 2.75904-0.63228L2.56744-0.84304 2.03096-0.24908Q1.59028 0.26824 1.49448 0.34488T1.2454 0.42152Q0.99632 0.42152 0.99632 0.26824 0.99632 0.21076 2.1076-4.23436 2.14592-4.34932 2.4908-4.34932H2.73988Q2.85484-4.23436 2.85484-4.13856 2.85484-4.10024 2.83568-3.96612T2.75904-3.56376 2.72072-2.93148Q2.75904-2.18424 3.0656-1.66692T3.88948-0.90052 4.8858-0.55564 5.90128-0.45984Z"
+        fill-opacity="1"
+      ></path>
+    </svg>
+  </g>
+  <circle
+    fill="#000000"
+    fill-opacity="1"
+    cx="222.03316592000485"
+    cy="383.8920605484275"
+    stroke="#000000"
+    stroke-opacity="1"
+    stroke-width="0"
+    stroke-linecap="butt"
+    r="4"
+  >
+    <title>`S`.icon</title>
+  </circle>
+  <g style="solid">
+    <path
+      d="M 457.13457492231765 205.5630978540938 L 542.1782174450082 375.7560533070717"
+      stroke-opacity="1"
+      stroke-width="1.75"
+      stroke="#000000"
+      stroke-linecap="butt"
+    ></path>
+    <title>`aXYZ`.side1</title>
+  </g>
+  <g style="solid">
+    <path
+      d="M 352.26503610499174 364.3095818918023 L 457.13457492231765 205.5630978540938"
+      stroke-opacity="1"
+      stroke-width="1.75"
+      stroke="#000000"
+      stroke-linecap="butt"
+    ></path>
+    <title>`aYZX`.side2</title>
+  </g>
+  <g style="solid">
+    <path
+      d="M 457.13457492231765 205.5630978540938 L 542.1782174450082 375.7560533070717"
+      stroke-opacity="1"
+      stroke-width="1.75"
+      stroke="#000000"
+      stroke-linecap="butt"
+    ></path>
+    <title>`XYZ`.PQ</title>
+  </g>
+  <g style="solid">
+    <path
+      d="M 352.26503610499174 364.3095818918023 L 457.13457492231765 205.5630978540938"
+      stroke-opacity="1"
+      stroke-width="1.75"
+      stroke="#000000"
+      stroke-linecap="butt"
+    ></path>
+    <title>`XYZ`.RP</title>
+  </g>
+  <g style="solid">
+    <path
+      d="M 457.13457492231765 205.5630978540938 L 542.1782174450082 375.7560533070717"
+      stroke-opacity="1"
+      stroke-width="1.75"
+      stroke="#000000"
+      stroke-linecap="butt"
+    ></path>
+    <title>`XY`.icon</title>
+  </g>
+  <g style="solid">
+    <path
+      d="M 352.26503610499174 364.3095818918023 L 457.13457492231765 205.5630978540938"
+      stroke-opacity="1"
+      stroke-width="1.75"
+      stroke="#000000"
+      stroke-linecap="butt"
+    ></path>
+    <title>`aZXY`.side1</title>
+  </g>
+  <g style="solid">
+    <path
+      d="M 457.13457492231765 205.5630978540938 L 542.1782174450082 375.7560533070717"
+      stroke-opacity="1"
+      stroke-width="1.75"
+      stroke="#000000"
+      stroke-linecap="butt"
+    ></path>
+    <title>`aZXY`.side2</title>
+  </g>
+  <g style="solid">
+    <path
+      d="M 457.13457492231765 205.5630978540938 L 352.26503610499174 364.3095818918023"
+      stroke-opacity="1"
+      stroke-width="1.75"
+      stroke="#000000"
+      stroke-linecap="butt"
+    ></path>
+    <title>`XZ`.icon</title>
+  </g>
+  <circle
+    fill="#000000"
+    fill-opacity="1"
+    cx="457.13457492231765"
+    cy="205.5630978540938"
+    stroke="#000000"
+    stroke-opacity="1"
+    stroke-width="0"
+    stroke-linecap="butt"
+    r="4"
+  >
+    <title>`X`.icon</title>
+  </circle>
+  <g style="solid">
+    <path
+      d="M 542.1782174450082 375.7560533070717 L 352.26503610499174 364.3095818918023"
+      stroke-opacity="1"
+      stroke-width="1.75"
+      stroke="#000000"
+      stroke-linecap="butt"
+    ></path>
+    <title>`aXYZ`.side2</title>
+  </g>
+  <g style="solid">
+    <path
+      d="M 542.1782174450082 375.7560533070717 L 352.26503610499174 364.3095818918023"
+      stroke-opacity="1"
+      stroke-width="1.75"
+      stroke="#000000"
+      stroke-linecap="butt"
+    ></path>
+    <title>`aYZX`.side1</title>
+  </g>
+  <g style="solid">
+    <path
+      d="M 542.1782174450082 375.7560533070717 L 352.26503610499174 364.3095818918023"
+      stroke-opacity="1"
+      stroke-width="1.75"
+      stroke="#000000"
+      stroke-linecap="butt"
+    ></path>
+    <title>`XYZ`.QR</title>
+  </g>
+  <g style="solid">
+    <path
+      d="M 352.26503610499174 364.3095818918023 L 542.1782174450082 375.7560533070717"
+      stroke-opacity="1"
+      stroke-width="1.75"
+      stroke="#000000"
+      stroke-linecap="butt"
+    ></path>
+    <title>`ZY`.icon</title>
+  </g>
+  <circle
+    fill="#000000"
+    fill-opacity="1"
+    cx="542.1782174450082"
+    cy="375.7560533070717"
+    stroke="#000000"
+    stroke-opacity="1"
+    stroke-width="0"
+    stroke-linecap="butt"
+    r="4"
+  >
+    <title>`Y`.icon</title>
+  </circle>
+  <circle
+    fill="#000000"
+    fill-opacity="1"
+    cx="352.26503610499174"
+    cy="364.3095818918023"
+    stroke="#000000"
+    stroke-opacity="1"
+    stroke-width="0"
+    stroke-linecap="butt"
+    r="4"
+  >
     <title>`Z`.icon</title>
   </circle>
+  <g startArrowheadSize="1" endArrowheadSize="1">
+    <filter id="`ZY`.tick-shadow" x="0" y="0" width="200%" height="200%">
+      <feOffset result="offOut" in="SourceAlpha" dx="5" dy="5"></feOffset>
+      <feGaussianBlur
+        result="blurOut"
+        in="offOut"
+        stdDeviation="4"
+      ></feGaussianBlur>
+      <feBlend in="SourceGraphic" in2="blurOut" mode="normal"></feBlend>
+      <feComponentTransfer>
+        <feFuncA type="linear" slope="0.5"></feFuncA>
+      </feComponentTransfer>
+      <feMerge>
+        <feMergeNode></feMergeNode>
+        <feMergeNode in="SourceGraphic"></feMergeNode>
+      </feMerge>
+    </filter>
+    <path
+      stroke="#000000"
+      fill="none"
+      stroke-width="2"
+      stroke-opacity="1"
+      d="M 446.6199973228988 380.01470276659427 L 447.823256227101 360.05093243227975 M 461.5928250736347 380.91714694474587 L 462.7960839778369 360.95337661043135 M 431.64716957216297 379.1122585884426 L 432.8504284763651 359.14848825412815"
+    ></path>
+    <title>`ZY`.tick</title>
+  </g>
+  <g startArrowheadSize="1" endArrowheadSize="1">
+    <filter id="`UT`.tick-shadow" x="0" y="0" width="200%" height="200%">
+      <feOffset result="offOut" in="SourceAlpha" dx="5" dy="5"></feOffset>
+      <feGaussianBlur
+        result="blurOut"
+        in="offOut"
+        stdDeviation="4"
+      ></feGaussianBlur>
+      <feBlend in="SourceGraphic" in2="blurOut" mode="normal"></feBlend>
+      <feComponentTransfer>
+        <feFuncA type="linear" slope="0.5"></feFuncA>
+      </feComponentTransfer>
+      <feMerge>
+        <feMergeNode></feMergeNode>
+        <feMergeNode in="SourceGraphic"></feMergeNode>
+      </feMerge>
+    </filter>
+    <path
+      stroke="#000000"
+      fill="none"
+      stroke-width="2"
+      stroke-opacity="1"
+      d="M 339.66914839370617 484.4652727741388 L 354.87072249207694 497.4618916761289 M 329.9216842172136 495.86645334791683 L 345.12325831558434 508.86307224990696 M 349.41661257019877 473.06409220036073 L 364.6181866685695 486.06071110235087"
+    ></path>
+    <title>`UT`.tick</title>
+  </g>
+  <g startArrowheadSize="1" endArrowheadSize="1">
+    <filter id="`XZ`.tick-shadow" x="0" y="0" width="200%" height="200%">
+      <feOffset result="offOut" in="SourceAlpha" dx="5" dy="5"></feOffset>
+      <feGaussianBlur
+        result="blurOut"
+        in="offOut"
+        stdDeviation="4"
+      ></feGaussianBlur>
+      <feBlend in="SourceGraphic" in2="blurOut" mode="normal"></feBlend>
+      <feComponentTransfer>
+        <feFuncA type="linear" slope="0.5"></feFuncA>
+      </feComponentTransfer>
+      <feMerge>
+        <feMergeNode></feMergeNode>
+        <feMergeNode in="SourceGraphic"></feMergeNode>
+      </feMerge>
+    </filter>
+    <path
+      stroke="#000000"
+      fill="none"
+      stroke-width="2"
+      stroke-opacity="1"
+      d="M 392.2220775080846 285.6821866359895 L 408.90958224773414 296.7061216646437 M 400.49002877957525 273.1665580812524 L 417.17753351922477 284.1904931099066"
+    ></path>
+    <title>`XZ`.tick</title>
+  </g>
+  <g startArrowheadSize="1" endArrowheadSize="1">
+    <filter id="`US`.tick-shadow" x="0" y="0" width="200%" height="200%">
+      <feOffset result="offOut" in="SourceAlpha" dx="5" dy="5"></feOffset>
+      <feGaussianBlur
+        result="blurOut"
+        in="offOut"
+        stdDeviation="4"
+      ></feGaussianBlur>
+      <feBlend in="SourceGraphic" in2="blurOut" mode="normal"></feBlend>
+      <feComponentTransfer>
+        <feFuncA type="linear" slope="0.5"></feFuncA>
+      </feComponentTransfer>
+      <feMerge>
+        <feMergeNode></feMergeNode>
+        <feMergeNode in="SourceGraphic"></feMergeNode>
+      </feMerge>
+    </filter>
+    <path
+      stroke="#000000"
+      fill="none"
+      stroke-width="2"
+      stroke-opacity="1"
+      d="M 310.01401382502775 390.0729569551313 L 306.3593941324033 409.73621489612617 M 324.76145728077387 392.81392172459965 L 321.1068375881494 412.4771796655945"
+    ></path>
+    <title>`US`.tick</title>
+  </g>
   <g
-    transform="rotate(0, 346.42714350532447, 55.53549516176956)translate(346.42714350532447, 55.53549516176956)"
+    transform="rotate(0, 360.3260435819316, 375.75605853780536)translate(360.3260435819316, 375.75605853780536)"
     string="Z"
   >
     <title>`Z`.text</title>
@@ -124,788 +555,6 @@
       ></path>
     </svg>
   </g>
-  <g style="solid">
-    <path
-      d="M 297.2307892905272 365.28699715089886 L 523.0383812090297 419.19925450969777"
-=======
-    <title>`UTS`.PQ</title>
-  </g>
-  <g style="solid">
-    <path
-      d="M 222.0331659200047 383.8920605484275 L 409.0876854931723 418.6580760722982"
->>>>>>> 10c9736c
-      stroke-opacity="1"
-      stroke-width="1.75"
-      stroke="#000000"
-      stroke-linecap="butt"
-    ></path>
-    <title>`UTS`.RP</title>
-  </g>
-  <g style="solid">
-    <path
-<<<<<<< HEAD
-      d="M 475.30452823421564 227.9020926012867 L 523.0383812090297 419.19925450969777"
-=======
-      d="M 409.0876854931723 418.6580760722982 L 222.0331659200047 383.8920605484275"
->>>>>>> 10c9736c
-      stroke-opacity="1"
-      stroke-width="1.75"
-      stroke="#000000"
-      stroke-linecap="butt"
-    ></path>
-    <title>`aUST`.side1</title>
-  </g>
-<<<<<<< HEAD
-  <circle
-    fill="#000000"
-    fill-opacity="1"
-    cx="523.0383812090297"
-    cy="419.19925450969777"
-    stroke="#000000"
-    stroke-opacity="1"
-    stroke-width="0"
-    stroke-linecap="butt"
-    r="4"
-  >
-    <title>`T`.icon</title>
-  </circle>
-  <g
-    transform="rotate(0, 504.53352637749424, 395.15687765537405)translate(504.53352637749424, 395.15687765537405)"
-    string="T"
-  >
-    <title>`T`.text</title>
-    <svg
-      xmlns="http://www.w3.org/2000/svg"
-      width="13.48864"
-      height="19.16"
-      role="img"
-      focusable="false"
-      viewBox="0.40236 -12.97132 13.08628 12.97132"
-    >
-      <path
-        stroke="none"
-        fill="#000000"
-        stroke-width="0"
-        d="M0.7664-8.37292Q0.40236-8.37292 0.40236-8.5262 0.40236-8.622 0.70892-9.59916T1.36036-11.53432L1.68608-12.47316Q1.78188-12.81804 1.93516-12.97132H10.90204 12.62644Q13.239559999999999-12.97132 13.35452-12.95216T13.48864-12.77972Q13.48864-12.66476 13.16292-10.59548T12.79888-8.50704Q12.79888-8.37292 12.43484-8.37292 12.2624-8.37292 12.20492-8.37292T12.08996-8.46872L12.05164-8.5262Q12.05164-8.64116 12.1666-9.3884T12.28156-10.55716Q12.28156-11.22776 12.03248-11.57264T10.97868-12.05164Q10.88288-12.0708 9.8674-12.08996 8.98604-12.08996 8.75612-12.0708T8.41124-11.91752Q8.39208-11.89836 7.05088-6.57188T5.70968-1.1496Q5.70968-0.91968 7.39576-0.88136 8.00888-0.88136 8.18132-0.8622T8.35376-0.68976Q8.35376-0.59396 8.29628-0.42152 8.21964-0.07664 8.12384-0.01916L8.08552 0Q8.02804 0 7.9514 0 7.8556 0 6.95508-0.01916T4.36848-0.03832Q1.89684-0.03832 1.22624 0H0.93884Q0.82388-0.11496 0.82388-0.17244T0.8622-0.51732Q0.93884-0.7664 1.0538-0.88136H1.59028 1.80104Q3.33384-0.88136 3.62124-1.0538 3.6404-1.07296 3.65956-1.07296 3.75536-1.13044 3.85116-1.45616T4.61756-4.46428Q4.94328-5.76716 5.15404-6.59104 6.49524-11.86004 6.49524-11.975 6.49524-12.0708 5.9395999999999995-12.0708H5.34564Q4.06192-12.0708 3.65956-11.95584 2.79736-11.76424 2.31836-11.17028T1.28372-8.94772Q1.1496-8.5262 1.09212-8.44956T0.82388-8.37292H0.7664Z"
-        fill-opacity="1"
-      ></path>
-    </svg>
-  </g>
-  <g style="solid">
-    <path
-      d="M 359.1165017151214 303.7070901285859 L 170.67052659963116 237.92190864397747"
-=======
-  <g style="solid">
-    <path
-      d="M 285.45218539261094 563.2690883779693 L 409.0876854931723 418.6580760722982"
-      stroke-opacity="1"
-      stroke-width="1.75"
-      stroke="#000000"
-      stroke-linecap="butt"
-    ></path>
-    <title>`aTUS`.side1</title>
-  </g>
-  <g style="solid">
-    <path
-      d="M 409.0876854931723 418.6580760722982 L 222.0331659200047 383.8920605484275"
->>>>>>> 10c9736c
-      stroke-opacity="1"
-      stroke-width="1.75"
-      stroke="#000000"
-      stroke-linecap="butt"
-    ></path>
-    <title>`aTUS`.side2</title>
-  </g>
-<<<<<<< HEAD
-  <circle
-    fill="#000000"
-    fill-opacity="1"
-    cx="359.1165017151214"
-    cy="303.7070901285859"
-    stroke="#000000"
-    stroke-opacity="1"
-    stroke-width="0"
-    stroke-linecap="butt"
-    r="4"
-  >
-    <title>`X`.icon</title>
-  </circle>
-  <circle
-    fill="#000000"
-    fill-opacity="1"
-    cx="170.67052659963116"
-    cy="237.92190864397747"
-    stroke="#000000"
-    stroke-opacity="1"
-    stroke-width="0"
-    stroke-linecap="butt"
-    r="4"
-  >
-    <title>`Y`.icon</title>
-  </circle>
-  <g style="solid">
-    <path
-      d="M 297.2307892905272 365.28699715089886 L 475.30452823421564 227.9020926012867"
-=======
-  <g style="solid">
-    <path
-      d="M 409.0876854931723 418.6580760722982 L 222.0331659200047 383.8920605484275"
->>>>>>> 10c9736c
-      stroke-opacity="1"
-      stroke-width="1.75"
-      stroke="#000000"
-      stroke-linecap="butt"
-    ></path>
-    <title>`US`.icon</title>
-  </g>
-  <g style="solid">
-    <path
-      d="M 409.0876854931723 418.6580760722982 L 285.45218539261094 563.2690883779693"
-      stroke-opacity="1"
-      stroke-width="1.75"
-      stroke="#000000"
-      stroke-linecap="butt"
-    ></path>
-    <title>`aUTS`.side1</title>
-  </g>
-  <circle
-    fill="#000000"
-    fill-opacity="1"
-<<<<<<< HEAD
-    cx="297.2307892905272"
-    cy="365.28699715089886"
-=======
-    cx="409.0876854931723"
-    cy="418.6580760722982"
->>>>>>> 10c9736c
-    stroke="#000000"
-    stroke-opacity="1"
-    stroke-width="0"
-    stroke-linecap="butt"
-    r="4"
-  >
-    <title>`U`.icon</title>
-  </circle>
-  <g style="solid">
-    <path
-      d="M 285.45218539261094 563.2690883779693 L 222.0331659200047 383.8920605484275"
-      stroke-opacity="1"
-      stroke-width="1.75"
-      stroke="#000000"
-      stroke-linecap="butt"
-    ></path>
-    <title>`UTS`.QR</title>
-  </g>
-  <g style="solid">
-    <path
-      d="M 222.0331659200047 383.8920605484275 L 285.45218539261094 563.2690883779693"
-      stroke-opacity="1"
-<<<<<<< HEAD
-      d="M 359.69538816956424 183.4324215223772 L 339.75686257665996 184.99931704573757 M 360.87055981208454 198.38631571705545 L 340.9320342191802 199.9532112404158"
-=======
-      stroke-width="1.75"
-      stroke="#000000"
-      stroke-linecap="butt"
->>>>>>> 10c9736c
-    ></path>
-    <title>`ST`.icon</title>
-  </g>
-  <g style="solid">
-    <path
-      d="M 222.0331659200047 383.8920605484275 L 285.45218539261094 563.2690883779693"
-      stroke-opacity="1"
-      stroke-width="1.75"
-      stroke="#000000"
-      stroke-linecap="butt"
-    ></path>
-    <title>`aUST`.side2</title>
-  </g>
-  <g style="solid">
-    <path
-      d="M 285.45218539261094 563.2690883779693 L 222.0331659200047 383.8920605484275"
-      stroke-opacity="1"
-<<<<<<< HEAD
-      d="M 321.6483949206199 483.7484844002481 L 340.8357244391185 478.1052273121703 M 317.4159521045616 469.3579872613742 L 336.6032816230601 463.7147301732964"
-=======
-      stroke-width="1.75"
-      stroke="#000000"
-      stroke-linecap="butt"
->>>>>>> 10c9736c
-    ></path>
-    <title>`aUTS`.side2</title>
-  </g>
-  <circle
-    fill="#000000"
-    fill-opacity="1"
-<<<<<<< HEAD
-    cx="475.30452823421564"
-    cy="227.9020926012867"
-=======
-    cx="285.45218539261094"
-    cy="563.2690883779693"
->>>>>>> 10c9736c
-    stroke="#000000"
-    stroke-opacity="1"
-    stroke-width="0"
-    stroke-linecap="butt"
-    r="4"
-  >
-    <title>`T`.icon</title>
-  </circle>
-  <g
-<<<<<<< HEAD
-    transform="rotate(0, 151.61081739764222, 243.33308582029193)translate(151.61081739764222, 243.33308582029193)"
-    string="Y"
-=======
-    transform="rotate(0, 423.0877132163689, 409.10229791342346)translate(423.0877132163689, 409.10229791342346)"
-    string="U"
->>>>>>> 10c9736c
-  >
-    <title>`U`.text</title>
-    <svg
-      xmlns="http://www.w3.org/2000/svg"
-      width="14.69572"
-      height="19.16"
-      role="img"
-      focusable="false"
-      viewBox="1.1496 -13.08628 13.54612 13.5078"
-    >
-      <path
-        stroke="none"
-        fill="#000000"
-        stroke-width="0"
-        d="M2.05012-12.20492Q1.39868-12.20492 1.36036-12.28156 1.3412-12.31988 1.3412-12.43484 1.3412-12.89468 1.55196-13.06712 1.59028-13.08628 1.87768-13.08628 2.66324-13.04796 4.48344-13.04796 5.13488-13.04796 5.69052-13.04796T6.55272-13.06712 6.93592-13.06712Q7.24248-13.06712 7.24248-12.87552 7.24248-12.8372 7.20416-12.60728 7.10836-12.28156 7.01256-12.22408H6.97424Q6.93592-12.22408 6.87844-12.22408T6.74432-12.22408 6.57188-12.20492 6.39944-12.20492Q5.6522-12.18576 5.44144-12.14744T5.09656-11.93668Q5.0774-11.89836 4.56008-9.92488T3.52544-5.78632 2.95064-3.23804Q2.91232-2.9697999999999998 2.91232-2.6824 2.91232-1.64776 3.50628-1.0538T5.15404-0.45984Q6.43776-0.45984 7.72148-1.32204T9.59916-3.9278L10.57632-7.77896Q11.47684-11.45768 11.47684-11.61096 11.47684-12.12828 10.2506-12.20492 9.79076-12.20492 9.79076-12.41568 9.79076-12.454 9.82908-12.6456 9.90572-12.95216 9.94404-13.00964T10.13564-13.08628Q10.19312-13.08628 10.74876-13.06712T12.3582-13.0288Q13.33536-13.0288 13.85268-13.04796T14.40832-13.06712Q14.69572-13.06712 14.69572-12.87552 14.69572-12.454 14.54244-12.30072 14.48496-12.20492 14.12092-12.20492 12.76056-12.12828 12.41568-11.43852 12.37736-11.34272 11.45768-7.74064 10.67212-4.5026 10.49968-3.9278 9.8674-2.0118 8.29628-0.80472T5.03908 0.42152Q3.27636 0.42152 2.22256-0.65144T1.1496-3.19972V-3.50628Q1.1496-3.85116 2.2034-8.06636 3.14224-11.91752 3.14224-12.03248 3.14224-12.1666 2.05012-12.20492Z"
-        fill-opacity="1"
-      ></path>
-    </svg>
-  </g>
-  <g
-    transform="rotate(0, 289.80423590761177, 576.5754732499545)translate(289.80423590761177, 576.5754732499545)"
-    string="T"
-  >
-    <title>`T`.text</title>
-    <svg
-      xmlns="http://www.w3.org/2000/svg"
-      width="13.48864"
-      height="19.16"
-      role="img"
-      focusable="false"
-      viewBox="0.40236 -12.97132 13.08628 12.97132"
-    >
-      <path
-        stroke="none"
-        fill="#000000"
-        stroke-width="0"
-        d="M0.7664-8.37292Q0.40236-8.37292 0.40236-8.5262 0.40236-8.622 0.70892-9.59916T1.36036-11.53432L1.68608-12.47316Q1.78188-12.81804 1.93516-12.97132H10.90204 12.62644Q13.239559999999999-12.97132 13.35452-12.95216T13.48864-12.77972Q13.48864-12.66476 13.16292-10.59548T12.79888-8.50704Q12.79888-8.37292 12.43484-8.37292 12.2624-8.37292 12.20492-8.37292T12.08996-8.46872L12.05164-8.5262Q12.05164-8.64116 12.1666-9.3884T12.28156-10.55716Q12.28156-11.22776 12.03248-11.57264T10.97868-12.05164Q10.88288-12.0708 9.8674-12.08996 8.98604-12.08996 8.75612-12.0708T8.41124-11.91752Q8.39208-11.89836 7.05088-6.57188T5.70968-1.1496Q5.70968-0.91968 7.39576-0.88136 8.00888-0.88136 8.18132-0.8622T8.35376-0.68976Q8.35376-0.59396 8.29628-0.42152 8.21964-0.07664 8.12384-0.01916L8.08552 0Q8.02804 0 7.9514 0 7.8556 0 6.95508-0.01916T4.36848-0.03832Q1.89684-0.03832 1.22624 0H0.93884Q0.82388-0.11496 0.82388-0.17244T0.8622-0.51732Q0.93884-0.7664 1.0538-0.88136H1.59028 1.80104Q3.33384-0.88136 3.62124-1.0538 3.6404-1.07296 3.65956-1.07296 3.75536-1.13044 3.85116-1.45616T4.61756-4.46428Q4.94328-5.76716 5.15404-6.59104 6.49524-11.86004 6.49524-11.975 6.49524-12.0708 5.9395999999999995-12.0708H5.34564Q4.06192-12.0708 3.65956-11.95584 2.79736-11.76424 2.31836-11.17028T1.28372-8.94772Q1.1496-8.5262 1.09212-8.44956T0.82388-8.37292H0.7664Z"
-        fill-opacity="1"
-      ></path>
-    </svg>
-  </g>
-  <g endArrowheadSize="1" stroke-width="1" startArrowheadSize="1">
-    <filter id="`UTS`.icon-shadow" x="0" y="0" width="200%" height="200%">
-      <feOffset result="offOut" in="SourceAlpha" dx="5" dy="5"></feOffset>
-      <feGaussianBlur
-        result="blurOut"
-        in="offOut"
-        stdDeviation="4"
-      ></feGaussianBlur>
-      <feBlend in="SourceGraphic" in2="blurOut" mode="normal"></feBlend>
-      <feComponentTransfer>
-        <feFuncA type="linear" slope="0.5"></feFuncA>
-      </feComponentTransfer>
-      <feMerge>
-        <feMergeNode></feMergeNode>
-        <feMergeNode in="SourceGraphic"></feMergeNode>
-      </feMerge>
-    </filter>
-    <path
-      stroke="none"
-      fill="none"
-<<<<<<< HEAD
-      stroke-width="2"
-      stroke-opacity="1"
-      d="M 398.3142210109171 299.9307589126195 L 386.0973868078443 284.09570518726144 M 386.4379307168985 309.0933845649241 L 374.2210965138257 293.258330839566"
-    ></path>
-    <title>`US`.tick</title>
-  </g>
-  <g startArrowheadSize="1" endArrowheadSize="1">
-    <filter id="`ZY`.tick-shadow" x="0" y="0" width="200%" height="200%">
-      <feOffset result="offOut" in="SourceAlpha" dx="5" dy="5"></feOffset>
-      <feGaussianBlur
-        result="blurOut"
-        in="offOut"
-        stdDeviation="4"
-      ></feGaussianBlur>
-      <feBlend in="SourceGraphic" in2="blurOut" mode="normal"></feBlend>
-      <feComponentTransfer>
-        <feFuncA type="linear" slope="0.5"></feFuncA>
-      </feComponentTransfer>
-      <feMerge>
-        <feMergeNode></feMergeNode>
-        <feMergeNode in="SourceGraphic"></feMergeNode>
-      </feMerge>
-    </filter>
-    <path
-      stroke="#000000"
-      fill="none"
-      stroke-width="2"
-      stroke-opacity="1"
-      d="M 249.29530698584057 151.4638570582719 L 262.8861402874137 166.1365942199127 M 238.29075411460997 161.65698203445174 L 251.8815874161831 176.32971919609253 M 260.29985985707117 141.27073208209208 L 273.8906931586443 155.94346924373286"
-    ></path>
-    <title>`ZY`.tick</title>
-  </g>
-  <g startArrowheadSize="1" endArrowheadSize="1">
-    <filter id="`UT`.tick-shadow" x="0" y="0" width="200%" height="200%">
-      <feOffset result="offOut" in="SourceAlpha" dx="5" dy="5"></feOffset>
-      <feGaussianBlur
-        result="blurOut"
-        in="offOut"
-        stdDeviation="4"
-      ></feGaussianBlur>
-      <feBlend in="SourceGraphic" in2="blurOut" mode="normal"></feBlend>
-      <feComponentTransfer>
-        <feFuncA type="linear" slope="0.5"></feFuncA>
-      </feComponentTransfer>
-      <feMerge>
-        <feMergeNode></feMergeNode>
-        <feMergeNode in="SourceGraphic"></feMergeNode>
-      </feMerge>
-    </filter>
-    <path
-      stroke="#000000"
-      fill="none"
-      stroke-width="2"
-      stroke-opacity="1"
-      d="M 407.81232524800663 401.96974394088585 L 412.45684525155025 382.5165077197108 M 422.40225241388794 405.4531339435436 L 427.0467724174316 385.9998977223685 M 393.22239808212527 398.48635393822815 L 397.8669180856689 379.033117717053"
-    ></path>
-    <title>`UT`.tick</title>
-  </g>
-  <g startArrowheadSize="1" endArrowheadSize="1">
-    <filter id="`VT`.tick-shadow" x="0" y="0" width="200%" height="200%">
-      <feOffset result="offOut" in="SourceAlpha" dx="5" dy="5"></feOffset>
-      <feGaussianBlur
-        result="blurOut"
-        in="offOut"
-        stdDeviation="4"
-      ></feGaussianBlur>
-      <feBlend in="SourceGraphic" in2="blurOut" mode="normal"></feBlend>
-      <feComponentTransfer>
-        <feFuncA type="linear" slope="0.5"></feFuncA>
-      </feComponentTransfer>
-      <feMerge>
-        <feMergeNode></feMergeNode>
-        <feMergeNode in="SourceGraphic"></feMergeNode>
-      </feMerge>
-    </filter>
-    <path
-      stroke="#000000"
-      fill="none"
-      stroke-width="2"
-      stroke-opacity="1"
-      d="M 449.12154647692284 507.7378970986893 L 434.9377219852597 493.6375748336541 M 459.69678817569917 497.100028729942 L 445.51296368403604 482.9997064649068 M 438.54630477814646 518.3757654674366 L 424.36248028648333 504.27544320240145"
-    ></path>
-    <title>`VT`.tick</title>
-  </g>
-  <g
-    transform="rotate(0, 458.42784830556815, 203.39575204723374)translate(458.42784830556815, 203.39575204723374)"
-=======
-      d="M 409.0876854931723 418.6580760722982 L 285.45218539261094 563.2690883779693 L 222.0331659200047 383.8920605484275 Z "
-    ></path>
-    <title>`UTS`.icon</title>
-  </g>
-  <g
-    transform="rotate(0, 201.60359865677444, 353.29296624845523)translate(201.60359865677444, 353.29296624845523)"
->>>>>>> 10c9736c
-    string="S"
-  >
-    <title>`S`.text</title>
-    <svg
-      xmlns="http://www.w3.org/2000/svg"
-      width="12.3582"
-      height="19.16"
-      role="img"
-      focusable="false"
-      viewBox="0.99632 -13.5078 11.36188 13.929319999999999"
-    >
-      <path
-        stroke="none"
-        fill="#000000"
-        stroke-width="0"
-        d="M5.90128-0.45984Q7.03172-0.45984 7.97056-1.45616T8.92856-3.77452Q8.92856-4.9816 7.93224-5.44144 5.90128-5.95876 5.32648-6.15036T4.52176-6.53356Q3.37216-7.33828 3.37216-8.85192 3.37216-10.02068 3.98528-10.97868T5.2306799999999996-12.41568Q5.78632-12.89468 6.57188-13.18208T7.79812-13.48864H8.00888 8.143Q9.98236-13.48864 10.80624-12.2624 10.8254-12.2624 11.05532-12.51148T11.55348-13.06712 11.93668-13.48864Q11.95584-13.48864 12.01332-13.48864T12.10912-13.5078Q12.3582-13.5078 12.3582-13.37368T11.82172-11.05532 11.2086-8.79444 10.90204-8.73696Q10.51884-8.73696 10.51884-8.9094 10.51884-9.02436 10.538-9.100999999999999 10.538-9.15848 10.55716-9.46504T10.59548-9.9632Q10.59548-10.61464 10.42304-11.09364T10.07816-11.80256 9.59916-12.28156Q8.9094-12.68392 8.02804-12.68392 6.93592-12.68392 5.99708-11.80256T5.03908-9.7716Q5.03908-9.1968 5.32648-8.77528T6.11204-8.18132Q6.18868-8.143 7.45324-7.81728T8.73696-7.4724Q9.3884-7.26164 10.00152-6.55272T10.61464-4.63672Q10.61464-4.13856 10.461359999999999-3.56376 10.36556-3.14224 10.11648-2.62492T9.42672-1.49448 8.16216-0.34488 6.36112 0.3832Q6.1312 0.42152 5.70968 0.42152 3.81284 0.42152 2.75904-0.63228L2.56744-0.84304 2.03096-0.24908Q1.59028 0.26824 1.49448 0.34488T1.2454 0.42152Q0.99632 0.42152 0.99632 0.26824 0.99632 0.21076 2.1076-4.23436 2.14592-4.34932 2.4908-4.34932H2.73988Q2.85484-4.23436 2.85484-4.13856 2.85484-4.10024 2.83568-3.96612T2.75904-3.56376 2.72072-2.93148Q2.75904-2.18424 3.0656-1.66692T3.88948-0.90052 4.8858-0.55564 5.90128-0.45984Z"
-        fill-opacity="1"
-      ></path>
-    </svg>
-  </g>
-  <circle
-    fill="#000000"
-    fill-opacity="1"
-    cx="222.0331659200047"
-    cy="383.8920605484275"
-    stroke="#000000"
-    stroke-opacity="1"
-    stroke-width="0"
-    stroke-linecap="butt"
-    r="4"
-  >
-    <title>`S`.icon</title>
-  </circle>
-  <g style="solid">
-    <path
-      d="M 457.13457492231765 205.56309785409377 L 542.1782174450082 375.7560533070717"
-      stroke-opacity="1"
-      stroke-width="1.75"
-      stroke="#000000"
-      stroke-linecap="butt"
-    ></path>
-    <title>`aXYZ`.side1</title>
-  </g>
-  <g style="solid">
-    <path
-      d="M 352.26503610499174 364.3095818918022 L 457.13457492231765 205.56309785409377"
-      stroke-opacity="1"
-<<<<<<< HEAD
-      d="M 489.4689518909133 325.9717123152337 L 508.873957552332 321.1296347957508"
-=======
-      stroke-width="1.75"
-      stroke="#000000"
-      stroke-linecap="butt"
->>>>>>> 10c9736c
-    ></path>
-    <title>`aYZX`.side2</title>
-  </g>
-  <g style="solid">
-    <path
-      d="M 457.13457492231765 205.56309785409377 L 542.1782174450082 375.7560533070717"
-      stroke-opacity="1"
-      stroke-width="1.75"
-      stroke="#000000"
-      stroke-linecap="butt"
-    ></path>
-    <title>`XYZ`.PQ</title>
-  </g>
-  <g style="solid">
-    <path
-      d="M 352.26503610499174 364.3095818918022 L 457.13457492231765 205.56309785409377"
-      stroke-opacity="1"
-<<<<<<< HEAD
-      d="M 268.1893889394209 261.37324950075435 L 261.59763937533165 280.255749271809"
-=======
-      stroke-width="1.75"
-      stroke="#000000"
-      stroke-linecap="butt"
->>>>>>> 10c9736c
-    ></path>
-    <title>`XYZ`.RP</title>
-  </g>
-<<<<<<< HEAD
-  <g
-    transform="rotate(0, 365.34986281607905, 281.36193284279614)translate(365.34986281607905, 281.36193284279614)"
-    string="X"
-  >
-    <title>`X`.text</title>
-    <svg
-      xmlns="http://www.w3.org/2000/svg"
-      width="16.32432"
-      height="19.16"
-      role="img"
-      focusable="false"
-      viewBox="0.49816 -13.08628 15.82616 13.08628"
-    >
-      <path
-        stroke="none"
-        fill="#000000"
-        stroke-width="0"
-        d="M0.80472 0H0.7664Q0.49816 0 0.49816-0.21076 0.49816-0.2874 0.55564-0.51732 0.63228-0.78556 0.68976-0.82388T1.0538-0.88136Q2.70156-0.93884 3.6404-1.87768 3.832-2.06928 5.86296-4.29184T7.87476-6.55272Q5.78632-11.879199999999999 5.69052-11.975 5.51808-12.18576 4.48344-12.20492H3.94696Q3.832-12.31988 3.832-12.3582T3.87032-12.72224Q3.94696-12.97132 4.06192-13.08628H4.33016Q4.9816-13.04796 6.6485199999999995-13.04796 7.2808-13.04796 7.81728-13.04796T8.67948-13.06712 9.06268-13.06712Q9.3884-13.06712 9.3884-12.85636 9.3884-12.8372 9.35008-12.60728 9.27344-12.31988 9.21596-12.2624T8.9094-12.20492Q8.31544-12.14744 7.87476-11.879199999999999L9.35008-8.16216 10.36556-9.2926Q12.37736-11.45768 12.37736-11.6876 12.37736-12.03248 11.91752-12.1666 11.82172-12.1666 11.66844-12.20492 11.38104-12.20492 11.38104-12.41568 11.38104-12.454 11.41936-12.72224 11.496-12.97132 11.61096-13.08628H11.84088Q11.86004-13.08628 12.31988-13.08628T13.35452-13.04796 14.14008-13.0288Q15.86448-13.0288 16.03692-13.08628H16.1902Q16.32432-12.95216 16.32432-12.87552 16.286-12.39652 16.0944-12.20492H15.78784Q15.1364-12.18576 14.61908-12.03248T13.83352-11.70676 13.37368-11.36188L13.16292-11.18944Q13.16292-11.2086 11.34272-9.1968L9.6758-7.35744Q9.6758-7.33828 10.26976-5.82464T11.51516-2.72072 12.22408-1.07296Q12.41568-0.90052 13.39284-0.88136 14.06344-0.88136 14.06344-0.70892 14.06344-0.6706 14.02512-0.44068 13.94848-0.13412 13.891-0.07664T13.62276-0.01916Q13.56528-0.01916 12.99048-0.01916T11.28524-0.03832Q10.11648-0.03832 9.50336-0.03832T8.83276-0.01916Q8.50704-0.01916 8.50704-0.1916 8.50704-0.21076 8.54536-0.479 8.58368-0.6706 8.622-0.74724T8.7178-0.84304 8.89024-0.88136 9.1968-0.90052 9.69496-1.03464Q10.02068-1.18792 10.02068-1.22624 10.00152-1.22624 9.12016-3.46796L8.21964-5.72884Q4.61756-1.8202 4.52176-1.60944 4.44512-1.45616 4.44512-1.37952 4.44512-1.01548 5.00076-0.90052 5.01992-0.90052 5.11572-0.90052T5.2306799999999996-0.88136Q5.28816-0.88136 5.30732-0.88136T5.3648-0.8622 5.42228-0.80472 5.44144-0.6706Q5.44144-0.49816 5.40312-0.36404 5.34564-0.11496 5.28816-0.07664T5.00076-0.01916Q4.94328-0.01916 4.65588-0.01916T3.85116-0.03832 2.72072-0.03832Q1.22624-0.03832 0.80472 0Z"
-        fill-opacity="1"
-      ></path>
-    </svg>
-  </g>
-  <g
-    transform="rotate(0, 276.13022796499547, 368.1115336040135)translate(276.13022796499547, 368.1115336040135)"
-    string="U"
-=======
-  <g style="solid">
-    <path
-      d="M 457.13457492231765 205.56309785409377 L 542.1782174450082 375.7560533070717"
-      stroke-opacity="1"
-      stroke-width="1.75"
-      stroke="#000000"
-      stroke-linecap="butt"
-    ></path>
-    <title>`XY`.icon</title>
-  </g>
-  <g style="solid">
-    <path
-      d="M 352.26503610499174 364.3095818918022 L 457.13457492231765 205.56309785409377"
-      stroke-opacity="1"
-      stroke-width="1.75"
-      stroke="#000000"
-      stroke-linecap="butt"
-    ></path>
-    <title>`aZXY`.side1</title>
-  </g>
-  <g style="solid">
-    <path
-      d="M 457.13457492231765 205.56309785409377 L 542.1782174450082 375.7560533070717"
-      stroke-opacity="1"
-      stroke-width="1.75"
-      stroke="#000000"
-      stroke-linecap="butt"
-    ></path>
-    <title>`aZXY`.side2</title>
-  </g>
-  <g style="solid">
-    <path
-      d="M 457.13457492231765 205.56309785409377 L 352.26503610499174 364.3095818918022"
-      stroke-opacity="1"
-      stroke-width="1.75"
-      stroke="#000000"
-      stroke-linecap="butt"
-    ></path>
-    <title>`XZ`.icon</title>
-  </g>
-  <circle
-    fill="#000000"
-    fill-opacity="1"
-    cx="457.13457492231765"
-    cy="205.56309785409377"
-    stroke="#000000"
-    stroke-opacity="1"
-    stroke-width="0"
-    stroke-linecap="butt"
-    r="4"
->>>>>>> 10c9736c
-  >
-    <title>`X`.icon</title>
-  </circle>
-  <g style="solid">
-    <path
-      d="M 542.1782174450082 375.7560533070717 L 352.26503610499174 364.3095818918022"
-      stroke-opacity="1"
-      stroke-width="1.75"
-      stroke="#000000"
-      stroke-linecap="butt"
-    ></path>
-    <title>`aXYZ`.side2</title>
-  </g>
-  <g style="solid">
-    <path
-      d="M 542.1782174450082 375.7560533070717 L 352.26503610499174 364.3095818918022"
-      stroke-opacity="1"
-      stroke-width="1.75"
-      stroke="#000000"
-      stroke-linecap="butt"
-    ></path>
-    <title>`aYZX`.side1</title>
-  </g>
-  <g style="solid">
-    <path
-      d="M 542.1782174450082 375.7560533070717 L 352.26503610499174 364.3095818918022"
-      stroke-opacity="1"
-      stroke-width="1.75"
-      stroke="#000000"
-      stroke-linecap="butt"
-    ></path>
-    <title>`XYZ`.QR</title>
-  </g>
-  <g style="solid">
-    <path
-      d="M 352.26503610499174 364.3095818918022 L 542.1782174450082 375.7560533070717"
-      stroke-opacity="1"
-      stroke-width="1.75"
-      stroke="#000000"
-      stroke-linecap="butt"
-    ></path>
-    <title>`ZY`.icon</title>
-  </g>
-  <circle
-    fill="#000000"
-    fill-opacity="1"
-    cx="542.1782174450082"
-    cy="375.7560533070717"
-    stroke="#000000"
-    stroke-opacity="1"
-    stroke-width="0"
-    stroke-linecap="butt"
-    r="4"
-  >
-    <title>`Y`.icon</title>
-  </circle>
-  <circle
-    fill="#000000"
-    fill-opacity="1"
-    cx="352.26503610499174"
-    cy="364.3095818918022"
-    stroke="#000000"
-    stroke-opacity="1"
-    stroke-width="0"
-    stroke-linecap="butt"
-    r="4"
-  >
-    <title>`Z`.icon</title>
-  </circle>
-  <g startArrowheadSize="1" endArrowheadSize="1">
-    <filter id="`ZY`.tick-shadow" x="0" y="0" width="200%" height="200%">
-      <feOffset result="offOut" in="SourceAlpha" dx="5" dy="5"></feOffset>
-      <feGaussianBlur
-        result="blurOut"
-        in="offOut"
-        stdDeviation="4"
-      ></feGaussianBlur>
-      <feBlend in="SourceGraphic" in2="blurOut" mode="normal"></feBlend>
-      <feComponentTransfer>
-        <feFuncA type="linear" slope="0.5"></feFuncA>
-      </feComponentTransfer>
-      <feMerge>
-        <feMergeNode></feMergeNode>
-        <feMergeNode in="SourceGraphic"></feMergeNode>
-      </feMerge>
-    </filter>
-    <path
-      stroke="#000000"
-      fill="none"
-      stroke-width="2"
-      stroke-opacity="1"
-<<<<<<< HEAD
-      d="M 336.1372617328774 374.5760371579861 A 40 40 0 0 0 328.9008967412434 340.8533287447533"
-=======
-      d="M 446.6199973228988 380.0147027665942 L 447.82325622710096 360.0509324322797 M 461.5928250736347 380.9171469447458 L 462.7960839778369 360.95337661043135 M 431.64716957216297 379.11225858844256 L 432.8504284763651 359.1484882541281"
->>>>>>> 10c9736c
-    ></path>
-    <title>`ZY`.tick</title>
-  </g>
-  <g startArrowheadSize="1" endArrowheadSize="1">
-    <filter id="`UT`.tick-shadow" x="0" y="0" width="200%" height="200%">
-      <feOffset result="offOut" in="SourceAlpha" dx="5" dy="5"></feOffset>
-      <feGaussianBlur
-        result="blurOut"
-        in="offOut"
-        stdDeviation="4"
-      ></feGaussianBlur>
-      <feBlend in="SourceGraphic" in2="blurOut" mode="normal"></feBlend>
-      <feComponentTransfer>
-        <feFuncA type="linear" slope="0.5"></feFuncA>
-      </feComponentTransfer>
-      <feMerge>
-        <feMergeNode></feMergeNode>
-        <feMergeNode in="SourceGraphic"></feMergeNode>
-      </feMerge>
-    </filter>
-    <path
-      stroke="#000000"
-      fill="none"
-      stroke-width="2"
-      stroke-opacity="1"
-<<<<<<< HEAD
-      d="M 345.863879843465 376.89829715975793 A 50 50 0 0 0 336.81842360392244 334.74491164321694"
-=======
-      d="M 339.6691483937062 484.4652727741387 L 354.870722492077 497.46189167612874 M 329.9216842172137 495.8664533479167 L 345.1232583155844 508.86307224990685 M 349.4166125701988 473.0640922003606 L 364.6181866685696 486.06071110235075"
->>>>>>> 10c9736c
-    ></path>
-    <title>`UT`.tick</title>
-  </g>
-  <g startArrowheadSize="1" endArrowheadSize="1">
-    <filter id="`XZ`.tick-shadow" x="0" y="0" width="200%" height="200%">
-      <feOffset result="offOut" in="SourceAlpha" dx="5" dy="5"></feOffset>
-      <feGaussianBlur
-        result="blurOut"
-        in="offOut"
-        stdDeviation="4"
-      ></feGaussianBlur>
-      <feBlend in="SourceGraphic" in2="blurOut" mode="normal"></feBlend>
-      <feComponentTransfer>
-        <feFuncA type="linear" slope="0.5"></feFuncA>
-      </feComponentTransfer>
-      <feMerge>
-        <feMergeNode></feMergeNode>
-        <feMergeNode in="SourceGraphic"></feMergeNode>
-      </feMerge>
-    </filter>
-    <path
-      stroke="#000000"
-      fill="none"
-      stroke-width="2"
-      stroke-opacity="1"
-<<<<<<< HEAD
-      d="M 326.41064362228985 372.25377715621426 A 30 30 0 0 0 320.9833698785643 346.9617458462897"
-    ></path>
-    <title>`aTUS`.mark</title>
-  </g>
-  <g style="solid">
-    <path
-      d="M 523.0383812090297 419.19925450969777 L 297.2307892905272 365.28699715089886"
-      stroke-opacity="0.4"
-      stroke-width="1.75"
-      stroke="#8c90c1"
-      stroke-linecap="butt"
-    ></path>
-    <title>`aTUS`.side1</title>
-  </g>
-  <g style="solid">
-    <path
-      d="M 297.2307892905272 365.28699715089886 L 475.30452823421564 227.9020926012867"
-      stroke-opacity="0.4"
-      stroke-width="1.75"
-      stroke="#8c90c1"
-      stroke-linecap="butt"
-=======
-      d="M 392.2220775080846 285.68218663598947 L 408.90958224773414 296.70612166464366 M 400.49002877957525 273.16655808125233 L 417.17753351922477 284.1904931099065"
->>>>>>> 10c9736c
-    ></path>
-    <title>`XZ`.tick</title>
-  </g>
-  <g startArrowheadSize="1" endArrowheadSize="1">
-    <filter id="`US`.tick-shadow" x="0" y="0" width="200%" height="200%">
-      <feOffset result="offOut" in="SourceAlpha" dx="5" dy="5"></feOffset>
-      <feGaussianBlur
-        result="blurOut"
-        in="offOut"
-        stdDeviation="4"
-      ></feGaussianBlur>
-      <feBlend in="SourceGraphic" in2="blurOut" mode="normal"></feBlend>
-      <feComponentTransfer>
-        <feFuncA type="linear" slope="0.5"></feFuncA>
-      </feComponentTransfer>
-      <feMerge>
-        <feMergeNode></feMergeNode>
-        <feMergeNode in="SourceGraphic"></feMergeNode>
-      </feMerge>
-    </filter>
-    <path
-      stroke="#000000"
-      fill="none"
-      stroke-width="2"
-      stroke-opacity="1"
-<<<<<<< HEAD
-      d="M 484.13190876667943 409.91021450261053 A 40 40 0 0 1 513.3542261700638 380.38924318686037"
-=======
-      d="M 310.01401382502763 390.07295695513125 L 306.35939413240317 409.7362148961261 M 324.7614572807738 392.8139217245996 L 321.10683758814935 412.4771796655944"
->>>>>>> 10c9736c
-    ></path>
-    <title>`US`.tick</title>
-  </g>
-  <g
-    transform="rotate(0, 360.3260435819314, 375.75605853780536)translate(360.3260435819314, 375.75605853780536)"
-    string="Z"
-  >
-    <title>`Z`.text</title>
-    <svg
-      xmlns="http://www.w3.org/2000/svg"
-      width="13.85268"
-      height="19.16"
-      role="img"
-      focusable="false"
-      viewBox="1.11128 -13.08628 12.741399999999999 13.08628"
-    >
-      <path
-        stroke="none"
-        fill="#000000"
-        stroke-width="0"
-        d="M1.11128-0.15328Q1.11128-0.44068 1.22624-0.6706 1.22624-0.68976 6.30364-6.39944T11.41936-12.1666L11.22776-12.20492Q11.017-12.20492 9.80992-12.20492H9.58 9.12016Q8.46872-12.20492 8.0472-12.1666T6.9934-11.95584 5.95876-11.45768 5.09656-10.49968 4.36848-8.98604Q4.34932-8.92856 4.33016-8.87108T4.29184-8.77528 4.27268-8.67948 4.25352-8.622L4.23436-8.58368Q4.17688-8.48788 3.87032-8.48788 3.5446-8.48788 3.48712-8.67948L4.10024-10.74876Q4.36848-11.61096 4.61756-12.47316 4.77084-13.00964 4.84748-13.04796 4.90496-13.08628 9.33092-13.08628H13.75688Q13.85268-12.99048 13.85268-12.933 13.85268-12.89468 13.73772-12.43484 3.62124-1.03464 3.60208-0.99632L3.5446-0.93884H5.24984Q7.07004-0.958 7.22332-0.97716 8.66032-1.1496 9.58-1.916T11.09364-4.73252Q11.24692-5.21152 11.3044-5.30732T11.55348-5.40312H11.63012Q12.03248-5.40312 12.03248-5.19236 10.48052-0.0958 10.36556-0.03832 10.30808 0 5.748 0H2.37584Q1.11128 0 1.11128-0.15328Z"
-        fill-opacity="1"
-      ></path>
-    </svg>
-  </g>
   <g stroke-width="1" startArrowheadSize="1" endArrowheadSize="1">
     <filter id="`XYZ`.icon-shadow" x="0" y="0" width="200%" height="200%">
       <feOffset result="offOut" in="SourceAlpha" dx="5" dy="5"></feOffset>
@@ -926,49 +575,12 @@
     <path
       stroke="none"
       fill="none"
-<<<<<<< HEAD
-      stroke-width="2"
-      stroke-opacity="1"
-      d="M 493.85852687726697 412.23247450438237 A 30 30 0 0 1 515.7752649298053 390.09174601756973"
-    ></path>
-    <title>`aUTS`.mark</title>
-  </g>
-  <g style="solid">
-    <path
-      d="M 297.2307892905272 365.28699715089886 L 523.0383812090297 419.19925450969777"
-      stroke-opacity="0.4"
-      stroke-width="1.75"
-      stroke="#8c90c1"
-      stroke-linecap="butt"
-    ></path>
-    <title>`aUTS`.side1</title>
-  </g>
-  <g style="solid">
-    <path
-      d="M 523.0383812090297 419.19925450969777 L 475.30452823421564 227.9020926012867"
-      stroke-opacity="0.4"
-      stroke-width="1.75"
-      stroke="#8c90c1"
-      stroke-linecap="butt"
-=======
-      d="M 457.13457492231765 205.56309785409377 L 542.1782174450082 375.7560533070717 L 352.26503610499174 364.3095818918022 Z "
->>>>>>> 10c9736c
+      d="M 457.13457492231765 205.5630978540938 L 542.1782174450082 375.7560533070717 L 352.26503610499174 364.3095818918023 Z "
     ></path>
     <title>`XYZ`.icon</title>
   </g>
-<<<<<<< HEAD
-  <g style="solid">
-    <path
-      d="M 297.2307892905272 365.28699715089886 L 523.0383812090297 419.19925450969777"
-      stroke-opacity="1"
-      stroke-width="1.75"
-      stroke="#000000"
-      stroke-linecap="butt"
-    ></path>
-    <title>`UTS`.PQ</title>
-=======
   <g
-    transform="rotate(0, 552.7485646456371, 384.935760535621)translate(552.7485646456371, 384.935760535621)"
+    transform="rotate(0, 552.748564645637, 384.93576053562106)translate(552.748564645637, 384.93576053562106)"
     string="Y"
   >
     <title>`Y`.text</title>
@@ -988,7 +600,6 @@
         fill-opacity="1"
       ></path>
     </svg>
->>>>>>> 10c9736c
   </g>
   <g startArrowheadSize="1" endArrowheadSize="1">
     <filter id="`ST`.tick-shadow" x="0" y="0" width="200%" height="200%">
@@ -1008,49 +619,11 @@
       </feMerge>
     </filter>
     <path
-<<<<<<< HEAD
-      d="M 523.0383812090297 419.19925450969777 L 475.30452823421564 227.9020926012867"
-      stroke-opacity="1"
-      stroke-width="1.75"
-      stroke="#000000"
-      stroke-linecap="butt"
-    ></path>
-    <title>`UTS`.QR</title>
-  </g>
-  <g style="solid">
-    <path
-      d="M 475.30452823421564 227.9020926012867 L 297.2307892905272 365.28699715089886"
-      stroke-opacity="1"
-      stroke-width="1.75"
-      stroke="#000000"
-      stroke-linecap="butt"
-    ></path>
-    <title>`UTS`.RP</title>
-  </g>
-  <g style="solid">
-    <path
-      d="M 297.2307892905272 365.28699715089886 L 475.30452823421564 227.9020926012867"
-      stroke-opacity="0.4"
-      stroke-width="1.75"
-      stroke="#8c90c1"
-      stroke-linecap="butt"
-    ></path>
-    <title>`aUST`.side1</title>
-  </g>
-  <g style="solid">
-    <path
-      d="M 475.30452823421564 227.9020926012867 L 523.0383812090297 419.19925450969777"
-      stroke-opacity="0.4"
-      stroke-width="1.75"
-      stroke="#8c90c1"
-      stroke-linecap="butt"
-=======
       stroke="#000000"
       fill="none"
       stroke-width="2"
       stroke-opacity="1"
       d="M 244.3145801709179 476.9138918807761 L 263.17077114169774 470.2472570456207"
->>>>>>> 10c9736c
     ></path>
     <title>`ST`.tick</title>
   </g>
@@ -1076,11 +649,7 @@
       fill="none"
       stroke-width="2"
       stroke-opacity="1"
-<<<<<<< HEAD
-      d="M 312.16544635034154 106.86020923735336 A 40 40 0 0 0 344.6447117203438 119.55559382001582"
-=======
-      d="M 490.7110142073648 295.1294895379286 L 508.60177815996093 286.1896616232369"
->>>>>>> 10c9736c
+      d="M 490.7110142073649 295.1294895379286 L 508.6017781599609 286.1896616232369"
     ></path>
     <title>`XY`.tick</title>
   </g>
@@ -1106,11 +675,7 @@
       fill="none"
       stroke-width="2"
       stroke-opacity="1"
-<<<<<<< HEAD
-      d="M 304.8290777695211 113.6556258881399 A 50 50 0 0 0 345.428159482024 129.52485661646796"
-=======
-      d="M 389.59275714018713 441.4604372198543 A 30 30 0 0 1 379.59279858168003 413.17614653336153"
->>>>>>> 10c9736c
+      d="M 389.59275714018713 441.4604372198545 A 30 30 0 0 1 379.59279858168003 413.1761465333617"
     ></path>
     <title>`aTUS`.mark</title>
   </g>
@@ -1136,114 +701,62 @@
       fill="none"
       stroke-width="2"
       stroke-opacity="1"
-<<<<<<< HEAD
-      d="M 319.5018149311619 100.0647925865668 A 30 30 0 0 0 343.86126395866364 109.58633102356364"
+      d="M 304.94711374559597 540.4667272304132 A 30 30 0 0 0 275.4522331398777 534.9848019217995 M 311.445423132653 532.8659402560133 A 40 40 0 0 0 272.1189157550971 525.5567065291743 M 317.94373251971 525.2651532816135 A 50 50 0 0 0 268.7855983703165 516.1286111365491"
+    ></path>
+    <title>`aUTS`.mark</title>
+  </g>
+  <g startArrowheadSize="1" endArrowheadSize="1">
+    <filter id="`aUST`.mark-shadow" x="0" y="0" width="200%" height="200%">
+      <feOffset result="offOut" in="SourceAlpha" dx="5" dy="5"></feOffset>
+      <feGaussianBlur
+        result="blurOut"
+        in="offOut"
+        stdDeviation="4"
+      ></feGaussianBlur>
+      <feBlend in="SourceGraphic" in2="blurOut" mode="normal"></feBlend>
+      <feComponentTransfer>
+        <feFuncA type="linear" slope="0.5"></feFuncA>
+      </feComponentTransfer>
+      <feMerge>
+        <feMergeNode></feMergeNode>
+        <feMergeNode in="SourceGraphic"></feMergeNode>
+      </feMerge>
+    </filter>
+    <path
+      stroke="#000000"
+      fill="none"
+      stroke-width="2"
+      stroke-opacity="1"
+      d="M 251.52805283149712 389.3739900873642 A 30 30 0 0 1 232.03311817273794 412.17634700459723 M 261.35968170525933 391.2012999156971 A 40 40 0 0 1 235.36643555751854 421.6044423972225"
+    ></path>
+    <title>`aUST`.mark</title>
+  </g>
+  <g startArrowheadSize="1" endArrowheadSize="1">
+    <filter id="`aYZX`.mark-shadow" x="0" y="0" width="200%" height="200%">
+      <feOffset result="offOut" in="SourceAlpha" dx="5" dy="5"></feOffset>
+      <feGaussianBlur
+        result="blurOut"
+        in="offOut"
+        stdDeviation="4"
+      ></feGaussianBlur>
+      <feBlend in="SourceGraphic" in2="blurOut" mode="normal"></feBlend>
+      <feComponentTransfer>
+        <feFuncA type="linear" slope="0.5"></feFuncA>
+      </feComponentTransfer>
+      <feMerge>
+        <feMergeNode></feMergeNode>
+        <feMergeNode in="SourceGraphic"></feMergeNode>
+      </feMerge>
+    </filter>
+    <path
+      stroke="#000000"
+      fill="none"
+      stroke-width="2"
+      stroke-opacity="1"
+      d="M 382.2106916064635 366.11447024810553 A 30 30 0 0 0 368.800938647973 339.278324782328 M 392.19257667540705 366.7160996942871 A 40 40 0 0 0 374.31290610806684 330.93457249459897"
     ></path>
     <title>`aYZX`.mark</title>
   </g>
-  <g style="solid">
-    <path
-      d="M 170.67052659963116 237.92190864397747 L 341.5109206736231 79.67854263420713"
-      stroke-opacity="0.4"
-      stroke-width="1.75"
-      stroke="#8c90c1"
-      stroke-linecap="butt"
-    ></path>
-    <title>`aYZX`.side1</title>
-  </g>
-  <g style="solid">
-    <path
-      d="M 341.5109206736231 79.67854263420713 L 359.1165017151214 303.7070901285859"
-      stroke-opacity="0.4"
-      stroke-width="1.75"
-      stroke="#8c90c1"
-      stroke-linecap="butt"
-    ></path>
-    <title>`aYZX`.side2</title>
-  </g>
-  <g style="solid">
-    <path
-      d="M 297.2307892905272 365.28699715089886 L 523.0383812090297 419.19925450969777"
-      stroke-opacity="1"
-      stroke-width="1.75"
-      stroke="#000000"
-      stroke-linecap="butt"
-=======
-      d="M 304.9471137455961 540.4667272304132 A 30 30 0 0 0 275.45223313987776 534.9848019217995 M 311.4454231326531 532.8659402560133 A 40 40 0 0 0 272.1189157550972 525.5567065291743 M 317.9437325197101 525.2651532816135 A 50 50 0 0 0 268.78559837031656 516.128611136549"
->>>>>>> 10c9736c
-    ></path>
-    <title>`aUTS`.mark</title>
-  </g>
-  <g startArrowheadSize="1" endArrowheadSize="1">
-    <filter id="`aUST`.mark-shadow" x="0" y="0" width="200%" height="200%">
-      <feOffset result="offOut" in="SourceAlpha" dx="5" dy="5"></feOffset>
-      <feGaussianBlur
-        result="blurOut"
-        in="offOut"
-        stdDeviation="4"
-      ></feGaussianBlur>
-      <feBlend in="SourceGraphic" in2="blurOut" mode="normal"></feBlend>
-      <feComponentTransfer>
-        <feFuncA type="linear" slope="0.5"></feFuncA>
-      </feComponentTransfer>
-      <feMerge>
-        <feMergeNode></feMergeNode>
-        <feMergeNode in="SourceGraphic"></feMergeNode>
-      </feMerge>
-    </filter>
-    <path
-<<<<<<< HEAD
-      d="M 523.0383812090297 419.19925450969777 L 361.02088725315286 582.1762174226457"
-      stroke-opacity="1"
-      stroke-width="1.75"
-      stroke="#000000"
-      stroke-linecap="butt"
-    ></path>
-    <title>`UTV`.QR</title>
-  </g>
-  <g style="solid">
-    <path
-      d="M 361.02088725315286 582.1762174226457 L 297.2307892905272 365.28699715089886"
-=======
-      stroke="#000000"
-      fill="none"
-      stroke-width="2"
->>>>>>> 10c9736c
-      stroke-opacity="1"
-      d="M 251.52805283149698 389.3739900873641 A 30 30 0 0 1 232.03311817273786 412.17634700459723 M 261.35968170525916 391.2012999156971 A 40 40 0 0 1 235.36643555751849 421.6044423972225"
-    ></path>
-    <title>`aUST`.mark</title>
-  </g>
-  <g startArrowheadSize="1" endArrowheadSize="1">
-    <filter id="`aYZX`.mark-shadow" x="0" y="0" width="200%" height="200%">
-      <feOffset result="offOut" in="SourceAlpha" dx="5" dy="5"></feOffset>
-      <feGaussianBlur
-        result="blurOut"
-        in="offOut"
-        stdDeviation="4"
-      ></feGaussianBlur>
-      <feBlend in="SourceGraphic" in2="blurOut" mode="normal"></feBlend>
-      <feComponentTransfer>
-        <feFuncA type="linear" slope="0.5"></feFuncA>
-      </feComponentTransfer>
-      <feMerge>
-        <feMergeNode></feMergeNode>
-        <feMergeNode in="SourceGraphic"></feMergeNode>
-      </feMerge>
-    </filter>
-    <path
-      stroke="#000000"
-      fill="none"
-      stroke-width="2"
-      stroke-opacity="1"
-<<<<<<< HEAD
-      d="M 208.4355261417404 251.10540777215598 A 40 40 0 0 0 200.01600092291275 210.74024204083128"
-=======
-      d="M 382.21069160646346 366.1144702481055 A 30 30 0 0 0 368.800938647973 339.27832478232796 M 392.192576675407 366.716099694287 A 40 40 0 0 0 374.3129061080668 330.9345724945989"
->>>>>>> 10c9736c
-    ></path>
-    <title>`aYZX`.mark</title>
-  </g>
   <g startArrowheadSize="1" endArrowheadSize="1">
     <filter id="`aXYZ`.mark-shadow" x="0" y="0" width="200%" height="200%">
       <feOffset result="offOut" in="SourceAlpha" dx="5" dy="5"></feOffset>
@@ -1266,67 +779,10 @@
       fill="none"
       stroke-width="2"
       stroke-opacity="1"
-<<<<<<< HEAD
-      d="M 198.99427625621308 247.80953299011134 A 30 30 0 0 0 192.67963234209236 217.5356586916178"
+      d="M 528.7684755729705 348.9199073781776 A 30 30 0 0 0 512.2325619435363 373.95116495076843"
     ></path>
     <title>`aXYZ`.mark</title>
   </g>
-  <g style="solid">
-    <path
-      d="M 359.1165017151214 303.7070901285859 L 170.67052659963116 237.92190864397747"
-      stroke-opacity="0.4"
-      stroke-width="1.75"
-      stroke="#8c90c1"
-      stroke-linecap="butt"
-    ></path>
-    <title>`aXYZ`.side1</title>
-  </g>
-  <g style="solid">
-    <path
-      d="M 170.67052659963116 237.92190864397747 L 341.5109206736231 79.67854263420713"
-      stroke-opacity="0.4"
-      stroke-width="1.75"
-      stroke="#8c90c1"
-      stroke-linecap="butt"
-    ></path>
-    <title>`aXYZ`.side2</title>
-  </g>
-  <g style="solid">
-    <path
-      d="M 359.1165017151214 303.7070901285859 L 170.67052659963116 237.92190864397747"
-      stroke-opacity="1"
-      stroke-width="1.75"
-      stroke="#000000"
-      stroke-linecap="butt"
-    ></path>
-    <title>`XYZ`.PQ</title>
-  </g>
-  <g style="solid">
-    <path
-      d="M 170.67052659963116 237.92190864397747 L 341.5109206736231 79.67854263420713"
-      stroke-opacity="1"
-      stroke-width="1.75"
-      stroke="#000000"
-      stroke-linecap="butt"
-    ></path>
-    <title>`XYZ`.QR</title>
-  </g>
-  <g style="solid">
-    <path
-      d="M 341.5109206736231 79.67854263420713 L 359.1165017151214 303.7070901285859"
-      stroke-opacity="1"
-      stroke-width="1.75"
-      stroke="#000000"
-      stroke-linecap="butt"
-    ></path>
-    <title>`XYZ`.RP</title>
-  </g>
-=======
-      d="M 528.7684755729705 348.9199073781776 A 30 30 0 0 0 512.2325619435363 373.95116495076843"
-    ></path>
-    <title>`aXYZ`.mark</title>
-  </g>
->>>>>>> 10c9736c
   <g startArrowheadSize="1" endArrowheadSize="1">
     <filter id="`aZXY`.mark-shadow" x="0" y="0" width="200%" height="200%">
       <feOffset result="offOut" in="SourceAlpha" dx="5" dy="5"></feOffset>
@@ -1349,35 +805,8 @@
       fill="none"
       stroke-width="2"
       stroke-opacity="1"
-<<<<<<< HEAD
-      d="M 356.76615843008085 273.7993017392294 A 30 30 0 0 0 330.79275205853946 293.819465782452"
+      d="M 440.5986723793364 230.5943549635681 A 30 30 0 0 0 470.5443167943552 232.3992437829879 M 435.08670491924255 238.93810725129714 A 40 40 0 0 0 475.01423070772074 241.34462567127065 M 429.5747374591487 247.2818595390262 A 50 50 0 0 0 479.48414462108633 250.29000755955343"
     ></path>
     <title>`aZXY`.mark</title>
   </g>
-  <g style="solid">
-    <path
-      d="M 341.5109206736231 79.67854263420713 L 359.1165017151214 303.7070901285859"
-      stroke-opacity="0.4"
-      stroke-width="1.75"
-      stroke="#8c90c1"
-      stroke-linecap="butt"
-    ></path>
-    <title>`aZXY`.side1</title>
-  </g>
-  <g style="solid">
-    <path
-      d="M 359.1165017151214 303.7070901285859 L 170.67052659963116 237.92190864397747"
-      stroke-opacity="0.4"
-      stroke-width="1.75"
-      stroke="#8c90c1"
-      stroke-linecap="butt"
-    ></path>
-    <title>`aZXY`.side2</title>
-  </g>
-=======
-      d="M 440.5986723793364 230.59435496356804 A 30 30 0 0 0 470.5443167943552 232.39924378298787 M 435.08670491924255 238.93810725129708 A 40 40 0 0 0 475.0142307077208 241.34462567127065 M 429.5747374591487 247.28185953902613 A 50 50 0 0 0 479.48414462108633 250.2900075595534"
-    ></path>
-    <title>`aZXY`.mark</title>
-  </g>
->>>>>>> 10c9736c
 </svg>