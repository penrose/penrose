--- conflicted
+++ resolved
@@ -27,11 +27,7 @@
       viewBox="0 -750 1051 1000"
     >
       <g
-<<<<<<< HEAD
-        stroke="currentColor"
-=======
         stroke="none"
->>>>>>> 880d197a
         fill="#000000"
         stroke-width="0"
         transform="scale(1,-1)"
@@ -45,10 +41,6 @@
                   <path
                     data-c="1D440"
                     d="M289 629Q289 635 232 637Q208 637 201 638T194 648Q194 649 196 659Q197 662 198 666T199 671T201 676T203 679T207 681T212 683T220 683T232 684Q238 684 262 684T307 683Q386 683 398 683T414 678Q415 674 451 396L487 117L510 154Q534 190 574 254T662 394Q837 673 839 675Q840 676 842 678T846 681L852 683H948Q965 683 988 683T1017 684Q1051 684 1051 673Q1051 668 1048 656T1045 643Q1041 637 1008 637Q968 636 957 634T939 623Q936 618 867 340T797 59Q797 55 798 54T805 50T822 48T855 46H886Q892 37 892 35Q892 19 885 5Q880 0 869 0Q864 0 828 1T736 2Q675 2 644 2T609 1Q592 1 592 11Q592 13 594 25Q598 41 602 43T625 46Q652 46 685 49Q699 52 704 61Q706 65 742 207T813 490T848 631L654 322Q458 10 453 5Q451 4 449 3Q444 0 433 0Q418 0 415 7Q413 11 374 317L335 624L267 354Q200 88 200 79Q206 46 272 46H282Q288 41 289 37T286 19Q282 3 278 1Q274 0 267 0Q265 0 255 0T221 1T157 2Q127 2 95 1T58 0Q43 0 39 2T35 11Q35 13 38 25T43 40Q45 46 65 46Q135 46 154 86Q158 92 223 354T289 629Z"
-<<<<<<< HEAD
-                    stroke="none"
-=======
->>>>>>> 880d197a
                   ></path>
                 </g>
               </g>
@@ -86,11 +78,7 @@
       viewBox="0 -750 681 1000"
     >
       <g
-<<<<<<< HEAD
-        stroke="currentColor"
-=======
         stroke="none"
->>>>>>> 880d197a
         fill="#000000"
         stroke-width="0"
         transform="scale(1,-1)"
@@ -104,10 +92,6 @@
                   <path
                     data-c="1D43F"
                     d="M228 637Q194 637 192 641Q191 643 191 649Q191 673 202 682Q204 683 217 683Q271 680 344 680Q485 680 506 683H518Q524 677 524 674T522 656Q517 641 513 637H475Q406 636 394 628Q387 624 380 600T313 336Q297 271 279 198T252 88L243 52Q243 48 252 48T311 46H328Q360 46 379 47T428 54T478 72T522 106T564 161Q580 191 594 228T611 270Q616 273 628 273H641Q647 264 647 262T627 203T583 83T557 9Q555 4 553 3T537 0T494 -1Q483 -1 418 -1T294 0H116Q32 0 32 10Q32 17 34 24Q39 43 44 45Q48 46 59 46H65Q92 46 125 49Q139 52 144 61Q147 65 216 339T285 628Q285 635 228 637Z"
-<<<<<<< HEAD
-                    stroke="none"
-=======
->>>>>>> 880d197a
                   ></path>
                 </g>
               </g>
@@ -171,11 +155,7 @@
       viewBox="0 -750 889 1000"
     >
       <g
-<<<<<<< HEAD
-        stroke="currentColor"
-=======
         stroke="none"
->>>>>>> 880d197a
         fill="#000000"
         stroke-width="0"
         transform="scale(1,-1)"
@@ -189,10 +169,6 @@
                   <path
                     data-c="1D43E"
                     d="M285 628Q285 635 228 637Q205 637 198 638T191 647Q191 649 193 661Q199 681 203 682Q205 683 214 683H219Q260 681 355 681Q389 681 418 681T463 682T483 682Q500 682 500 674Q500 669 497 660Q496 658 496 654T495 648T493 644T490 641T486 639T479 638T470 637T456 637Q416 636 405 634T387 623L306 305Q307 305 490 449T678 597Q692 611 692 620Q692 635 667 637Q651 637 651 648Q651 650 654 662T659 677Q662 682 676 682Q680 682 711 681T791 680Q814 680 839 681T869 682Q889 682 889 672Q889 650 881 642Q878 637 862 637Q787 632 726 586Q710 576 656 534T556 455L509 418L518 396Q527 374 546 329T581 244Q656 67 661 61Q663 59 666 57Q680 47 717 46H738Q744 38 744 37T741 19Q737 6 731 0H720Q680 3 625 3Q503 3 488 0H478Q472 6 472 9T474 27Q478 40 480 43T491 46H494Q544 46 544 71Q544 75 517 141T485 216L427 354L359 301L291 248L268 155Q245 63 245 58Q245 51 253 49T303 46H334Q340 37 340 35Q340 19 333 5Q328 0 317 0Q314 0 280 1T180 2Q118 2 85 2T49 1Q31 1 31 11Q31 13 34 25Q38 41 42 43T65 46Q92 46 125 49Q139 52 144 61Q147 65 216 339T285 628Z"
-<<<<<<< HEAD
-                    stroke="none"
-=======
->>>>>>> 880d197a
                   ></path>
                 </g>
               </g>
@@ -239,7 +215,6 @@
         </g>
       </g>
     </svg>
-<<<<<<< HEAD
   </g>
   <g
     transform="rotate(0, 446.2555106480707, 203.96514359218668)translate(446.2555106480707, 203.96514359218668)"
@@ -548,313 +523,4 @@
     ></path>
     <title>`NL`.tick1</title>
   </g>
-=======
-  </g>
-  <g
-    transform="rotate(0, 446.2555106480707, 203.96514359218668)translate(446.2555106480707, 203.96514359218668)"
-    string="J"
-  >
-    <title>`J`.text</title>
-    <svg
-      style="font-size: 13.5px"
-      xmlns="http://www.w3.org/2000/svg"
-      width="12.12828"
-      height="19.16"
-      role="img"
-      focusable="false"
-      viewBox="0 -750 633 1000"
-    >
-      <g
-        stroke="none"
-        fill="#000000"
-        stroke-width="0"
-        transform="scale(1,-1)"
-        fill-opacity="1"
-      >
-        <g data-mml-node="math">
-          <g data-mml-node="mtable">
-            <g data-mml-node="mtr">
-              <g data-mml-node="mtd">
-                <g data-mml-node="mi">
-                  <path
-                    data-c="1D43D"
-                    d="M447 625Q447 637 354 637H329Q323 642 323 645T325 664Q329 677 335 683H352Q393 681 498 681Q541 681 568 681T605 682T619 682Q633 682 633 672Q633 670 630 658Q626 642 623 640T604 637Q552 637 545 623Q541 610 483 376Q420 128 419 127Q397 64 333 21T195 -22Q137 -22 97 8T57 88Q57 130 80 152T132 174Q177 174 182 130Q182 98 164 80T123 56Q115 54 115 53T122 44Q148 15 197 15Q235 15 271 47T324 130Q328 142 387 380T447 625Z"
-                  ></path>
-                </g>
-              </g>
-            </g>
-          </g>
-        </g>
-      </g>
-    </svg>
-  </g>
-  <g style="solid">
-    <marker
-      id="`JK`.icon-leftArrowhead"
-      markerUnits="strokeWidth"
-      markerWidth="6.47"
-      markerHeight="5.28"
-      viewBox="0 0 9.95 8.12"
-      refX="2.36"
-      refY="4.06"
-      orient="auto-start-reverse"
-    >
-      <path
-        d="M9.95 4.06 0 8.12 2.36 4.06 0 0 9.95 4.06z"
-        fill="#000000"
-        fill-opacity="1"
-      ></path>
-    </marker>
-    <marker
-      id="`JK`.icon-rightArrowhead"
-      markerUnits="strokeWidth"
-      markerWidth="6.47"
-      markerHeight="5.28"
-      viewBox="0 0 9.95 8.12"
-      refX="2.36"
-      refY="4.06"
-      orient="auto-start-reverse"
-    >
-      <path
-        d="M9.95 4.06 0 8.12 2.36 4.06 0 0 9.95 4.06z"
-        fill="#000000"
-        fill-opacity="1"
-      ></path>
-    </marker>
-    <path
-      d="M 427.5270146614033 178.33754653794932 L 694.5287996274349 381.4847359410018"
-      stroke-opacity="1"
-      stroke-width="1.75"
-      stroke="#000000"
-      stroke-linecap="butt"
-      marker-start="url(#`JK`.icon-leftArrowhead)"
-      marker-end="url(#`JK`.icon-rightArrowhead)"
-    ></path>
-    <title>`JK`.icon</title>
-  </g>
-  <g>
-    <filter id="`JK`.tick1-shadow" x="0" y="0" width="200%" height="200%">
-      <feOffset result="offOut" in="SourceAlpha" dx="5" dy="5"></feOffset>
-      <feGaussianBlur
-        result="blurOut"
-        in="offOut"
-        stdDeviation="4"
-      ></feGaussianBlur>
-      <feBlend in="SourceGraphic" in2="blurOut" mode="normal"></feBlend>
-      <feComponentTransfer>
-        <feFuncA type="linear" slope="0.5"></feFuncA>
-      </feComponentTransfer>
-      <feMerge>
-        <feMergeNode></feMergeNode>
-        <feMergeNode in="SourceGraphic"></feMergeNode>
-      </feMerge>
-    </filter>
-    <path
-      stroke="#000000"
-      fill="none"
-      stroke-width="2"
-      stroke-opacity="1"
-      d="M 558.3362636049811 260.0930930899765 L 561.027907144419 279.91114123947557 L 541.20985899492 282.6027847789135"
-    ></path>
-    <title>`JK`.tick1</title>
-  </g>
-  <g style="solid">
-    <marker
-      id="`KM`.icon-leftArrowhead"
-      markerUnits="strokeWidth"
-      markerWidth="6.47"
-      markerHeight="5.28"
-      viewBox="0 0 9.95 8.12"
-      refX="2.36"
-      refY="4.06"
-      orient="auto-start-reverse"
-    >
-      <path
-        d="M9.95 4.06 0 8.12 2.36 4.06 0 0 9.95 4.06z"
-        fill="#000000"
-        fill-opacity="1"
-      ></path>
-    </marker>
-    <marker
-      id="`KM`.icon-rightArrowhead"
-      markerUnits="strokeWidth"
-      markerWidth="6.47"
-      markerHeight="5.28"
-      viewBox="0 0 9.95 8.12"
-      refX="2.36"
-      refY="4.06"
-      orient="auto-start-reverse"
-    >
-      <path
-        d="M9.95 4.06 0 8.12 2.36 4.06 0 0 9.95 4.06z"
-        fill="#000000"
-        fill-opacity="1"
-      ></path>
-    </marker>
-    <path
-      d="M 700.772595667218 364.36458567745814 L 343.47158930363065 346.8353851237901"
-      stroke-opacity="1"
-      stroke-width="1.75"
-      stroke="#000000"
-      stroke-linecap="butt"
-      marker-start="url(#`KM`.icon-leftArrowhead)"
-      marker-end="url(#`KM`.icon-rightArrowhead)"
-    ></path>
-    <title>`KM`.icon</title>
-  </g>
-  <g style="solid">
-    <marker
-      id="`JKM`.side1-leftArrowhead"
-      markerUnits="strokeWidth"
-      markerWidth="9.95"
-      markerHeight="8.12"
-      viewBox="0 0 9.95 8.12"
-      refX="2.36"
-      refY="4.06"
-      orient="auto-start-reverse"
-    >
-      <path
-        d="M9.95 4.06 0 8.12 2.36 4.06 0 0 9.95 4.06z"
-        fill="#8c90c1"
-        fill-opacity="0.4"
-      ></path>
-    </marker>
-    <marker
-      id="`JKM`.side1-rightArrowhead"
-      markerUnits="strokeWidth"
-      markerWidth="9.95"
-      markerHeight="8.12"
-      viewBox="0 0 9.95 8.12"
-      refX="2.36"
-      refY="4.06"
-      orient="auto-start-reverse"
-    >
-      <path
-        d="M9.95 4.06 0 8.12 2.36 4.06 0 0 9.95 4.06z"
-        fill="#8c90c1"
-        fill-opacity="0.4"
-      ></path>
-    </marker>
-    <path
-      d="M 452.009769791023 196.96514820008116 L 670.0460524561928 362.85714033396835"
-      stroke-opacity="0.4"
-      stroke-width="1.75"
-      stroke="#8c90c1"
-      stroke-linecap="butt"
-    ></path>
-    <title>`JKM`.side1</title>
-  </g>
-  <g style="solid">
-    <marker
-      id="`JKM`.side2-leftArrowhead"
-      markerUnits="strokeWidth"
-      markerWidth="9.95"
-      markerHeight="8.12"
-      viewBox="0 0 9.95 8.12"
-      refX="2.36"
-      refY="4.06"
-      orient="auto-start-reverse"
-    >
-      <path
-        d="M9.95 4.06 0 8.12 2.36 4.06 0 0 9.95 4.06z"
-        fill="#8c90c1"
-        fill-opacity="0.4"
-      ></path>
-    </marker>
-    <marker
-      id="`JKM`.side2-rightArrowhead"
-      markerUnits="strokeWidth"
-      markerWidth="9.95"
-      markerHeight="8.12"
-      viewBox="0 0 9.95 8.12"
-      refX="2.36"
-      refY="4.06"
-      orient="auto-start-reverse"
-    >
-      <path
-        d="M9.95 4.06 0 8.12 2.36 4.06 0 0 9.95 4.06z"
-        fill="#8c90c1"
-        fill-opacity="0.4"
-      ></path>
-    </marker>
-    <path
-      d="M 670.0460524561928 362.85714033396835 L 374.1981225266689 348.3428299772689"
-      stroke-opacity="0.4"
-      stroke-width="1.75"
-      stroke="#8c90c1"
-      stroke-linecap="butt"
-    ></path>
-    <title>`JKM`.side2</title>
-  </g>
-  <g style="solid">
-    <marker
-      id="`NL`.icon-leftArrowhead"
-      markerUnits="strokeWidth"
-      markerWidth="6.47"
-      markerHeight="5.28"
-      viewBox="0 0 9.95 8.12"
-      refX="2.36"
-      refY="4.06"
-      orient="auto-start-reverse"
-    >
-      <path
-        d="M9.95 4.06 0 8.12 2.36 4.06 0 0 9.95 4.06z"
-        fill="#000000"
-        fill-opacity="1"
-      ></path>
-    </marker>
-    <marker
-      id="`NL`.icon-rightArrowhead"
-      markerUnits="strokeWidth"
-      markerWidth="6.47"
-      markerHeight="5.28"
-      viewBox="0 0 9.95 8.12"
-      refX="2.36"
-      refY="4.06"
-      orient="auto-start-reverse"
-    >
-      <path
-        d="M9.95 4.06 0 8.12 2.36 4.06 0 0 9.95 4.06z"
-        fill="#000000"
-        fill-opacity="1"
-      ></path>
-    </marker>
-    <path
-      d="M 48.35247090933643 105.82807294342103 L 599.1790292561301 524.9221506106941"
-      stroke-opacity="1"
-      stroke-width="1.75"
-      stroke="#000000"
-      stroke-linecap="butt"
-      marker-start="url(#`NL`.icon-leftArrowhead)"
-      marker-end="url(#`NL`.icon-rightArrowhead)"
-    ></path>
-    <title>`NL`.icon</title>
-  </g>
-  <g>
-    <filter id="`NL`.tick1-shadow" x="0" y="0" width="200%" height="200%">
-      <feOffset result="offOut" in="SourceAlpha" dx="5" dy="5"></feOffset>
-      <feGaussianBlur
-        result="blurOut"
-        in="offOut"
-        stdDeviation="4"
-      ></feGaussianBlur>
-      <feBlend in="SourceGraphic" in2="blurOut" mode="normal"></feBlend>
-      <feComponentTransfer>
-        <feFuncA type="linear" slope="0.5"></feFuncA>
-      </feComponentTransfer>
-      <feMerge>
-        <feMergeNode></feMergeNode>
-        <feMergeNode in="SourceGraphic"></feMergeNode>
-      </feMerge>
-    </filter>
-    <path
-      stroke="#000000"
-      fill="none"
-      stroke-width="2"
-      stroke-opacity="1"
-      d="M 321.0741064734814 295.55706335086796 L 323.7657500827333 315.37511177705755 L 303.9477016565437 318.06675538630947"
-    ></path>
-    <title>`NL`.tick1</title>
-  </g>
->>>>>>> 880d197a
 </svg>