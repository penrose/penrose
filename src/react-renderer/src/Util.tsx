--- conflicted
+++ resolved
@@ -2,7 +2,7 @@
 
 declare const MathJax: any;
 import memoize from "fast-memoize";
-<<<<<<< HEAD
+
 export const StartArrowhead = (props: {id: string, color: string, opacity: number}) => {
   return <marker
     id={props.id}
@@ -31,46 +31,6 @@
 	<path d="M2,2 A30,30,0,0,0,10,6 A30,30,0,0,0,2,10 L4.5,6 z"  fill={props.color} fillOpacity={props.opacity} />
   </marker>
 }
-=======
-export const StartArrowhead = (props: { id: string; color: string }) => {
-  return (
-    <marker
-      id={props.id}
-      markerUnits="strokeWidth"
-      markerWidth="12"
-      markerHeight="12"
-      viewBox="0 0 12 12"
-      refX="6"
-      refY="6"
-      orient="auto"
-    >
-      <path
-        d="M10,10 A30,30,0,0,0,2,6 A30,30,0,0,0,10,2 L7.5,6 z"
-        fill={props.color}
-      />
-    </marker>
-  );
-};
-export const EndArrowhead = (props: { id: string; color: string }) => {
-  return (
-    <marker
-      id={props.id}
-      markerUnits="strokeWidth"
-      markerWidth="12"
-      markerHeight="12"
-      viewBox="0 0 12 12"
-      refX="6"
-      refY="6"
-      orient="auto"
-    >
-      <path
-        d="M2,2 A30,30,0,0,0,10,6 A30,30,0,0,0,2,10 L4.5,6 z"
-        fill={props.color}
-      />
-    </marker>
-  );
-};
->>>>>>> 82a7bbbf
 export const toScreen = (
   [x, y]: [number, number],
   canvasSize: [number, number]
