--- conflicted
+++ resolved
@@ -77,20 +77,14 @@
     const fillColor = toHex(shape.fill.contents);
     const strokeOpacity = shape.color.contents[3];
     const fillOpacity = shape.fill.contents[3];
-<<<<<<< HEAD
-    const leftArrowId = shape.name.contents + "-leftArrowhead"
-    const rightArrowId = shape.name.contents + "-rightArrowhead"
-
-=======
     const leftArrowId = shape.name.contents + "-leftArrowhead";
     const rightArrowId = shape.name.contents + "-rightArrowhead";
->>>>>>> 82a7bbbf
     // TODO: distinguish between fill opacity and stroke opacity
 
     return (
       <g>
-            <StartArrowhead id={leftArrowId} color={strokeColor} opacity={fillOpacity} />
-            <EndArrowhead id={rightArrowId} color={strokeColor} opacity={fillOpacity} />
+        <StartArrowhead id={leftArrowId} color={strokeColor} opacity={fillOpacity} />
+        <EndArrowhead id={rightArrowId} color={strokeColor} opacity={fillOpacity} />
         <path
           stroke={strokeColor}
           fill={fillColor}
