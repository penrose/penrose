-- | The "Style" module contains the compiler for the Style language,
-- and functions to traverse the Style AST, which are used by "Runtime"

{-# OPTIONS_HADDOCK prune #-}
module Style where
-- module Main (main) where -- for debugging purposes

import Shapes
import Utils
import Control.Monad (void)
import Data.Function (on)
import Data.Either (partitionEithers)
import Data.Either.Extra (fromLeft)
import Data.Maybe (fromMaybe)
import Data.List (nubBy, nub)
import Text.Megaparsec
import Text.Megaparsec.Char
import Text.Megaparsec.Expr
import System.Environment
import Debug.Trace
import qualified Substance as C
import Functions (objFuncDict, constrFuncDict, ObjFnOn, Weight, ConstrFnOn, ConstrFnInfo, ObjFnInfo)
import Computation
import qualified Data.Map.Strict as M
import qualified Text.Megaparsec.Char.Lexer as L
import Data.Dynamic
import Data.Typeable

--------------------------------------------------------------------------------
-- Style AST

-- | Type annotation for all geometries supported by Style so far.
data StyType = Ellip | Circle | Box | Rectangle | Dot | Arrow | NoShape | Color | Text | Curve | Auto
    deriving (Show, Eq, Ord, Typeable) -- Ord for M.toList in Runtime

<<<<<<< HEAD
=======
-- | A type frequently used in the module. A style object such as a 'Circle' has parameters like its radius attached to it. This is a tuple associating the object with its parameters. The latter map is the config (e.g. "radius = 5", or a computation, or some other expression).
type StyObjInfo
    = (StyObj, M.Map String Expr)

-- | Style specification for a particular object declared in Substance (declarations and constraints)
-- (TODO: maybe this is not the best model, since we are seeing more cases where the relationship is one-to-many or vice versa)
data StySpec = StySpec {
    spType :: C.SubType, -- | The Substance type of the object
    spId :: String, -- | The ID of the object
    spArgs :: [String], -- | the "arguments" that the Substance object has. Maybe not the best term here. The idea is to capture @A@ and @B@ in the case of @Map f A B@
    -- | Shapes are specified by "shapeName = ShapeType { key = val...}" and can be referred to by "X.shapeName"
    spShpMap :: M.Map String StyObjInfo
} deriving (Show, Typeable)

>>>>>>> 6b1f1df9
-- | A Style program is a collection of blocks
type StyProg = [Block]

-- | A Style block contains a list of selectors and statements
type Block = ([Selector], [Stmt])

-- | A selector is some pattern annotated by a __Substance type__.
data Selector = Selector
              { selTyp :: C.SubType -- type of Substance object
              , selPatterns :: [Pattern] -- a list of patterns: ids or wildcards
          } deriving (Show, Typeable)

-- | So far we have two kinds of patterns:
--
-- * Raw IDs: 'Set `A`', referring to actual IDs from Substance
-- * WildCard: `Set A`, which can be anything with the corresponding type
--
-- They can also be mixed, yielding to partial selectors like 'Subset `A` B', referring to all supersets of 'A'.
data Pattern
    = RawID String
    | WildCard String
    deriving (Show, Typeable)

-- | A Style statement
data Stmt
    = Assign String Expr -- binding to geometric primitives: 'shapeName = ShapeType { ... }'
    | ObjFn String [Expr] -- adding an objective function
    | ConstrFn String [Expr] -- adding a constraint function
    | Avoid String [Expr] -- to be implemented, stating an objective that we would like to avoid
    deriving (Show, Typeable)

-- | A Style expression, typically appears on the righthand side of assignment statements
data Expr
    = IntLit Integer
    | FloatLit Float
    | StringLit String
    | Id String
    | BinOp BinaryOp Expr Expr
    | Cons StyType [Stmt] -- | Constructors for objects
    | CompArgs String [Expr]
    deriving (Show, Typeable)

-- TODO: this feature is NOT fully implemented. As if now, we do not support chained dot-access to arbitrary elements in the environment.
-- Difficulty: the return type of each access might be different. What is a good way to resolve this?
data BinaryOp = Access deriving (Show, Typeable)

data Color = RndColor | Colo
          { r :: Float
          , g :: Float
          , b :: Float
          , a :: Float }
          deriving (Show, Typeable)

--------------------------------------------------------------------------------
-- Style Parser

-- | 'styleParser' is the top-level function that parses a Style proram
styleParser :: Parser [Block]
styleParser = between scn eof styProg

-- | `styProg` parses a Style program, consisting of a collection of blocks
styProg :: Parser [Block]
styProg = some block

-- | Style blocks
block :: Parser Block
block = do
    sel <- selector `sepBy1` comma
    lbrac >> scn
    stmts <- try stmtSeq
    rbrac >> scn
    return (sel, stmts)

-- | a selector can be either a global selector or constructor selector
selector :: Parser Selector
selector = constructorSelect <|> globalSelect

-- | a global selector matches on all types of objects. Normally used as the only selector in a "global block", where all Substance identifiers are visible
globalSelect :: Parser Selector
globalSelect = do
    rword "global"
    return $ Selector C.AllT []

-- | a constructor selector selects Substance objects in a similar syntax as they were declared in Substance
-- TODO: with the exception of some new grammars that we developed, such as 'f: A -> B'. You still have to do 'Map A B' to select this object.
constructorSelect :: Parser Selector
constructorSelect = do
    typ <- C.subtype
    pat <- patterns
    return $ Selector typ pat

-- | a pattern can be a list of the mixture of wildcard bindings and concrete IDs
patterns :: Parser [Pattern]
patterns = many pattern
    where pattern = (WildCard <$> identifier <|> RawID <$> backticks identifier)

-- | parses the type of Style object
styObj :: Parser StyType
styObj =
       (rword "Color"   >> return Color)   <|>
       (rword "None"    >> return NoShape) <|>
       (rword "Arrow"   >> return Arrow)   <|>
       (rword "Text"    >> return Text)    <|>
       (rword "Circle"  >> return Circle)  <|>
       (rword "Curve"   >> return Curve)   <|>
       (rword "Ellipse" >> return Ellip)   <|>
       (rword "Box"     >> return Box)     <|>
       (rword "Rect"    >> return Rectangle)     <|>
       (rword "Dot"     >> return Dot)

-- | a sequence of Style statements
stmtSeq :: Parser [Stmt]
stmtSeq = stmt `sepEndBy` newline'

-- | a Style statement can be objective/constraint function calls or assignment statements
stmt :: Parser Stmt
stmt =  try objFn
    <|> try assignStmt -- TODO: redundant `try`s?
    <|> try avoidObjFn
    <|> try constrFn
    <|> try constrFnInfix
    <|> try objFnInfix

-- TODO: Currently, "start = p" or "color = computeColor(...)" (not sure about args yet)
-- TODO: How does it deal with nested assignments? Also, add ~ and *
assignStmt :: Parser Stmt
assignStmt = do
    var  <- attribute
    void (symbol "=")
    e    <- (try parseComp <|> expr) -- TODO: right order? try on which/both/neither?
    return (Assign var e)

-- | modeled off of objFn
parseComp :: Parser Expr
parseComp = do
    fname <- identifier
    lparen
    params <- expr `sepBy` comma
    rparen
    return (CompArgs fname params)

-- | objective function call
objFn :: Parser Stmt
objFn = do
    rword "objective"
    fname  <- identifier
    lparen
    params <- expr `sepBy` comma
    rparen
    return (ObjFn fname params)

-- | objective function call - infix version
objFnInfix :: Parser Stmt
objFnInfix = do
    rword "objective"
    arg1  <- expr
    fname <- identifier
    arg2  <- expr
    return (ObjFn fname [arg1, arg2])

-- | (TODO: to be implemented) "avoid" objective function call
avoidObjFn :: Parser Stmt
avoidObjFn = do
    rword "avoid"
    fname  <- identifier
    lbrac
    params <- expr `sepBy` comma
    rbrac
    return (Avoid fname params)

-- | constraint function call
constrFn :: Parser Stmt
constrFn = do
    rword "constraint"
    fname  <- identifier
    lparen
    params <- expr `sepBy` comma
    rparen
    return (ConstrFn fname params)

-- | constraint function call -- infix version
constrFnInfix :: Parser Stmt
constrFnInfix = do
    rword "constraint"
    arg1  <- expr
    fname <- identifier
    arg2  <- expr
    return (ConstrFn fname [arg1, arg2])

expr :: Parser Expr
expr =  try objConstructor
    <|> makeExprParser term operators
    <|> none
    <|> auto
    <|> number
    <|> stringLit

term :: Parser Expr
term = Id <$> identifier

operators :: [[Operator Parser Expr]]
operators = [ [ InfixL (BinOp Access <$ symbol ".")] ]

-- | Special keyword @None@, normally written as @shape = None@, making the system not render the Substance object
none :: Parser Expr
none = do
    rword "None"
    return $ Cons NoShape []

-- | Special keyword @Auto@, currently used on labels. When specified, the system automatically generates a label using the object's Substance ID.
auto :: Parser Expr
auto = do
    rword "Auto"
    return $ Cons Auto []

objConstructor :: Parser Expr
objConstructor = do
    typ <- styObj
    lbrac >> scn
    stmts <- try stmtSeq
    rbrac >> sc -- NOTE: does NOT consume newline because this is an expression
    return $ Cons typ stmts

number :: Parser Expr
number =  FloatLit <$> try float <|> IntLit <$> integer

stringLit :: Parser Expr
stringLit = StringLit <$> (char '"' >> manyTill L.charLiteral (char '"'))

attribute :: Parser String
-- attribute = many alphaNumChar
attribute = identifier -- TODO: Naming convention - same as identifiers?

-- TODO: use the PrettyPrint library
-- styPrettyPrint :: Block -> String
-- styPrettyPrint b = ""

--------------------------------------------------------------------------------
-- Functions used by "Runtime" -- Style Translator
-- Translates from a Style AST to:
-- * a list of geometric primitives
-- * a list of constraints
-- * a list of objectives

-- Type aliases for readability in this section
-- | 'StyContext' maintains the current output of the translater
type StyContext a =
    (StyDict,         -- | dictionary mapping Substance ID to Style objects
    [ObjFnInfo a],    -- | List of objective functions
    [ConstrFnInfo a]) -- | List of constraints

-- | A dictionary storing properties of a Style object, e.g. "start" for 'Arrow'
type Properties = M.Map String Expr

-- | A Style object is a type annotation ('StyType') and a collection of
-- properties. E.g. an arrow is 'Arrow' and properties: "start", "end".
type StyObj = (StyType, Properties)

-- | a Style Dictionary maps from a Substance id to a 'StySpec' -- collection of Style objects and some metadata about the Substance object
type StyDict = M.Map Name StySpec

-- | Style specification for a particular object declared in Substance (declarations and constraints)
-- (TODO: maybe this is not the best model, since there is no difference between "primary" and "secondary" shapes)
-- NOTE: for Substance constraints such as `Subset A B`, the 'spId' will be '_Subset_A_B' and the 'spArgs' will be '['A', 'B']'
data StySpec = StySpec {
    spType   :: C.SubType,  -- | The Substance type of the object
    spId     :: String,     -- | The Substance ID of the object
    spArgs   :: [String],   -- | the "arguments" following the type.  The idea is to capture @f@, @A@ and @B@ in the case of @Map f A B@, which is needed for pattern matching (TODO: Maybe not the best term here.)
    spShape  :: StyObj, -- | primary geometry associated with the Substance object, specified by @shape = Circle { }@.
    spShpMap :: M.Map String StyObj -- | secondary shapes, specified by @shape2 = Arrow { } -- the name is arbitrary here@ (TODO: maybe this should be a general dictonary storing all Style objects)
} deriving (Show, Typeable)

-- | A VarMap matches lambda ids in the selector to the actual selected id
type VarMap  = M.Map Name Name

initSpec :: StySpec
initSpec = StySpec { spType = C.PointT,
                     spId = "",
                     spArgs = [],
                     spShpMap = M.empty
                   }

-- | 'getDictAndFns' is the top-level function used by "Runtime", which returns a dictionary of Style objects and all objective and constraint functions generated by Style
-- TODO: maybe generate objects directly?
getDictAndFns :: (Autofloat a) =>
    ([C.SubDecl], [C.SubConstr]) -> StyProg -> StyContext a
getDictAndFns (decls, constrs) blocks =
    foldl procBlock (initDict, [], []) blocks
    where
        -- idsWithArgs :: [(C.SubType, String, [String])]
        idsWithArgs = getSubTuples decls ++ getConstrTuples constrs
        -- initDict :: M.Map String StySpec
        initDict = foldl (\m (t, n, a) ->
                     M.insert n (initSpec { spId = n, spType = t, spArgs = a }) m) M.empty idsWithArgs

--------------------------------------------------------------------------------
-- Selector implementation
-- GOAL: given a list of selectors and all Substance identifiers, output a
-- variable map (from aliases to ids) and a list of selected specs

-- | Returns true if an object (declaration or constraint) matches the selector. A match is made when all of the conditions are met:
-- 1. The number of arguments match,
-- 2. The types match,
-- 3. Identifier and arguments match. A wildcard matches with anything
matched :: StySpec -> Selector -> Bool
matched spec selector =
    let patterns = selPatterns selector
        args     = spArgs spec
    in  length args      == length patterns &&  -- 1
        selTyp selector  == spType spec     &&  -- 2
        all match (zip args patterns)           -- 3
    where
        match (a, p) = case p of
            RawID    i -> a == i
            WildCard _ -> True

-- | Return all StySpecs and associated variable maps in the StyDict that
-- match a selector.
matchWith :: StyDict -> Selector -> [(VarMap, StySpec)]
matchWith dict selector = M.foldlWithKey getSpecAndVarMap [] dict
    where getSpecAndVarMap mapsAndSpecs name spec =
            if spec `matched` selector
                then (getVarMap selector spec, spec) : mapsAndSpecs
                else mapsAndSpecs

-- | Match all entries in the 'StyDict' with all selectors. Each selector can
-- potentially have a list of (varmap, spec) pairs, and thus we have a list of
-- list of (varmap, spec) for a list of selectors.
matchWithAll :: StyDict -> [Selector] -> [[(VarMap, StySpec)]]
matchWithAll dict selectors = map (matchWith dict) selectors

-- | Given a selector and a Style spec that matches with it, returns a map from placeholder ids to actual matched ids.
-- TODO: the underlying logic is the same as `matched`. Think of a cleaner
-- way to both (1) check if there is a match and (2) collect a list of `VarMap`s
getVarMap :: Selector -> StySpec -> VarMap
getVarMap sel spec = foldl add M.empty patternNamePairs
    where
        -- patternNamePairs :: [(Pattern, String)]
        patternNamePairs = zip (selPatterns sel) (spArgs spec)
        -- add :: VarMap -> (Pattern, Name) -> VarMap
        add dict (patt, name) = case patt of
            RawID _    -> dict
            WildCard wc -> M.insert wc name dict

-- Given either 'procConstrFn' or 'procObjFn' and its arguments, returns
-- a #map@pable function that can get @map@ped onto a list of variable maps
genFns :: (VarMap -> [t] -> Stmt -> [t]) -> [Stmt] -> VarMap -> [t]
genFns f stmts varmap = foldl (f varmap) [] stmts

-- | 'procBlock' is called by 'getDictAndFns'. 'getDictAndFns' would fold this function on a list of blocks, a.k.a. a Style program, and accumulate objective/constraint functions, and a dictionary of geometries to be rendered.
-- TODO: first split `stmts` into assigns, objs, and contrs and call procConstrFn and procObjFn with `map`?
procBlock :: (Autofloat a) =>
    StyContext a ->
    Block ->
    StyContext a
-- Case 1: @global@ block - only objectives and constraints are allowed, and
--- there is no need to compute any variable map
procBlock (dict, objFns, constrFns) ((Selector C.AllT []) : [], stmts) =
    let keys          = M.keys dict
        identityMap   = M.fromList $ zip keys keys
        newObjFns     = concatMap (procObjFn identityMap [])    stmts
        newConstrFns  = concatMap (procConstrFn identityMap []) stmts
    in (dict, objFns ++ newObjFns, constrFns ++ newConstrFns)

-- Case 2: only one selector, no need to compute combinations.
-- this function will process: (1) objectives, (2) constraints and (3)
-- assignments
procBlock (dict, objFns, constrFns) (selector : [], stmts) =
    let mapsAndSpecs  = dict `matchWith` selector
        newDict       = foldl (addShapes stmts) dict mapsAndSpecs
        varmaps       = map fst mapsAndSpecs
        newObjFns     = concatMap (genFns procObjFn stmts)    varmaps
        newConstrFns  = concatMap (genFns procConstrFn stmts) varmaps
    in (newDict, objFns ++ newObjFns, constrFns ++ newConstrFns)
    where
        -- For the block, add each statement to the spec and insert the spec in the overall stydict
        addShapes :: [Stmt] -> StyDict -> (VarMap, StySpec) -> StyDict
        addShapes statements dct (varmap, spec) =
            let newSpec = foldl (procAssign varmap) spec statements
            in M.insert (spId newSpec) newSpec dct

-- Case 3: multiple selectors, which in the current Style languages means
-- we would take a subset of the cartesian product among the selectors.
-- TEMP: the system does not support assignment statements in these blocks,
-- because it is not clear that which Substance object the shapes associate with
procBlock (dict, objFns, constrFns) (selectors, stmts) =
    let mapsAndSpecs  = dict `matchWithAll` selectors
        mergedMaps    = tr "mergedMaps: " $ mergeMaps $ map (map fst) mapsAndSpecs
        newObjFns     = concatMap (genFns procObjFn stmts)    mergedMaps
        newConstrFns  = concatMap (genFns procConstrFn stmts) mergedMaps
    in (dict, objFns ++ newObjFns, constrFns ++ newConstrFns)
    where
        -- makes sure we don't bind same name with multiple Substance ids
        -- in a list of comma-separated selectors
        isOneToOne :: [VarMap] -> Bool
        isOneToOne varmaps =
            let flatMap      = nub $ concatMap M.toAscList varmaps
                bijection    = bijectify flatMap
            in  flatMap == bijection
            where bijectify = nubBy ((==) `on` snd) . nubBy ((==) `on` fst)

        -- allCombinationsOf :: [[VarMap]] -> [[VarMap]]
        allCombinationsOf varmaps = filter
            (\x -> length x == length varmaps) $
            cartesianProduct varmaps
        -- mergeMaps :: [[VarMap]] -> [VarMap]
        mergeMaps varmaps =  map M.unions (filter isOneToOne $
            allCombinationsOf varmaps)


-- | Called repeatedly by 'procBlock', 'procConstrFn' would look up and generate constraint functions if the input is a constraint function call. It ignores all other inputs
procConstrFn :: (Autofloat a) =>
    VarMap ->
    [ConstrFnInfo a] ->
    Stmt ->
    [ConstrFnInfo a]
procConstrFn varMap fns (ConstrFn fname es) =
    trStr ("New Constraint function: " ++ fname ++ " " ++ (show names)) $
    (func, defaultWeight, names, nums) : fns
    where
        func = case M.lookup fname constrFuncDict of
            Just f -> f
            Nothing -> error ("procConstrFn: constraint function " ++ fname ++ " not known")
        (names, nums) = partitionEithers $ map (procExpr varMap) es
procConstrFn varMap fns _ = fns -- TODO: avoid functions

-- | Similar to `procConstrFn` but for objective functions
procObjFn :: (Autofloat a) =>
    VarMap ->
    [ObjFnInfo a] ->
    Stmt ->
    [ObjFnInfo a]
procObjFn varMap fns (ObjFn fname es) =
    trStr ("New Objective function: " ++ fname ++ " " ++ (show names)) $
    (func, defaultWeight, names, nums) : fns
    where
        func = case M.lookup fname objFuncDict of
            Just f -> f
            Nothing -> error ("procObjFn: objective function '" ++ fname ++ "' not known")
        (names, nums) = partitionEithers $ map (procExpr varMap) es
procObjFn varMap fns (Avoid fname es) = fns -- TODO: `avoid` functions
procObjFn varMap fns _ = fns -- TODO: `avoid` functions

-- TODO: Have a more principled expr look up routine
lookupVarMap :: String -> VarMap -> String
lookupVarMap s varMap = case M.lookup s varMap of
    Just s' -> s'
    Nothing -> case M.lookup s computationDict of -- TODO remove this case
               Just f -> trace ("found function named: " ++ s) $ s
               Nothing -> s

               -- TODO: there is a possibility of accessing unselected Substance variables here. As written here, we are assuming all ids from SUbstance are accessible in Style GLOBALLY. Is this okay?
               -- error $ "lookupVarMap: incorrect variable mapping from " ++ s ++ " or no computation"

<<<<<<< HEAD
-- | Resolve a Style expression, which could be operations among expressions such as a chained dot-access for an attribute through a couple of layers of indirection (TODO: hackiest part of the compiler, rewrite this)
-- | An expression can be either a string (variable name) or float (literal)? Not sure
procExpr :: (Autofloat a) =>
    VarMap -> Expr -> Either String a
procExpr d (Id s)  = {-traceStack ("PROC 1 | " ++ s ++ " | " ++ show d) $ -}Left $ lookupVarMap s d
-- FIXME: properly resolve access by doing lookups
procExpr d (BinOp Access (Id i) (Id "label"))  = {-traceStack "PROC 2" $-} Left $ labelName $ lookupVarMap i d
procExpr d (BinOp Access (Id i) (Id "shape"))  = {-traceStack "PROC 3" $-} Left $ lookupVarMap i d
procExpr _ (IntLit i) = Right $ r2f i
=======
-- | Resolve a Style expression, which could be operations among expressions such as a chained dot-access for an attribute through a couple of layers of indirection

-- An expression can be either a string (variable name) or float (literal)? TODO revise
-- Example: context (VarMap) [X ~> A] would arise with Sub: "Set A", Sty: "Set X { ... }"
-- TODO: this function is not done/tested yet
-- TODO: handle properties (e.g. `X.yaxis:length`, `X.yaxis.label:width`)
-- TODO: replace underscores with spaces
-- TODO: generalize this function to return Exprs? (so objectives/constraints/computations can handle gets)
procExpr :: (Autofloat a) => VarMap -> Expr -> Either String a

-- in context [X ~> A], look up "X", return "A"
-- TODO: or a list of all shapes: "A xaxis", "A yaxis", ... (lookupAll does this for now)
procExpr ctx (Id subObjPattern) = Left $ lookupVarMap subObjPattern ctx

procExpr ctx r@(BinOp Access (Id _) (Id "label")) = error ("cannot access label of non-shape:\n" ++ show r)

-- Shapes are given their unique names (for lookup) in Runtime (so far)
-- in context [X ~> A], look up "X.yaxis.label", return "A yaxis label"
procExpr ctx (BinOp Access (BinOp Access (Id subObjPattern) (Id styShapeName)) (Id "label")) = 
             let subObjName = lookupVarMap subObjPattern ctx in
             Left $ labelName $ uniqueShapeName subObjName styShapeName

-- in context [X ~> A], look up "X.yaxis", return "A yaxis"
procExpr ctx (BinOp Access (Id subObjPattern) (Id styShapeName)) = 
         let subObjName = lookupVarMap subObjPattern ctx in
         Left $ uniqueShapeName subObjName styShapeName

-- disallow deeper binops (e.g. "X.yaxis.zaxis")
procExpr ctx r@(BinOp Access (BinOp Access _ _) _) = error ("nested non-label accesses not allowed:\n" ++ show r)
procExpr ctx r@(BinOp Access _ _) = error ("incorrect binop access pattern:\n" ++ show r)

procExpr _ (IntLit i) = Right $ r2f i -- TODO this shouldn't flatten ints for computations
>>>>>>> 6b1f1df9
procExpr _ (FloatLit i) = Right $ r2f i
procExpr _ (StringLit s) = Left s -- TODO: distinguish strings from ids?

procExpr v e  = error ("expr: argument unsupported! v: " ++ show v ++ " | e: " ++ show e)
-- Unsupported: Cons, and Comp seems to be (hackily) handled in procAssign


-- temp. hack to convert procExpr output to computation input
backToExpr :: (Autofloat a) => Either String a -> Expr
backToExpr (Left s) = Id s -- TODO write new procExpr
backToExpr (Right x) = FloatLit $ r2f x

-- FIXME: this (?) is incorrect, we should resolve the variables earlier
addSpec :: VarMap -> Properties -> Stmt -> Properties
addSpec _ dict (Assign s e@(Cons NoShape _)) = M.insert s (Id "None") dict
addSpec _ dict (Assign s e@(Cons Auto _)) = M.insert s (Id "Auto") dict
-- FIXME: wrap fromleft inside a function!
addSpec varMap dict (Assign s e) =
        case e of
        CompArgs fname params -> let resolvedParams = {-map (backToExpr . procExpr varMap)-} params in
                                 M.insert s (CompArgs fname resolvedParams) dict
        StringLit p -> M.insert s (StringLit p) dict
        _ -> M.insert s (Id (fromLeft (error "Unexpected ID") $ procExpr varMap e)) dict
addSpec _ _ _ = error "addSpec: only support assignments in constructors!"

-- | Given a variable mapping and spec, if the statement is an assignment,
<<<<<<< HEAD
-- fold over the list of statements in the assignments (e.g. shape = Circle { -- statements } ) and add them to the property list in the object's spec.
procAssign :: VarMap -> StySpec -> Stmt -> StySpec
procAssign varMap spec (Assign n (Cons typ stmts)) =
    -- trace ("procassign " ++ n ++ " " ++ show typ ++ " " ++ show stmts) $
    -- COMBAK: "shape" denotes primary shape. Will be changed later
    if n == "shape"
        then spec { spShape = (typ, properties) } -- primary shape
        else spec { spShpMap = M.insert n (typ, properties) $
                               spShpMap spec }     -- secondary shapes
    where -- properties :: M.Map String Expr
        properties = foldl (addSpec varMap) M.empty stmts
procAssign _ spec  _  = spec -- ignoring assignment for all others
=======
-- fold over the list of statements in the assignments (e.g. shapeName = ShapeType { key = val... } )
-- and add them to the configuration in the object's spec.
procAssign :: VarMap -> StySpec -> Stmt -> StySpec
procAssign varMap spec (Assign n (Cons typ stmts)) =
    spec { spShpMap = M.insert n (typ, configs) $ spShpMap spec }
    where
        configs :: M.Map String Expr
        configs = foldl (addSpec varMap) M.empty stmts
procAssign _ spec _ = spec -- TODO: ignoring assignment for all others; what kinds are invalid?

--------------------------------------------------------------------------------
>>>>>>> 6b1f1df9

-- | Generate a unique id for a Substance constraint
-- FIXME: make sure these names are unique and make sure users cannot start ids
-- with underscores
getConstrTuples :: [C.SubConstr] -> [(C.SubType, String, [String])]
getConstrTuples = map getType
    where getType c = case c of
            C.Intersect a b -> (C.IntersectT, "_Intersect" ++ a ++ b, [a, b])
            C.NoIntersect a b -> (C.NoIntersectT, "_NoIntersect" ++ a ++ b, [a, b])
            C.Subset a b -> (C.SubsetT, "_Subset" ++ a ++ b, [a, b])
            C.NoSubset a b -> (C.NoSubsetT, "_NoSubset" ++ a ++ b, [a, b])
            C.PointIn a b -> (C.PointInT, "_In" ++ a ++ b, [a, b])
            C.PointNotIn a b -> (C.PointNotInT, "_PointNotIn" ++ a ++ b, [a, b])

getSubTuples :: [C.SubDecl] -> [(C.SubType, String, [String])]
getSubTuples = map getType
    where getType d = case d of
            C.Set n -> (C.SetT, n, [n])
            C.Point n -> (C.PointT, n, [n])
            C.Map n a b -> (C.MapT, n, [n, a, b])
            C.Value n a b -> (C.ValueT, "_Value" ++ n ++ a ++ b, [n, a, b])

getAllIds :: ([C.SubDecl], [C.SubConstr]) -> [String]
getAllIds (decls, constrs) = map (\(_, x, _) -> x) $ getSubTuples decls ++ getConstrTuples constrs

--------------------------------------------------------------------------------
-- DEBUG: takes an input file and prints the parsed AST

parseFromFile p file = runParser p file <$> readFile file

main :: IO ()
main = do
    args <- getArgs
    let styFile = head args
    styIn <- readFile styFile
    -- putStrLn styIn
    -- parseTest styleParser styIn
    case runParser styleParser styFile styIn of
         Left err -> putStr (parseErrorPretty err)
         Right xs -> mapM_ print xs
    return ()<|MERGE_RESOLUTION|>--- conflicted
+++ resolved
@@ -33,23 +33,6 @@
 data StyType = Ellip | Circle | Box | Rectangle | Dot | Arrow | NoShape | Color | Text | Curve | Auto
     deriving (Show, Eq, Ord, Typeable) -- Ord for M.toList in Runtime
 
-<<<<<<< HEAD
-=======
--- | A type frequently used in the module. A style object such as a 'Circle' has parameters like its radius attached to it. This is a tuple associating the object with its parameters. The latter map is the config (e.g. "radius = 5", or a computation, or some other expression).
-type StyObjInfo
-    = (StyObj, M.Map String Expr)
-
--- | Style specification for a particular object declared in Substance (declarations and constraints)
--- (TODO: maybe this is not the best model, since we are seeing more cases where the relationship is one-to-many or vice versa)
-data StySpec = StySpec {
-    spType :: C.SubType, -- | The Substance type of the object
-    spId :: String, -- | The ID of the object
-    spArgs :: [String], -- | the "arguments" that the Substance object has. Maybe not the best term here. The idea is to capture @A@ and @B@ in the case of @Map f A B@
-    -- | Shapes are specified by "shapeName = ShapeType { key = val...}" and can be referred to by "X.shapeName"
-    spShpMap :: M.Map String StyObjInfo
-} deriving (Show, Typeable)
-
->>>>>>> 6b1f1df9
 -- | A Style program is a collection of blocks
 type StyProg = [Block]
 
@@ -504,17 +487,6 @@
                -- TODO: there is a possibility of accessing unselected Substance variables here. As written here, we are assuming all ids from SUbstance are accessible in Style GLOBALLY. Is this okay?
                -- error $ "lookupVarMap: incorrect variable mapping from " ++ s ++ " or no computation"
 
-<<<<<<< HEAD
--- | Resolve a Style expression, which could be operations among expressions such as a chained dot-access for an attribute through a couple of layers of indirection (TODO: hackiest part of the compiler, rewrite this)
--- | An expression can be either a string (variable name) or float (literal)? Not sure
-procExpr :: (Autofloat a) =>
-    VarMap -> Expr -> Either String a
-procExpr d (Id s)  = {-traceStack ("PROC 1 | " ++ s ++ " | " ++ show d) $ -}Left $ lookupVarMap s d
--- FIXME: properly resolve access by doing lookups
-procExpr d (BinOp Access (Id i) (Id "label"))  = {-traceStack "PROC 2" $-} Left $ labelName $ lookupVarMap i d
-procExpr d (BinOp Access (Id i) (Id "shape"))  = {-traceStack "PROC 3" $-} Left $ lookupVarMap i d
-procExpr _ (IntLit i) = Right $ r2f i
-=======
 -- | Resolve a Style expression, which could be operations among expressions such as a chained dot-access for an attribute through a couple of layers of indirection
 
 -- An expression can be either a string (variable name) or float (literal)? TODO revise
@@ -547,7 +519,6 @@
 procExpr ctx r@(BinOp Access _ _) = error ("incorrect binop access pattern:\n" ++ show r)
 
 procExpr _ (IntLit i) = Right $ r2f i -- TODO this shouldn't flatten ints for computations
->>>>>>> 6b1f1df9
 procExpr _ (FloatLit i) = Right $ r2f i
 procExpr _ (StringLit s) = Left s -- TODO: distinguish strings from ids?
 
@@ -574,20 +545,6 @@
 addSpec _ _ _ = error "addSpec: only support assignments in constructors!"
 
 -- | Given a variable mapping and spec, if the statement is an assignment,
-<<<<<<< HEAD
--- fold over the list of statements in the assignments (e.g. shape = Circle { -- statements } ) and add them to the property list in the object's spec.
-procAssign :: VarMap -> StySpec -> Stmt -> StySpec
-procAssign varMap spec (Assign n (Cons typ stmts)) =
-    -- trace ("procassign " ++ n ++ " " ++ show typ ++ " " ++ show stmts) $
-    -- COMBAK: "shape" denotes primary shape. Will be changed later
-    if n == "shape"
-        then spec { spShape = (typ, properties) } -- primary shape
-        else spec { spShpMap = M.insert n (typ, properties) $
-                               spShpMap spec }     -- secondary shapes
-    where -- properties :: M.Map String Expr
-        properties = foldl (addSpec varMap) M.empty stmts
-procAssign _ spec  _  = spec -- ignoring assignment for all others
-=======
 -- fold over the list of statements in the assignments (e.g. shapeName = ShapeType { key = val... } )
 -- and add them to the configuration in the object's spec.
 procAssign :: VarMap -> StySpec -> Stmt -> StySpec
@@ -599,7 +556,6 @@
 procAssign _ spec _ = spec -- TODO: ignoring assignment for all others; what kinds are invalid?
 
 --------------------------------------------------------------------------------
->>>>>>> 6b1f1df9
 
 -- | Generate a unique id for a Substance constraint
 -- FIXME: make sure these names are unique and make sure users cannot start ids
