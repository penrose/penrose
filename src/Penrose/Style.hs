--- conflicted
+++ resolved
@@ -1656,14 +1656,6 @@
                   evalPluginExpr vmap (ThenOp e1 e2) = ThenOp (evalPluginExpr vmap e1) (evalPluginExpr vmap e2)
                   evalPluginExpr vmap (Vector es) = Vector $ map (evalPluginExpr vmap) es
                   evalPluginExpr vmap (Matrix es) = Matrix $ map (evalPluginExpr vmap) es
-<<<<<<< HEAD
-                  -- evalPluginExpr vmap (VectorAccess e1 e2) = VectorAccess (evalPluginExpr vmap e1) (evalPluginExpr vmap e2)
-                  -- evalPluginExpr vmap (MatrixAccess e1 es) = MatrixAccess (evalPluginExpr vmap e1) (map (evalPluginExpr vmap) es)
-
-                  -- COMBAK: Should the first elements have plugin access evaluated? Probably not?
-=======
-
->>>>>>> 100c9c84
                   evalPluginExpr vmap (VectorAccess e1 e2) = VectorAccess e1 (evalPluginExpr vmap e2)
                   evalPluginExpr vmap (MatrixAccess e1 es) = MatrixAccess e1 (map (evalPluginExpr vmap) es)
 
