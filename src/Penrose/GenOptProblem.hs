--- conflicted
+++ resolved
@@ -1014,7 +1014,6 @@
 -- TODO: enable logger
 compileStyle :: StyProg -> C.SubOut -> [J.StyVal] -> OptConfig -> Either CompilerError State
 compileStyle styProg (C.SubOut subProg (subEnv, eqEnv) labelMap) styVals optConfig = do
-<<<<<<< HEAD
     let selEnvs = checkSels subEnv styProg
     let subss = find_substs_prog subEnv eqEnv subProg styProg selEnvs
     -- NOT :: forall a . (Autofloat a) => Either [Error] (Translation a)
@@ -1050,56 +1049,6 @@
 --    let warns = warnings transAuto
 --    putStrLn (color Red $ intercalate "\n" warns ++ "\n")
 --    return initState'
-=======
-   putStrLn "Running Style semantics\n"
-   let selEnvs = checkSels subEnv styProg
-
-   putStrLn "Selector static semantics and local envs:\n"
-   forM_ selEnvs pPrint
-   divLine
-
-   let subss = find_substs_prog subEnv eqEnv subProg styProg selEnvs
-   putStrLn "Selector matches:\n"
-   forM_ subss pPrint
-   divLine
-
-   let subss = find_substs_prog subEnv eqEnv subProg styProg selEnvs
-   putStrLn "(Selector * matches for that selector):\n"
-   forM_ (zip selEnvs subss) pPrint
-   divLine
-
-   let !trans = translateStyProg subEnv eqEnv subProg styProg labelMap styVals
-                       :: Either [Error] (Translation Double)
-                       -- NOT :: forall a . (Autofloat a) => Either [Error] (Translation a)
-                       -- We intentionally specialize/monomorphize the translation to Float so it can be fully evaluated
-                       -- and is not trapped under the lambda of the typeclass (Autofloat a) => ...
-                       -- This greatly improves the performance of the system. See #166 for more details.
---    let transAuto = castTranslation $ fromRight trans
---                        :: forall a . (Autofloat a) => Translation a
-   let transAuto = fromRight trans 
-
-   putStrLn "Translated Style program:\n"
-   pPrint trans
-   divLine
-
-   let initState = genOptProblemAndState transAuto optConfig
-   putStrLn "Generated initial state:\n"
-   print initState
-   divLine
-
-   -- global layering order computation
-   let gpiOrdering = computeLayering transAuto
-   putStrLn "Generated GPI global layering:\n"
-   print gpiOrdering
-   divLine
-
-   let initState' = initState { shapeOrdering = gpiOrdering }
-
-   putStrLn (bgColor Cyan $ style Italic "   Style program warnings   ")
-   let warns = warnings transAuto
-   putStrLn (color Red $ intercalate "\n" warns ++ "\n")
-   return initState'
->>>>>>> f143375c
 
 -- | After monomorphizing the translation's type (to make sure it's computed), we generalize the type again, which means
 -- | it's again under a typeclass lambda. (#166)
