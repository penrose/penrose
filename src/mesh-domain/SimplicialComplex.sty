--- conflicted
+++ resolved
@@ -112,16 +112,11 @@
 Vertex v
 where InVS(v, `K1`) 
 with SComplex `K1` {
-<<<<<<< HEAD
      -- TODO: Testing plugin accessors
      -- Doesn't pass Style compiler yet
      -- v.test1 = ddg["hello"]["vertexPosition"]
      -- v.test2 = encourage near(v.shape, -100.0, ddg["hello"][v.label])
-
-     v.posFn = encourage near(v.shape, -100.0, 0.0)
-=======
      v.posFn = encourage near(v.shape, -global.spacing, 0.0)
->>>>>>> 69e31f71
 }
 
 Vertex v
