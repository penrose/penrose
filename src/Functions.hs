--- conflicted
+++ resolved
@@ -83,10 +83,9 @@
         ("midpointX", midpointX),
         ("midpointY", midpointY),
         ("len", len),
-        -- TODO: revert
-        -- ("computeSurjectionLines", computeSurjectionLines),
-        -- ("lineLeft", lineLeft),
-        -- ("lineRight", lineRight),
+        ("computeSurjectionLines", computeSurjectionLines),
+        ("lineLeft", lineLeft),
+        ("lineRight", lineRight),
         ("norm_", norm_), -- type: any two GPIs with centers (getX, getY)
         ("bbox", noop), -- TODO
         ("sampleMatrix", noop), -- TODO
@@ -116,14 +115,8 @@
         ("bboxHeight", ([GPIType "Arrow", GPIType "Arrow"], ValueT FloatT)),
         ("bboxWidth", ([GPIType "Arrow", GPIType "Arrow"], ValueT FloatT)),
         ("len", ([GPIType "Arrow"], ValueT FloatT)),
-<<<<<<< HEAD
-        -- TODO: revert
-        -- ("computeSurjectionLines", ([ValueT IntT, GPIType "Line", GPIType "Line", GPIType "Line", GPIType "Line"], ValueT PathT)),
-        ("lineLeft", ([ValueT FloatT, GPIType "Arrow", GPIType "Arrow"], ValueT PathT))
-=======
         ("computeSurjectionLines", ([ValueT IntT, GPIType "Line", GPIType "Line", GPIType "Line", GPIType "Line"], ValueT PtListT)),
         ("lineLeft", ([ValueT FloatT, GPIType "Arrow", GPIType "Arrow"], ValueT PtListT))
->>>>>>> 153d8c82
         -- ("len", ([GPIType "Arrow"], ValueT FloatT))
         -- ("bbox", ([GPIType "Arrow", GPIType "Arrow"], ValueT StrT)), -- TODO
         -- ("sampleMatrix", ([], ValueT StrT)), -- TODO
@@ -334,55 +327,6 @@
 -- Computes the surjection to lie inside a bounding box defined by the corners of a box
 -- defined by four straight lines, assuming their lower/left coordinates come first.
 -- Their intersections give the corners.
-<<<<<<< HEAD
--- computeSurjectionLines :: CompFn
--- computeSurjectionLines args = Val $ PathV $ computeSurjectionLines' compRng args
---
--- computeSurjectionLines' :: (Autofloat a) => StdGen -> [ArgVal a] -> [Pt2 a]
--- computeSurjectionLines' g args@[Val (IntV n), GPI left@("Line", _), GPI right@("Line", _), GPI bottom@("Line", _), GPI top@("Line", _)] =
---     let lower_left = (getNum left "startX", getNum bottom "startY") in
---     let top_right = (getNum right "startX", getNum top "startY") in
---     computeSurjection g n lower_left top_right
--- -- Assuming left and bottom are perpendicular and share one point
--- computeSurjectionLines' g [Val (IntV n), GPI left@("Arrow", _), GPI bottom@("Arrow", _)] =
---     let lower_left = (getNum left "startX", getNum left "startY") in
---     let top_right = (getNum bottom "endX", getNum left "endY") in
---     computeSurjection g n lower_left top_right
---
--- computeSurjection :: Autofloat a => StdGen -> Integer -> Pt2 a -> Pt2 a -> [Pt2 a]
--- computeSurjection g numPoints (lowerx, lowery) (topx, topy) =
---     if numPoints < 2 then error "Surjection needs to have >= 2 points"
---     else
---         let (xs_inner, g') = randomsIn g (numPoints - 2) (r2f lowerx, r2f topx)
---             xs = lowerx : xs_inner ++ [topx] -- Include endpts so function covers domain
---             xs_increasing = sort xs
---             (ys_inner, g'') = randomsIn g' (numPoints - 2) (r2f lowery, r2f topy)
---             ys = lowery : ys_inner ++ [topy] -- Include endpts so function is onto
---             ys_perm = shuffle' ys (length ys) g'' -- Random permutation. TODO return g3?
---         -- in (zip xs_increasing ys_perm, g'') -- len xs == len ys
---         in zip xs_increasing ys_perm -- len xs == len ys
-
--- TODO revert
--- calculates a line (of two points) intersecting the first axis, stopping before it leaves bbox of second axis
--- TODO rename lineLeft and lineRight
--- assuming a1 horizontal and a2 vertical, respectively
--- lineLeft :: CompFn
--- lineLeft [Val (FloatV lineFrac), GPI a1@("Arrow", _), GPI a2@("Arrow", _)] =
---     let a1_start = getNum a1 "startX" in
---     let a1_len = abs (getNum a1 "endX" - a1_start) in
---     let xpos = a1_start + lineFrac * a1_len in
---     Val $ PathV [(xpos, getNum a1 "startY"), (xpos, getNum a2 "endY")]
-
--- TODO revert
--- assuming a1 vert and a2 horiz, respectively
--- can this be written in terms of lineLeft?
--- lineRight :: CompFn
--- lineRight [Val (FloatV lineFrac), GPI a1@("Arrow", _), GPI a2@("Arrow", _)] =
---     let a1_start = getNum a1 "startY" in
---     let a1_len = abs (getNum a1 "endY" - a1_start) in
---     let ypos = a1_start + lineFrac * a1_len in
---     Val $ PathV [(getNum a2 "startX", ypos), (getNum a2 "endX", ypos)]
-=======
 computeSurjectionLines :: CompFn
 computeSurjectionLines args = Val $ PtListV $ computeSurjectionLines' compRng args
 
@@ -428,7 +372,6 @@
     let a1_len = abs (getNum a1 "endY" - a1_start) in
     let ypos = a1_start + lineFrac * a1_len in
     Val $ PtListV [(getNum a2 "startX", ypos), (getNum a2 "endX", ypos)]
->>>>>>> 153d8c82
 
 rgba :: CompFn
 rgba [Val (FloatV r), Val (FloatV g), Val (FloatV b), Val (FloatV a)] =
@@ -659,11 +602,11 @@
 
 topRightOf :: ObjFn
 topRightOf [GPI l@("Text", _), GPI s@("Square", _)] = dist (getX l, getY l) (getX s + 0.5 * getNum s "side", getY s + 0.5 * getNum s "side")
-topRightOf [GPI l@("Text", _), GPI s@("Rectangle", _)] = dist (getX l, getY l) (getX s + 0.5 * getNum s "w", getY s + 0.5 * getNum s "h")
+topRightOf [GPI l@("Text", _), GPI s@("Rectangle", _)] = dist (getX l, getY l) (getX s + 0.5 * getNum s "sizeX", getY s + 0.5 * getNum s "sizeY")
 
 topLeftOf :: ObjFn
 topLeftOf [GPI l@("Text", _), GPI s@("Square", _)] = dist (getX l, getY l) (getX s - 0.5 * getNum s "side", getY s - 0.5 * getNum s "side")
-topLeftOf [GPI l@("Text", _), GPI s@("Rectangle", _)] = dist (getX l, getY l) (getX s - 0.5 * getNum s "w", getY s - 0.5 * getNum s "h")
+topLeftOf [GPI l@("Text", _), GPI s@("Rectangle", _)] = dist (getX l, getY l) (getX s - 0.5 * getNum s "sizeX", getY s - 0.5 * getNum s "sizeY")
 
 nearHead :: ObjFn
 nearHead [GPI arr@("Arrow", _), GPI lab@("Text", _), Val (FloatV xoff), Val (FloatV yoff)] =
@@ -747,7 +690,7 @@
     dist (getX l, getY l) (getX s, getY s) - getNum s "side" / 2 + getNum l "w"
 contains [GPI s@("Rectangle", _), GPI l@("Text", _)] =
     -- TODO: implement precisely, max (w, h)? How about diagonal case?
-    dist (getX l, getY l) (getX s, getY s) - getNum s "w" / 2 + getNum l "w"
+    dist (getX l, getY l) (getX s, getY s) - getNum s "sizeX" / 2 + getNum l "sizeX"
 contains [GPI outc@("Square", _), GPI inc@("Square", _)] =
     dist (getX outc, getY outc) (getX inc, getY inc) - (0.5 * getNum outc "side" - 0.5 * getNum inc "side")
 contains [GPI outc@("Square", _), GPI inc@("Circle", _)] =
@@ -771,7 +714,7 @@
 contains [GPI rt@("Rectangle", _), GPI ar@("Arrow", _)] =
     let (startX, startY, endX, endY) = arrowPts ar
         (x, y) = (getX rt, getY rt)
-        (w, h) = (getNum rt "w", getNum rt "h")
+        (w, h) = (getNum rt "sizeX", getNum rt "sizeY")
         (lx, ly) = (x - w / 2, y - h / 2)
         (rx, ry) = (x + w / 2, y + h / 2)
     in inRange startX lx rx
@@ -805,7 +748,7 @@
 maxSize [GPI c@("Circle", _)] = getNum c "r" - r2f (limit / 6)
 maxSize [GPI s@("Square", _)] = getNum s "side" - r2f (limit  / 3)
 maxSize [GPI r@("Rectangle", _)] =
-    let max_side = max (getNum r "w") (getNum r "h")
+    let max_side = max (getNum r "sizeX") (getNum r "sizeY")
     in max_side - r2f (limit  / 3)
 maxSize [GPI im@("Image", _)] =
     let max_side = max (getNum im "lengthX") (getNum im "lengthY")
@@ -821,7 +764,7 @@
 minSize [GPI c@("Circle", _)] = 20 - getNum c "r"
 minSize [GPI s@("Square", _)] = 20 - getNum s "side"
 minSize [GPI r@("Rectangle", _)] =
-    let min_side = min (getNum r "w") (getNum r "h")
+    let min_side = min (getNum r "sizeX") (getNum r "sizeY")
     in 20 - min_side
 minSize [GPI e@("Ellipse", _)] = 20 - min (getNum e "r") (getNum e "r")
 minSize _ = 0 -- NOTE/HACK: all objects will have min/max size attached, but not all of them are implemented
