--- conflicted
+++ resolved
@@ -3,21 +3,7 @@
 packages:
 - .
 extra-deps:
-<<<<<<< HEAD
-- aeson-1.2.3.0
-- binary-0.8.5.1
-- unix-2.7.2.2
-- extra-1.6
-- megaparsec-6.4.0
-- parser-combinators-0.4.0
-- ghc-boot-8.0.2
-- pretty-terminal-0.1.0.0
-- directory-1.3.3.2
-- process-1.4.3.0
-resolver: lts-9.10
-=======
 - pretty-terminal-0.1.0.0
 
 resolver: lts-13.24
->>>>>>> d4093471
 allow-newer: true