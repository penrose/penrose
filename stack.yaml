flags: {}
extra-package-dbs: []
packages:
- .
extra-deps:
- aeson-1.2.3.0
- binary-0.8.5.1
<<<<<<< HEAD
- unix-2.7.2.2
- aeson-1.2.3.0
=======
- directory-1.3.1.5
>>>>>>> 0f6ef225
- extra-1.6
- megaparsec-6.4.0
- parser-combinators-0.4.0
- pretty-terminal-0.1.0.0
<<<<<<< HEAD
- ghc-boot-8.0.2

resolver: lts-9.10
allow-newer: true
=======
- unix-2.7.2.2
- websockets-0.11.2.0
resolver: lts-9.10
>>>>>>> 0f6ef225
<|MERGE_RESOLUTION|>--- conflicted
+++ resolved
@@ -5,23 +5,12 @@
 extra-deps:
 - aeson-1.2.3.0
 - binary-0.8.5.1
-<<<<<<< HEAD
 - unix-2.7.2.2
 - aeson-1.2.3.0
-=======
-- directory-1.3.1.5
->>>>>>> 0f6ef225
 - extra-1.6
 - megaparsec-6.4.0
 - parser-combinators-0.4.0
 - pretty-terminal-0.1.0.0
-<<<<<<< HEAD
 - ghc-boot-8.0.2
-
 resolver: lts-9.10
-allow-newer: true
-=======
-- unix-2.7.2.2
-- websockets-0.11.2.0
-resolver: lts-9.10
->>>>>>> 0f6ef225
+allow-newer: true